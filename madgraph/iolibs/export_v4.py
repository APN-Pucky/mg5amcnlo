################################################################################
#
# Copyright (c) 2009 The MadGraph5_aMC@NLO Development team and Contributors
#
# This file is a part of the MadGraph5_aMC@NLO project, an application which 
# automatically generates Feynman diagrams and matrix elements for arbitrary
# high-energy processes in the Standard Model and beyond.
#
# It is subject to the MadGraph5_aMC@NLO license which should accompany this 
# distribution.
#
# For more information, visit madgraph.phys.ucl.ac.be and amcatnlo.web.cern.ch
#
################################################################################
from __future__ import absolute_import
from madgraph.iolibs.helas_call_writers import HelasCallWriter
from six.moves import range
from six.moves import zip
"""Methods and classes to export matrix elements to v4 format."""

import copy
from six import StringIO
from distutils import dir_util
import itertools
import fractions
import glob
import logging
import math
import os
import io
import re
import shutil
import subprocess
import sys
import time
import traceback

import aloha

import madgraph.core.base_objects as base_objects
import madgraph.core.color_algebra as color
import madgraph.core.helas_objects as helas_objects
import madgraph.iolibs.drawing_eps as draw
import madgraph.iolibs.files as files
import madgraph.iolibs.group_subprocs as group_subprocs
import madgraph.iolibs.file_writers as writers
import madgraph.iolibs.gen_infohtml as gen_infohtml
import madgraph.iolibs.template_files as template_files
import madgraph.iolibs.ufo_expression_parsers as parsers
import madgraph.iolibs.helas_call_writers as helas_call_writers
import madgraph.interface.common_run_interface as common_run_interface
import madgraph.various.diagram_symmetry as diagram_symmetry
import madgraph.various.misc as misc
import madgraph.various.banner as banner_mod
import madgraph.various.process_checks as process_checks
import madgraph.loop.loop_diagram_generation as loop_diagram_generation
import aloha.create_aloha as create_aloha
import models.import_ufo as import_ufo
import models.write_param_card as param_writer
import models.check_param_card as check_param_card


from madgraph import MadGraph5Error, MG5DIR, ReadWrite
from madgraph.iolibs.files import cp, ln, mv

from madgraph import InvalidCmd

pjoin = os.path.join

_file_path = os.path.split(os.path.dirname(os.path.realpath(__file__)))[0] + '/'
logger = logging.getLogger('madgraph.export_v4')

default_compiler= {'fortran': 'gfortran',
                       'f2py': 'f2py',
                       'cpp':'g++'}


class VirtualExporter(object):
    
    #exporter variable who modified the way madgraph interacts with this class
    
    grouped_mode = 'madevent'  
    # This variable changes the type of object called within 'generate_subprocess_directory'
    #functions. 
    # False to avoid grouping (only identical matrix element are merged)
    # 'madevent' group the massless quark and massless lepton
    # 'madweight' group the gluon with the massless quark
    sa_symmetry = False
    # If no grouped_mode=False, uu~ and u~u will be called independently. 
    #Putting sa_symmetry generates only one of the two matrix-element.
    check = True
    # Ask madgraph to check if the directory already exists and propose to the user to 
    #remove it first if this is the case
    output = 'Template'
    # [Template, None, dir]
    #    - Template, madgraph will call copy_template
    #    - dir, madgraph will just create an empty directory for initialisation
    #    - None, madgraph do nothing for initialisation
    exporter = 'v4'
    # language of the output 'v4' for Fortran output
    #                        'cpp' for C++ output
    
    
    def __init__(self, dir_path = "", opt=None):
        # cmd_options is a dictionary with all the optional argurment passed at output time
        
        # Activate some monkey patching for the helas call writer.
        helas_call_writers.HelasCallWriter.customize_argument_for_all_other_helas_object = \
                self.helas_call_writer_custom
        

    # helper function for customise helas writter
    @staticmethod
    def custom_helas_call(call, arg):
        """static method to customise the way aloha function call are written
        call is the default template for the call
        arg are the dictionary used for the call
        """
        return call, arg
    
    helas_call_writer_custom = lambda x,y,z: x.custom_helas_call(y,z)


    def copy_template(self, model):
        return

    def generate_subprocess_directory(self, subproc_group, helicity_model, me=None):
    #    generate_subprocess_directory(self, matrix_element, helicity_model, me_number) [for ungrouped]
        return 0 # return an integer stating the number of call to helicity routine
    
    def convert_model(self, model, wanted_lorentz=[], wanted_couplings=[]):
        return
    
    def finalize(self,matrix_element, cmdhistory, MG5options, outputflag):
        return
    
    
    def pass_information_from_cmd(self, cmd):
        """pass information from the command interface to the exporter.
           Please do not modify any object of the interface from the exporter.
        """
        return
    
    def modify_grouping(self, matrix_element):
        return False, matrix_element
           
    def export_model_files(self, model_v4_path):
        raise Exception("V4 model not supported by this type of exporter. Please use UFO model")
        return
    
    def export_helas(self, HELAS_PATH):
        raise Exception("V4 model not supported by this type of exporter. Please use UFO model")
        return

#===============================================================================
# ProcessExporterFortran
#===============================================================================
class ProcessExporterFortran(VirtualExporter):
    """Class to take care of exporting a set of matrix elements to
    Fortran (v4) format."""

    default_opt = {'clean': False, 'complex_mass':False,
                        'export_format':'madevent', 'mp': False,
                        'v5_model': True,
                        'output_options':{}
                        }
    grouped_mode = False

    def __init__(self,  dir_path = "", opt=None):
        """Initiate the ProcessExporterFortran with directory information"""
        self.mgme_dir = MG5DIR
        self.dir_path = dir_path
        self.model = None

        self.opt = dict(self.default_opt)
        if opt:
            self.opt.update(opt)
        
        self.cmd_options = self.opt['output_options']
        
        #place holder to pass information to the run_interface
        self.proc_characteristic = banner_mod.ProcCharacteristic()
        # call mother class
        super(ProcessExporterFortran,self).__init__(dir_path, opt)
        
        
    #===========================================================================
    # process exporter fortran switch between group and not grouped
    #===========================================================================
    def export_processes(self, matrix_elements, fortran_model):
        """Make the switch between grouped and not grouped output"""
        
        calls = 0
        if isinstance(matrix_elements, group_subprocs.SubProcessGroupList):
            for (group_number, me_group) in enumerate(matrix_elements):
                calls = calls + self.generate_subprocess_directory(\
                                          me_group, fortran_model, group_number)
        else:
            for me_number, me in enumerate(matrix_elements.get_matrix_elements()):
                calls = calls + self.generate_subprocess_directory(\
                                                   me, fortran_model, me_number)    
                        
        return calls    
        

    #===========================================================================
    #  create the run_card 
    #===========================================================================
    def create_run_card(self, matrix_elements, history):
        """ """


        # bypass this for the loop-check
        import madgraph.loop.loop_helas_objects as loop_helas_objects
        if isinstance(matrix_elements, loop_helas_objects.LoopHelasMatrixElement):
            matrix_elements = None

        run_card = banner_mod.RunCard()
        
        
        default=True
        if isinstance(matrix_elements, group_subprocs.SubProcessGroupList):            
            processes = [me.get('processes')  for megroup in matrix_elements 
                                        for me in megroup['matrix_elements']]
        elif matrix_elements:
            processes = [me.get('processes') 
                                 for me in matrix_elements['matrix_elements']]
        else:
            default =False
    
        if default:
            run_card.create_default_for_process(self.proc_characteristic, 
                                            history,
                                            processes)
        
        run_card.write(pjoin(self.dir_path, 'Cards', 'run_card_default.dat'))
        shutil.copyfile(pjoin(self.dir_path, 'Cards', 'run_card_default.dat'),
                        pjoin(self.dir_path, 'Cards', 'run_card.dat'))
        
        
        
    #===========================================================================
    # copy the Template in a new directory.
    #===========================================================================
    def copy_template(self, model):
        """create the directory run_name as a copy of the MadEvent
        Template, and clean the directory
        """

        #First copy the full template tree if dir_path doesn't exit
        if not os.path.isdir(self.dir_path):
            assert self.mgme_dir, \
                     "No valid MG_ME path given for MG4 run directory creation."
            logger.info('initialize a new directory: %s' % \
                        os.path.basename(self.dir_path))
            shutil.copytree(pjoin(self.mgme_dir, 'Template/LO'),
                            self.dir_path, True)
            # distutils.dir_util.copy_tree since dir_path already exists
            dir_util.copy_tree(pjoin(self.mgme_dir, 'Template/Common'), 
                               self.dir_path)
            # copy plot_card
            for card in ['plot_card']:
                if os.path.isfile(pjoin(self.dir_path, 'Cards',card + '.dat')):
                    try:
                        shutil.copy(pjoin(self.dir_path, 'Cards',card + '.dat'),
                                   pjoin(self.dir_path, 'Cards', card + '_default.dat'))
                    except IOError:
                        logger.warning("Failed to copy " + card + ".dat to default")
        elif os.getcwd() == os.path.realpath(self.dir_path):
            logger.info('working in local directory: %s' % \
                                                os.path.realpath(self.dir_path))
            # distutils.dir_util.copy_tree since dir_path already exists
            dir_util.copy_tree(pjoin(self.mgme_dir, 'Template/LO'), 
                               self.dir_path)
#            for name in misc.glob('Template/LO/*', self.mgme_dir):
#                name = os.path.basename(name)
#                filname = pjoin(self.mgme_dir, 'Template','LO',name)
#                if os.path.isfile(filename):
#                    files.cp(filename, pjoin(self.dir_path,name))
#                elif os.path.isdir(filename):
#                     shutil.copytree(filename, pjoin(self.dir_path,name), True)
            # distutils.dir_util.copy_tree since dir_path already exists
            dir_util.copy_tree(pjoin(self.mgme_dir, 'Template/Common'), 
                               self.dir_path)
            # Copy plot_card
            for card in ['plot_card']:
                if os.path.isfile(pjoin(self.dir_path, 'Cards',card + '.dat')):
                    try:
                        shutil.copy(pjoin(self.dir_path, 'Cards', card + '.dat'),
                                   pjoin(self.dir_path, 'Cards', card + '_default.dat'))
                    except IOError:
                        logger.warning("Failed to copy " + card + ".dat to default")            
        elif not os.path.isfile(pjoin(self.dir_path, 'TemplateVersion.txt')):
            assert self.mgme_dir, \
                      "No valid MG_ME path given for MG4 run directory creation."
        try:
            shutil.copy(pjoin(self.mgme_dir, 'MGMEVersion.txt'), self.dir_path)
        except IOError:
            MG5_version = misc.get_pkg_info()
            open(pjoin(self.dir_path, 'MGMEVersion.txt'), 'w').write(MG5_version['version'])

        #Ensure that the Template is clean
        if self.opt['clean']:
            logger.info('remove old information in %s' % \
                                                  os.path.basename(self.dir_path))
            if 'MADGRAPH_BASE' in os.environ:
                misc.call([pjoin('bin', 'internal', 'clean_template'),
                                 '--web'], cwd=self.dir_path)
            else:
                try:
                    misc.call([pjoin('bin', 'internal', 'clean_template')], \
                                                                       cwd=self.dir_path)
                except Exception as why:
                    raise MadGraph5Error('Failed to clean correctly %s: \n %s' \
                                                % (os.path.basename(self.dir_path),why))

            #Write version info
            MG_version = misc.get_pkg_info()
            open(pjoin(self.dir_path, 'SubProcesses', 'MGVersion.txt'), 'w').write(
                                                              MG_version['version'])

        # add the makefile in Source directory 
        filename = pjoin(self.dir_path,'Source','makefile')
        self.write_source_makefile(writers.FileWriter(filename))
        
        # add the DiscreteSampler information
        files.cp(pjoin(MG5DIR,'vendor', 'DiscreteSampler', 'DiscreteSampler.f'), 
                 pjoin(self.dir_path, 'Source'))
        files.cp(pjoin(MG5DIR,'vendor', 'DiscreteSampler', 'StringCast.f'), 
                 pjoin(self.dir_path, 'Source'))
        
        # We need to create the correct open_data for the pdf
        self.write_pdf_opendata()
        
        
    #===========================================================================
    # Call MadAnalysis5 to generate the default cards for this process
    #=========================================================================== 
    def create_default_madanalysis5_cards(self, history, proc_defs, processes,
                            ma5_path, output_dir, levels = ['parton','hadron']):
        """ Call MA5 so that it writes default cards for both parton and
        post-shower levels, tailored for this particular process."""
        
        if len(levels)==0:
            return
        start = time.time()
        logger.info('Generating MadAnalysis5 default cards tailored to this process')
        try:
            MA5_interpreter = common_run_interface.CommonRunCmd.\
                          get_MadAnalysis5_interpreter(MG5DIR,ma5_path,loglevel=100)
        except (Exception, SystemExit) as e:
            logger.warning('Fail to create a MadAnalysis5 instance. Therefore the default analysis with MadAnalysis5 will be empty')
            return
        if MA5_interpreter is None:
            return

        MA5_main = MA5_interpreter.main
        for lvl in ['parton','hadron']:
            if lvl in levels:
                card_to_generate = pjoin(output_dir,'madanalysis5_%s_card_default.dat'%lvl)
                try:
                    text = MA5_main.madgraph.generate_card(history, proc_defs, processes,lvl)
                except (Exception, SystemExit) as e:
                    # keep the default card (skip only)
                    logger.warning('MadAnalysis5 failed to write a %s-level'%lvl+
                                                  ' default analysis card for this process.')
                    logger.warning('Therefore, %s-level default analysis with MadAnalysis5 will be empty.'%lvl)
                    error=StringIO()
                    traceback.print_exc(file=error)
                    logger.debug('MadAnalysis5 error was:')
                    logger.debug('-'*60)
                    logger.debug(error.getvalue()[:-1])
                    logger.debug('-'*60)
                else:
                    open(card_to_generate,'w').write(text)
        stop = time.time()
        if stop-start >1:
            logger.info('Cards created in %.2fs' % (stop-start))

    #===========================================================================
    # write a procdef_mg5 (an equivalent of the MG4 proc_card.dat)
    #===========================================================================
    def write_procdef_mg5(self, file_pos, modelname, process_str):
        """ write an equivalent of the MG4 proc_card in order that all the Madevent
        Perl script of MadEvent4 are still working properly for pure MG5 run."""

        proc_card_template = template_files.mg4_proc_card.mg4_template
        process_template = template_files.mg4_proc_card.process_template
        process_text = ''
        coupling = ''
        new_process_content = []


        # First find the coupling and suppress the coupling from process_str
        #But first ensure that coupling are define whithout spaces:
        process_str = process_str.replace(' =', '=')
        process_str = process_str.replace('= ', '=')
        process_str = process_str.replace(',',' , ')
        #now loop on the element and treat all the coupling
        for info in process_str.split():
            if '=' in info:
                coupling += info + '\n'
            else:
                new_process_content.append(info)
        # Recombine the process_str (which is the input process_str without coupling
        #info)
        process_str = ' '.join(new_process_content)

        #format the SubProcess
        replace_dict = {'process': process_str,
                        'coupling': coupling}
        process_text += process_template.substitute(replace_dict)
        
        replace_dict = {'process': process_text,
                                            'model': modelname,
                                            'multiparticle':''}
        text = proc_card_template.substitute(replace_dict)
        
        if file_pos:
            ff = open(file_pos, 'w')
            ff.write(text)
            ff.close()
        else:
            return replace_dict


    def pass_information_from_cmd(self, cmd):
        """Pass information for MA5"""
        
        self.proc_defs = cmd._curr_proc_defs

    #===========================================================================
    # Create jpeg diagrams, html pages,proc_card_mg5.dat and madevent.tar.gz
    #===========================================================================
    def finalize(self, matrix_elements, history='', mg5options={}, flaglist=[]):
        """Function to finalize v4 directory, for inheritance.""" 
        
        self.create_run_card(matrix_elements, history)
        self.create_MA5_cards(matrix_elements, history)
    
    def create_MA5_cards(self,matrix_elements,history):
        """ A wrapper around the creation of the MA5 cards so that it can be 
        bypassed by daughter classes (i.e. in standalone)."""
        if 'madanalysis5_path' in self.opt and not \
                self.opt['madanalysis5_path'] is None and not self.proc_defs is None:
            processes = None
            if isinstance(matrix_elements, group_subprocs.SubProcessGroupList):            
                processes = [me.get('processes')  for megroup in matrix_elements 
                                        for me in megroup['matrix_elements']]
            elif matrix_elements:
                processes = [me.get('processes') 
                                 for me in matrix_elements['matrix_elements']]
            
            self.create_default_madanalysis5_cards(
                history, self.proc_defs, processes,
                self.opt['madanalysis5_path'], pjoin(self.dir_path,'Cards'),
                levels = ['hadron','parton'])
            
            for level in ['hadron','parton']:
                # Copying these cards turn on the use of MadAnalysis5 by default.
                if os.path.isfile(pjoin(self.dir_path,'Cards','madanalysis5_%s_card_default.dat'%level)):
                    shutil.copy(pjoin(self.dir_path,'Cards','madanalysis5_%s_card_default.dat'%level),
                                pjoin(self.dir_path,'Cards','madanalysis5_%s_card.dat'%level))

    #===========================================================================
    # Create the proc_characteristic file passing information to the run_interface
    #===========================================================================
    def create_proc_charac(self, matrix_elements=None, history="", **opts):
        
        self.proc_characteristic.write(pjoin(self.dir_path, 'SubProcesses', 'proc_characteristics'))

    #===========================================================================
    # write_matrix_element_v4
    #===========================================================================
    def write_matrix_element_v4(self):
        """Function to write a matrix.f file, for inheritance.
        """
        pass

    #===========================================================================
    # write_pdf_opendata
    #===========================================================================
    def write_pdf_opendata(self):
        """ modify the pdf opendata file, to allow direct access to cluster node
        repository if configure"""
        
        if not self.opt["cluster_local_path"]:
            changer = {"pdf_systemwide": ""}
        else: 
            to_add = """
            tempname='%(path)s'//Tablefile
            open(IU,file=tempname,status='old',ERR=1)
            return
 1          tempname='%(path)s/Pdfdata/'//Tablefile
            open(IU,file=tempname,status='old',ERR=2)
            return
 2          tempname='%(path)s/lhapdf'//Tablefile
            open(IU,file=tempname,status='old',ERR=3)
            return            
 3          tempname='%(path)s/../lhapdf/pdfsets/'//Tablefile
            open(IU,file=tempname,status='old',ERR=4)
            return              
 4          tempname='%(path)s/../lhapdf/pdfsets/6.1/'//Tablefile
            open(IU,file=tempname,status='old',ERR=5)
            return  
            """ % {"path" : self.opt["cluster_local_path"]}
            
            changer = {"pdf_systemwide": to_add}


        ff = writers.FortranWriter(pjoin(self.dir_path, "Source", "PDF", "opendata.f"))        
        template = open(pjoin(MG5DIR, "madgraph", "iolibs", "template_files", "pdf_opendata.f"),"r").read()
        ff.writelines(template % changer)

        # Do the same for lhapdf set
        if not self.opt["cluster_local_path"]:
            changer = {"cluster_specific_path": ""}
        else:
            to_add="""
         LHAPath='%(path)s/PDFsets'
         Inquire(File=LHAPath, exist=exists)
         if(exists)return        
         LHAPath='%(path)s/../lhapdf/pdfsets/6.1/'
         Inquire(File=LHAPath, exist=exists)
         if(exists)return
         LHAPath='%(path)s/../lhapdf/pdfsets/'
         Inquire(File=LHAPath, exist=exists)
         if(exists)return  
         LHAPath='./PDFsets'            
         """ % {"path" : self.opt["cluster_local_path"]}
            changer = {"cluster_specific_path": to_add}

        ff = writers.FortranWriter(pjoin(self.dir_path, "Source", "PDF", "pdfwrap_lhapdf.f"))        
        #ff = open(pjoin(self.dir_path, "Source", "PDF", "pdfwrap_lhapdf.f"),"w")
        template = open(pjoin(MG5DIR, "madgraph", "iolibs", "template_files", "pdf_wrap_lhapdf.f"),"r").read()
        ff.writelines(template % changer)
        
        
        return



    #===========================================================================
    # write_maxparticles_file
    #===========================================================================
    def write_maxparticles_file(self, writer, matrix_elements):
        """Write the maxparticles.inc file for MadEvent"""

        if isinstance(matrix_elements, helas_objects.HelasMultiProcess):
            maxparticles = max([me.get_nexternal_ninitial()[0] for me in \
                              matrix_elements.get('matrix_elements')])
        else:
            maxparticles = max([me.get_nexternal_ninitial()[0] \
                              for me in matrix_elements])

        lines = "integer max_particles\n"
        lines += "parameter(max_particles=%d)" % maxparticles

        # Write the file
        writer.writelines(lines)

        return True

    
    #===========================================================================
    # export the model
    #===========================================================================
    def export_model_files(self, model_path):
        """Configure the files/link of the process according to the model"""

        # Import the model
        for file in os.listdir(model_path):
            if os.path.isfile(pjoin(model_path, file)):
                shutil.copy2(pjoin(model_path, file), \
                                     pjoin(self.dir_path, 'Source', 'MODEL'))


    def make_model_symbolic_link(self):
        """Make the copy/symbolic links"""
        model_path = self.dir_path + '/Source/MODEL/'
        if os.path.exists(pjoin(model_path, 'ident_card.dat')):
            mv(model_path + '/ident_card.dat', self.dir_path + '/Cards')
        if os.path.exists(pjoin(model_path, 'particles.dat')):
            ln(model_path + '/particles.dat', self.dir_path + '/SubProcesses')
            ln(model_path + '/interactions.dat', self.dir_path + '/SubProcesses')
        cp(model_path + '/param_card.dat', self.dir_path + '/Cards')
        mv(model_path + '/param_card.dat', self.dir_path + '/Cards/param_card_default.dat')
        ln(model_path + '/coupl.inc', self.dir_path + '/Source')
        ln(model_path + '/coupl.inc', self.dir_path + '/SubProcesses')
        self.make_source_links()
        
    def make_source_links(self):
        """ Create the links from the files in sources """

        ln(self.dir_path + '/Source/run.inc', self.dir_path + '/SubProcesses', log=False)
        ln(self.dir_path + '/Source/maxparticles.inc', self.dir_path + '/SubProcesses', log=False)
        ln(self.dir_path + '/Source/run_config.inc', self.dir_path + '/SubProcesses', log=False)
        ln(self.dir_path + '/Source/lhe_event_infos.inc', self.dir_path + '/SubProcesses', log=False)
        

    #===========================================================================
    # export the helas routine
    #===========================================================================
    def export_helas(self, helas_path):
        """Configure the files/link of the process according to the model"""

        # Import helas routine
        for filename in os.listdir(helas_path):
            filepos = pjoin(helas_path, filename)
            if os.path.isfile(filepos):
                if filepos.endswith('Makefile.template'):
                    cp(filepos, self.dir_path + '/Source/DHELAS/Makefile')
                elif filepos.endswith('Makefile'):
                    pass
                else:
                    cp(filepos, self.dir_path + '/Source/DHELAS')
    # following lines do the same but whithout symbolic link
    # 
    #def export_helas(mgme_dir, dir_path):
    #
    #        # Copy the HELAS directory
    #        helas_dir = pjoin(mgme_dir, 'HELAS')
    #        for filename in os.listdir(helas_dir): 
    #            if os.path.isfile(pjoin(helas_dir, filename)):
    #                shutil.copy2(pjoin(helas_dir, filename),
    #                            pjoin(dir_path, 'Source', 'DHELAS'))
    #        shutil.move(pjoin(dir_path, 'Source', 'DHELAS', 'Makefile.template'),
    #                    pjoin(dir_path, 'Source', 'DHELAS', 'Makefile'))
    #  

    #===========================================================================
    # generate_subprocess_directory
    #===========================================================================
    def generate_subprocess_directory(self, matrix_element,
                                         fortran_model,
                                         me_number):
        """Routine to generate a subprocess directory (for inheritance)"""

        pass

    #===========================================================================
    # get_source_libraries_list
    #===========================================================================
    def get_source_libraries_list(self):
        """ Returns the list of libraries to be compiling when compiling the
        SOURCE directory. It is different for loop_induced processes and 
        also depends on the value of the 'output_dependencies' option"""
        
        return ['$(LIBDIR)libdhelas.$(libext)',
                '$(LIBDIR)libpdf.$(libext)',
                '$(LIBDIR)libmodel.$(libext)',
                '$(LIBDIR)libcernlib.$(libext)',
                '$(LIBDIR)libbias.$(libext)']

    #===========================================================================
    # write_source_makefile
    #===========================================================================
    def write_source_makefile(self, writer):
        """Write the nexternal.inc file for MG4"""

        path = pjoin(_file_path,'iolibs','template_files','madevent_makefile_source')
        set_of_lib = ' '.join(['$(LIBRARIES)']+self.get_source_libraries_list())
        if self.opt['model'] == 'mssm' or self.opt['model'].startswith('mssm-'):
            model_line='''$(LIBDIR)libmodel.$(libext): MODEL param_card.inc\n\tcd MODEL; make
MODEL/MG5_param.dat: ../Cards/param_card.dat\n\t../bin/madevent treatcards param
param_card.inc: MODEL/MG5_param.dat\n\t../bin/madevent treatcards param\n'''
        else:
            model_line='''$(LIBDIR)libmodel.$(libext): MODEL param_card.inc\n\tcd MODEL; make    
param_card.inc: ../Cards/param_card.dat\n\t../bin/madevent treatcards param\n'''
        
        replace_dict= {'libraries': set_of_lib, 
                       'model':model_line,
                       'additional_dsample': '',
                       'additional_dependencies':''} 
        
        if writer:
            text = open(path).read() % replace_dict
            writer.write(text)
            
        return replace_dict

    #===========================================================================
    # write_nexternal_madspin
    #===========================================================================
    def write_nexternal_madspin(self, writer, nexternal, ninitial):
        """Write the nexternal_prod.inc file for madspin"""

        replace_dict = {}

        replace_dict['nexternal'] = nexternal
        replace_dict['ninitial'] = ninitial

        file = """ \
          integer    nexternal_prod
          parameter (nexternal_prod=%(nexternal)d)
          integer    nincoming_prod
          parameter (nincoming_prod=%(ninitial)d)""" % replace_dict

        # Write the file
        if writer:
            writer.writelines(file)
            return True
        else:
            return replace_dict

    #===========================================================================
    # write_helamp_madspin
    #===========================================================================
    def write_helamp_madspin(self, writer, ncomb):
        """Write the helamp.inc file for madspin"""

        replace_dict = {}

        replace_dict['ncomb'] = ncomb

        file = """ \
          integer    ncomb1
          parameter (ncomb1=%(ncomb)d)
          double precision helamp(ncomb1)    
          common /to_helamp/helamp """ % replace_dict

        # Write the file
        if writer:
            writer.writelines(file)
            return True
        else:
            return replace_dict



    #===========================================================================
    # write_nexternal_file
    #===========================================================================
    def write_nexternal_file(self, writer, nexternal, ninitial):
        """Write the nexternal.inc file for MG4"""

        replace_dict = {}

        replace_dict['nexternal'] = nexternal
        replace_dict['ninitial'] = ninitial

        file = """ \
          integer    nexternal
          parameter (nexternal=%(nexternal)d)
          integer    nincoming
          parameter (nincoming=%(ninitial)d)""" % replace_dict

        # Write the file
        if writer:
            writer.writelines(file)
            return True
        else:
            return replace_dict
    #===========================================================================
    # write_pmass_file
    #===========================================================================
    def write_pmass_file(self, writer, matrix_element):
        """Write the pmass.inc file for MG4"""

        model = matrix_element.get('processes')[0].get('model')
        
        lines = []
        for wf in matrix_element.get_external_wavefunctions():
            mass = model.get('particle_dict')[wf.get('pdg_code')].get('mass')
            if mass.lower() != "zero":
                mass = "abs(%s)" % mass

            lines.append("pmass(%d)=%s" % \
                         (wf.get('number_external'), mass))

        # Write the file
        writer.writelines(lines)

        return True

    #===========================================================================
    # write_ngraphs_file
    #===========================================================================
    def write_ngraphs_file(self, writer, nconfigs):
        """Write the ngraphs.inc file for MG4. Needs input from
        write_configs_file."""

        file = "       integer    n_max_cg\n"
        file = file + "parameter (n_max_cg=%d)" % nconfigs

        # Write the file
        writer.writelines(file)

        return True

    #===========================================================================
    # write_leshouche_file
    #===========================================================================
    def write_leshouche_file(self, writer, matrix_element):
        """Write the leshouche.inc file for MG4"""

        # Write the file
        writer.writelines(self.get_leshouche_lines(matrix_element, 0))

        return True

    #===========================================================================
    # get_leshouche_lines
    #===========================================================================
    def get_leshouche_lines(self, matrix_element, numproc):
        """Write the leshouche.inc file for MG4"""

        # Extract number of external particles
        (nexternal, ninitial) = matrix_element.get_nexternal_ninitial()

        lines = []
        for iproc, proc in enumerate(matrix_element.get('processes')):
            legs = proc.get_legs_with_decays()
            lines.append("DATA (IDUP(i,%d,%d),i=1,%d)/%s/" % \
                         (iproc + 1, numproc+1, nexternal,
                          ",".join([str(l.get('id')) for l in legs])))
            if iproc == 0 and numproc == 0:
                for i in [1, 2]:
                    lines.append("DATA (MOTHUP(%d,i),i=1,%2r)/%s/" % \
                             (i, nexternal,
                              ",".join([ "%3r" % 0 ] * ninitial + \
                                       [ "%3r" % i ] * (nexternal - ninitial))))

            # Here goes the color connections corresponding to the JAMPs
            # Only one output, for the first subproc!
            if iproc == 0:
                # If no color basis, just output trivial color flow
                if not matrix_element.get('color_basis'):
                    for i in [1, 2]:
                        lines.append("DATA (ICOLUP(%d,i,1,%d),i=1,%2r)/%s/" % \
                                 (i, numproc+1,nexternal,
                                  ",".join([ "%3r" % 0 ] * nexternal)))

                else:
                    # First build a color representation dictionnary
                    repr_dict = {}
                    for l in legs:
                        repr_dict[l.get('number')] = \
                            proc.get('model').get_particle(l.get('id')).get_color()\
                            * (-1)**(1+l.get('state'))
                    # Get the list of color flows
                    color_flow_list = \
                        matrix_element.get('color_basis').color_flow_decomposition(repr_dict,
                                                                                   ninitial)
                    # And output them properly
                    for cf_i, color_flow_dict in enumerate(color_flow_list):
                        for i in [0, 1]:
                            lines.append("DATA (ICOLUP(%d,i,%d,%d),i=1,%2r)/%s/" % \
                                 (i + 1, cf_i + 1, numproc+1, nexternal,
                                  ",".join(["%3r" % color_flow_dict[l.get('number')][i] \
                                            for l in legs])))

        return lines




    #===========================================================================
    # write_maxamps_file
    #===========================================================================
    def write_maxamps_file(self, writer, maxamps, maxflows,
                           maxproc,maxsproc):
        """Write the maxamps.inc file for MG4."""

        file = "       integer    maxamps, maxflow, maxproc, maxsproc\n"
        file = file + "parameter (maxamps=%d, maxflow=%d)\n" % \
               (maxamps, maxflows)
        file = file + "parameter (maxproc=%d, maxsproc=%d)" % \
               (maxproc, maxsproc)

        # Write the file
        writer.writelines(file)

        return True


    #===========================================================================
    # Routines to output UFO models in MG4 format
    #===========================================================================

    def convert_model(self, model, wanted_lorentz = [],
                             wanted_couplings = []):
        """ Create a full valid MG4 model from a MG5 model (coming from UFO)"""

        # Make sure aloha is in quadruple precision if needed
        old_aloha_mp=aloha.mp_precision
        aloha.mp_precision=self.opt['mp']

        # create the MODEL
        write_dir=pjoin(self.dir_path, 'Source', 'MODEL')
        model_builder = UFO_model_to_mg4(model, write_dir, self.opt + self.proc_characteristic)
        model_builder.build(wanted_couplings)

        # Backup the loop mode, because it can be changed in what follows.
        old_loop_mode = aloha.loop_mode

        # Create the aloha model or use the existing one (for loop exporters
        # this is useful as the aloha model will be used again in the 
        # LoopHelasMatrixElements generated). We do not save the model generated
        # here if it didn't exist already because it would be a waste of
        # memory for tree level applications since aloha is only needed at the
        # time of creating the aloha fortran subroutines.
        if hasattr(self, 'aloha_model'):
            aloha_model = self.aloha_model
        else:
            aloha_model = create_aloha.AbstractALOHAModel(os.path.basename(model.get('modelpath')))
        aloha_model.add_Lorentz_object(model.get('lorentz'))

        # Compute the subroutines
        if wanted_lorentz:
            aloha_model.compute_subset(wanted_lorentz)
        else:
            aloha_model.compute_all(save=False)

        # Write them out
        write_dir=pjoin(self.dir_path, 'Source', 'DHELAS')
        aloha_model.write(write_dir, 'Fortran')

        # Revert the original aloha loop mode
        aloha.loop_mode = old_loop_mode

        #copy Helas Template
        cp(MG5DIR + '/aloha/template_files/Makefile_F', write_dir+'/makefile')
        if any([any([tag.startswith('L') for tag in d[1]]) for d in wanted_lorentz]):
            cp(MG5DIR + '/aloha/template_files/aloha_functions_loop.f', 
                                                 write_dir+'/aloha_functions.f')
            aloha_model.loop_mode = False
        else:
            cp(MG5DIR + '/aloha/template_files/aloha_functions.f', 
                                                 write_dir+'/aloha_functions.f')
        create_aloha.write_aloha_file_inc(write_dir, '.f', '.o')

        # Make final link in the Process
        self.make_model_symbolic_link()
    
        # Re-establish original aloha mode
        aloha.mp_precision=old_aloha_mp
    

    #===========================================================================
    # Helper functions
    #===========================================================================
    def modify_grouping(self, matrix_element):
        """allow to modify the grouping (if grouping is in place)
            return two value:
            - True/False if the matrix_element was modified
            - the new(or old) matrix element"""

        return False, matrix_element
        
    #===========================================================================
    # Helper functions
    #===========================================================================
    def get_mg5_info_lines(self):
        """Return info lines for MG5, suitable to place at beginning of
        Fortran files"""

        info = misc.get_pkg_info()
        info_lines = ""
        if info and 'version' in info and  'date' in info:
            info_lines = "#  Generated by MadGraph5_aMC@NLO v. %s, %s\n" % \
                         (info['version'], info['date'])
            info_lines = info_lines + \
                         "#  By the MadGraph5_aMC@NLO Development Team\n" + \
                         "#  Visit launchpad.net/madgraph5 and amcatnlo.web.cern.ch"
        else:
            info_lines = "#  Generated by MadGraph5_aMC@NLO\n" + \
                         "#  By the MadGraph5_aMC@NLO Development Team\n" + \
                         "#  Visit launchpad.net/madgraph5 and amcatnlo.web.cern.ch"        

        return info_lines

    def get_process_info_lines(self, matrix_element):
        """Return info lines describing the processes for this matrix element"""

        return"\n".join([ "C " + process.nice_string().replace('\n', '\nC * ') \
                         for process in matrix_element.get('processes')])


    def get_helicity_lines(self, matrix_element,array_name='NHEL'):
        """Return the Helicity matrix definition lines for this matrix element"""

        helicity_line_list = []
        i = 0
        for helicities in matrix_element.get_helicity_matrix():
            i = i + 1
            int_list = [i, len(helicities)]
            int_list.extend(helicities)
            helicity_line_list.append(\
                ("DATA ("+array_name+"(I,%4r),I=1,%d) /" + \
                 ",".join(['%2r'] * len(helicities)) + "/") % tuple(int_list))

        return "\n".join(helicity_line_list)

    def get_ic_line(self, matrix_element):
        """Return the IC definition line coming after helicities, required by
        switchmom in madevent"""

        nexternal = matrix_element.get_nexternal_ninitial()[0]
        int_list = list(range(1, nexternal + 1))

        return "DATA (IC(I,1),I=1,%i) /%s/" % (nexternal,
                                                     ",".join([str(i) for \
                                                               i in int_list]))

    def set_chosen_SO_index(self, process, squared_orders):
        """ From the squared order constraints set by the user, this function
        finds what indices of the squared_orders list the user intends to pick.
        It returns this as a string of comma-separated successive '.true.' or 
        '.false.' for each index."""
        
        user_squared_orders = process.get('squared_orders')
        split_orders = process.get('split_orders')
        
        if len(user_squared_orders)==0:
            return ','.join(['.true.']*len(squared_orders))
        
        res = []
        for sqsos in squared_orders:
            is_a_match = True
            for user_sqso, value in user_squared_orders.items():
                if user_sqso == 'WEIGHTED' :
                    logger.debug('WEIGHTED^2%s%s encoutered. Please check behavior for' + \
                            'https://bazaar.launchpad.net/~maddevelopers/mg5amcnlo/3.0.1/revision/613', \
                            (process.get_squared_order_type(user_sqso), sqsos[split_orders.index(user_sqso)]))

                if (process.get_squared_order_type(user_sqso) =='==' and \
                        value!=sqsos[split_orders.index(user_sqso)]) or \
                   (process.get_squared_order_type(user_sqso) in ['<=','='] and \
                                value<sqsos[split_orders.index(user_sqso)]) or \
                   (process.get_squared_order_type(user_sqso) == '>' and \
                                value>=sqsos[split_orders.index(user_sqso)]):
                    is_a_match = False
                    break
            res.append('.true.' if is_a_match else '.false.')
            
        return ','.join(res)

    def get_split_orders_lines(self, orders, array_name, n=5):
        """ Return the split orders definition as defined in the list orders and
        for the name of the array 'array_name'. Split rows in chunks of size n."""
        
        ret_list = []  
        for index, order in enumerate(orders):      
            for k in range(0, len(order), n):
                ret_list.append("DATA (%s(%3r,i),i=%3r,%3r) /%s/" % \
                  (array_name,index + 1, k + 1, min(k + n, len(order)),
                              ','.join(["%5r" % i for i in order[k:k + n]])))
        return ret_list
    
    def format_integer_list(self, list, name, n=5):
        """ Return an initialization of the python list in argument following 
        the fortran syntax using the data keyword assignment, filling an array 
        of name 'name'. It splits rows in chunks of size n."""
        
        ret_list = []
        for k in range(0, len(list), n):
            ret_list.append("DATA (%s(i),i=%3r,%3r) /%s/" % \
                  (name, k + 1, min(k + n, len(list)),
                                  ','.join(["%5r" % i for i in list[k:k + n]])))
        return ret_list

    def get_color_data_lines(self, matrix_element, n=6):
        """Return the color matrix definition lines for this matrix element. Split
        rows in chunks of size n."""

        if not matrix_element.get('color_matrix'):
            return ["DATA Denom(1)/1/", "DATA (CF(i,1),i=1,1) /1/"]
        else:
            ret_list = []
            my_cs = color.ColorString()
            for index, denominator in \
                enumerate(matrix_element.get('color_matrix').\
                                                 get_line_denominators()):
                # First write the common denominator for this color matrix line
                ret_list.append("DATA Denom(%i)/%i/" % (index + 1, denominator))
                # Then write the numerators for the matrix elements
                num_list = matrix_element.get('color_matrix').\
                                            get_line_numerators(index, denominator)

                assert all([int(i)==i for i in num_list])

                for k in range(0, len(num_list), n):
                    ret_list.append("DATA (CF(i,%3r),i=%3r,%3r) /%s/" % \
                                    (index + 1, k + 1, min(k + n, len(num_list)),
                                     ','.join(["%5i" % int(i) for i in num_list[k:k + n]])))
                my_cs.from_immutable(sorted(matrix_element.get('color_basis').keys())[index])
                ret_list.append("C %s" % repr(my_cs))

            return ret_list


    def get_den_factor_line(self, matrix_element):
        """Return the denominator factor line for this matrix element"""

        return "DATA IDEN/%2r/" % \
               matrix_element.get_denominator_factor()

    def get_icolamp_lines(self, mapconfigs, matrix_element, num_matrix_element):
        """Return the ICOLAMP matrix, showing which JAMPs contribute to
        which configs (diagrams)."""

        ret_list = []

        booldict = {False: ".false.", True: ".true."}

        if not matrix_element.get('color_basis'):
            # No color, so only one color factor. Simply write a ".true." 
            # for each config (i.e., each diagram with only 3 particle
            # vertices
            configs = len(mapconfigs)
            ret_list.append("DATA(icolamp(1,i,%d),i=1,%d)/%s/" % \
                            (num_matrix_element, configs,
                             ','.join([".true." for i in range(configs)])))
            return ret_list

        # There is a color basis - create a list showing which JAMPs have
        # contributions to which configs

        # Only want to include leading color flows, so find max_Nc
        color_basis = matrix_element.get('color_basis')
        
        # We don't want to include the power of Nc's which come from the potential
        # loop color trace (i.e. in the case of a closed fermion loop for example)
        # so we subtract it here when computing max_Nc
        max_Nc = max(sum([[(v[4]-v[5]) for v in val] for val in 
                                                      color_basis.values()],[]))

        # Crate dictionary between diagram number and JAMP number
        diag_jamp = {}
        for ijamp, col_basis_elem in \
                enumerate(sorted(matrix_element.get('color_basis').keys())):
            for diag_tuple in matrix_element.get('color_basis')[col_basis_elem]:
                # Only use color flows with Nc == max_Nc. However, notice that
                # we don't want to include the Nc power coming from the loop
                # in this counting.
                if (diag_tuple[4]-diag_tuple[5]) == max_Nc:
                    diag_num = diag_tuple[0] + 1
                    # Add this JAMP number to this diag_num
                    diag_jamp[diag_num] = diag_jamp.setdefault(diag_num, []) + \
                                          [ijamp+1]

        colamps = ijamp + 1
        for iconfig, num_diag in enumerate(mapconfigs):        
            if num_diag == 0:
                continue

            # List of True or False 
            bool_list = [(i + 1 in diag_jamp[num_diag]) for i in range(colamps)]
            # Add line
            ret_list.append("DATA(icolamp(i,%d,%d),i=1,%d)/%s/" % \
                                (iconfig+1, num_matrix_element, colamps,
                                 ','.join(["%s" % booldict[b] for b in \
                                           bool_list])))

        return ret_list

    def get_amp2_lines(self, matrix_element, config_map = []):
        """Return the amp2(i) = sum(amp for diag(i))^2 lines"""

        nexternal, ninitial = matrix_element.get_nexternal_ninitial()
        # Get minimum legs in a vertex
        vert_list = [max(diag.get_vertex_leg_numbers()) for diag in \
       matrix_element.get('diagrams') if diag.get_vertex_leg_numbers()!=[]]
        minvert = min(vert_list) if vert_list!=[] else 0

        ret_lines = []
        if config_map:
            # In this case, we need to sum up all amplitudes that have
            # identical topologies, as given by the config_map (which
            # gives the topology/config for each of the diagrams
            diagrams = matrix_element.get('diagrams')
            # Combine the diagrams with identical topologies
            config_to_diag_dict = {}
            for idiag, diag in enumerate(matrix_element.get('diagrams')):
                if config_map[idiag] == 0:
                    continue
                try:
                    config_to_diag_dict[config_map[idiag]].append(idiag)
                except KeyError:
                    config_to_diag_dict[config_map[idiag]] = [idiag]
            # Write out the AMP2s summing squares of amplitudes belonging
            # to eiher the same diagram or different diagrams with
            # identical propagator properties.  Note that we need to use
            # AMP2 number corresponding to the first diagram number used
            # for that AMP2.
            for config in sorted(config_to_diag_dict.keys()):

                line = "AMP2(%(num)d)=AMP2(%(num)d)+" % \
                       {"num": (config_to_diag_dict[config][0] + 1)}

                amp = "+".join(["AMP(%(num)d)" % {"num": a.get('number')} for a in \
                                  sum([diagrams[idiag].get('amplitudes') for \
                                       idiag in config_to_diag_dict[config]], [])])
                
                # Not using \sum |M|^2 anymore since this creates troubles
                # when ckm is not diagonal due to the JIM mechanism.
                if '+' in amp:
                    line += "(%s)*dconjg(%s)" % (amp, amp)
                else:
                    line += "%s*dconjg(%s)" % (amp, amp)
                ret_lines.append(line)
        else:
            for idiag, diag in enumerate(matrix_element.get('diagrams')):
                # Ignore any diagrams with 4-particle vertices.
                if diag.get_vertex_leg_numbers()!=[] and max(diag.get_vertex_leg_numbers()) > minvert:
                    continue
                # Now write out the expression for AMP2, meaning the sum of
                # squared amplitudes belonging to the same diagram
                line = "AMP2(%(num)d)=AMP2(%(num)d)+" % {"num": (idiag + 1)}
                line += "+".join(["AMP(%(num)d)*dconjg(AMP(%(num)d))" % \
                                  {"num": a.get('number')} for a in \
                                  diag.get('amplitudes')])
                ret_lines.append(line)

        return ret_lines

    #===========================================================================
    # Returns the data statements initializing the coeffictients for the JAMP
    # decomposition. It is used when the JAMP initialization is decided to be 
    # done through big arrays containing the projection coefficients.
    #===========================================================================    
    def get_JAMP_coefs(self, color_amplitudes, color_basis=None, tag_letter="",\
                       n=50, Nc_value=3):
        """This functions return the lines defining the DATA statement setting
        the coefficients building the JAMPS out of the AMPS. Split rows in
        bunches of size n.
        One can specify the color_basis from which the color amplitudes originates
        so that there are commentaries telling what color structure each JAMP
        corresponds to."""
        
        if(not isinstance(color_amplitudes,list) or 
           not (color_amplitudes and isinstance(color_amplitudes[0],list))):
                raise MadGraph5Error("Incorrect col_amps argument passed to get_JAMP_coefs")

        res_list = []
        my_cs = color.ColorString()
        for index, coeff_list in enumerate(color_amplitudes):
            # Create the list of the complete numerical coefficient.
            coefs_list=[coefficient[0][0]*coefficient[0][1]*\
                        (fractions.Fraction(Nc_value)**coefficient[0][3]) for \
                        coefficient in coeff_list]
            # Create the list of the numbers of the contributing amplitudes.
            # Mutliply by -1 for those which have an imaginary coefficient.
            ampnumbers_list=[coefficient[1]*(-1 if coefficient[0][2] else 1) \
                              for coefficient in coeff_list]
            # Find the common denominator.      
            commondenom=abs(reduce(fractions.gcd, coefs_list).denominator)
            num_list=[(coefficient*commondenom).numerator \
                      for coefficient in coefs_list]
            res_list.append("DATA NCONTRIBAMPS%s(%i)/%i/"%(tag_letter,\
                                                         index+1,len(num_list)))
            res_list.append("DATA DENOMCCOEF%s(%i)/%i/"%(tag_letter,\
                                                         index+1,commondenom))
            if color_basis:
                my_cs.from_immutable(sorted(color_basis.keys())[index])
                res_list.append("C %s" % repr(my_cs))
            for k in range(0, len(num_list), n):
                res_list.append("DATA (NUMCCOEF%s(%3r,i),i=%6r,%6r) /%s/" % \
                    (tag_letter,index + 1, k + 1, min(k + n, len(num_list)),
                                 ','.join(["%6r" % i for i in num_list[k:k + n]])))
                res_list.append("DATA (AMPNUMBERS%s(%3r,i),i=%6r,%6r) /%s/" % \
                    (tag_letter,index + 1, k + 1, min(k + n, len(num_list)),
                                 ','.join(["%6r" % i for i in ampnumbers_list[k:k + n]])))
                pass
        return res_list


    def get_JAMP_lines_split_order(self, col_amps, split_order_amps, 
          split_order_names=None, JAMP_format="JAMP(%s)", AMP_format="AMP(%s)"):
        """Return the JAMP = sum(fermionfactor * AMP(i)) lines from col_amps 
        defined as a matrix element or directly as a color_amplitudes dictionary.
        The split_order_amps specifies the group of amplitudes sharing the same
        amplitude orders which should be put in together in a given set of JAMPS.
        The split_order_amps is supposed to have the format of the second output 
        of the function get_split_orders_mapping function in helas_objects.py.
        The split_order_names is optional (it should correspond to the process
        'split_orders' attribute) and only present to provide comments in the
        JAMP definitions in the code."""

        # Let the user call get_JAMP_lines_split_order directly from a 
        error_msg="Malformed '%s' argument passed to the "+\
                 "get_JAMP_lines_split_order function: %s"%str(split_order_amps)
        if(isinstance(col_amps,helas_objects.HelasMatrixElement)):
            color_amplitudes=col_amps.get_color_amplitudes()
        elif(isinstance(col_amps,list)):
            if(col_amps and isinstance(col_amps[0],list)):
                color_amplitudes=col_amps
            else:
                raise MadGraph5Error(error_msg%'col_amps')
        else:
            raise MadGraph5Error(error_msg%'col_amps')
        
        # Verify the sanity of the split_order_amps and split_order_names args
        if isinstance(split_order_amps,list):
            for elem in split_order_amps:
                if len(elem)!=2:
                    raise MadGraph5Error(error_msg%'split_order_amps')
                # Check the first element of the two lists to make sure they are
                # integers, although in principle they should all be integers.
                if not isinstance(elem[0],tuple) or \
                   not isinstance(elem[1],tuple) or \
                   not isinstance(elem[0][0],int) or \
                   not isinstance(elem[1][0],int):
                    raise MadGraph5Error(error_msg%'split_order_amps')
        else:
            raise MadGraph5Error(error_msg%'split_order_amps')
        
        if not split_order_names is None:
            if isinstance(split_order_names,list):
                # Should specify the same number of names as there are elements
                # in the key of the split_order_amps.
                if len(split_order_names)!=len(split_order_amps[0][0]):
                    raise MadGraph5Error(error_msg%'split_order_names')
                # Check the first element of the list to be a string
                if not isinstance(split_order_names[0],str):
                    raise MadGraph5Error(error_msg%'split_order_names')                    
            else:
                raise MadGraph5Error(error_msg%'split_order_names')                
        
        # Now scan all contributing orders to be individually computed and 
        # construct the list of color_amplitudes for JAMP to be constructed
        # accordingly.
        res_list=[]
        for i, amp_order in enumerate(split_order_amps):
            col_amps_order = []
            for jamp in color_amplitudes:
                col_amps_order.append([col_amp for col_amp in jamp if col_amp[1] in amp_order[1]])
            if split_order_names:
                res_list.append('C JAMPs contributing to orders '+' '.join(
                              ['%s=%i'%order for order in zip(split_order_names,
                                                                amp_order[0])]))
            if self.opt['export_format'] in ['madloop_matchbox']:
                res_list.extend(self.get_JAMP_lines(col_amps_order,
                                   JAMP_format="JAMP(%s,{0})".format(str(i+1)),
                                   JAMP_formatLC="LNJAMP(%s,{0})".format(str(i+1))))
            else:
                res_list.extend(self.get_JAMP_lines(col_amps_order,
                                   JAMP_format="JAMP(%s,{0})".format(str(i+1))))         

        return res_list


    def get_JAMP_lines(self, col_amps, JAMP_format="JAMP(%s)", AMP_format="AMP(%s)", 
                       split=-1):
        """Return the JAMP = sum(fermionfactor * AMP(i)) lines from col_amps 
        defined as a matrix element or directly as a color_amplitudes dictionary,
        Jamp_formatLC should be define to allow to add LeadingColor computation 
        (usefull for MatchBox)
        The split argument defines how the JAMP lines should be split in order
        not to be too long."""

        # Let the user call get_JAMP_lines directly from a MatrixElement or from
        # the color amplitudes lists.
        if(isinstance(col_amps,helas_objects.HelasMatrixElement)):
            color_amplitudes=col_amps.get_color_amplitudes()
        elif(isinstance(col_amps,list)):
            if(col_amps and isinstance(col_amps[0],list)):
                color_amplitudes=col_amps
            else:
                raise MadGraph5Error("Incorrect col_amps argument passed to get_JAMP_lines")
        else:
            raise MadGraph5Error("Incorrect col_amps argument passed to get_JAMP_lines")


        res_list = []
        for i, coeff_list in enumerate(color_amplitudes):
            # It might happen that coeff_list is empty if this function was
            # called from get_JAMP_lines_split_order (i.e. if some color flow
            # does not contribute at all for a given order).
            # In this case we simply set it to 0.
            if coeff_list==[]:
                res_list.append(((JAMP_format+"=0D0") % str(i + 1)))
                continue
            # Break the JAMP definition into 'n=split' pieces to avoid having
            # arbitrarly long lines.
            first=True
            n = (len(coeff_list)+1 if split<=0 else split) 
            while coeff_list!=[]:
                coefs=coeff_list[:n]
                coeff_list=coeff_list[n:]
                res = ((JAMP_format+"=") % str(i + 1)) + \
                      ((JAMP_format % str(i + 1)) if not first and split>0 else '')

                first=False
                # Optimization: if all contributions to that color basis element have
                # the same coefficient (up to a sign), put it in front
                list_fracs = [abs(coefficient[0][1]) for coefficient in coefs]
                common_factor = False
                diff_fracs = list(set(list_fracs))
                if len(diff_fracs) == 1 and abs(diff_fracs[0]) != 1:
                    common_factor = True
                    global_factor = diff_fracs[0]
                    res = res + '%s(' % self.coeff(1, global_factor, False, 0)
                
                # loop for JAMP
                for (coefficient, amp_number) in coefs:
                    if not coefficient:
                        continue
                    if common_factor:
                        res = (res + "%s" + AMP_format) % \
                                                   (self.coeff(coefficient[0],
                                                   coefficient[1] / abs(coefficient[1]),
                                                   coefficient[2],
                                                   coefficient[3]),
                                                   str(amp_number))
                    else:
                        res = (res + "%s" + AMP_format) % (self.coeff(coefficient[0],
                                                   coefficient[1],
                                                   coefficient[2],
                                                   coefficient[3]),
                                                   str(amp_number))
    
                if common_factor:
                    res = res + ')'
    
                res_list.append(res)
                    
        return res_list

    def get_pdf_lines(self, matrix_element, ninitial, subproc_group = False):
        """Generate the PDF lines for the auto_dsig.f file"""

        processes = matrix_element.get('processes')
        model = processes[0].get('model')

        pdf_definition_lines = ""
        pdf_data_lines = ""
        pdf_lines = ""

        if ninitial == 1:
            pdf_lines = "PD(0) = 0d0\nIPROC = 0\n"
            for i, proc in enumerate(processes):
                process_line = proc.base_string()
                pdf_lines = pdf_lines + "IPROC=IPROC+1 ! " + process_line
                pdf_lines = pdf_lines + "\nPD(IPROC)=1d0\n"
                pdf_lines = pdf_lines + "\nPD(0)=PD(0)+PD(IPROC)\n"
        else:
            # Pick out all initial state particles for the two beams
            initial_states = [sorted(list(set([p.get_initial_pdg(1) for \
                                               p in processes]))),
                              sorted(list(set([p.get_initial_pdg(2) for \
                                               p in processes])))]

            # Prepare all variable names
            pdf_codes = dict([(p, model.get_particle(p).get_name()) for p in \
                              sum(initial_states,[])])
            for key,val in pdf_codes.items():
                pdf_codes[key] = val.replace('~','x').replace('+','p').replace('-','m')

            # Set conversion from PDG code to number used in PDF calls
            pdgtopdf = {21: 0, 22: 7}

            # Fill in missing entries of pdgtopdf
            for pdg in sum(initial_states,[]):
                if not pdg in pdgtopdf and not pdg in list(pdgtopdf.values()):
                    pdgtopdf[pdg] = pdg
                elif pdg not in pdgtopdf and pdg in list(pdgtopdf.values()):
                    # If any particle has pdg code 7, we need to use something else
                    pdgtopdf[pdg] = 6000000 + pdg
                    
            # Get PDF variable declarations for all initial states
            for i in [0,1]:
                pdf_definition_lines += "DOUBLE PRECISION " + \
                                       ",".join(["%s%d" % (pdf_codes[pdg],i+1) \
                                                 for pdg in \
                                                 initial_states[i]]) + \
                                                 "\n"

            # Get PDF data lines for all initial states
            for i in [0,1]:
                pdf_data_lines += "DATA " + \
                                       ",".join(["%s%d" % (pdf_codes[pdg],i+1) \
                                                 for pdg in initial_states[i]]) + \
                                                 "/%d*1D0/" % len(initial_states[i]) + \
                                                 "\n"

            # Get PDF lines for all different initial states
            for i, init_states in enumerate(initial_states):
                if subproc_group:
                    pdf_lines = pdf_lines + \
                           "IF (ABS(LPP(IB(%d))).GE.1) THEN\nLP=SIGN(1,LPP(IB(%d)))\n" \
                                 % (i + 1, i + 1)
                else:
                    pdf_lines = pdf_lines + \
                           "IF (ABS(LPP(%d)) .GE. 1) THEN\nLP=SIGN(1,LPP(%d))\n" \
                                 % (i + 1, i + 1)

                for nbi,initial_state in enumerate(init_states):
                    if initial_state in list(pdf_codes.keys()):
                        if subproc_group:
                            pdf_lines = pdf_lines + \
                                        ("%s%d=PDG2PDF(ABS(LPP(IB(%d))),%d*LP, 1," + \
                                         "XBK(IB(%d)),DSQRT(Q2FACT(%d)))\n") % \
                                         (pdf_codes[initial_state],
                                          i + 1, i + 1, pdgtopdf[initial_state],
                                          i + 1, i + 1)
                        else:
                            pdf_lines = pdf_lines + \
                                        ("%s%d=PDG2PDF(ABS(LPP(%d)),%d*LP, %d," + \
                                         "XBK(%d),DSQRT(Q2FACT(%d)))\n") % \
                                         (pdf_codes[initial_state],
                                          i + 1, i + 1, pdgtopdf[initial_state],
                                          i + 1,
                                          i + 1, i + 1)
                pdf_lines = pdf_lines + "ENDIF\n"

            # Add up PDFs for the different initial state particles
            pdf_lines = pdf_lines + "PD(0) = 0d0\nIPROC = 0\n"
            for proc in processes:
                process_line = proc.base_string()
                pdf_lines = pdf_lines + "IPROC=IPROC+1 ! " + process_line
                pdf_lines = pdf_lines + "\nPD(IPROC)="
                for ibeam in [1, 2]:
                    initial_state = proc.get_initial_pdg(ibeam)
                    if initial_state in list(pdf_codes.keys()):
                        pdf_lines = pdf_lines + "%s%d*" % \
                                    (pdf_codes[initial_state], ibeam)
                    else:
                        pdf_lines = pdf_lines + "1d0*"
                # Remove last "*" from pdf_lines
                pdf_lines = pdf_lines[:-1] + "\n"
                pdf_lines = pdf_lines + "PD(0)=PD(0)+DABS(PD(IPROC))\n"

        # Remove last line break from the return variables
        return pdf_definition_lines[:-1], pdf_data_lines[:-1], pdf_lines[:-1]

    #===========================================================================
    # write_props_file
    #===========================================================================
    def write_props_file(self, writer, matrix_element, s_and_t_channels):
        """Write the props.inc file for MadEvent. Needs input from
        write_configs_file."""

        lines = []

        particle_dict = matrix_element.get('processes')[0].get('model').\
                        get('particle_dict')

        for iconf, configs in enumerate(s_and_t_channels):
            for vertex in configs[0] + configs[1][:-1]:
                leg = vertex.get('legs')[-1]
                if leg.get('id') not in particle_dict:
                    # Fake propagator used in multiparticle vertices
                    mass = 'zero'
                    width = 'zero'
                    pow_part = 0
                else:
                    particle = particle_dict[leg.get('id')]
                    # Get mass
                    if particle.get('mass').lower() == 'zero':
                        mass = particle.get('mass')
                    else:
                        mass = "abs(%s)" % particle.get('mass')
                    # Get width
                    if particle.get('width').lower() == 'zero':
                        width = particle.get('width')
                    else:
                        width = "abs(%s)" % particle.get('width')

                    pow_part = 1 + int(particle.is_boson())

                lines.append("prmass(%d,%d)  = %s" % \
                             (leg.get('number'), iconf + 1, mass))
                lines.append("prwidth(%d,%d) = %s" % \
                             (leg.get('number'), iconf + 1, width))
                lines.append("pow(%d,%d) = %d" % \
                             (leg.get('number'), iconf + 1, pow_part))

        # Write the file
        writer.writelines(lines)

        return True

    #===========================================================================
    # write_configs_file
    #===========================================================================
    def write_configs_file(self, writer, matrix_element):
        """Write the configs.inc file for MadEvent"""

        # Extract number of external particles
        (nexternal, ninitial) = matrix_element.get_nexternal_ninitial()

        configs = [(i+1, d) for i,d in enumerate(matrix_element.get('diagrams'))]
        mapconfigs = [c[0] for c in configs]
        model = matrix_element.get('processes')[0].get('model')
        return mapconfigs, self.write_configs_file_from_diagrams(writer,
                                                            [[c[1]] for c in configs],
                                                            mapconfigs,
                                                            nexternal, ninitial,
                                                            model)

    #===========================================================================
    # write_configs_file_from_diagrams
    #===========================================================================
    def write_configs_file_from_diagrams(self, writer, configs, mapconfigs,
                                         nexternal, ninitial, model):
        """Write the actual configs.inc file.
        
        configs is the diagrams corresponding to configs (each
        diagrams is a list of corresponding diagrams for all
        subprocesses, with None if there is no corresponding diagrams
        for a given process).
        mapconfigs gives the diagram number for each config.

        For s-channels, we need to output one PDG for each subprocess in
        the subprocess group, in order to be able to pick the right
        one for multiprocesses."""

        lines = []

        s_and_t_channels = []

        vert_list = [max([d for d in config if d][0].get_vertex_leg_numbers()) \
            for config in configs if [d for d in config if d][0].\
                                             get_vertex_leg_numbers()!=[]]
        minvert = min(vert_list) if vert_list!=[] else 0

        # Number of subprocesses
        nsubprocs = len(configs[0])

        nconfigs = 0

        new_pdg = model.get_first_non_pdg()

        for iconfig, helas_diags in enumerate(configs):
            if any(vert > minvert for vert in [d for d in helas_diags if d]\
              [0].get_vertex_leg_numbers()) :
                # Only 3-vertices allowed in configs.inc except for vertices
                # which originate from a shrunk loop.
                continue
            nconfigs += 1

            # Need s- and t-channels for all subprocesses, including
            # those that don't contribute to this config
            empty_verts = []
            stchannels = []
            for h in helas_diags:
                if h:
                    # get_s_and_t_channels gives vertices starting from
                    # final state external particles and working inwards
                    stchannels.append(h.get('amplitudes')[0].\
                                      get_s_and_t_channels(ninitial, model, new_pdg))
                else:
                    stchannels.append((empty_verts, None))

            # For t-channels, just need the first non-empty one
            tchannels = [t for s,t in stchannels if t != None][0]

            # For s_and_t_channels (to be used later) use only first config
            s_and_t_channels.append([[s for s,t in stchannels if t != None][0],
                                     tchannels])

            # Make sure empty_verts is same length as real vertices
            if any([s for s,t in stchannels]):
                empty_verts[:] = [None]*max([len(s) for s,t in stchannels])

                # Reorganize s-channel vertices to get a list of all
                # subprocesses for each vertex
                schannels = list(zip(*[s for s,t in stchannels]))
            else:
                schannels = []

            allchannels = schannels
            if len(tchannels) > 1:
                # Write out tchannels only if there are any non-trivial ones
                allchannels = schannels + tchannels

            # Write out propagators for s-channel and t-channel vertices

            lines.append("# Diagram %d" % (mapconfigs[iconfig]))
            # Correspondance between the config and the diagram = amp2
            lines.append("data mapconfig(%d)/%d/" % (nconfigs,
                                                     mapconfigs[iconfig]))

            for verts in allchannels:
                if verts in schannels:
                    vert = [v for v in verts if v][0]
                else:
                    vert = verts
                daughters = [leg.get('number') for leg in vert.get('legs')[:-1]]
                last_leg = vert.get('legs')[-1]
                lines.append("data (iforest(i,%d,%d),i=1,%d)/%s/" % \
                             (last_leg.get('number'), nconfigs, len(daughters),
                              ",".join([str(d) for d in daughters])))
                if verts in schannels:
                    pdgs = []
                    for v in verts:
                        if v:
                            pdgs.append(v.get('legs')[-1].get('id'))
                        else:
                            pdgs.append(0)
                    lines.append("data (sprop(i,%d,%d),i=1,%d)/%s/" % \
                                 (last_leg.get('number'), nconfigs, nsubprocs,
                                  ",".join([str(d) for d in pdgs])))
                    lines.append("data tprid(%d,%d)/0/" % \
                                 (last_leg.get('number'), nconfigs))
                elif verts in tchannels[:-1]:
                    lines.append("data tprid(%d,%d)/%d/" % \
                                 (last_leg.get('number'), nconfigs,
                                  abs(last_leg.get('id'))))
                    lines.append("data (sprop(i,%d,%d),i=1,%d)/%s/" % \
                                 (last_leg.get('number'), nconfigs, nsubprocs,
                                  ",".join(['0'] * nsubprocs)))

        # Write out number of configs
        lines.append("# Number of configs")
        lines.append("data mapconfig(0)/%d/" % nconfigs)

        # Write the file
        writer.writelines(lines)

        return s_and_t_channels

    #===========================================================================
    # Global helper methods
    #===========================================================================

    def coeff(self, ff_number, frac, is_imaginary, Nc_power, Nc_value=3):
        """Returns a nicely formatted string for the coefficients in JAMP lines"""

        total_coeff = ff_number * frac * fractions.Fraction(Nc_value) ** Nc_power

        if total_coeff == 1:
            if is_imaginary:
                return '+imag1*'
            else:
                return '+'
        elif total_coeff == -1:
            if is_imaginary:
                return '-imag1*'
            else:
                return '-'

        res_str = '%+iD0' % total_coeff.numerator

        if total_coeff.denominator != 1:
            # Check if total_coeff is an integer
            res_str = res_str + '/%iD0' % total_coeff.denominator

        if is_imaginary:
            res_str = res_str + '*imag1'

        return res_str + '*'


    def set_fortran_compiler(self, default_compiler, force=False):
        """Set compiler based on what's available on the system"""
               
        # Check for compiler
        if default_compiler['fortran'] and misc.which(default_compiler['fortran']):
            f77_compiler = default_compiler['fortran']
        elif misc.which('gfortran'):
            f77_compiler = 'gfortran'
        elif misc.which('g77'):
            f77_compiler = 'g77'
        elif misc.which('f77'):
            f77_compiler = 'f77'
        elif default_compiler['fortran']:
            logger.warning('No Fortran Compiler detected! Please install one')
            f77_compiler = default_compiler['fortran'] # maybe misc fail so try with it
        else:
            raise MadGraph5Error('No Fortran Compiler detected! Please install one')
        logger.info('Use Fortran compiler ' + f77_compiler)
        
        
        # Check for compiler. 1. set default.
        if default_compiler['f2py']:
            f2py_compiler = default_compiler['f2py']
        else:
            f2py_compiler = ''
        # Try to find the correct one.
        if default_compiler['f2py'] and misc.which(default_compiler['f2py']):
            f2py_compiler = default_compiler['f2py']
        elif misc.which('f2py'):
            f2py_compiler = 'f2py'
        elif sys.version_info[1] == 6:
            if misc.which('f2py-2.6'):
                f2py_compiler = 'f2py-2.6'
            elif misc.which('f2py2.6'):
                f2py_compiler = 'f2py2.6'
        elif sys.version_info[1] == 7:
            if misc.which('f2py-2.7'):
                f2py_compiler = 'f2py-2.7'
            elif misc.which('f2py2.7'):
                f2py_compiler = 'f2py2.7'            
        
        to_replace = {'fortran': f77_compiler, 'f2py': f2py_compiler}
        
        
        self.replace_make_opt_f_compiler(to_replace)
        # Replace also for Template but not for cluster
        if 'MADGRAPH_DATA' not in os.environ and ReadWrite:
            self.replace_make_opt_f_compiler(to_replace, pjoin(MG5DIR, 'Template', 'LO'))
        
        return f77_compiler

    # an alias for backward compatibility
    set_compiler = set_fortran_compiler


    def set_cpp_compiler(self, default_compiler, force=False):
        """Set compiler based on what's available on the system"""
                
        # Check for compiler
        if default_compiler and misc.which(default_compiler):
            compiler = default_compiler
        elif misc.which('g++'):
            #check if clang version
            p = misc.Popen(['g++', '--version'], stdout=subprocess.PIPE,
                           stderr=subprocess.PIPE) 
            out, _ = p.communicate()
            out = out.decode()
            if 'clang' in str(out) and  misc.which('clang'):
                compiler = 'clang'
            else:
                compiler = 'g++'
        elif misc.which('c++'):
            compiler = 'c++'
        elif misc.which('clang'):
            compiler = 'clang'
        elif default_compiler:
            logger.warning('No c++ Compiler detected! Please install one')
            compiler = default_compiler # maybe misc fail so try with it
        else:
            raise MadGraph5Error('No c++ Compiler detected! Please install one')
        logger.info('Use c++ compiler ' + compiler)
        self.replace_make_opt_c_compiler(compiler)
        # Replace also for Template but not for cluster
        if 'MADGRAPH_DATA' not in os.environ and ReadWrite and \
           not __debug__ and not os.path.exists(pjoin(MG5DIR,'bin','create_release.py')):
            self.replace_make_opt_c_compiler(compiler, pjoin(MG5DIR, 'Template', 'LO'))
        
        return compiler


    def replace_make_opt_f_compiler(self, compilers, root_dir = ""):
        """Set FC=compiler in Source/make_opts"""

        assert isinstance(compilers, dict)
        
        mod = False #avoid to rewrite the file if not needed
        if not root_dir:
            root_dir = self.dir_path
            
        compiler= compilers['fortran']
        f2py_compiler = compilers['f2py']
        if not f2py_compiler:
            f2py_compiler = 'f2py'
        for_update= {'DEFAULT_F_COMPILER':compiler,
                     'DEFAULT_F2PY_COMPILER':f2py_compiler}
        make_opts = pjoin(root_dir, 'Source', 'make_opts')

        try:
            common_run_interface.CommonRunCmd.update_make_opts_full(
                            make_opts, for_update)
        except IOError:
            if root_dir == self.dir_path:
                logger.info('Fail to set compiler. Trying to continue anyway.')            

    def replace_make_opt_c_compiler(self, compiler, root_dir = ""):
        """Set CXX=compiler in Source/make_opts.
        The version is also checked, in order to set some extra flags
        if the compiler is clang (on MACOS)"""
       
        is_clang = misc.detect_if_cpp_compiler_is_clang(compiler)
        is_lc    = misc.detect_cpp_std_lib_dependence(compiler) == '-lc++'


        # list of the variable to set in the make_opts file
        for_update= {'DEFAULT_CPP_COMPILER':compiler,
                     'MACFLAG':'-mmacosx-version-min=10.7' if is_clang and is_lc else '',
                     'STDLIB': '-lc++' if is_lc else '-lstdc++',
                     'STDLIB_FLAG': '-stdlib=libc++' if is_lc and is_clang else ''
                     }

        # for MOJAVE remove the MACFLAG:
        if is_clang:
            import platform
            version, _, _ = platform.mac_ver()
            if not version:# not linux 
                version = 14 # set version to remove MACFLAG
            else:
                version = int(version.split('.')[1])
            if version >= 14:
                for_update['MACFLAG'] = '-mmacosx-version-min=10.8' if is_lc else ''

        if not root_dir:
            root_dir = self.dir_path
        make_opts = pjoin(root_dir, 'Source', 'make_opts')

        try:
            common_run_interface.CommonRunCmd.update_make_opts_full(
                            make_opts, for_update)
        except IOError:
            if root_dir == self.dir_path:
                logger.info('Fail to set compiler. Trying to continue anyway.')  
    
        return

#===============================================================================
# ProcessExporterFortranSA
#===============================================================================
class ProcessExporterFortranSA(ProcessExporterFortran):
    """Class to take care of exporting a set of matrix elements to
    MadGraph v4 StandAlone format."""

    matrix_template = "matrix_standalone_v4.inc"

    def __init__(self, *args,**opts):
        """add the format information compare to standard init"""
        
        if 'format' in opts:
            self.format = opts['format']
            del opts['format']
        else:
            self.format = 'standalone'
        
        self.prefix_info = {}
        ProcessExporterFortran.__init__(self, *args, **opts)

    def copy_template(self, model):
        """Additional actions needed for setup of Template
        """

        #First copy the full template tree if dir_path doesn't exit
        if os.path.isdir(self.dir_path):
            return
        
        logger.info('initialize a new standalone directory: %s' % \
                        os.path.basename(self.dir_path))
        temp_dir = pjoin(self.mgme_dir, 'Template/LO')
        
        # Create the directory structure
        os.mkdir(self.dir_path)
        os.mkdir(pjoin(self.dir_path, 'Source'))
        os.mkdir(pjoin(self.dir_path, 'Source', 'MODEL'))
        os.mkdir(pjoin(self.dir_path, 'Source', 'DHELAS'))
        os.mkdir(pjoin(self.dir_path, 'SubProcesses'))
        os.mkdir(pjoin(self.dir_path, 'bin'))
        os.mkdir(pjoin(self.dir_path, 'bin', 'internal'))
        os.mkdir(pjoin(self.dir_path, 'lib'))
        os.mkdir(pjoin(self.dir_path, 'Cards'))
        
        # Information at top-level
        #Write version info
        shutil.copy(pjoin(temp_dir, 'TemplateVersion.txt'), self.dir_path)
        try:
            shutil.copy(pjoin(self.mgme_dir, 'MGMEVersion.txt'), self.dir_path)
        except IOError:
            MG5_version = misc.get_pkg_info()
            open(pjoin(self.dir_path, 'MGMEVersion.txt'), 'w').write( \
                "5." + MG5_version['version'])
        
        
        # Add file in SubProcesses
        shutil.copy(pjoin(self.mgme_dir, 'madgraph', 'iolibs', 'template_files', 'makefile_sa_f_sp'), 
                    pjoin(self.dir_path, 'SubProcesses', 'makefileP'))
        
        if self.format == 'standalone':
            shutil.copy(pjoin(self.mgme_dir, 'madgraph', 'iolibs', 'template_files', 'check_sa.f'), 
                    pjoin(self.dir_path, 'SubProcesses', 'check_sa.f'))
                        
        # Add file in Source
        shutil.copy(pjoin(temp_dir, 'Source', 'make_opts'), 
                    pjoin(self.dir_path, 'Source'))        
        # add the makefile 
        filename = pjoin(self.dir_path,'Source','makefile')
        self.write_source_makefile(writers.FileWriter(filename))          
        
    #===========================================================================
    # export model files
    #=========================================================================== 
    def export_model_files(self, model_path):
        """export the model dependent files for V4 model"""

        super(ProcessExporterFortranSA,self).export_model_files(model_path)
        # Add the routine update_as_param in v4 model 
        # This is a function created in the UFO  
        text="""
        subroutine update_as_param()
          call setpara('param_card.dat',.false.)
          return
        end
        """
        ff = open(os.path.join(self.dir_path, 'Source', 'MODEL', 'couplings.f'),'a')
        ff.write(text)
        ff.close()        
        
        text = open(pjoin(self.dir_path,'SubProcesses','check_sa.f')).read()
        text = text.replace('call setpara(\'param_card.dat\')', 'call setpara(\'param_card.dat\', .true.)')
        fsock = open(pjoin(self.dir_path,'SubProcesses','check_sa.f'), 'w')
        fsock.write(text)
        fsock.close()
        
        self.make_model_symbolic_link()

    #===========================================================================
    # write a procdef_mg5 (an equivalent of the MG4 proc_card.dat)
    #===========================================================================
    def write_procdef_mg5(self, file_pos, modelname, process_str):
        """ write an equivalent of the MG4 proc_card in order that all the Madevent
        Perl script of MadEvent4 are still working properly for pure MG5 run.
        Not needed for StandAlone so just return
        """
        
        return


    #===========================================================================
    # Make the Helas and Model directories for Standalone directory
    #===========================================================================
    def make(self):
        """Run make in the DHELAS and MODEL directories, to set up
        everything for running standalone
        """

        source_dir = pjoin(self.dir_path, "Source")
        logger.info("Running make for Helas")
        misc.compile(arg=['../lib/libdhelas.a'], cwd=source_dir, mode='fortran')
        logger.info("Running make for Model")
        misc.compile(arg=['../lib/libmodel.a'], cwd=source_dir, mode='fortran')

    #===========================================================================
    # Create proc_card_mg5.dat for Standalone directory
    #===========================================================================
    def finalize(self, matrix_elements, history, mg5options, flaglist):
        """Finalize Standalone MG4 directory by 
           generation proc_card_mg5.dat
           generate a global makefile
           """
            
        compiler =  {'fortran': mg5options['fortran_compiler'],
                     'cpp': mg5options['cpp_compiler'],
                     'f2py': mg5options['f2py_compiler']}

        self.compiler_choice(compiler)
        self.make()

        # Write command history as proc_card_mg5
        if history and os.path.isdir(pjoin(self.dir_path, 'Cards')):
            output_file = pjoin(self.dir_path, 'Cards', 'proc_card_mg5.dat')
            history.write(output_file)
        
        ProcessExporterFortran.finalize(self, matrix_elements, 
                                             history, mg5options, flaglist)
        open(pjoin(self.dir_path,'__init__.py'),'w')
        open(pjoin(self.dir_path,'SubProcesses','__init__.py'),'w')

        if 'mode' in self.opt and self.opt['mode'] == "reweight":
            #add the module to hande the NLO weight
            files.copytree(pjoin(MG5DIR, 'Template', 'RWGTNLO'),
                          pjoin(self.dir_path, 'Source'))
            files.copytree(pjoin(MG5DIR, 'Template', 'NLO', 'Source', 'PDF'),
                           pjoin(self.dir_path, 'Source', 'PDF'))
            self.write_pdf_opendata()
            
        if self.prefix_info:
            self.write_f2py_splitter()
            self.write_f2py_makefile()
            self.write_f2py_check_sa(matrix_elements,
                            pjoin(self.dir_path,'SubProcesses','check_sa.py'))
        else:
            # create a single makefile to compile all the subprocesses
            text = '''\n# For python linking (require f2py part of numpy)\nifeq ($(origin MENUM),undefined)\n  MENUM=2\nendif\n''' 
            deppython = ''
            for Pdir in os.listdir(pjoin(self.dir_path,'SubProcesses')):
                if os.path.isdir(pjoin(self.dir_path, 'SubProcesses', Pdir)):
                    text += '%(0)s/matrix$(MENUM)py.so:\n\tcd %(0)s;make matrix$(MENUM)py.so\n'% {'0': Pdir}
                    deppython += ' %(0)s/matrix$(MENUM)py.so ' % {'0': Pdir}
            text+='all: %s\n\techo \'done\'' % deppython
            
            ff = open(pjoin(self.dir_path, 'SubProcesses', 'makefile'),'a')
            ff.write(text)
            ff.close()
                    
    def write_f2py_splitter(self):
        """write a function to call the correct matrix element"""
        
        template = """
%(python_information)s
  subroutine smatrixhel(pdgs, npdg, p, ALPHAS, SCALE2, nhel, ANS)
  IMPLICIT NONE

CF2PY double precision, intent(in), dimension(0:3,npdg) :: p
CF2PY integer, intent(in), dimension(npdg) :: pdgs
CF2PY integer, intent(in) :: npdg
CF2PY double precision, intent(out) :: ANS
CF2PY double precision, intent(in) :: ALPHAS
CF2PY double precision, intent(in) :: SCALE2
  integer pdgs(*)
  integer npdg, nhel
  double precision p(*)
  double precision ANS, ALPHAS, PI,SCALE2
  include 'coupl.inc'
  
  PI = 3.141592653589793D0
  G = 2* DSQRT(ALPHAS*PI)
  CALL UPDATE_AS_PARAM()
  if (scale2.ne.0d0) stop 1

%(smatrixhel)s

      return
      end
  
      SUBROUTINE INITIALISE(PATH)
C     ROUTINE FOR F2PY to read the benchmark point.
      IMPLICIT NONE
      CHARACTER*512 PATH
CF2PY INTENT(IN) :: PATH
      CALL SETPARA(PATH)  !first call to setup the paramaters
      RETURN
      END

    subroutine get_pdg_order(PDG)
  IMPLICIT NONE
CF2PY INTEGER, intent(out) :: PDG(%(nb_me)i,%(maxpart)i)  
  INTEGER PDG(%(nb_me)i,%(maxpart)i), PDGS(%(nb_me)i,%(maxpart)i)
  DATA PDGS/ %(pdgs)s /
  PDG = PDGS
  RETURN
  END 

    subroutine get_prefix(PREFIX)
  IMPLICIT NONE
CF2PY CHARACTER*20, intent(out) :: PREFIX(%(nb_me)i)
  character*20 PREFIX(%(nb_me)i),PREF(%(nb_me)i)
  DATA PREF / '%(prefix)s'/
  PREFIX = PREF
  RETURN
  END 
 
  
        """
         
        allids = list(self.prefix_info.keys())
        allprefix = [self.prefix_info[key][0] for key in allids]
        min_nexternal = min([len(ids) for ids in allids])
        max_nexternal = max([len(ids) for ids in allids])

        info = []
        for key, (prefix, tag) in self.prefix_info.items():
            info.append('#PY %s : %s # %s' % (tag, key, prefix))
            

        text = []
        for n_ext in range(min_nexternal, max_nexternal+1):
            current = [ids for ids in allids if len(ids)==n_ext]
            if not current:
                continue
            if min_nexternal != max_nexternal:
                if n_ext == min_nexternal:
                    text.append('       if (npdg.eq.%i)then' % n_ext)
                else:
                    text.append('       else if (npdg.eq.%i)then' % n_ext)
            for ii,pdgs in enumerate(current):
                condition = '.and.'.join(['%i.eq.pdgs(%i)' %(pdg, i+1) for i, pdg in enumerate(pdgs)])
                if ii==0:
                    text.append( ' if(%s) then ! %i' % (condition, ii))
                else:
                    text.append( ' else if(%s) then ! %i' % (condition,ii))
                text.append(' call %ssmatrixhel(p, nhel, ans)' % self.prefix_info[pdgs][0])
            text.append(' endif')
        #close the function
        if min_nexternal != max_nexternal:
            text.append('endif')

        formatting = {'python_information':'\n'.join(info), 
                          'smatrixhel': '\n'.join(text),
                          'maxpart': max_nexternal,
                          'nb_me': len(allids),
                          'pdgs': ','.join(str(pdg[i]) if i<len(pdg) else '0' 
                                             for i in range(max_nexternal) for pdg in allids),
                          'prefix':'\',\''.join(allprefix)
                          }
        formatting['lenprefix'] = len(formatting['prefix'])
        text = template % formatting
        fsock = writers.FortranWriter(pjoin(self.dir_path, 'SubProcesses', 'all_matrix.f'),'w')
        fsock.writelines(text)
        fsock.close()
            
    def write_f2py_check_sa(self, matrix_element, writer):
        """ Write the general check_sa.py in SubProcesses that calls all processes successively."""
        # To be implemented. It is just an example file, i.e. not crucial.
        return
    
    def write_f2py_makefile(self):
        """ """
        # Add file in SubProcesses
        shutil.copy(pjoin(self.mgme_dir, 'madgraph', 'iolibs', 'template_files', 'makefile_sa_f2py'), 
                    pjoin(self.dir_path, 'SubProcesses', 'makefile'))

    def create_MA5_cards(self,*args,**opts):
        """ Overload the function of the mother so as to bypass this in StandAlone."""
        pass

    def compiler_choice(self, compiler):
        """ Different daughter classes might want different compilers.
        So this function is meant to be overloaded if desired."""
        
        self.set_compiler(compiler)

    #===========================================================================
    # generate_subprocess_directory
    #===========================================================================
    def generate_subprocess_directory(self, matrix_element,
                                         fortran_model, number):
        """Generate the Pxxxxx directory for a subprocess in MG4 standalone,
        including the necessary matrix.f and nexternal.inc files"""

        cwd = os.getcwd()
        # Create the directory PN_xx_xxxxx in the specified path
        dirpath = pjoin(self.dir_path, 'SubProcesses', \
                       "P%s" % matrix_element.get('processes')[0].shell_string())

        if self.opt['sa_symmetry']:
            # avoid symmetric output
            for i,proc in enumerate(matrix_element.get('processes')):
                   
                tag = proc.get_tag()     
                legs = proc.get('legs')[:]
                leg0 = proc.get('legs')[0]
                leg1 = proc.get('legs')[1]
                if not leg1.get('state'):
                    proc.get('legs')[0] = leg1
                    proc.get('legs')[1] = leg0
                    flegs = proc.get('legs')[2:]
                    for perm in itertools.permutations(flegs):
                        for i,p in enumerate(perm):
                            proc.get('legs')[i+2] = p
                        dirpath2 =  pjoin(self.dir_path, 'SubProcesses', \
                               "P%s" % proc.shell_string())
                        #restore original order
                        proc.get('legs')[2:] = legs[2:]              
                        if os.path.exists(dirpath2):
                            proc.get('legs')[:] = legs
                            return 0
                proc.get('legs')[:] = legs

        try:
            os.mkdir(dirpath)
        except os.error as error:
            logger.warning(error.strerror + " " + dirpath)

        #try:
        #    os.chdir(dirpath)
        #except os.error:
        #    logger.error('Could not cd to directory %s' % dirpath)
        #    return 0

        logger.info('Creating files in directory %s' % dirpath)

        # Extract number of external particles
        (nexternal, ninitial) = matrix_element.get_nexternal_ninitial()

        # Create the matrix.f file and the nexternal.inc file
        if self.opt['export_format']=='standalone_msP':
            filename = pjoin(dirpath, 'matrix_prod.f')
        else:
            filename = pjoin(dirpath, 'matrix.f')
            
        proc_prefix = ''
        if 'prefix' in self.cmd_options:
            if self.cmd_options['prefix'] == 'int':
                proc_prefix = 'M%s_' % number
            elif self.cmd_options['prefix'] == 'proc':
                proc_prefix = matrix_element.get('processes')[0].shell_string().split('_',1)[1]
            else:
                raise Exception('--prefix options supports only \'int\' and \'proc\'')
            for proc in matrix_element.get('processes'):
                ids = [l.get('id') for l in proc.get('legs_with_decays')]
                self.prefix_info[tuple(ids)] = [proc_prefix, proc.get_tag()] 
                
        calls = self.write_matrix_element_v4(
            writers.FortranWriter(filename),
            matrix_element,
            fortran_model,
            proc_prefix=proc_prefix)

        if self.opt['export_format'] == 'standalone_msP':
            filename =  pjoin(dirpath,'configs_production.inc')
            mapconfigs, s_and_t_channels = self.write_configs_file(\
                writers.FortranWriter(filename),
                matrix_element)

            filename =  pjoin(dirpath,'props_production.inc')
            self.write_props_file(writers.FortranWriter(filename),
                             matrix_element,
                             s_and_t_channels)

            filename =  pjoin(dirpath,'nexternal_prod.inc')
            self.write_nexternal_madspin(writers.FortranWriter(filename),
                             nexternal, ninitial)

        if self.opt['export_format']=='standalone_msF':
            filename = pjoin(dirpath, 'helamp.inc')
            ncomb=matrix_element.get_helicity_combinations()
            self.write_helamp_madspin(writers.FortranWriter(filename),
                             ncomb)
            
        filename = pjoin(dirpath, 'nexternal.inc')
        self.write_nexternal_file(writers.FortranWriter(filename),
                             nexternal, ninitial)

        filename = pjoin(dirpath, 'pmass.inc')
        self.write_pmass_file(writers.FortranWriter(filename),
                         matrix_element)

        filename = pjoin(dirpath, 'ngraphs.inc')
        self.write_ngraphs_file(writers.FortranWriter(filename),
                           len(matrix_element.get_all_amplitudes()))

        # Generate diagrams
        if not 'noeps' in self.opt['output_options'] or self.opt['output_options']['noeps'] != 'True':
            filename = pjoin(dirpath, "matrix.ps")
            plot = draw.MultiEpsDiagramDrawer(matrix_element.get('base_amplitude').\
                                                 get('diagrams'),
                                              filename,
                                              model=matrix_element.get('processes')[0].\
                                                 get('model'),
                                              amplitude=True)
            logger.info("Generating Feynman diagrams for " + \
                         matrix_element.get('processes')[0].nice_string())
            plot.draw()

        linkfiles = ['check_sa.f', 'coupl.inc']

        if proc_prefix and os.path.exists(pjoin(dirpath, '..', 'check_sa.f')):
            text = open(pjoin(dirpath, '..', 'check_sa.f')).read()
            pat = re.compile('smatrix', re.I)
            new_text, n  = re.subn(pat, '%ssmatrix' % proc_prefix, text)
            with open(pjoin(dirpath, 'check_sa.f'),'w') as f:
                f.write(new_text)
            linkfiles.pop(0)

        for file in linkfiles:
            ln('../%s' % file, cwd=dirpath)
        ln('../makefileP', name='makefile', cwd=dirpath)
        # Return to original PWD
        #os.chdir(cwd)

        if not calls:
            calls = 0
        return calls


    #===========================================================================
    # write_source_makefile
    #===========================================================================
    def write_source_makefile(self, writer):
        """Write the nexternal.inc file for MG4"""

        path = pjoin(_file_path,'iolibs','template_files','madevent_makefile_source')
        set_of_lib = '$(LIBDIR)libdhelas.$(libext) $(LIBDIR)libmodel.$(libext)'
        model_line='''$(LIBDIR)libmodel.$(libext): MODEL\n\t cd MODEL; make\n'''

        replace_dict= {'libraries': set_of_lib, 
                       'model':model_line,
                       'additional_dsample': '',
                       'additional_dependencies':''} 

        text = open(path).read() % replace_dict
        
        if writer:
            writer.write(text)
        
        return replace_dict

    #===========================================================================
    # write_matrix_element_v4
    #===========================================================================
    def write_matrix_element_v4(self, writer, matrix_element, fortran_model,
                                write=True, proc_prefix=''):
        """Export a matrix element to a matrix.f file in MG4 standalone format
        if write is on False, just return the replace_dict and not write anything."""


        if not matrix_element.get('processes') or \
               not matrix_element.get('diagrams'):
            return 0
        
        if writer:
            if not isinstance(writer, writers.FortranWriter):
                raise writers.FortranWriter.FortranWriterError(\
                "writer not FortranWriter but %s" % type(writer))
            # Set lowercase/uppercase Fortran code
            writers.FortranWriter.downcase = False

            
        if 'sa_symmetry' not in self.opt:
            self.opt['sa_symmetry']=False


        # The proc_id is for MadEvent grouping which is never used in SA.
        replace_dict = {'global_variable':'', 'amp2_lines':'',
                                       'proc_prefix':proc_prefix, 'proc_id':''}

        # Extract helas calls
        helas_calls = fortran_model.get_matrix_element_calls(\
                    matrix_element)

        replace_dict['helas_calls'] = "\n".join(helas_calls)

        # Extract version number and date from VERSION file
        info_lines = self.get_mg5_info_lines()
        replace_dict['info_lines'] = info_lines

        # Extract process info lines
        process_lines = self.get_process_info_lines(matrix_element)
        replace_dict['process_lines'] = process_lines

        # Extract number of external particles
        (nexternal, ninitial) = matrix_element.get_nexternal_ninitial()
        replace_dict['nexternal'] = nexternal
        replace_dict['nincoming'] = ninitial

        # Extract ncomb
        ncomb = matrix_element.get_helicity_combinations()
        replace_dict['ncomb'] = ncomb

        # Extract helicity lines
        helicity_lines = self.get_helicity_lines(matrix_element)
        replace_dict['helicity_lines'] = helicity_lines

        # Extract overall denominator
        # Averaging initial state color, spin, and identical FS particles
        replace_dict['den_factor_line'] = self.get_den_factor_line(matrix_element)

        # Extract ngraphs
        ngraphs = matrix_element.get_number_of_amplitudes()
        replace_dict['ngraphs'] = ngraphs

        # Extract nwavefuncs
        nwavefuncs = matrix_element.get_number_of_wavefunctions()
        replace_dict['nwavefuncs'] = nwavefuncs

        # Extract ncolor
        ncolor = max(1, len(matrix_element.get('color_basis')))
        replace_dict['ncolor'] = ncolor

        replace_dict['hel_avg_factor'] = matrix_element.get_hel_avg_factor()
        replace_dict['beamone_helavgfactor'], replace_dict['beamtwo_helavgfactor'] =\
                                       matrix_element.get_beams_hel_avg_factor()

        # Extract color data lines
        color_data_lines = self.get_color_data_lines(matrix_element)
        replace_dict['color_data_lines'] = "\n".join(color_data_lines)

        if self.opt['export_format']=='standalone_msP':
        # For MadSpin need to return the AMP2
            amp2_lines = self.get_amp2_lines(matrix_element, [] )
            replace_dict['amp2_lines'] = '\n'.join(amp2_lines)
            replace_dict['global_variable'] = \
         "       Double Precision amp2(NGRAPHS)\n       common/to_amps/  amp2\n"

        # JAMP definition, depends on the number of independent split orders
        split_orders=matrix_element.get('processes')[0].get('split_orders')

        if len(split_orders)==0:
            replace_dict['nSplitOrders']=''
            # Extract JAMP lines
            jamp_lines = self.get_JAMP_lines(matrix_element)
            # Consider the output of a dummy order 'ALL_ORDERS' for which we
            # set all amplitude order to weight 1 and only one squared order
            # contribution which is of course ALL_ORDERS=2.
            squared_orders = [(2,),]
            amp_orders = [((1,),tuple(range(1,ngraphs+1)))]
            replace_dict['chosen_so_configs'] = '.TRUE.'
            replace_dict['nSqAmpSplitOrders']=1
            replace_dict['split_order_str_list']=''
        else:
            squared_orders, amp_orders = matrix_element.get_split_orders_mapping()
            replace_dict['nAmpSplitOrders']=len(amp_orders)
            replace_dict['nSqAmpSplitOrders']=len(squared_orders)
            replace_dict['nSplitOrders']=len(split_orders)
            replace_dict['split_order_str_list']=str(split_orders)
            amp_so = self.get_split_orders_lines(
                    [amp_order[0] for amp_order in amp_orders],'AMPSPLITORDERS')
            sqamp_so = self.get_split_orders_lines(squared_orders,'SQSPLITORDERS')
            replace_dict['ampsplitorders']='\n'.join(amp_so)
            replace_dict['sqsplitorders']='\n'.join(sqamp_so)           
            jamp_lines = self.get_JAMP_lines_split_order(\
                       matrix_element,amp_orders,split_order_names=split_orders)
            
            # Now setup the array specifying what squared split order is chosen
            replace_dict['chosen_so_configs']=self.set_chosen_SO_index(
                              matrix_element.get('processes')[0],squared_orders)
            
            # For convenience we also write the driver check_sa_splitOrders.f
            # that explicitely writes out the contribution from each squared order.
            # The original driver still works and is compiled with 'make' while
            # the splitOrders one is compiled with 'make check_sa_born_splitOrders'
            check_sa_writer=writers.FortranWriter('check_sa_born_splitOrders.f')
            self.write_check_sa_splitOrders(squared_orders,split_orders,
              nexternal,ninitial,proc_prefix,check_sa_writer)

        if write:
            writers.FortranWriter('nsqso_born.inc').writelines(
                """INTEGER NSQSO_BORN
                   PARAMETER (NSQSO_BORN=%d)"""%replace_dict['nSqAmpSplitOrders'])

        replace_dict['jamp_lines'] = '\n'.join(jamp_lines)    

        matrix_template = self.matrix_template
        if self.opt['export_format']=='standalone_msP' :
            matrix_template = 'matrix_standalone_msP_v4.inc'
        elif self.opt['export_format']=='standalone_msF':
            matrix_template = 'matrix_standalone_msF_v4.inc'
        elif self.opt['export_format']=='matchbox':
            replace_dict["proc_prefix"] = 'MG5_%i_' % matrix_element.get('processes')[0].get('id')
            replace_dict["color_information"] = self.get_color_string_lines(matrix_element)

        if len(split_orders)>0:
            if self.opt['export_format'] in ['standalone_msP', 'standalone_msF']:
                logger.debug("Warning: The export format %s is not "+\
                  " available for individual ME evaluation of given coupl. orders."+\
                  " Only the total ME will be computed.", self.opt['export_format'])
            elif  self.opt['export_format'] in ['madloop_matchbox']:
                replace_dict["color_information"] = self.get_color_string_lines(matrix_element)
                matrix_template = "matrix_standalone_matchbox_splitOrders_v4.inc"
            else:
                matrix_template = "matrix_standalone_splitOrders_v4.inc"

        replace_dict['template_file'] = pjoin(_file_path, 'iolibs', 'template_files', matrix_template)
        replace_dict['template_file2'] = pjoin(_file_path, \
                                   'iolibs/template_files/split_orders_helping_functions.inc')
        if write and writer:
            path = replace_dict['template_file']
            content = open(path).read()
            content = content % replace_dict
            # Write the file
            writer.writelines(content)
            # Add the helper functions.
            if len(split_orders)>0:
                content = '\n' + open(replace_dict['template_file2'])\
                                   .read()%replace_dict
                writer.writelines(content)
            return len([call for call in helas_calls if call.find('#') != 0])
        else:
            replace_dict['return_value'] = len([call for call in helas_calls if call.find('#') != 0])
            return replace_dict # for subclass update

    def write_check_sa_splitOrders(self,squared_orders, split_orders, nexternal,
                                                nincoming, proc_prefix, writer):
        """ Write out a more advanced version of the check_sa drivers that
        individually returns the matrix element for each contributing squared
        order."""
        
        check_sa_content = open(pjoin(self.mgme_dir, 'madgraph', 'iolibs', \
                             'template_files', 'check_sa_splitOrders.f')).read()
        printout_sq_orders=[]
        for i, squared_order in enumerate(squared_orders):
            sq_orders=[]
            for j, sqo in enumerate(squared_order):
                sq_orders.append('%s=%d'%(split_orders[j],sqo))
            printout_sq_orders.append(\
                    "write(*,*) '%d) Matrix element for (%s) = ',MATELEMS(%d)"\
                                                 %(i+1,' '.join(sq_orders),i+1))
        printout_sq_orders='\n'.join(printout_sq_orders)
        replace_dict = {'printout_sqorders':printout_sq_orders, 
                        'nSplitOrders':len(squared_orders),
                        'nexternal':nexternal,
                        'nincoming':nincoming,
                        'proc_prefix':proc_prefix}
        
        if writer:
            writer.writelines(check_sa_content % replace_dict)
        else:
            return replace_dict

class ProcessExporterFortranMatchBox(ProcessExporterFortranSA):
    """class to take care of exporting a set of matrix element for the Matchbox
    code in the case of Born only routine"""

    default_opt = {'clean': False, 'complex_mass':False,
                        'export_format':'matchbox', 'mp': False,
                        'sa_symmetry': True}

    #specific template of the born
           

    matrix_template = "matrix_standalone_matchbox.inc"
    
    @staticmethod    
    def get_color_string_lines(matrix_element):
        """Return the color matrix definition lines for this matrix element. Split
        rows in chunks of size n."""

        if not matrix_element.get('color_matrix'):
            return "\n".join(["out = 1"])
        
        #start the real work
        color_denominators = matrix_element.get('color_matrix').\
                                                         get_line_denominators()
        matrix_strings = []
        my_cs = color.ColorString()
        for i_color in range(len(color_denominators)):
            # Then write the numerators for the matrix elements
            my_cs.from_immutable(sorted(matrix_element.get('color_basis').keys())[i_color])
            t_str=repr(my_cs)
            t_match=re.compile(r"(\w+)\(([\s\d+\,]*)\)")
            # from '1 T(2,4,1) Tr(4,5,6) Epsilon(5,3,2,1) T(1,2)' returns with findall:
            # [('T', '2,4,1'), ('Tr', '4,5,6'), ('Epsilon', '5,3,2,1'), ('T', '1,2')]
            all_matches = t_match.findall(t_str)
            output = {}
            arg=[]
            for match in all_matches:
                ctype, tmparg = match[0], [m.strip() for m in match[1].split(',')]
                if ctype in ['ColorOne' ]:
                    continue
                if ctype not in ['T', 'Tr' ]:
                    raise MadGraph5Error('Color Structure not handled by Matchbox: %s'  % ctype)
                tmparg += ['0']
                arg +=tmparg
            for j, v in enumerate(arg):
                    output[(i_color,j)] = v

            for key in output:
                if matrix_strings == []:
                    #first entry
                    matrix_strings.append(""" 
                    if (in1.eq.%s.and.in2.eq.%s)then
                    out = %s
                    """  % (key[0], key[1], output[key]))
                else:
                    #not first entry
                    matrix_strings.append(""" 
                    elseif (in1.eq.%s.and.in2.eq.%s)then
                    out = %s
                    """  % (key[0], key[1], output[key]))
        if len(matrix_strings):                
            matrix_strings.append(" else \n out = - 1 \n endif")
        else: 
            return "\n out = - 1 \n "
        return "\n".join(matrix_strings)
    
    def make(self,*args,**opts):
        pass

    def get_JAMP_lines(self, col_amps, JAMP_format="JAMP(%s)", AMP_format="AMP(%s)", split=-1,
                       JAMP_formatLC=None):
    
        """Adding leading color part of the colorflow"""
        
        if not JAMP_formatLC:
            JAMP_formatLC= "LN%s" % JAMP_format

        error_msg="Malformed '%s' argument passed to the get_JAMP_lines"
        if(isinstance(col_amps,helas_objects.HelasMatrixElement)):
            col_amps=col_amps.get_color_amplitudes()
        elif(isinstance(col_amps,list)):
            if(col_amps and isinstance(col_amps[0],list)):
                col_amps=col_amps
            else:
                raise MadGraph5Error(error_msg % 'col_amps')
        else:
            raise MadGraph5Error(error_msg % 'col_amps')

        text = super(ProcessExporterFortranMatchBox, self).get_JAMP_lines(col_amps,
                                            JAMP_format=JAMP_format,
                                            AMP_format=AMP_format,
                                            split=-1)
        
        
        # Filter the col_ampls to generate only those without any 1/NC terms
        
        LC_col_amps = []
        for coeff_list in col_amps:
            to_add = []
            for (coefficient, amp_number) in coeff_list:
                if coefficient[3]==0:
                    to_add.append( (coefficient, amp_number) )
            LC_col_amps.append(to_add)
           
        text += super(ProcessExporterFortranMatchBox, self).get_JAMP_lines(LC_col_amps,
                                            JAMP_format=JAMP_formatLC,
                                            AMP_format=AMP_format,
                                            split=-1)
        
        return text




#===============================================================================
# ProcessExporterFortranMW
#===============================================================================
class ProcessExporterFortranMW(ProcessExporterFortran):
    """Class to take care of exporting a set of matrix elements to
    MadGraph v4 - MadWeight format."""

    matrix_file="matrix_standalone_v4.inc"

    def copy_template(self, model):
        """Additional actions needed for setup of Template
        """

        super(ProcessExporterFortranMW, self).copy_template(model)        

        # Add the MW specific file
        shutil.copytree(pjoin(MG5DIR,'Template','MadWeight'),
                               pjoin(self.dir_path, 'Source','MadWeight'), True)        
        shutil.copytree(pjoin(MG5DIR,'madgraph','madweight'),
                        pjoin(self.dir_path, 'bin','internal','madweight'), True) 
        files.mv(pjoin(self.dir_path, 'Source','MadWeight','src','setrun.f'),
                                      pjoin(self.dir_path, 'Source','setrun.f'))
        files.mv(pjoin(self.dir_path, 'Source','MadWeight','src','run.inc'),
                                      pjoin(self.dir_path, 'Source','run.inc'))
        # File created from Template (Different in some child class)
        filename = os.path.join(self.dir_path,'Source','run_config.inc')
        self.write_run_config_file(writers.FortranWriter(filename))

        try:
            subprocess.call([os.path.join(self.dir_path, 'Source','MadWeight','bin','internal','pass_to_madweight')],
                            stdout = os.open(os.devnull, os.O_RDWR),
                            stderr = os.open(os.devnull, os.O_RDWR),
                            cwd=self.dir_path)
        except OSError:
            # Probably madweight already called
            pass
        
        # Copy the different python file in the Template
        self.copy_python_file()
        # create the appropriate cuts.f
        self.get_mw_cuts_version()

        # add the makefile in Source directory 
        filename = os.path.join(self.dir_path,'Source','makefile')
        self.write_source_makefile(writers.FortranWriter(filename))



        
    #===========================================================================
    # convert_model
    #===========================================================================    
    def convert_model(self, model, wanted_lorentz = [], 
                                                         wanted_couplings = []):
         
        super(ProcessExporterFortranMW,self).convert_model(model, 
                                               wanted_lorentz, wanted_couplings)
         
        IGNORE_PATTERNS = ('*.pyc','*.dat','*.py~')
        try:
            shutil.rmtree(pjoin(self.dir_path,'bin','internal','ufomodel'))
        except OSError as error:
            pass
        model_path = model.get('modelpath')
        # This is not safe if there is a '##' or '-' in the path.
        shutil.copytree(model_path, 
                               pjoin(self.dir_path,'bin','internal','ufomodel'),
                               ignore=shutil.ignore_patterns(*IGNORE_PATTERNS))
        if hasattr(model, 'restrict_card'):
            out_path = pjoin(self.dir_path, 'bin', 'internal','ufomodel',
                                                         'restrict_default.dat')
            if isinstance(model.restrict_card, check_param_card.ParamCard):
                model.restrict_card.write(out_path)
            else:
                files.cp(model.restrict_card, out_path)

    #===========================================================================
    # generate_subprocess_directory 
    #===========================================================================        
    def copy_python_file(self):
        """copy the python file require for the Template"""

        # madevent interface
        cp(_file_path+'/interface/madweight_interface.py',
                            self.dir_path+'/bin/internal/madweight_interface.py')
        cp(_file_path+'/interface/extended_cmd.py',
                                  self.dir_path+'/bin/internal/extended_cmd.py')
        cp(_file_path+'/interface/common_run_interface.py',
                            self.dir_path+'/bin/internal/common_run_interface.py')
        cp(_file_path+'/various/misc.py', self.dir_path+'/bin/internal/misc.py')        
        cp(_file_path+'/iolibs/files.py', self.dir_path+'/bin/internal/files.py')
        cp(_file_path+'/iolibs/save_load_object.py', 
                              self.dir_path+'/bin/internal/save_load_object.py') 
        cp(_file_path+'/madevent/gen_crossxhtml.py', 
                              self.dir_path+'/bin/internal/gen_crossxhtml.py')
        cp(_file_path+'/madevent/sum_html.py', 
                              self.dir_path+'/bin/internal/sum_html.py')
        cp(_file_path+'/various/FO_analyse_card.py', 
                              self.dir_path+'/bin/internal/FO_analyse_card.py')                 
        cp(_file_path+'/iolibs/file_writers.py', 
                              self.dir_path+'/bin/internal/file_writers.py')
        #model file                        
        cp(_file_path+'../models/check_param_card.py', 
                              self.dir_path+'/bin/internal/check_param_card.py')   
                
        #madevent file
        cp(_file_path+'/__init__.py', self.dir_path+'/bin/internal/__init__.py')
        cp(_file_path+'/various/lhe_parser.py', 
                                self.dir_path+'/bin/internal/lhe_parser.py')         

        cp(_file_path+'/various/banner.py', 
                                   self.dir_path+'/bin/internal/banner.py')
        cp(_file_path+'/various/shower_card.py', 
                                   self.dir_path+'/bin/internal/shower_card.py')
        cp(_file_path+'/various/cluster.py', 
                                       self.dir_path+'/bin/internal/cluster.py') 
        
        # logging configuration
        cp(_file_path+'/interface/.mg5_logging.conf', 
                                 self.dir_path+'/bin/internal/me5_logging.conf') 
        cp(_file_path+'/interface/coloring_logging.py', 
                                 self.dir_path+'/bin/internal/coloring_logging.py')


    #===========================================================================
    # Change the version of cuts.f to the one compatible with MW
    #===========================================================================    
    def get_mw_cuts_version(self, outpath=None):
        """create the appropriate cuts.f
        This is based on the one associated to ME output but:
        1) No clustering (=> remove initcluster/setclscales)
        2) Adding the definition of cut_bw at the file.
        """
        
        template = open(pjoin(MG5DIR,'Template','LO','SubProcesses','cuts.f'))
        
        text = StringIO()
        #1) remove all dependencies in ickkw >1:
        nb_if = 0
        for line in template:
            if 'if(xqcut.gt.0d0' in line:
                nb_if = 1
            if nb_if == 0:
                text.write(line)
                continue
            if re.search(r'if\(.*\)\s*then', line):
                nb_if += 1
            elif 'endif' in line:
                nb_if -= 1
            
        #2) add fake cut_bw (have to put the true one later)
        text.write("""
      logical function cut_bw(p)
      include 'madweight_param.inc'
      double precision p(*)
      if (bw_cut) then
          cut_bw = .true.
      else
          stop 1
      endif
      return
      end
        """)
            
        final = text.getvalue()
        #3) remove the call to initcluster:
        template = final.replace('call initcluster', '! Remove for MW!call initcluster')
        template = template.replace('genps.inc', 'maxparticles.inc')
        #Now we can write it
        if not outpath:
            fsock =  open(pjoin(self.dir_path, 'SubProcesses', 'cuts.f'), 'w')
        elif isinstance(outpath, str):
            fsock = open(outpath, 'w')
        else:
            fsock = outpath
        fsock.write(template)
        
        
        
    #===========================================================================
    # Make the Helas and Model directories for Standalone directory
    #===========================================================================
    def make(self):
        """Run make in the DHELAS, MODEL, PDF and CERNLIB directories, to set up
        everything for running madweight
        """

        source_dir = os.path.join(self.dir_path, "Source")
        logger.info("Running make for Helas")
        misc.compile(arg=['../lib/libdhelas.a'], cwd=source_dir, mode='fortran')
        logger.info("Running make for Model")
        misc.compile(arg=['../lib/libmodel.a'], cwd=source_dir, mode='fortran')
        logger.info("Running make for PDF")
        misc.compile(arg=['../lib/libpdf.a'], cwd=source_dir, mode='fortran')
        logger.info("Running make for CERNLIB")
        misc.compile(arg=['../lib/libcernlib.a'], cwd=source_dir, mode='fortran')
        logger.info("Running make for GENERIC")
        misc.compile(arg=['../lib/libgeneric.a'], cwd=source_dir, mode='fortran')
        logger.info("Running make for blocks")
        misc.compile(arg=['../lib/libblocks.a'], cwd=source_dir, mode='fortran')
        logger.info("Running make for tools")
        misc.compile(arg=['../lib/libtools.a'], cwd=source_dir, mode='fortran')

    #===========================================================================
    # Create proc_card_mg5.dat for MadWeight directory
    #===========================================================================
    def finalize(self, matrix_elements, history, mg5options, flaglist):
        """Finalize Standalone MG4 directory by generation proc_card_mg5.dat"""
            
        compiler =  {'fortran': mg5options['fortran_compiler'],
                     'cpp': mg5options['cpp_compiler'],
                     'f2py': mg5options['f2py_compiler']}



        #proc_charac
        self.create_proc_charac()

        # Write maxparticles.inc based on max of ME's/subprocess groups
        filename = pjoin(self.dir_path,'Source','maxparticles.inc')
        self.write_maxparticles_file(writers.FortranWriter(filename),
                                     matrix_elements)
        ln(pjoin(self.dir_path, 'Source', 'maxparticles.inc'),
           pjoin(self.dir_path, 'Source','MadWeight','blocks'))
        ln(pjoin(self.dir_path, 'Source', 'maxparticles.inc'),
           pjoin(self.dir_path, 'Source','MadWeight','tools'))
        
        self.set_compiler(compiler)
        self.make()
        
        # Write command history as proc_card_mg5
        if os.path.isdir(os.path.join(self.dir_path, 'Cards')):
            output_file = os.path.join(self.dir_path, 'Cards', 'proc_card_mg5.dat')
            history.write(output_file)

        ProcessExporterFortran.finalize(self, matrix_elements,
                                             history, mg5options, flaglist)



    #===========================================================================
    # create the run_card for MW
    #=========================================================================== 
    def create_run_card(self, matrix_elements, history):
        """ """
 
        run_card = banner_mod.RunCard()
    
        # pass to default for MW
        run_card["run_tag"] = "\'not_use\'"
        run_card["fixed_ren_scale"] = "T"
        run_card["fixed_fac_scale"] = "T"
        run_card.remove_all_cut()
                  
        run_card.write(pjoin(self.dir_path, 'Cards', 'run_card_default.dat'),
                       template=pjoin(MG5DIR, 'Template', 'MadWeight', 'Cards', 'run_card.dat'),
                       python_template=True)
        run_card.write(pjoin(self.dir_path, 'Cards', 'run_card.dat'),
                       template=pjoin(MG5DIR, 'Template', 'MadWeight', 'Cards', 'run_card.dat'),
                       python_template=True)

    #===========================================================================
    # export model files
    #=========================================================================== 
    def export_model_files(self, model_path):
        """export the model dependent files for V4 model"""
        
        super(ProcessExporterFortranMW,self).export_model_files(model_path)
        # Add the routine update_as_param in v4 model 
        # This is a function created in the UFO  
        text="""
        subroutine update_as_param()
          call setpara('param_card.dat',.false.)
          return
        end
        """
        ff = open(os.path.join(self.dir_path, 'Source', 'MODEL', 'couplings.f'),'a')
        ff.write(text)
        ff.close()

        # Modify setrun.f
        text = open(os.path.join(self.dir_path,'Source','setrun.f')).read()
        text = text.replace('call setpara(param_card_name)', 'call setpara(param_card_name, .true.)')
        fsock = open(os.path.join(self.dir_path,'Source','setrun.f'), 'w')
        fsock.write(text)
        fsock.close()

        # Modify initialization.f
        text = open(os.path.join(self.dir_path,'SubProcesses','initialization.f')).read()
        text = text.replace('call setpara(param_name)', 'call setpara(param_name, .true.)')
        fsock = open(os.path.join(self.dir_path,'SubProcesses','initialization.f'), 'w')
        fsock.write(text)
        fsock.close()
                
                
        self.make_model_symbolic_link()

    #===========================================================================
    # generate_subprocess_directory
    #===========================================================================
    def generate_subprocess_directory(self, matrix_element,
                                         fortran_model,number):
        """Generate the Pxxxxx directory for a subprocess in MG4 MadWeight format,
        including the necessary matrix.f and nexternal.inc files"""

        cwd = os.getcwd()
        # Create the directory PN_xx_xxxxx in the specified path
        dirpath = os.path.join(self.dir_path, 'SubProcesses', \
                       "P%s" % matrix_element.get('processes')[0].shell_string())

        try:
            os.mkdir(dirpath)
        except os.error as error:
            logger.warning(error.strerror + " " + dirpath)

        #try:
        #    os.chdir(dirpath)
        #except os.error:
        #    logger.error('Could not cd to directory %s' % dirpath)
        #    return 0

        logger.info('Creating files in directory %s' % dirpath)

        # Extract number of external particles
        (nexternal, ninitial) = matrix_element.get_nexternal_ninitial()

        # Create the matrix.f file and the nexternal.inc file
        filename = pjoin(dirpath,'matrix.f')
        calls,ncolor = self.write_matrix_element_v4(
            writers.FortranWriter(filename),
            matrix_element,
            fortran_model)

        filename = pjoin(dirpath, 'auto_dsig.f')
        self.write_auto_dsig_file(writers.FortranWriter(filename),
                             matrix_element)

        filename = pjoin(dirpath, 'configs.inc')
        mapconfigs, s_and_t_channels = self.write_configs_file(\
            writers.FortranWriter(filename),
            matrix_element)

        filename = pjoin(dirpath, 'nexternal.inc')
        self.write_nexternal_file(writers.FortranWriter(filename),
                             nexternal, ninitial)

        filename = pjoin(dirpath, 'leshouche.inc')
        self.write_leshouche_file(writers.FortranWriter(filename),
                             matrix_element)

        filename = pjoin(dirpath, 'props.inc')
        self.write_props_file(writers.FortranWriter(filename),
                         matrix_element,
                         s_and_t_channels)

        filename = pjoin(dirpath, 'pmass.inc')
        self.write_pmass_file(writers.FortranWriter(filename),
                         matrix_element)

        filename = pjoin(dirpath, 'ngraphs.inc')
        self.write_ngraphs_file(writers.FortranWriter(filename),
                           len(matrix_element.get_all_amplitudes()))

        filename = pjoin(dirpath, 'maxamps.inc')
        self.write_maxamps_file(writers.FortranWriter(filename),
                           len(matrix_element.get('diagrams')),
                           ncolor,
                           len(matrix_element.get('processes')),
                           1)

        filename = pjoin(dirpath, 'phasespace.inc')
        self.write_phasespace_file(writers.FortranWriter(filename),
                           len(matrix_element.get('diagrams')),
                           )

        # Generate diagrams
        if not 'noeps' in self.opt['output_options'] or self.opt['output_options']['noeps'] != 'True':
            filename = pjoin(dirpath, "matrix.ps")
            plot = draw.MultiEpsDiagramDrawer(matrix_element.get('base_amplitude').\
                                                 get('diagrams'),
                                              filename,
                                              model=matrix_element.get('processes')[0].\
                                                 get('model'),
                                              amplitude='')
            logger.info("Generating Feynman diagrams for " + \
                         matrix_element.get('processes')[0].nice_string())
            plot.draw()

        #import genps.inc and maxconfigs.inc into Subprocesses
        ln(self.dir_path + '/Source/genps.inc', self.dir_path + '/SubProcesses', log=False)
        #ln(self.dir_path + '/Source/maxconfigs.inc', self.dir_path + '/SubProcesses', log=False)

        linkfiles = ['driver.f', 'cuts.f', 'initialization.f','gen_ps.f', 'makefile', 'coupl.inc','madweight_param.inc', 'run.inc', 'setscales.f', 'genps.inc']

        for file in linkfiles:
            ln('../%s' % file, starting_dir=cwd)
            
        ln('nexternal.inc', '../../Source', log=False, cwd=dirpath)
        ln('leshouche.inc', '../../Source', log=False, cwd=dirpath)
        ln('maxamps.inc', '../../Source', log=False, cwd=dirpath)
        ln('phasespace.inc', '../', log=True, cwd=dirpath)
        # Return to original PWD
        #os.chdir(cwd)

        if not calls:
            calls = 0
        return calls

    #===========================================================================
    # write_matrix_element_v4
    #===========================================================================
    def write_matrix_element_v4(self, writer, matrix_element, fortran_model,proc_id = "", config_map = []):
        """Export a matrix element to a matrix.f file in MG4 MadWeight format"""

        if not matrix_element.get('processes') or \
               not matrix_element.get('diagrams'):
            return 0

        if writer:
            if not isinstance(writer, writers.FortranWriter):
                raise writers.FortranWriter.FortranWriterError(\
                "writer not FortranWriter")

            # Set lowercase/uppercase Fortran code
            writers.FortranWriter.downcase = False

        replace_dict = {}

        # Extract version number and date from VERSION file
        info_lines = self.get_mg5_info_lines()
        replace_dict['info_lines'] = info_lines

        # Extract process info lines
        process_lines = self.get_process_info_lines(matrix_element)
        replace_dict['process_lines'] = process_lines

        # Set proc_id
        replace_dict['proc_id'] = proc_id

        # Extract number of external particles
        (nexternal, ninitial) = matrix_element.get_nexternal_ninitial()
        replace_dict['nexternal'] = nexternal

        # Extract ncomb
        ncomb = matrix_element.get_helicity_combinations()
        replace_dict['ncomb'] = ncomb

        # Extract helicity lines
        helicity_lines = self.get_helicity_lines(matrix_element)
        replace_dict['helicity_lines'] = helicity_lines

        # Extract overall denominator
        # Averaging initial state color, spin, and identical FS particles
        den_factor_line = self.get_den_factor_line(matrix_element)
        replace_dict['den_factor_line'] = den_factor_line

        # Extract ngraphs
        ngraphs = matrix_element.get_number_of_amplitudes()
        replace_dict['ngraphs'] = ngraphs

        # Extract nwavefuncs
        nwavefuncs = matrix_element.get_number_of_wavefunctions()
        replace_dict['nwavefuncs'] = nwavefuncs

        # Extract ncolor
        ncolor = max(1, len(matrix_element.get('color_basis')))
        replace_dict['ncolor'] = ncolor

        # Extract color data lines
        color_data_lines = self.get_color_data_lines(matrix_element)
        replace_dict['color_data_lines'] = "\n".join(color_data_lines)

        # Extract helas calls
        helas_calls = fortran_model.get_matrix_element_calls(\
                    matrix_element)

        replace_dict['helas_calls'] = "\n".join(helas_calls)

        # Extract JAMP lines
        jamp_lines = self.get_JAMP_lines(matrix_element)
        replace_dict['jamp_lines'] = '\n'.join(jamp_lines)
        
        replace_dict['template_file'] =  os.path.join(_file_path, \
                          'iolibs/template_files/%s' % self.matrix_file)
        replace_dict['template_file2'] = ''
        
        if writer:
            file = open(replace_dict['template_file']).read()
            file = file % replace_dict
            # Write the file
            writer.writelines(file)
            return len([call for call in helas_calls if call.find('#') != 0]),ncolor
        else:
            replace_dict['return_value'] = (len([call for call in helas_calls if call.find('#') != 0]),ncolor)
            
    #===========================================================================
    # write_source_makefile
    #===========================================================================
    def write_source_makefile(self, writer):
        """Write the nexternal.inc file for madweight"""


        path = os.path.join(_file_path,'iolibs','template_files','madweight_makefile_source')
        set_of_lib = '$(LIBRARIES) $(LIBDIR)libdhelas.$(libext) $(LIBDIR)libpdf.$(libext) $(LIBDIR)libmodel.$(libext) $(LIBDIR)libcernlib.$(libext) $(LIBDIR)libtf.$(libext)'
        text = open(path).read() % {'libraries': set_of_lib}
        writer.write(text)

        return True

    def write_phasespace_file(self, writer, nb_diag):
        """ """
        
        template = """      include 'maxparticles.inc' 
      integer max_branches
      parameter (max_branches=max_particles-1)
      integer max_configs
      parameter (max_configs=%(nb_diag)s)

c     channel position
      integer config_pos,perm_pos
      common /to_config/config_pos,perm_pos
        
        """

        writer.write(template % {'nb_diag': nb_diag})
        

    #===========================================================================
    # write_auto_dsig_file
    #===========================================================================
    def write_auto_dsig_file(self, writer, matrix_element, proc_id = ""):
        """Write the auto_dsig.f file for the differential cross section
        calculation, includes pdf call information (MadWeight format)"""

        if not matrix_element.get('processes') or \
               not matrix_element.get('diagrams'):
            return 0

        nexternal, ninitial = matrix_element.get_nexternal_ninitial()

        if ninitial < 1 or ninitial > 2:
            raise writers.FortranWriter.FortranWriterError("""Need ninitial = 1 or 2 to write auto_dsig file""")

        replace_dict = {}

        # Extract version number and date from VERSION file
        info_lines = self.get_mg5_info_lines()
        replace_dict['info_lines'] = info_lines

        # Extract process info lines
        process_lines = self.get_process_info_lines(matrix_element)
        replace_dict['process_lines'] = process_lines

        # Set proc_id
        replace_dict['proc_id'] = proc_id
        replace_dict['numproc'] = 1

        # Set dsig_line
        if ninitial == 1:
            # No conversion, since result of decay should be given in GeV
            dsig_line = "pd(0)*dsiguu"
        else:
            # Convert result (in GeV) to pb
            dsig_line = "pd(0)*conv*dsiguu"

        replace_dict['dsig_line'] = dsig_line

        # Extract pdf lines
        pdf_vars, pdf_data, pdf_lines = \
                  self.get_pdf_lines(matrix_element, ninitial, proc_id != "")
        replace_dict['pdf_vars'] = pdf_vars
        replace_dict['pdf_data'] = pdf_data
        replace_dict['pdf_lines'] = pdf_lines

        # Lines that differ between subprocess group and regular
        if proc_id:
            replace_dict['numproc'] = int(proc_id)
            replace_dict['passcuts_begin'] = "" 
            replace_dict['passcuts_end'] = "" 
            # Set lines for subprocess group version
            # Set define_iconfigs_lines
            replace_dict['define_subdiag_lines'] = \
                 """\nINTEGER SUBDIAG(MAXSPROC),IB(2)
                 COMMON/TO_SUB_DIAG/SUBDIAG,IB"""    
        else:
            replace_dict['passcuts_begin'] = "IF (PASSCUTS(PP)) THEN"
            replace_dict['passcuts_end'] = "ENDIF"
            replace_dict['define_subdiag_lines'] = "" 

        if writer:
            file = open(os.path.join(_file_path, \
                          'iolibs/template_files/auto_dsig_mw.inc')).read()
        
            file = file % replace_dict
            # Write the file
            writer.writelines(file)
        else:
            return replace_dict
    #===========================================================================
    # write_configs_file
    #===========================================================================
    def write_configs_file(self, writer, matrix_element):
        """Write the configs.inc file for MadEvent"""

        # Extract number of external particles
        (nexternal, ninitial) = matrix_element.get_nexternal_ninitial()

        configs = [(i+1, d) for i,d in enumerate(matrix_element.get('diagrams'))]
        mapconfigs = [c[0] for c in configs]
        model = matrix_element.get('processes')[0].get('model')
        return mapconfigs, self.write_configs_file_from_diagrams(writer,
                                                            [[c[1]] for c in configs],
                                                            mapconfigs,
                                                            nexternal, ninitial,matrix_element, model)

    #===========================================================================
    # write_run_configs_file
    #===========================================================================
    def write_run_config_file(self, writer):
        """Write the run_configs.inc file for MadWeight"""

        path = os.path.join(_file_path,'iolibs','template_files','madweight_run_config.inc')
        text = open(path).read() % {'chanperjob':'5'}
        writer.write(text)
        return True

    #===========================================================================
    # write_configs_file_from_diagrams
    #===========================================================================
    def write_configs_file_from_diagrams(self, writer, configs, mapconfigs,
                                         nexternal, ninitial, matrix_element, model):
        """Write the actual configs.inc file.
        
        configs is the diagrams corresponding to configs (each
        diagrams is a list of corresponding diagrams for all
        subprocesses, with None if there is no corresponding diagrams
        for a given process).
        mapconfigs gives the diagram number for each config.

        For s-channels, we need to output one PDG for each subprocess in
        the subprocess group, in order to be able to pick the right
        one for multiprocesses."""

        lines = []

        particle_dict = matrix_element.get('processes')[0].get('model').\
                        get('particle_dict')

        s_and_t_channels = []

        vert_list = [max([d for d in config if d][0].get_vertex_leg_numbers()) \
                       for config in configs if [d for d in config if d][0].\
                                                  get_vertex_leg_numbers()!=[]]
        
        minvert = min(vert_list) if vert_list!=[] else 0
        # Number of subprocesses
        nsubprocs = len(configs[0])

        nconfigs = 0

        new_pdg = model.get_first_non_pdg()

        for iconfig, helas_diags in enumerate(configs):
            if any([vert > minvert for vert in
                    [d for d in helas_diags if d][0].get_vertex_leg_numbers()]):
                # Only 3-vertices allowed in configs.inc
                continue
            nconfigs += 1

            # Need s- and t-channels for all subprocesses, including
            # those that don't contribute to this config
            empty_verts = []
            stchannels = []
            for h in helas_diags:
                if h:
                    # get_s_and_t_channels gives vertices starting from
                    # final state external particles and working inwards
                    stchannels.append(h.get('amplitudes')[0].\
                                      get_s_and_t_channels(ninitial,model,new_pdg))
                else:
                    stchannels.append((empty_verts, None))

            # For t-channels, just need the first non-empty one
            tchannels = [t for s,t in stchannels if t != None][0]

            # For s_and_t_channels (to be used later) use only first config
            s_and_t_channels.append([[s for s,t in stchannels if t != None][0],
                                     tchannels])

            # Make sure empty_verts is same length as real vertices
            if any([s for s,t in stchannels]):
                empty_verts[:] = [None]*max([len(s) for s,t in stchannels])

                # Reorganize s-channel vertices to get a list of all
                # subprocesses for each vertex
                schannels = list(zip(*[s for s,t in stchannels]))
            else:
                schannels = []

            allchannels = schannels
            if len(tchannels) > 1:
                # Write out tchannels only if there are any non-trivial ones
                allchannels = schannels + tchannels

            # Write out propagators for s-channel and t-channel vertices

            #lines.append("# Diagram %d" % (mapconfigs[iconfig]))
            # Correspondance between the config and the diagram = amp2
            lines.append("*     %d       %d " % (nconfigs,
                                                     mapconfigs[iconfig]))

            for verts in allchannels:
                if verts in schannels:
                    vert = [v for v in verts if v][0]
                else:
                    vert = verts
                daughters = [leg.get('number') for leg in vert.get('legs')[:-1]]
                last_leg = vert.get('legs')[-1]
                line=str(last_leg.get('number'))+" "+str(daughters[0])+"  "+str(daughters[1])
#                lines.append("data (iforest(i,%d,%d),i=1,%d)/%s/" % \
#                             (last_leg.get('number'), nconfigs, len(daughters),
#                              ",".join([str(d) for d in daughters])))

                if last_leg.get('id') == 21 and 21 not in particle_dict:
                    # Fake propagator used in multiparticle vertices
                    mass = 'zero'
                    width = 'zero'
                    pow_part = 0
                else:
                    if (last_leg.get('id')!=7):
                      particle = particle_dict[last_leg.get('id')]
                      # Get mass
                      mass = particle.get('mass')
                      # Get width
                      width = particle.get('width')
                    else : # fake propagator used in multiparticle vertices
                      mass= 'zero'
                      width= 'zero'

                line=line+"   "+mass+"  "+width+"   "

                if verts in schannels:
                    pdgs = []
                    for v in verts:
                        if v:
                            pdgs.append(v.get('legs')[-1].get('id'))
                        else:
                            pdgs.append(0)
                    lines.append(line+" S "+str(last_leg.get('id')))
#                    lines.append("data (sprop(i,%d,%d),i=1,%d)/%s/" % \
#                                 (last_leg.get('number'), nconfigs, nsubprocs,
#                                  ",".join([str(d) for d in pdgs])))
#                    lines.append("data tprid(%d,%d)/0/" % \
#                                 (last_leg.get('number'), nconfigs))
                elif verts in tchannels[:-1]:
                    lines.append(line+" T "+str(last_leg.get('id')))
#		    lines.append("data tprid(%d,%d)/%d/" % \
#                                 (last_leg.get('number'), nconfigs,
#                                  abs(last_leg.get('id'))))
#                    lines.append("data (sprop(i,%d,%d),i=1,%d)/%s/" % \
#                                 (last_leg.get('number'), nconfigs, nsubprocs,
#                                  ",".join(['0'] * nsubprocs)))

        # Write out number of configs
#        lines.append("# Number of configs")
#        lines.append("data mapconfig(0)/%d/" % nconfigs)
        lines.append(" *    ")  # a line with just a star indicates this is the end of file
        # Write the file
        writer.writelines(lines)

        return s_and_t_channels



#===============================================================================
# ProcessExporterFortranME
#===============================================================================
class ProcessExporterFortranME(ProcessExporterFortran):
    """Class to take care of exporting a set of matrix elements to
    MadEvent format."""

    matrix_file = "matrix_madevent_v4.inc"
    
    # helper function for customise helas writter
    @staticmethod
    def custom_helas_call(call, arg):
        if arg['mass'] == '%(M)s,%(W)s,':
            arg['mass'] = '%(M)s, fk_%(W)s,'
        elif '%(W)s' in arg['mass']:
            raise Exception
        return call, arg
    
    def copy_template(self, model):
        """Additional actions needed for setup of Template
        """

        super(ProcessExporterFortranME, self).copy_template(model)
        
        # File created from Template (Different in some child class)
        filename = pjoin(self.dir_path,'Source','run_config.inc')
        self.write_run_config_file(writers.FortranWriter(filename))
        
        # The next file are model dependant (due to SLAH convention)
        self.model_name = model.get('name')
        # Add the symmetry.f 
        filename = pjoin(self.dir_path,'SubProcesses','symmetry.f')
        self.write_symmetry(writers.FortranWriter(filename))
        #
        filename = pjoin(self.dir_path,'SubProcesses','addmothers.f')
        self.write_addmothers(writers.FortranWriter(filename))
        # Copy the different python file in the Template
        self.copy_python_file()
        
        

    


    #===========================================================================
    # generate_subprocess_directory 
    #===========================================================================        
    def copy_python_file(self):
        """copy the python file require for the Template"""

        # madevent interface
        cp(_file_path+'/interface/madevent_interface.py',
                            self.dir_path+'/bin/internal/madevent_interface.py')
        cp(_file_path+'/interface/extended_cmd.py',
                                  self.dir_path+'/bin/internal/extended_cmd.py')
        cp(_file_path+'/interface/common_run_interface.py',
                            self.dir_path+'/bin/internal/common_run_interface.py')
        cp(_file_path+'/various/misc.py', self.dir_path+'/bin/internal/misc.py')        
        cp(_file_path+'/iolibs/files.py', self.dir_path+'/bin/internal/files.py')
        cp(_file_path+'/iolibs/save_load_object.py', 
                              self.dir_path+'/bin/internal/save_load_object.py') 
        cp(_file_path+'/iolibs/file_writers.py', 
                              self.dir_path+'/bin/internal/file_writers.py')
        #model file                        
        cp(_file_path+'../models/check_param_card.py', 
                              self.dir_path+'/bin/internal/check_param_card.py')   
        
        #copy all the file present in madevent directory
        for name in os.listdir(pjoin(_file_path, 'madevent')):
            if name not in ['__init__.py'] and name.endswith('.py'):
                cp(_file_path+'/madevent/'+name, self.dir_path+'/bin/internal/')
        
        #madevent file
        cp(_file_path+'/__init__.py', self.dir_path+'/bin/internal/__init__.py')
        cp(_file_path+'/various/lhe_parser.py', 
                                self.dir_path+'/bin/internal/lhe_parser.py')                        
        cp(_file_path+'/various/banner.py', 
                                   self.dir_path+'/bin/internal/banner.py')
        cp(_file_path+'/various/histograms.py', 
                                   self.dir_path+'/bin/internal/histograms.py')
        cp(_file_path+'/various/plot_djrs.py', 
                                   self.dir_path+'/bin/internal/plot_djrs.py')
        cp(_file_path+'/various/systematics.py', self.dir_path+'/bin/internal/systematics.py')        

        cp(_file_path+'/various/cluster.py', 
                                       self.dir_path+'/bin/internal/cluster.py') 
        cp(_file_path+'/madevent/combine_runs.py', 
                                       self.dir_path+'/bin/internal/combine_runs.py')
        # logging configuration
        cp(_file_path+'/interface/.mg5_logging.conf', 
                                 self.dir_path+'/bin/internal/me5_logging.conf') 
        cp(_file_path+'/interface/coloring_logging.py', 
                                 self.dir_path+'/bin/internal/coloring_logging.py')
        # shower card and FO_analyse_card. 
        #  Although not needed, it is imported by banner.py
        cp(_file_path+'/various/shower_card.py', 
                                 self.dir_path+'/bin/internal/shower_card.py') 
        cp(_file_path+'/various/FO_analyse_card.py', 
                                 self.dir_path+'/bin/internal/FO_analyse_card.py') 
 
 
    def convert_model(self, model, wanted_lorentz = [], 
                                                         wanted_couplings = []):
         
        super(ProcessExporterFortranME,self).convert_model(model, 
                                               wanted_lorentz, wanted_couplings)
         
        IGNORE_PATTERNS = ('*.pyc','*.dat','*.py~')
        try:
            shutil.rmtree(pjoin(self.dir_path,'bin','internal','ufomodel'))
        except OSError as error:
            pass
        model_path = model.get('modelpath')
        # This is not safe if there is a '##' or '-' in the path.
        shutil.copytree(model_path, 
                               pjoin(self.dir_path,'bin','internal','ufomodel'),
                               ignore=shutil.ignore_patterns(*IGNORE_PATTERNS))
        if hasattr(model, 'restrict_card'):
            out_path = pjoin(self.dir_path, 'bin', 'internal','ufomodel',
                                                         'restrict_default.dat')
            if isinstance(model.restrict_card, check_param_card.ParamCard):
                model.restrict_card.write(out_path)
            else:
                files.cp(model.restrict_card, out_path)
                
    #===========================================================================
    # export model files
    #=========================================================================== 
    def export_model_files(self, model_path):
        """export the model dependent files"""

        super(ProcessExporterFortranME,self).export_model_files(model_path)
        
        # Add the routine update_as_param in v4 model 
        # This is a function created in the UFO 
        text="""
        subroutine update_as_param()
          call setpara('param_card.dat',.false.)
          return
        end
        """
        ff = open(pjoin(self.dir_path, 'Source', 'MODEL', 'couplings.f'),'a')
        ff.write(text)
        ff.close()
                
        # Add the symmetry.f 
        filename = pjoin(self.dir_path,'SubProcesses','symmetry.f')
        self.write_symmetry(writers.FortranWriter(filename), v5=False)
        
        # Modify setrun.f
        text = open(pjoin(self.dir_path,'Source','setrun.f')).read()
        text = text.replace('call setpara(param_card_name)', 'call setpara(param_card_name, .true.)')
        fsock = open(pjoin(self.dir_path,'Source','setrun.f'), 'w')
        fsock.write(text)
        fsock.close()
        
        self.make_model_symbolic_link()

    #===========================================================================
    # generate_subprocess_directory 
    #===========================================================================
    def generate_subprocess_directory(self, matrix_element,
                                         fortran_model,
                                         me_number):
        """Generate the Pxxxxx directory for a subprocess in MG4 madevent,
        including the necessary matrix.f and various helper files"""

        cwd = os.getcwd()
        path = pjoin(self.dir_path, 'SubProcesses')


        if not self.model:
            self.model = matrix_element.get('processes')[0].get('model')



        #os.chdir(path)
        # Create the directory PN_xx_xxxxx in the specified path
        subprocdir = "P%s" % matrix_element.get('processes')[0].shell_string()
        try:
            os.mkdir(pjoin(path,subprocdir))
        except os.error as error:
            logger.warning(error.strerror + " " + subprocdir)

        #try:
        #    os.chdir(subprocdir)
        #except os.error:
        #    logger.error('Could not cd to directory %s' % subprocdir)
        #    return 0

        logger.info('Creating files in directory %s' % subprocdir)
        Ppath = pjoin(path, subprocdir)
        
        # Extract number of external particles
        (nexternal, ninitial) = matrix_element.get_nexternal_ninitial()

        # Add the driver.f 
        ncomb = matrix_element.get_helicity_combinations()
        filename = pjoin(Ppath,'driver.f')
        self.write_driver(writers.FortranWriter(filename),ncomb,n_grouped_proc=1,
                          v5=self.opt['v5_model'])

        # Create the matrix.f file, auto_dsig.f file and all inc files
        filename = pjoin(Ppath, 'matrix.f')
        calls, ncolor = \
               self.write_matrix_element_v4(writers.FortranWriter(filename),
                      matrix_element, fortran_model, subproc_number = me_number)

        filename = pjoin(Ppath, 'auto_dsig.f')
        self.write_auto_dsig_file(writers.FortranWriter(filename),
                             matrix_element)

        filename = pjoin(Ppath, 'configs.inc')
        mapconfigs, (s_and_t_channels, nqcd_list) = self.write_configs_file(\
            writers.FortranWriter(filename),
            matrix_element)

        filename = pjoin(Ppath, 'config_nqcd.inc')
        self.write_config_nqcd_file(writers.FortranWriter(filename),
                               nqcd_list)

        filename = pjoin(Ppath, 'config_subproc_map.inc')
        self.write_config_subproc_map_file(writers.FortranWriter(filename),
                                           s_and_t_channels)

        filename = pjoin(Ppath, 'coloramps.inc')
        self.write_coloramps_file(writers.FortranWriter(filename),
                             mapconfigs,
                             matrix_element)

        filename = pjoin(Ppath, 'get_color.f')
        self.write_colors_file(writers.FortranWriter(filename),
                               matrix_element)

        filename = pjoin(Ppath, 'decayBW.inc')
        self.write_decayBW_file(writers.FortranWriter(filename),
                           s_and_t_channels)

        filename = pjoin(Ppath, 'dname.mg')
        self.write_dname_file(writers.FileWriter(filename),
                         "P"+matrix_element.get('processes')[0].shell_string())

        filename = pjoin(Ppath, 'iproc.dat')
        self.write_iproc_file(writers.FortranWriter(filename),
                         me_number)

        filename = pjoin(Ppath, 'leshouche.inc')
        self.write_leshouche_file(writers.FortranWriter(filename),
                             matrix_element)

        filename = pjoin(Ppath, 'maxamps.inc')
        self.write_maxamps_file(writers.FortranWriter(filename),
                           len(matrix_element.get('diagrams')),
                           ncolor,
                           len(matrix_element.get('processes')),
                           1)

        filename = pjoin(Ppath, 'mg.sym')
        self.write_mg_sym_file(writers.FortranWriter(filename),
                          matrix_element)

        filename = pjoin(Ppath, 'ncombs.inc')
        self.write_ncombs_file(writers.FortranWriter(filename),
                          nexternal)

        filename = pjoin(Ppath, 'nexternal.inc')
        self.write_nexternal_file(writers.FortranWriter(filename),
                             nexternal, ninitial)

        filename = pjoin(Ppath, 'ngraphs.inc')
        self.write_ngraphs_file(writers.FortranWriter(filename),
                           len(mapconfigs))


        filename = pjoin(Ppath, 'pmass.inc')
        self.write_pmass_file(writers.FortranWriter(filename),
                         matrix_element)

        filename = pjoin(Ppath, 'props.inc')
        self.write_props_file(writers.FortranWriter(filename),
                         matrix_element,
                         s_and_t_channels)

        # Find config symmetries and permutations
        symmetry, perms, ident_perms = \
                  diagram_symmetry.find_symmetry(matrix_element)

        filename = pjoin(Ppath, 'symswap.inc')
        self.write_symswap_file(writers.FortranWriter(filename),
                                ident_perms)

        filename = pjoin(Ppath, 'symfact_orig.dat')
        self.write_symfact_file(open(filename, 'w'), symmetry)

        # Generate diagrams
        if not 'noeps' in self.opt['output_options'] or self.opt['output_options']['noeps'] != 'True':
            filename = pjoin(Ppath, "matrix.ps")
            plot = draw.MultiEpsDiagramDrawer(matrix_element.get('base_amplitude').\
                                                 get('diagrams'),
                                              filename,
                                              model=matrix_element.get('processes')[0].\
                                                 get('model'),
                                              amplitude=True)
            logger.info("Generating Feynman diagrams for " + \
                         matrix_element.get('processes')[0].nice_string())
            plot.draw()

        self.link_files_in_SubProcess(Ppath)

        #import nexternal/leshouche in Source
        ln(pjoin(Ppath,'nexternal.inc'), pjoin(self.dir_path,'Source'), log=False)
        ln(pjoin(Ppath,'leshouche.inc'),  pjoin(self.dir_path,'Source'), log=False)
        ln(pjoin(Ppath,'maxamps.inc'),  pjoin(self.dir_path,'Source'), log=False)
        # Return to SubProcesses dir
        #os.chdir(os.path.pardir)

        # Add subprocess to subproc.mg
        filename = pjoin(path, 'subproc.mg')
        files.append_to_file(filename,
                             self.write_subproc,
                             subprocdir)

        # Return to original dir
        #os.chdir(cwd)

        # Generate info page
        gen_infohtml.make_info_html(self.dir_path)


        if not calls:
            calls = 0
        return calls

    link_Sub_files = ['addmothers.f',
                     'cluster.f',
                     'cluster.inc',
                     'coupl.inc',
                     'cuts.f',
                     'cuts.inc',
                     'genps.f',
                     'genps.inc',
                     'idenparts.f',
                     'initcluster.f',
                     'makefile',
                     'message.inc',
                     'myamp.f',
                     'reweight.f',
                     'run.inc',
                     'maxconfigs.inc',
                     'maxparticles.inc',
                     'run_config.inc',
                     'lhe_event_infos.inc',
                     'setcuts.f',
                     'setscales.f',
                     'sudakov.inc',
                     'symmetry.f',
                     'unwgt.f',
                     'dummy_fct.f'
                     ]

    def link_files_in_SubProcess(self, Ppath):
        """ Create the necessary links in the P* directory path Ppath"""
        
        #import genps.inc and maxconfigs.inc into Subprocesses
        ln(self.dir_path + '/Source/genps.inc', 
                                     self.dir_path + '/SubProcesses', log=False)
        ln(self.dir_path + '/Source/maxconfigs.inc',
                                     self.dir_path + '/SubProcesses', log=False)

        linkfiles = self.link_Sub_files

        for file in linkfiles:
            ln('../' + file , cwd=Ppath)    


    def finalize(self, matrix_elements, history, mg5options, flaglist):
        """Finalize ME v4 directory by creating jpeg diagrams, html
        pages,proc_card_mg5.dat and madevent.tar.gz."""
        
        if 'nojpeg' in flaglist:
            makejpg = False
        else:
            makejpg = True
        if 'online' in flaglist:
            online = True
        else:
            online = False
            
        compiler =  {'fortran': mg5options['fortran_compiler'],
                     'cpp': mg5options['cpp_compiler'],
                     'f2py': mg5options['f2py_compiler']}

        # indicate that the output type is not grouped
        if  not isinstance(self, ProcessExporterFortranMEGroup):
            self.proc_characteristic['grouped_matrix'] = False
        
        self.proc_characteristic['complex_mass_scheme'] = mg5options['complex_mass_scheme']

        # set limitation linked to the model
    
        
        # indicate the PDG of all initial particle
        try:
            pdgs1 = [p.get_initial_pdg(1) for me in matrix_elements for m in me.get('matrix_elements') for p in m.get('processes') if p.get_initial_pdg(1)]
            pdgs2 = [p.get_initial_pdg(2) for me in matrix_elements for m in me.get('matrix_elements') for p in m.get('processes') if p.get_initial_pdg(2)]
        except AttributeError:
            pdgs1 = [p.get_initial_pdg(1) for m in matrix_elements.get('matrix_elements') for p in m.get('processes') if p.get_initial_pdg(1)]
            pdgs2 = [p.get_initial_pdg(2) for m in matrix_elements.get('matrix_elements') for p in m.get('processes') if p.get_initial_pdg(2)]
        self.proc_characteristic['pdg_initial1'] = pdgs1
        self.proc_characteristic['pdg_initial2'] = pdgs2
        
        
        modelname = self.opt['model']
        if modelname == 'mssm' or modelname.startswith('mssm-'):
            param_card = pjoin(self.dir_path, 'Cards','param_card.dat')
            mg5_param = pjoin(self.dir_path, 'Source', 'MODEL', 'MG5_param.dat')
            check_param_card.convert_to_mg5card(param_card, mg5_param)
            check_param_card.check_valid_param_card(mg5_param)

        # Add the combine_events.f modify param_card path/number of @X
        filename = pjoin(self.dir_path,'Source','combine_events.f')
        try:
            nb_proc =[p.get('id') for me in matrix_elements for m in me.get('matrix_elements') for p in m.get('processes')]
        except AttributeError:
            nb_proc =[p.get('id') for m in matrix_elements.get('matrix_elements') for p in m.get('processes')]
        nb_proc = len(set(nb_proc))
        self.write_combine_events(writers.FortranWriter(filename), nb_proc) # already formatted
        # Write maxconfigs.inc based on max of ME's/subprocess groups
        filename = pjoin(self.dir_path,'Source','maxconfigs.inc')
        self.write_maxconfigs_file(writers.FortranWriter(filename),
                                   matrix_elements)
        
        # Write maxparticles.inc based on max of ME's/subprocess groups
        filename = pjoin(self.dir_path,'Source','maxparticles.inc')
        self.write_maxparticles_file(writers.FortranWriter(filename),
                                     matrix_elements)
        
        # Touch "done" file
        os.system('touch %s/done' % pjoin(self.dir_path,'SubProcesses'))

        # Check for compiler
        self.set_compiler(compiler)
        self.set_cpp_compiler(compiler['cpp'])
        

        old_pos = os.getcwd()
        subpath = pjoin(self.dir_path, 'SubProcesses')

        P_dir_list = [proc for proc in os.listdir(subpath) 
                      if os.path.isdir(pjoin(subpath,proc)) and proc[0] == 'P']

        devnull = os.open(os.devnull, os.O_RDWR)
        # Convert the poscript in jpg files (if authorize)
        if makejpg:
            try:
                os.remove(pjoin(self.dir_path,'HTML','card.jpg'))
            except Exception as error:
                pass
            
            if misc.which('gs'):
                logger.info("Generate jpeg diagrams")
                for Pdir in P_dir_list:
                    misc.call([pjoin(self.dir_path, 'bin', 'internal', 'gen_jpeg-pl')],
                                stdout = devnull, cwd=pjoin(subpath, Pdir))

        logger.info("Generate web pages")
        # Create the WebPage using perl script

        misc.call([pjoin(self.dir_path, 'bin', 'internal', 'gen_cardhtml-pl')], \
                                      stdout = devnull,cwd=pjoin(self.dir_path))

        #os.chdir(os.path.pardir)

        obj = gen_infohtml.make_info_html(self.dir_path)
              
        if online:
            nb_channel = obj.rep_rule['nb_gen_diag']
            open(pjoin(self.dir_path, 'Online'),'w').write(str(nb_channel))
        #add the information to proc_charac
        self.proc_characteristic['nb_channel'] = obj.rep_rule['nb_gen_diag']
        
        # Write command history as proc_card_mg5
        if os.path.isdir(pjoin(self.dir_path,'Cards')):
            output_file = pjoin(self.dir_path,'Cards', 'proc_card_mg5.dat')
            history.write(output_file)

        misc.call([pjoin(self.dir_path, 'bin', 'internal', 'gen_cardhtml-pl')],
                        stdout = devnull)

        #crate the proc_characteristic file 
        self.create_proc_charac(matrix_elements, history)

        # create the run_card
        ProcessExporterFortran.finalize(self, matrix_elements, history, mg5options, flaglist)

        # Run "make" to generate madevent.tar.gz file
        if os.path.exists(pjoin(self.dir_path,'SubProcesses', 'subproc.mg')):
            if os.path.exists(pjoin(self.dir_path,'madevent.tar.gz')):
                os.remove(pjoin(self.dir_path,'madevent.tar.gz'))
            misc.call([os.path.join(self.dir_path, 'bin', 'internal', 'make_madevent_tar')],
                        stdout = devnull, cwd=self.dir_path)

        misc.call([pjoin(self.dir_path, 'bin', 'internal', 'gen_cardhtml-pl')],
                        stdout = devnull, cwd=self.dir_path)






        #return to the initial dir
        #os.chdir(old_pos)               

    #===========================================================================
    # write_matrix_element_v4
    #===========================================================================
    def write_matrix_element_v4(self, writer, matrix_element, fortran_model,
                           proc_id = "", config_map = [], subproc_number = ""):
        """Export a matrix element to a matrix.f file in MG4 madevent format"""

        if not matrix_element.get('processes') or \
               not matrix_element.get('diagrams'):
            return 0

        if writer: 
            if not isinstance(writer, writers.FortranWriter):
                raise writers.FortranWriter.FortranWriterError(\
                "writer not FortranWriter")
            # Set lowercase/uppercase Fortran code
            writers.FortranWriter.downcase = False

        # check if MLM/.../ is supported for this matrix-element and update associate flag
        if self.model and 'MLM' in self.model["limitations"]:
            if 'MLM' not in self.proc_characteristic["limitations"]:
                used_couplings = matrix_element.get_used_couplings(output="set") 
                for vertex in self.model.get('interactions'):
                    particles = [p for p in vertex.get('particles')]
                    if 21 in [p.get('pdg_code') for p in particles]:
                        colors = [par.get('color') for par in particles]
                        if 1 in colors:
                            continue
                        elif 'QCD' not in vertex.get('orders'):
                            for bad_coup in vertex.get('couplings').values():
                                if bad_coup in used_couplings:
                                    self.proc_characteristic["limitations"].append('MLM')
                                    break

        # The proc prefix is not used for MadEvent output so it can safely be set
        # to an empty string.
        replace_dict = {'proc_prefix':''}

        # Extract helas calls
        helas_calls = fortran_model.get_matrix_element_calls(\
                    matrix_element)
        

        replace_dict['helas_calls'] = "\n".join(helas_calls)


        #adding the support for the fake width (forbidding too small width)
        mass_width = matrix_element.get_all_mass_widths()
        mass_width = sorted(list(mass_width))
        width_list = set([e[1] for e in mass_width])
        
        replace_dict['fake_width_declaration'] = \
            ('  double precision fk_%s \n' * len(width_list)) % tuple(width_list)
        replace_dict['fake_width_declaration'] += \
            ('  save fk_%s \n' * len(width_list)) % tuple(width_list)
        fk_w_defs = []
        one_def = ' fk_%(w)s = SIGN(MAX(ABS(%(w)s), ABS(%(m)s*small_width_treatment)), %(w)s)'     
        
        for m, w in mass_width:
            if w == 'zero':
                if ' fk_zero = 0d0' not in fk_w_defs: 
                    fk_w_defs.append(' fk_zero = 0d0')
                continue    
            fk_w_defs.append(one_def %{'m':m, 'w':w})
        replace_dict['fake_width_definitions'] = '\n'.join(fk_w_defs)

        # Extract version number and date from VERSION file
        info_lines = self.get_mg5_info_lines()
        replace_dict['info_lines'] = info_lines

        # Extract process info lines
        process_lines = self.get_process_info_lines(matrix_element)
        replace_dict['process_lines'] = process_lines

        # Set proc_id
        replace_dict['proc_id'] = proc_id

        # Extract ncomb
        ncomb = matrix_element.get_helicity_combinations()
        replace_dict['ncomb'] = ncomb

        # Extract helicity lines
        helicity_lines = self.get_helicity_lines(matrix_element)
        replace_dict['helicity_lines'] = helicity_lines

        # Extract IC line
        ic_line = self.get_ic_line(matrix_element)
        replace_dict['ic_line'] = ic_line

        # Extract overall denominator
        # Averaging initial state color, spin, and identical FS particles
        den_factor_line = self.get_den_factor_line(matrix_element)
        replace_dict['den_factor_line'] = den_factor_line

        # Extract ngraphs
        ngraphs = matrix_element.get_number_of_amplitudes()
        replace_dict['ngraphs'] = ngraphs

        # Extract ndiags
        ndiags = len(matrix_element.get('diagrams'))
        replace_dict['ndiags'] = ndiags

        # Set define_iconfigs_lines
        replace_dict['define_iconfigs_lines'] = \
             """INTEGER MAPCONFIG(0:LMAXCONFIGS), ICONFIG
             COMMON/TO_MCONFIGS/MAPCONFIG, ICONFIG"""

        if proc_id:
            # Set lines for subprocess group version
            # Set define_iconfigs_lines
            replace_dict['define_iconfigs_lines'] += \
                 """\nINTEGER SUBDIAG(MAXSPROC),IB(2)
                 COMMON/TO_SUB_DIAG/SUBDIAG,IB"""    
            # Set set_amp2_line
            replace_dict['set_amp2_line'] = "ANS=ANS*AMP2(SUBDIAG(%s))/XTOT" % \
                                            proc_id
        else:
            # Standard running
            # Set set_amp2_line
            replace_dict['set_amp2_line'] = "ANS=ANS*AMP2(MAPCONFIG(ICONFIG))/XTOT"

        # Extract nwavefuncs
        nwavefuncs = matrix_element.get_number_of_wavefunctions()
        replace_dict['nwavefuncs'] = nwavefuncs

        # Extract ncolor
        ncolor = max(1, len(matrix_element.get('color_basis')))
        replace_dict['ncolor'] = ncolor

        # Extract color data lines
        color_data_lines = self.get_color_data_lines(matrix_element)
        replace_dict['color_data_lines'] = "\n".join(color_data_lines)


        # Set the size of Wavefunction
        if not self.model or any([p.get('spin') in [4,5] for p in self.model.get('particles') if p]):
            replace_dict['wavefunctionsize'] = 18
        else:
            replace_dict['wavefunctionsize'] = 6

        # Extract amp2 lines
        amp2_lines = self.get_amp2_lines(matrix_element, config_map)
        replace_dict['amp2_lines'] = '\n'.join(amp2_lines)

        # The JAMP definition depends on the splitting order
        split_orders=matrix_element.get('processes')[0].get('split_orders')
        if len(split_orders)>0:
            squared_orders, amp_orders = matrix_element.get_split_orders_mapping()
            replace_dict['chosen_so_configs']=self.set_chosen_SO_index(
                              matrix_element.get('processes')[0],squared_orders)
        else:
            # Consider the output of a dummy order 'ALL_ORDERS' for which we
            # set all amplitude order to weight 1 and only one squared order
            # contribution which is of course ALL_ORDERS=2.
            squared_orders = [(2,),]
            amp_orders = [((1,),tuple(range(1,ngraphs+1)))]
            replace_dict['chosen_so_configs'] = '.TRUE.'
            
        replace_dict['nAmpSplitOrders']=len(amp_orders)
        replace_dict['nSqAmpSplitOrders']=len(squared_orders)
        replace_dict['split_order_str_list']=str(split_orders)
        replace_dict['nSplitOrders']=max(len(split_orders),1)
        amp_so = self.get_split_orders_lines(
                [amp_order[0] for amp_order in amp_orders],'AMPSPLITORDERS')
        sqamp_so = self.get_split_orders_lines(squared_orders,'SQSPLITORDERS')
        replace_dict['ampsplitorders']='\n'.join(amp_so)
        replace_dict['sqsplitorders']='\n'.join(sqamp_so)
        

        # Extract JAMP lines
        # If no split_orders then artificiall add one entry called 'ALL_ORDERS'
        jamp_lines = self.get_JAMP_lines_split_order(\
                             matrix_element,amp_orders,split_order_names=
                        split_orders if len(split_orders)>0 else ['ALL_ORDERS'])
        replace_dict['jamp_lines'] = '\n'.join(jamp_lines)

        replace_dict['template_file'] = pjoin(_file_path, \
                          'iolibs/template_files/%s' % self.matrix_file)
        replace_dict['template_file2'] = pjoin(_file_path, \
                          'iolibs/template_files/split_orders_helping_functions.inc')      
        
        s1,s2 = matrix_element.get_spin_state_initial()
        replace_dict['nb_spin_state1'] = s1
        replace_dict['nb_spin_state2'] = s2
        
        if writer:
            file = open(replace_dict['template_file']).read()
            file = file % replace_dict
            # Add the split orders helper functions.
            file = file + '\n' + open(replace_dict['template_file2'])\
                                                            .read()%replace_dict
            # Write the file
            writer.writelines(file)
            return len([call for call in helas_calls if call.find('#') != 0]), ncolor
        else:
            replace_dict['return_value'] = (len([call for call in helas_calls if call.find('#') != 0]), ncolor)
            return replace_dict
        
    #===========================================================================
    # write_auto_dsig_file
    #===========================================================================
    def write_auto_dsig_file(self, writer, matrix_element, proc_id = ""):
        """Write the auto_dsig.f file for the differential cross section
        calculation, includes pdf call information"""

        if not matrix_element.get('processes') or \
               not matrix_element.get('diagrams'):
            return 0

        nexternal, ninitial = matrix_element.get_nexternal_ninitial()
        self.proc_characteristic['ninitial'] = ninitial
        self.proc_characteristic['nexternal'] = max(self.proc_characteristic['nexternal'], nexternal)

        # Add information relevant for MLM matching:
        # Maximum QCD power in all the contributions
        max_qcd_order = 0
        for diag in matrix_element.get('diagrams'):
            orders = diag.calculate_orders()
            if 'QCD' in orders:
                max_qcd_order = max(max_qcd_order,orders['QCD'])
        max_n_light_final_partons = max(len([1 for id in proc.get_final_ids() 
            if proc.get('model').get_particle(id).get('mass')=='ZERO' and
               proc.get('model').get_particle(id).get('color')>1])
                                    for proc in matrix_element.get('processes'))
        # Maximum number of final state light jets to be matched
        self.proc_characteristic['max_n_matched_jets'] = max(
                               self.proc_characteristic['max_n_matched_jets'],
                                   min(max_qcd_order,max_n_light_final_partons))

        # List of default pdgs to be considered for the CKKWl merging cut
        self.proc_characteristic['colored_pdgs'] = \
          sorted(list(set([abs(p.get('pdg_code')) for p in
            matrix_element.get('processes')[0].get('model').get('particles') if
                                                           p.get('color')>1])))

        if ninitial < 1 or ninitial > 2:
            raise writers.FortranWriter.FortranWriterError("""Need ninitial = 1 or 2 to write auto_dsig file""")

        replace_dict = {}

        # Extract version number and date from VERSION file
        info_lines = self.get_mg5_info_lines()
        replace_dict['info_lines'] = info_lines

        # Extract process info lines
        process_lines = self.get_process_info_lines(matrix_element)
        replace_dict['process_lines'] = process_lines

        # Set proc_id
        replace_dict['proc_id'] = proc_id
        replace_dict['numproc'] = 1

        # Set dsig_line
        if ninitial == 1:
            # No conversion, since result of decay should be given in GeV
            dsig_line = "pd(0)*dsiguu"
        else:
            # Convert result (in GeV) to pb
            dsig_line = "pd(0)*conv*dsiguu"

        replace_dict['dsig_line'] = dsig_line

        # Extract pdf lines
        pdf_vars, pdf_data, pdf_lines = \
                  self.get_pdf_lines(matrix_element, ninitial, proc_id != "")
        replace_dict['pdf_vars'] = pdf_vars
        replace_dict['pdf_data'] = pdf_data
        replace_dict['pdf_lines'] = pdf_lines

        # Lines that differ between subprocess group and regular
        if proc_id:
            replace_dict['numproc'] = int(proc_id)
            replace_dict['passcuts_begin'] = ""
            replace_dict['passcuts_end'] = ""
            # Set lines for subprocess group version
            # Set define_iconfigs_lines
            replace_dict['define_subdiag_lines'] = \
                 """\nINTEGER SUBDIAG(MAXSPROC),IB(2)
                 COMMON/TO_SUB_DIAG/SUBDIAG,IB"""    
            replace_dict['cutsdone'] = ""
        else:
            replace_dict['passcuts_begin'] = "IF (PASSCUTS(PP)) THEN"
            replace_dict['passcuts_end'] = "ENDIF"
            replace_dict['define_subdiag_lines'] = ""
            replace_dict['cutsdone'] = "      cutsdone=.false.\n       cutspassed=.false."

        if not isinstance(self, ProcessExporterFortranMEGroup):
            ncomb=matrix_element.get_helicity_combinations()
            replace_dict['read_write_good_hel'] = self.read_write_good_hel(ncomb)
        else:
            replace_dict['read_write_good_hel'] = ""
        
        context = {'read_write_good_hel':True}
        
        if writer:
            file = open(pjoin(_file_path, \
                          'iolibs/template_files/auto_dsig_v4.inc')).read()
            file = file % replace_dict

            # Write the file
            writer.writelines(file, context=context)
        else:
            return replace_dict, context
    #===========================================================================
    # write_coloramps_file
    #===========================================================================
    def write_coloramps_file(self, writer, mapconfigs, matrix_element):
        """Write the coloramps.inc file for MadEvent"""

        lines = self.get_icolamp_lines(mapconfigs, matrix_element, 1)
        lines.insert(0, "logical icolamp(%d,%d,1)" % \
                        (max(len(list(matrix_element.get('color_basis').keys())), 1),
                         len(mapconfigs)))


        # Write the file
        writer.writelines(lines)

        return True

    #===========================================================================
    # write_colors_file
    #===========================================================================
    def write_colors_file(self, writer, matrix_elements):
        """Write the get_color.f file for MadEvent, which returns color
        for all particles used in the matrix element."""

        if isinstance(matrix_elements, helas_objects.HelasMatrixElement):
            matrix_elements = [matrix_elements]

        model = matrix_elements[0].get('processes')[0].get('model')

        # We need the both particle and antiparticle wf_ids, since the identity
        # depends on the direction of the wf.
        wf_ids = set(sum([sum([sum([[wf.get_pdg_code(),wf.get_anti_pdg_code()] \
                                    for wf in d.get('wavefunctions')],[]) \
                               for d in me.get('diagrams')], []) \
                          for me in matrix_elements], []))

        leg_ids = set(sum([sum([sum([[l.get('id'), 
                          model.get_particle(l.get('id')).get_anti_pdg_code()] \
                                  for l in p.get_legs_with_decays()], []) \
                                for p in me.get('processes')], []) \
                           for me in matrix_elements], []))
        particle_ids = sorted(list(wf_ids.union(leg_ids)))

        lines = """function get_color(ipdg)
        implicit none
        integer get_color, ipdg

        if(ipdg.eq.%d)then
        get_color=%d
        return
        """ % (particle_ids[0], model.get_particle(particle_ids[0]).get_color())

        for part_id in particle_ids[1:]:
            lines += """else if(ipdg.eq.%d)then
            get_color=%d
            return
            """ % (part_id, model.get_particle(part_id).get_color())
        # Dummy particle for multiparticle vertices with pdg given by
        # first code not in the model
        lines += """else if(ipdg.eq.%d)then
c           This is dummy particle used in multiparticle vertices
            get_color=2
            return
            """ % model.get_first_non_pdg()
        lines += """else
        write(*,*)'Error: No color given for pdg ',ipdg
        get_color=0        
        return
        endif
        end
        """
        
        # Write the file
        writer.writelines(lines)

        return True

    #===========================================================================
    # write_config_nqcd_file
    #===========================================================================
    def write_config_nqcd_file(self, writer, nqcd_list):
        """Write the config_nqcd.inc with the number of QCD couplings
        for each config"""

        lines = []
        for iconf, n in enumerate(nqcd_list):
            lines.append("data nqcd(%d)/%d/" % (iconf+1, n))

        # Write the file
        writer.writelines(lines)

        return True

    #===========================================================================
    # write_maxconfigs_file
    #===========================================================================
    def write_maxconfigs_file(self, writer, matrix_elements):
        """Write the maxconfigs.inc file for MadEvent"""

        if isinstance(matrix_elements, helas_objects.HelasMultiProcess):
            maxconfigs = max([me.get_num_configs() for me in \
                              matrix_elements.get('matrix_elements')])
        else:
            maxconfigs = max([me.get_num_configs() for me in matrix_elements])

        lines = "integer lmaxconfigs\n"
        lines += "parameter(lmaxconfigs=%d)" % maxconfigs

        # Write the file
        writer.writelines(lines)

        return True
    
    #===========================================================================
    # read_write_good_hel
    #===========================================================================
    def read_write_good_hel(self, ncomb):
        """return the code to read/write the good_hel common_block"""    

        convert = {'ncomb' : ncomb}
        output = """
        subroutine write_good_hel(stream_id)
        implicit none
        integer stream_id
        INTEGER                 NCOMB
        PARAMETER (             NCOMB=%(ncomb)d)
        LOGICAL GOODHEL(NCOMB)
        INTEGER NTRY
        common/BLOCK_GOODHEL/NTRY,GOODHEL
        write(stream_id,*) GOODHEL
        return
        end
        
        
        subroutine read_good_hel(stream_id)
        implicit none
        include 'genps.inc'
        integer stream_id
        INTEGER                 NCOMB
        PARAMETER (             NCOMB=%(ncomb)d)
        LOGICAL GOODHEL(NCOMB)
        INTEGER NTRY
        common/BLOCK_GOODHEL/NTRY,GOODHEL
        read(stream_id,*) GOODHEL
        NTRY = MAXTRIES + 1
        return
        end 
        
        subroutine init_good_hel()
        implicit none
        INTEGER                 NCOMB
        PARAMETER (             NCOMB=%(ncomb)d)
        LOGICAL GOODHEL(NCOMB)        
        INTEGER NTRY
        INTEGER I
        
        do i=1,NCOMB
            GOODHEL(I) = .false.
        enddo
        NTRY = 0
        end
        
        integer function get_maxsproc()
        implicit none
        get_maxsproc = 1
        return 
        end
        
        """ % convert
        
        return output
                                
    #===========================================================================
    # write_config_subproc_map_file
    #===========================================================================
    def write_config_subproc_map_file(self, writer, s_and_t_channels):
        """Write a dummy config_subproc.inc file for MadEvent"""

        lines = []

        for iconfig in range(len(s_and_t_channels)):
            lines.append("DATA CONFSUB(1,%d)/1/" % \
                         (iconfig + 1))

        # Write the file
        writer.writelines(lines)

        return True

    #===========================================================================
    # write_configs_file
    #===========================================================================
    def write_configs_file(self, writer, matrix_element):
        """Write the configs.inc file for MadEvent"""

        # Extract number of external particles
        (nexternal, ninitial) = matrix_element.get_nexternal_ninitial()

        model = matrix_element.get('processes')[0].get('model')
        configs = [(i+1, d) for (i, d) in \
                       enumerate(matrix_element.get('diagrams'))]
        mapconfigs = [c[0] for c in configs]
        return mapconfigs, self.write_configs_file_from_diagrams(writer,
                                                            [[c[1]] for c in configs],
                                                            mapconfigs,
                                                            nexternal, ninitial,
                                                            model)

    #===========================================================================
    # write_run_configs_file
    #===========================================================================
    def write_run_config_file(self, writer):
        """Write the run_configs.inc file for MadEvent"""

        path = pjoin(_file_path,'iolibs','template_files','madevent_run_config.inc')
        
        if self.proc_characteristic['loop_induced']:
            job_per_chan = 1
        else: 
           job_per_chan = 5
        
        if writer:
            text = open(path).read() % {'chanperjob': job_per_chan} 
            writer.write(text)
            return True
        else:
            return {'chanperjob': job_per_chan} 

    #===========================================================================
    # write_configs_file_from_diagrams
    #===========================================================================
    def write_configs_file_from_diagrams(self, writer, configs, mapconfigs,
                                         nexternal, ninitial, model):
        """Write the actual configs.inc file.
        
        configs is the diagrams corresponding to configs (each
        diagrams is a list of corresponding diagrams for all
        subprocesses, with None if there is no corresponding diagrams
        for a given process).
        mapconfigs gives the diagram number for each config.

        For s-channels, we need to output one PDG for each subprocess in
        the subprocess group, in order to be able to pick the right
        one for multiprocesses."""

        lines = []

        s_and_t_channels = []

        nqcd_list = []

        vert_list = [max([d for d in config if d][0].get_vertex_leg_numbers()) \
                       for config in configs if [d for d in config if d][0].\
                                                  get_vertex_leg_numbers()!=[]]
        minvert = min(vert_list) if vert_list!=[] else 0

        # Number of subprocesses
        nsubprocs = len(configs[0])

        nconfigs = 0

        new_pdg = model.get_first_non_pdg()

        for iconfig, helas_diags in enumerate(configs):
            if any([vert > minvert for vert in
                    [d for d in helas_diags if d][0].get_vertex_leg_numbers()]):
                # Only 3-vertices allowed in configs.inc
                continue
            nconfigs += 1

            # Need s- and t-channels for all subprocesses, including
            # those that don't contribute to this config
            empty_verts = []
            stchannels = []
            for h in helas_diags:
                if h:
                    # get_s_and_t_channels gives vertices starting from
                    # final state external particles and working inwards
                    stchannels.append(h.get('amplitudes')[0].\
                                      get_s_and_t_channels(ninitial, model,
                                                           new_pdg))
                else:
                    stchannels.append((empty_verts, None))

            # For t-channels, just need the first non-empty one
            tchannels = [t for s,t in stchannels if t != None][0]

            # For s_and_t_channels (to be used later) use only first config
            s_and_t_channels.append([[s for s,t in stchannels if t != None][0],
                                     tchannels])

            # Make sure empty_verts is same length as real vertices
            if any([s for s,t in stchannels]):
                empty_verts[:] = [None]*max([len(s) for s,t in stchannels])

                # Reorganize s-channel vertices to get a list of all
                # subprocesses for each vertex
                schannels = list(zip(*[s for s,t in stchannels]))
            else:
                schannels = []

            allchannels = schannels
            if len(tchannels) > 1:
                # Write out tchannels only if there are any non-trivial ones
                allchannels = schannels + tchannels

            # Write out propagators for s-channel and t-channel vertices

            lines.append("# Diagram %d" % (mapconfigs[iconfig]))
            # Correspondance between the config and the diagram = amp2
            lines.append("data mapconfig(%d)/%d/" % (nconfigs,
                                                     mapconfigs[iconfig]))
            # Number of QCD couplings in this diagram
            nqcd = 0
            for h in helas_diags:
                if h:
                    try:
                        nqcd = h.calculate_orders()['QCD']
                    except KeyError:
                        pass
                    break
                else:
                    continue

            nqcd_list.append(nqcd)

            for verts in allchannels:
                if verts in schannels:
                    vert = [v for v in verts if v][0]
                else:
                    vert = verts
                daughters = [leg.get('number') for leg in vert.get('legs')[:-1]]
                last_leg = vert.get('legs')[-1]
                lines.append("data (iforest(i,%d,%d),i=1,%d)/%s/" % \
                             (last_leg.get('number'), nconfigs, len(daughters),
                              ",".join([str(d) for d in daughters])))
                if verts in schannels:
                    pdgs = []
                    for v in verts:
                        if v:
                            pdgs.append(v.get('legs')[-1].get('id'))
                        else:
                            pdgs.append(0)
                    lines.append("data (sprop(i,%d,%d),i=1,%d)/%s/" % \
                                 (last_leg.get('number'), nconfigs, nsubprocs,
                                  ",".join([str(d) for d in pdgs])))
                    lines.append("data tprid(%d,%d)/0/" % \
                                 (last_leg.get('number'), nconfigs))
                elif verts in tchannels[:-1]:
                    lines.append("data tprid(%d,%d)/%d/" % \
                                 (last_leg.get('number'), nconfigs,
                                  abs(last_leg.get('id'))))
                    lines.append("data (sprop(i,%d,%d),i=1,%d)/%s/" % \
                                 (last_leg.get('number'), nconfigs, nsubprocs,
                                  ",".join(['0'] * nsubprocs)))

        # Write out number of configs
        lines.append("# Number of configs")
        lines.append("data mapconfig(0)/%d/" % nconfigs)

        # Write the file
        writer.writelines(lines)

        return s_and_t_channels, nqcd_list

    #===========================================================================
    # write_decayBW_file
    #===========================================================================
    def write_decayBW_file(self, writer, s_and_t_channels):
        """Write the decayBW.inc file for MadEvent"""

        lines = []

        booldict = {None: "0", True: "1", False: "2"}

        for iconf, config in enumerate(s_and_t_channels):
            schannels = config[0]
            for vertex in schannels:
                # For the resulting leg, pick out whether it comes from
                # decay or not, as given by the onshell flag
                leg = vertex.get('legs')[-1]
                lines.append("data gForceBW(%d,%d)/%s/" % \
                             (leg.get('number'), iconf + 1,
                              booldict[leg.get('onshell')]))

        # Write the file
        writer.writelines(lines)

        return True

    #===========================================================================
    # write_dname_file
    #===========================================================================
    def write_dname_file(self, writer, dir_name):
        """Write the dname.mg file for MG4"""

        line = "DIRNAME=%s" % dir_name

        # Write the file
        writer.write(line + "\n")

        return True

    #===========================================================================
    # write_driver
    #===========================================================================
    def write_driver(self, writer, ncomb, n_grouped_proc, v5=True):
        """Write the SubProcess/driver.f file for MG4"""

        path = pjoin(_file_path,'iolibs','template_files','madevent_driver.f')
        
        if self.model_name == 'mssm' or self.model_name.startswith('mssm-'):
            card = 'Source/MODEL/MG5_param.dat'
        else:
            card = 'param_card.dat'
        # Requiring each helicity configuration to be probed by 10 points for 
        # matrix element before using the resulting grid for MC over helicity
        # sampling.
        # We multiply this by 2 because each grouped subprocess is called at most
        # twice for each IMIRROR.
        replace_dict = {'param_card_name':card, 
                        'ncomb':ncomb,
                        'hel_init_points':n_grouped_proc*10*2}
        if not v5:
            replace_dict['secondparam']=',.true.'
        else:
            replace_dict['secondparam']=''            

        if writer:
            text = open(path).read() % replace_dict
            writer.write(text)
            return True
        else:
            return replace_dict

    #===========================================================================
    # write_addmothers
    #===========================================================================
    def write_addmothers(self, writer):
        """Write the SubProcess/addmothers.f"""

        path = pjoin(_file_path,'iolibs','template_files','addmothers.f')

        text = open(path).read() % {'iconfig': 'diag_number'}
        writer.write(text)
        
        return True


    #===========================================================================
    # write_combine_events
    #===========================================================================
    def write_combine_events(self, writer, nb_proc=100):
        """Write the SubProcess/driver.f file for MG4"""

        path = pjoin(_file_path,'iolibs','template_files','madevent_combine_events.f')
        
        if self.model_name == 'mssm' or self.model_name.startswith('mssm-'):
            card = 'Source/MODEL/MG5_param.dat'
        else:
            card = 'param_card.dat' 
        
        #set maxpup (number of @X in the process card)
            
        text = open(path).read() % {'param_card_name':card, 'maxpup':nb_proc+1}
        #the +1 is just a security. This is not needed but I feel(OM) safer with it.
        writer.write(text)
        
        return True


    #===========================================================================
    # write_symmetry
    #===========================================================================
    def write_symmetry(self, writer, v5=True):
        """Write the SubProcess/driver.f file for ME"""

        path = pjoin(_file_path,'iolibs','template_files','madevent_symmetry.f')
        
        if self.model_name == 'mssm' or self.model_name.startswith('mssm-'):
            card = 'Source/MODEL/MG5_param.dat'
        else:
            card = 'param_card.dat' 
        
        if v5:
            replace_dict = {'param_card_name':card, 'setparasecondarg':''}      
        else:
            replace_dict= {'param_card_name':card, 'setparasecondarg':',.true.'} 
        
        if writer:
            text = open(path).read() 
            text = text % replace_dict
            writer.write(text)
            return True
        else:
            return replace_dict



    #===========================================================================
    # write_iproc_file
    #===========================================================================
    def write_iproc_file(self, writer, me_number):
        """Write the iproc.dat file for MG4"""
        line = "%d" % (me_number + 1)

        # Write the file
        for line_to_write in writer.write_line(line):
            writer.write(line_to_write)
        return True

    #===========================================================================
    # write_mg_sym_file
    #===========================================================================
    def write_mg_sym_file(self, writer, matrix_element):
        """Write the mg.sym file for MadEvent."""

        lines = []

        # Extract process with all decays included
        final_legs = [leg for leg in matrix_element.get('processes')[0].get_legs_with_decays() if leg.get('state') == True]

        ninitial = len([leg for leg in matrix_element.get('processes')[0].get('legs') if leg.get('state') == False])

        identical_indices = {}

        # Extract identical particle info
        for i, leg in enumerate(final_legs):
            if leg.get('id') in identical_indices:
                identical_indices[leg.get('id')].append(\
                                    i + ninitial + 1)
            else:
                identical_indices[leg.get('id')] = [i + ninitial + 1]

        # Remove keys which have only one particle
        for key in list(identical_indices.keys()):
            if len(identical_indices[key]) < 2:
                del identical_indices[key]

        # Write mg.sym file
        lines.append(str(len(list(identical_indices.keys()))))
        for key in identical_indices.keys():
            lines.append(str(len(identical_indices[key])))
            for number in identical_indices[key]:
                lines.append(str(number))

        # Write the file
        writer.writelines(lines)

        return True

    #===========================================================================
    # write_mg_sym_file
    #===========================================================================
    def write_default_mg_sym_file(self, writer):
        """Write the mg.sym file for MadEvent."""

        lines = "0"

        # Write the file
        writer.writelines(lines)

        return True

    #===========================================================================
    # write_ncombs_file
    #===========================================================================
    def write_ncombs_file(self, writer, nexternal):
        """Write the ncombs.inc file for MadEvent."""

        # ncomb (used for clustering) is 2^nexternal
        file = "       integer    n_max_cl\n"
        file = file + "parameter (n_max_cl=%d)" % (2 ** nexternal)

        # Write the file
        writer.writelines(file)

        return True

    #===========================================================================
    # write_processes_file
    #===========================================================================
    def write_processes_file(self, writer, subproc_group):
        """Write the processes.dat file with info about the subprocesses
        in this group."""

        lines = []

        for ime, me in \
            enumerate(subproc_group.get('matrix_elements')):
            lines.append("%s %s" % (str(ime+1) + " " * (7-len(str(ime+1))),
                                    ",".join(p.base_string() for p in \
                                             me.get('processes'))))
            if me.get('has_mirror_process'):
                mirror_procs = [copy.copy(p) for p in me.get('processes')]
                for proc in mirror_procs:
                    legs = copy.copy(proc.get('legs_with_decays'))
                    legs.insert(0, legs.pop(1))
                    proc.set("legs_with_decays", legs)
                lines.append("mirror  %s" % ",".join(p.base_string() for p in \
                                                     mirror_procs))
            else:
                lines.append("mirror  none")

        # Write the file
        writer.write("\n".join(lines))

        return True

    #===========================================================================
    # write_symswap_file
    #===========================================================================
    def write_symswap_file(self, writer, ident_perms):
        """Write the file symswap.inc for MG4 by comparing diagrams using
        the internal matrix element value functionality."""

        lines = []

        # Write out lines for symswap.inc file (used to permute the
        # external leg momenta
        for iperm, perm in enumerate(ident_perms):
            lines.append("data (isym(i,%d),i=1,nexternal)/%s/" % \
                         (iperm+1, ",".join([str(i+1) for i in perm])))
        lines.append("data nsym/%d/" % len(ident_perms))

        # Write the file
        writer.writelines(lines)

        return True

    #===========================================================================
    # write_symfact_file
    #===========================================================================
    def write_symfact_file(self, writer, symmetry):
        """Write the files symfact.dat for MG4 by comparing diagrams using
        the internal matrix element value functionality."""

        pos = max(2, int(math.ceil(math.log10(len(symmetry)))))
        form = "%"+str(pos)+"r %"+str(pos+1)+"r"
        # Write out lines for symswap.inc file (used to permute the
        # external leg momenta
        lines = [ form %(i+1, s) for i,s in enumerate(symmetry) if s != 0] 
        # Write the file
        writer.write('\n'.join(lines))
        writer.write('\n')

        return True

    #===========================================================================
    # write_symperms_file
    #===========================================================================
    def write_symperms_file(self, writer, perms):
        """Write the symperms.inc file for subprocess group, used for
        symmetric configurations"""

        lines = []
        for iperm, perm in enumerate(perms):
            lines.append("data (perms(i,%d),i=1,nexternal)/%s/" % \
                         (iperm+1, ",".join([str(i+1) for i in perm])))

        # Write the file
        writer.writelines(lines)

        return True

    #===========================================================================
    # write_subproc
    #===========================================================================
    def write_subproc(self, writer, subprocdir):
        """Append this subprocess to the subproc.mg file for MG4"""

        # Write line to file
        writer.write(subprocdir + "\n")

        return True

#===============================================================================
# ProcessExporterFortranMEGroup
#===============================================================================
class ProcessExporterFortranMEGroup(ProcessExporterFortranME):
    """Class to take care of exporting a set of matrix elements to
    MadEvent subprocess group format."""

    matrix_file = "matrix_madevent_group_v4.inc"
    grouped_mode = 'madevent'
    #===========================================================================
    # generate_subprocess_directory
    #===========================================================================
    def generate_subprocess_directory(self, subproc_group,
                                         fortran_model,
                                         group_number):
        """Generate the Pn directory for a subprocess group in MadEvent,
        including the necessary matrix_N.f files, configs.inc and various
        other helper files."""

        assert isinstance(subproc_group, group_subprocs.SubProcessGroup), \
                                      "subproc_group object not SubProcessGroup"
        
        if not self.model:
            self.model = subproc_group.get('matrix_elements')[0].\
                         get('processes')[0].get('model')

        cwd = os.getcwd()
        path = pjoin(self.dir_path, 'SubProcesses')
        
        os.chdir(path)
        pathdir = os.getcwd()

        # Create the directory PN in the specified path
        subprocdir = "P%d_%s" % (subproc_group.get('number'),
                                 subproc_group.get('name'))
        try:
            os.mkdir(subprocdir)
        except os.error as error:
            logger.warning(error.strerror + " " + subprocdir)

        try:
            os.chdir(subprocdir)
        except os.error:
            logger.error('Could not cd to directory %s' % subprocdir)
            return 0

        logger.info('Creating files in directory %s' % subprocdir)

        # Create the matrix.f files, auto_dsig.f files and all inc files
        # for all subprocesses in the group

        maxamps = 0
        maxflows = 0
        tot_calls = 0

        matrix_elements = subproc_group.get('matrix_elements')

        # Add the driver.f, all grouped ME's must share the same number of 
        # helicity configuration
        ncomb = matrix_elements[0].get_helicity_combinations()
        for me in matrix_elements[1:]:
            if ncomb!=me.get_helicity_combinations():
                raise MadGraph5Error("All grouped processes must share the "+\
                                       "same number of helicity configurations.")                

        filename = 'driver.f'
        self.write_driver(writers.FortranWriter(filename),ncomb,
                                  n_grouped_proc=len(matrix_elements), v5=self.opt['v5_model'])

        for ime, matrix_element in \
                enumerate(matrix_elements):
            filename = 'matrix%d.f' % (ime+1)
            calls, ncolor = \
               self.write_matrix_element_v4(writers.FortranWriter(filename), 
                            matrix_element,
                            fortran_model,
                            proc_id=str(ime+1),
                            config_map=subproc_group.get('diagram_maps')[ime],
                            subproc_number=group_number)

            filename = 'auto_dsig%d.f' % (ime+1)
            self.write_auto_dsig_file(writers.FortranWriter(filename),
                                 matrix_element,
                                 str(ime+1))

            # Keep track of needed quantities
            tot_calls += int(calls)
            maxflows = max(maxflows, ncolor)
            maxamps = max(maxamps, len(matrix_element.get('diagrams')))

            # Draw diagrams
            if not 'noeps' in self.opt['output_options'] or self.opt['output_options']['noeps'] != 'True':
                filename = "matrix%d.ps" % (ime+1)
                plot = draw.MultiEpsDiagramDrawer(matrix_element.get('base_amplitude').\
                                                                        get('diagrams'),
                                                  filename,
                                                  model = \
                                                    matrix_element.get('processes')[0].\
                                                                           get('model'),
                                                  amplitude=True)
                logger.info("Generating Feynman diagrams for " + \
                             matrix_element.get('processes')[0].nice_string())
                plot.draw()

        # Extract number of external particles
        (nexternal, ninitial) = matrix_element.get_nexternal_ninitial()

        # Generate a list of diagrams corresponding to each configuration
        # [[d1, d2, ...,dn],...] where 1,2,...,n is the subprocess number
        # If a subprocess has no diagrams for this config, the number is 0
        subproc_diagrams_for_config = subproc_group.get('diagrams_for_configs')

        filename = 'auto_dsig.f'
        self.write_super_auto_dsig_file(writers.FortranWriter(filename),
                                   subproc_group)

        filename = 'coloramps.inc'
        self.write_coloramps_file(writers.FortranWriter(filename),
                                   subproc_diagrams_for_config,
                                   maxflows,
                                   matrix_elements)

        filename = 'get_color.f'
        self.write_colors_file(writers.FortranWriter(filename),
                               matrix_elements)

        filename = 'config_subproc_map.inc'
        self.write_config_subproc_map_file(writers.FortranWriter(filename),
                                           subproc_diagrams_for_config)

        filename = 'configs.inc'
        nconfigs, (s_and_t_channels, nqcd_list) = self.write_configs_file(\
            writers.FortranWriter(filename),
            subproc_group,
            subproc_diagrams_for_config)

        filename = 'config_nqcd.inc'
        self.write_config_nqcd_file(writers.FortranWriter(filename),
                                    nqcd_list)

        filename = 'decayBW.inc'
        self.write_decayBW_file(writers.FortranWriter(filename),
                           s_and_t_channels)

        filename = 'dname.mg'
        self.write_dname_file(writers.FortranWriter(filename),
                         subprocdir)

        filename = 'iproc.dat'
        self.write_iproc_file(writers.FortranWriter(filename),
                         group_number)

        filename = 'leshouche.inc'
        self.write_leshouche_file(writers.FortranWriter(filename),
                                   subproc_group)

        filename = 'maxamps.inc'
        self.write_maxamps_file(writers.FortranWriter(filename),
                           maxamps,
                           maxflows,
                           max([len(me.get('processes')) for me in \
                                matrix_elements]),
                           len(matrix_elements))

        # Note that mg.sym is not relevant for this case
        filename = 'mg.sym'
        self.write_default_mg_sym_file(writers.FortranWriter(filename))

        filename = 'mirrorprocs.inc'
        self.write_mirrorprocs(writers.FortranWriter(filename),
                          subproc_group)

        filename = 'ncombs.inc'
        self.write_ncombs_file(writers.FortranWriter(filename),
                          nexternal)

        filename = 'nexternal.inc'
        self.write_nexternal_file(writers.FortranWriter(filename),
                             nexternal, ninitial)

        filename = 'ngraphs.inc'
        self.write_ngraphs_file(writers.FortranWriter(filename),
                           nconfigs)

        filename = 'pmass.inc'
        self.write_pmass_file(writers.FortranWriter(filename),
                         matrix_element)

        filename = 'props.inc'
        self.write_props_file(writers.FortranWriter(filename),
                         matrix_element,
                         s_and_t_channels)

        filename = 'processes.dat'
        files.write_to_file(filename,
                            self.write_processes_file,
                            subproc_group)

        # Find config symmetries and permutations
        symmetry, perms, ident_perms = \
                  diagram_symmetry.find_symmetry(subproc_group)

        filename = 'symswap.inc'
        self.write_symswap_file(writers.FortranWriter(filename),
                                ident_perms)

        filename = 'symfact_orig.dat'
        self.write_symfact_file(open(filename, 'w'), symmetry)
        
        # check consistency
        for i, sym_fact in enumerate(symmetry):
            
            if sym_fact >= 0:
                continue
            if nqcd_list[i] != nqcd_list[abs(sym_fact)-1]:
                misc.sprint(i, sym_fact, nqcd_list[i], nqcd_list[abs(sym_fact)])
                raise Exception("identical diagram with different QCD powwer")
        

        filename = 'symperms.inc'
        self.write_symperms_file(writers.FortranWriter(filename),
                           perms)

        # Generate jpgs -> pass in make_html
        #os.system(pjoin('..', '..', 'bin', 'gen_jpeg-pl'))

        self.link_files_in_SubProcess(pjoin(pathdir,subprocdir))

        #import nexternal/leshouch in Source
        ln('nexternal.inc', '../../Source', log=False)
        ln('leshouche.inc', '../../Source', log=False)
        ln('maxamps.inc', '../../Source', log=False)

        # Return to SubProcesses dir)
        os.chdir(pathdir)

        # Add subprocess to subproc.mg
        filename = 'subproc.mg'
        files.append_to_file(filename,
                             self.write_subproc,
                             subprocdir)
                
        # Return to original dir
        os.chdir(cwd)

        if not tot_calls:
            tot_calls = 0
        return tot_calls

    #===========================================================================
    # write_super_auto_dsig_file
    #===========================================================================
    def write_super_auto_dsig_file(self, writer, subproc_group):
        """Write the auto_dsig.f file selecting between the subprocesses
        in subprocess group mode"""

        replace_dict = {}

        # Extract version number and date from VERSION file
        info_lines = self.get_mg5_info_lines()
        replace_dict['info_lines'] = info_lines

        matrix_elements = subproc_group.get('matrix_elements')

        # Extract process info lines
        process_lines = '\n'.join([self.get_process_info_lines(me) for me in \
                                   matrix_elements])
        replace_dict['process_lines'] = process_lines

        nexternal, ninitial = matrix_elements[0].get_nexternal_ninitial()
        replace_dict['nexternal'] = nexternal

        replace_dict['nsprocs'] = 2*len(matrix_elements)

        # Generate dsig definition line
        dsig_def_line = "DOUBLE PRECISION " + \
                        ",".join(["DSIG%d" % (iproc + 1) for iproc in \
                                  range(len(matrix_elements))])
        replace_dict["dsig_def_line"] = dsig_def_line

        # Generate dsig process lines
        call_dsig_proc_lines = []
        for iproc in range(len(matrix_elements)):
            call_dsig_proc_lines.append(\
                "IF(IPROC.EQ.%(num)d) DSIGPROC=DSIG%(num)d(P1,WGT,IMODE) ! %(proc)s" % \
                {"num": iproc + 1,
                 "proc": matrix_elements[iproc].get('processes')[0].base_string()})
        replace_dict['call_dsig_proc_lines'] = "\n".join(call_dsig_proc_lines)

        ncomb=matrix_elements[0].get_helicity_combinations()
        replace_dict['read_write_good_hel'] = self.read_write_good_hel(ncomb)

        s1,s2 = matrix_elements[0].get_spin_state_initial()
        replace_dict['nb_spin_state1'] = s1
        replace_dict['nb_spin_state2'] = s2
        
        if writer:
            file = open(pjoin(_file_path, \
                       'iolibs/template_files/super_auto_dsig_group_v4.inc')).read()
            file = file % replace_dict

            # Write the file
            writer.writelines(file)
        else:
            return replace_dict
        
    #===========================================================================
    # write_mirrorprocs
    #===========================================================================
    def write_mirrorprocs(self, writer, subproc_group):
        """Write the mirrorprocs.inc file determining which processes have
        IS mirror process in subprocess group mode."""

        lines = []
        bool_dict = {True: '.true.', False: '.false.'}
        matrix_elements = subproc_group.get('matrix_elements')
        lines.append("DATA (MIRRORPROCS(I),I=1,%d)/%s/" % \
                     (len(matrix_elements),
                      ",".join([bool_dict[me.get('has_mirror_process')] for \
                                me in matrix_elements])))
        # Write the file
        writer.writelines(lines)

    #===========================================================================
    # write_addmothers
    #===========================================================================
    def write_addmothers(self, writer):
        """Write the SubProcess/addmothers.f"""

        path = pjoin(_file_path,'iolibs','template_files','addmothers.f')

        text = open(path).read() % {'iconfig': 'lconfig'}
        writer.write(text)
        
        return True


    #===========================================================================
    # write_coloramps_file
    #===========================================================================
    def write_coloramps_file(self, writer, diagrams_for_config, maxflows,
                                   matrix_elements):
        """Write the coloramps.inc file for MadEvent in Subprocess group mode"""

        # Create a map from subprocess (matrix element) to a list of
        # the diagrams corresponding to each config

        lines = []

        subproc_to_confdiag = {}
        for config in diagrams_for_config:
            for subproc, diag in enumerate(config):
                try:
                    subproc_to_confdiag[subproc].append(diag)
                except KeyError:
                    subproc_to_confdiag[subproc] = [diag]

        for subproc in sorted(subproc_to_confdiag.keys()):
            lines.extend(self.get_icolamp_lines(subproc_to_confdiag[subproc],
                                           matrix_elements[subproc],
                                           subproc + 1))

        lines.insert(0, "logical icolamp(%d,%d,%d)" % \
                        (maxflows,
                         len(diagrams_for_config),
                         len(matrix_elements)))

        # Write the file
        writer.writelines(lines)

        return True

    #===========================================================================
    # write_config_subproc_map_file
    #===========================================================================
    def write_config_subproc_map_file(self, writer, config_subproc_map):
        """Write the config_subproc_map.inc file for subprocess groups"""

        lines = []
        # Output only configs that have some corresponding diagrams
        iconfig = 0
        for config in config_subproc_map:
            if set(config) == set([0]):
                continue
            lines.append("DATA (CONFSUB(i,%d),i=1,%d)/%s/" % \
                         (iconfig + 1, len(config),
                          ",".join([str(i) for i in config])))
            iconfig += 1
        # Write the file
        writer.writelines(lines)

        return True

    #===========================================================================
    # read_write_good_hel
    #===========================================================================
    def read_write_good_hel(self, ncomb):
        """return the code to read/write the good_hel common_block"""    

        convert = {'ncomb' : ncomb}

        output = """
        subroutine write_good_hel(stream_id)
        implicit none
        integer stream_id
        INTEGER                 NCOMB
        PARAMETER (             NCOMB=%(ncomb)d)
        LOGICAL GOODHEL(NCOMB, 2)
        INTEGER NTRY(2)
        common/BLOCK_GOODHEL/NTRY,GOODHEL
        write(stream_id,*) GOODHEL
        return
        end
        
        
        subroutine read_good_hel(stream_id)
        implicit none
        include 'genps.inc'
        integer stream_id
        INTEGER                 NCOMB
        PARAMETER (             NCOMB=%(ncomb)d)
        LOGICAL GOODHEL(NCOMB, 2)
        INTEGER NTRY(2)
        common/BLOCK_GOODHEL/NTRY,GOODHEL
        read(stream_id,*) GOODHEL
        NTRY(1) = MAXTRIES + 1
        NTRY(2) = MAXTRIES + 1
        return
        end 
        
        subroutine init_good_hel()
        implicit none
        INTEGER                 NCOMB
        PARAMETER (             NCOMB=%(ncomb)d)
        LOGICAL GOODHEL(NCOMB, 2)        
        INTEGER NTRY(2)
        INTEGER I
        
        do i=1,NCOMB
            GOODHEL(I,1) = .false.
            GOODHEL(I,2) = .false.
        enddo
        NTRY(1) = 0
        NTRY(2) = 0
        end
        
        integer function get_maxsproc()
        implicit none
        include 'maxamps.inc'
        
        get_maxsproc = maxsproc
        return 
        end
                
        """ % convert
        
        return output
                           


    #===========================================================================
    # write_configs_file
    #===========================================================================
    def write_configs_file(self, writer, subproc_group, diagrams_for_config):
        """Write the configs.inc file with topology information for a
        subprocess group. Use the first subprocess with a diagram for each
        configuration."""

        matrix_elements = subproc_group.get('matrix_elements')
        model = matrix_elements[0].get('processes')[0].get('model')

        diagrams = []
        config_numbers = []
        for iconfig, config in enumerate(diagrams_for_config):
            # Check if any diagrams correspond to this config
            if set(config) == set([0]):
                continue
            subproc_diags = []
            for s,d in enumerate(config):
                if d:
                    subproc_diags.append(matrix_elements[s].\
                                         get('diagrams')[d-1])
                else:
                    subproc_diags.append(None)
            diagrams.append(subproc_diags)
            config_numbers.append(iconfig + 1)

        # Extract number of external particles
        (nexternal, ninitial) = subproc_group.get_nexternal_ninitial()

        return len(diagrams), \
               self.write_configs_file_from_diagrams(writer, diagrams,
                                                config_numbers,
                                                nexternal, ninitial,
                                                     model)

    #===========================================================================
    # write_run_configs_file
    #===========================================================================
    def write_run_config_file(self, writer):
        """Write the run_configs.inc file for MadEvent"""

        path = pjoin(_file_path,'iolibs','template_files','madevent_run_config.inc')
        if self.proc_characteristic['loop_induced']:
            job_per_chan = 1
        else: 
            job_per_chan = 2
        text = open(path).read() % {'chanperjob':job_per_chan} 
        writer.write(text)
        return True


    #===========================================================================
    # write_leshouche_file
    #===========================================================================
    def write_leshouche_file(self, writer, subproc_group):
        """Write the leshouche.inc file for MG4"""

        all_lines = []

        for iproc, matrix_element in \
            enumerate(subproc_group.get('matrix_elements')):
            all_lines.extend(self.get_leshouche_lines(matrix_element,
                                                 iproc))
        # Write the file
        writer.writelines(all_lines)
        return True


    def finalize(self,*args, **opts):

        super(ProcessExporterFortranMEGroup, self).finalize(*args, **opts)
        #ensure that the grouping information is on the correct value
        self.proc_characteristic['grouped_matrix'] = True        

        
#===============================================================================
# UFO_model_to_mg4
#===============================================================================

python_to_fortran = lambda x: parsers.UFOExpressionParserFortran().parse(x)

class UFO_model_to_mg4(object):
    """ A converter of the UFO-MG5 Model to the MG4 format """

    # The list below shows the only variables the user is allowed to change by
    # himself for each PS point. If he changes any other, then calling 
    # UPDATE_AS_PARAM() (or equivalently MP_UPDATE_AS_PARAM()) will not
    # correctly account for the change.
    PS_dependent_key = ['aS','MU_R']
    mp_complex_format = 'complex*32'
    mp_real_format = 'real*16'
    # Warning, it is crucial none of the couplings/parameters of the model
    # starts with this prefix. I should add a check for this.
    # You can change it as the global variable to check_param_card.ParamCard
    mp_prefix = check_param_card.ParamCard.mp_prefix
    
    def __init__(self, model, output_path, opt=None):
        """ initialization of the objects """
        
        self.model = model
        self.model_name = model['name']
        self.dir_path = output_path
        
        self.opt = {'complex_mass': False, 'export_format': 'madevent', 'mp':True,
                        'loop_induced': False}
        if opt:
            self.opt.update(opt)
            
        self.coups_dep = []    # (name, expression, type)
        self.coups_indep = []  # (name, expression, type)
        self.params_dep = []   # (name, expression, type)
        self.params_indep = [] # (name, expression, type)
        self.params_ext = []   # external parameter
        self.p_to_f = parsers.UFOExpressionParserFortran(self.model)
        self.mp_p_to_f = parsers.UFOExpressionParserMPFortran(self.model)            
    
    def pass_parameter_to_case_insensitive(self):
        """modify the parameter if some of them are identical up to the case"""
    
        lower_dict={}
        duplicate = set()
        keys = list(self.model['parameters'].keys())
        keys.sort()
        for key in keys:
            for param in self.model['parameters'][key]:
                lower_name = param.name.lower()
                if not lower_name:
                    continue
                try:
                    lower_dict[lower_name].append(param)
                except KeyError as error:
                    lower_dict[lower_name] = [param]
                else:
                    duplicate.add(lower_name)
                    logger.debug('%s is define both as lower case and upper case.' 
                                 % lower_name)
        if not duplicate:
            return
        
        re_expr = r'''\b(%s)\b'''
        to_change = []
        change={}
        for value in duplicate:
            for i, var in enumerate(lower_dict[value]):
                to_change.append(var.name)
                new_name = '%s%s' % (var.name.lower(), 
                                                  ('__%d'%(i+1) if i>0 else ''))
                change[var.name] = new_name
                var.name = new_name
    
        # Apply the modification to the map_CTcoup_CTparam of the model
        # if it has one (giving for each coupling the CT parameters whcih
        # are necessary and which should be exported to the model.
        if hasattr(self.model,'map_CTcoup_CTparam'):
            for coup, ctparams in self.model.map_CTcoup_CTparam:
                for i, ctparam in enumerate(ctparams):
                    try:
                        self.model.map_CTcoup_CTparam[coup][i] = change[ctparam]
                    except KeyError:
                        pass

        replace = lambda match_pattern: change[match_pattern.groups()[0]]
        rep_pattern = re.compile(re_expr % '|'.join(to_change))
        
        # change parameters
        for key in keys:
            if key == ('external',):
                continue
            for param in self.model['parameters'][key]: 
                param.expr = rep_pattern.sub(replace, param.expr)
            
        # change couplings
        for key in self.model['couplings'].keys():
            for coup in self.model['couplings'][key]:
                coup.expr = rep_pattern.sub(replace, coup.expr)
                
        # change mass/width
        for part in self.model['particles']:
            if str(part.get('mass')) in to_change:
                part.set('mass', rep_pattern.sub(replace, str(part.get('mass'))))
            if str(part.get('width')) in to_change:
                part.set('width', rep_pattern.sub(replace, str(part.get('width'))))                
                
    def refactorize(self, wanted_couplings = []):    
        """modify the couplings to fit with MG4 convention """
            
        # Keep only separation in alphaS        
        keys = list(self.model['parameters'].keys())
        keys.sort(key=len)
        for key in keys:
            to_add = [o for o in self.model['parameters'][key] if o.name]

            if key == ('external',):
                self.params_ext += to_add
            elif any([(k in key) for k in self.PS_dependent_key]):
                self.params_dep += to_add
            else:
                self.params_indep += to_add
        # same for couplings
        keys = list(self.model['couplings'].keys())
        keys.sort(key=len)
        for key, coup_list in self.model['couplings'].items():
            if any([(k in key) for k in self.PS_dependent_key]):
                self.coups_dep += [c for c in coup_list if
                                   (not wanted_couplings or c.name in \
                                    wanted_couplings)]
            else:
                self.coups_indep += [c for c in coup_list if
                                     (not wanted_couplings or c.name in \
                                      wanted_couplings)]
                
        # MG4 use G and not aS as it basic object for alphas related computation
        #Pass G in the  independant list
        if 'G' in self.params_dep:
            index = self.params_dep.index('G')
            G = self.params_dep.pop(index)
        #    G.expr = '2*cmath.sqrt(as*pi)'
        #    self.params_indep.insert(0, self.params_dep.pop(index))
        # No need to add it if not defined   
            
        if 'aS' not in self.params_ext:
            logger.critical('aS not define as external parameter adding it!')
            #self.model['parameters']['aS'] = base_objects.ParamCardVariable('aS', 0.138,'DUMMY',(1,))
            self.params_indep.append( base_objects. ModelVariable('aS', '0.138','real'))
            self.params_indep.append( base_objects. ModelVariable('G', '4.1643','real'))
    def build(self, wanted_couplings = [], full=True):
        """modify the couplings to fit with MG4 convention and creates all the 
        different files"""
        
        self.pass_parameter_to_case_insensitive() 
        self.refactorize(wanted_couplings)

        # write the files
        if full:
            if wanted_couplings:
                # extract the wanted ct parameters
                self.extract_needed_CTparam(wanted_couplings=wanted_couplings)
            self.write_all()
            

    def open(self, name, comment='c', format='default'):
        """ Open the file name in the correct directory and with a valid
        header."""
        
        file_path = pjoin(self.dir_path, name)
        
        if format == 'fortran':
            fsock = writers.FortranWriter(file_path, 'w')
            write_class = io.FileIO
            
            write_class.writelines(fsock, comment * 77 + '\n')
            write_class.writelines(fsock, '%(comment)s written by the UFO converter\n' % \
                               {'comment': comment + (6 - len(comment)) *  ' '})
            write_class.writelines(fsock, comment * 77 + '\n\n')
        else:
            fsock = open(file_path, 'w')  
            fsock.writelines(comment * 77 + '\n')
            fsock.writelines('%(comment)s written by the UFO converter\n' % \
                                   {'comment': comment + (6 - len(comment)) *  ' '})
            fsock.writelines(comment * 77 + '\n\n')
        return fsock       

    
    def write_all(self):
        """ write all the files """
        #write the part related to the external parameter
        self.create_ident_card()
        self.create_param_read()
        
        #write the definition of the parameter
        self.create_input()
        self.create_intparam_def(dp=True,mp=False)
        if self.opt['mp']:
            self.create_intparam_def(dp=False,mp=True)
        
        # definition of the coupling.
        self.create_actualize_mp_ext_param_inc()
        self.create_coupl_inc()
        self.create_write_couplings()
        self.create_couplings()
        
        # the makefile
        self.create_makeinc()
        self.create_param_write()

        # The model functions
        self.create_model_functions_inc()
        self.create_model_functions_def()
        
        # The param_card.dat        
        self.create_param_card()
        

        # All the standard files
        self.copy_standard_file()

    ############################################################################
    ##  ROUTINE CREATING THE FILES  ############################################
    ############################################################################

    def copy_standard_file(self):
        """Copy the standard files for the fortran model."""
        
        #copy the library files
        file_to_link = ['formats.inc','printout.f', \
                        'rw_para.f', 'testprog.f']
    
        for filename in file_to_link:
            cp( MG5DIR + '/models/template_files/fortran/' + filename, \
                                                                self.dir_path)
            
        file = open(os.path.join(MG5DIR,\
                              'models/template_files/fortran/rw_para.f')).read()

        includes=["include \'coupl.inc\'","include \'input.inc\'",
                                              "include \'model_functions.inc\'"]
        if self.opt['mp']:
            includes.extend(["include \'mp_coupl.inc\'","include \'mp_input.inc\'"])
        # In standalone and madloop we do no use the compiled param card but
        # still parse the .dat one so we must load it.
        if self.opt['loop_induced']:
            #loop induced follow MadEvent way to handle the card.
            load_card = ''
            lha_read_filename='lha_read.f'            
        elif self.opt['export_format'] in ['madloop','madloop_optimized', 'madloop_matchbox']:
            load_card = 'call LHA_loadcard(param_name,npara,param,value)'
            lha_read_filename='lha_read_mp.f'
        elif self.opt['export_format'].startswith('standalone') \
            or self.opt['export_format'] in ['madweight', 'plugin']\
            or self.opt['export_format'].startswith('matchbox'):
            load_card = 'call LHA_loadcard(param_name,npara,param,value)'
            lha_read_filename='lha_read.f'
        else:
            load_card = ''
            lha_read_filename='lha_read.f'
        cp( MG5DIR + '/models/template_files/fortran/' + lha_read_filename, \
                                       os.path.join(self.dir_path,'lha_read.f'))
        
        file=file%{'includes':'\n      '.join(includes),
                   'load_card':load_card}
        writer=open(os.path.join(self.dir_path,'rw_para.f'),'w')
        writer.writelines(file)
        writer.close()

        if self.opt['export_format'] in ['madevent', 'FKS5_default', 'FKS5_optimized'] \
            or self.opt['loop_induced']:
            cp( MG5DIR + '/models/template_files/fortran/makefile_madevent', 
                self.dir_path + '/makefile')
            if self.opt['export_format'] in ['FKS5_default', 'FKS5_optimized']:
                path = pjoin(self.dir_path, 'makefile')
                text = open(path).read()
                text = text.replace('madevent','aMCatNLO')
                open(path, 'w').writelines(text)
        elif self.opt['export_format'] in ['standalone', 'standalone_msP','standalone_msF',
                                  'madloop','madloop_optimized', 'standalone_rw', 
                                  'madweight','matchbox','madloop_matchbox', 'plugin']:
            cp( MG5DIR + '/models/template_files/fortran/makefile_standalone', 
                self.dir_path + '/makefile')
        #elif self.opt['export_format'] in []:
            #pass
        else:
            raise MadGraph5Error('Unknown format')

    def create_coupl_inc(self):
        """ write coupling.inc """
        
        fsock = self.open('coupl.inc', format='fortran')
        if self.opt['mp']:
            mp_fsock = self.open('mp_coupl.inc', format='fortran')
            mp_fsock_same_name = self.open('mp_coupl_same_name.inc',\
                                            format='fortran')

        # Write header
        header = """double precision G
                common/strong/ G
                 
                double complex gal(2)
                common/weak/ gal
                
                double precision MU_R
                common/rscale/ MU_R

                """        
        # Nf is the number of light quark flavours
        header = header+"""double precision Nf
                parameter(Nf=%dd0)
                """ % self.model.get_nflav()
        #Nl is the number of massless leptons
        header = header+"""double precision Nl
                parameter(Nl=%dd0)
                """ % self.model.get_nleps()
                
        fsock.writelines(header)
        
        if self.opt['mp']:
            header = """%(real_mp_format)s %(mp_prefix)sG
                    common/MP_strong/ %(mp_prefix)sG
                     
                    %(complex_mp_format)s %(mp_prefix)sgal(2)
                    common/MP_weak/ %(mp_prefix)sgal
                    
                    %(complex_mp_format)s %(mp_prefix)sMU_R
                    common/MP_rscale/ %(mp_prefix)sMU_R

                """




            mp_fsock.writelines(header%{'real_mp_format':self.mp_real_format,
                                  'complex_mp_format':self.mp_complex_format,
                                  'mp_prefix':self.mp_prefix})
            mp_fsock_same_name.writelines(header%{'real_mp_format':self.mp_real_format,
                                  'complex_mp_format':self.mp_complex_format,
                                  'mp_prefix':''})

        # Write the Mass definition/ common block
        masses = set()
        widths = set()
        if self.opt['complex_mass']:
            complex_mass = set()
            
        for particle in self.model.get('particles'):
            #find masses
            one_mass = particle.get('mass')
            if one_mass.lower() != 'zero':
                masses.add(one_mass)
                
            # find width
            one_width = particle.get('width')
            if one_width.lower() != 'zero':
                widths.add(one_width)
                if self.opt['complex_mass'] and one_mass.lower() != 'zero':
                    complex_mass.add('CMASS_%s' % one_mass)
            
        if masses:
            fsock.writelines('double precision '+','.join(masses)+'\n')
            fsock.writelines('common/masses/ '+','.join(masses)+'\n\n')
            if self.opt['mp']:
                mp_fsock_same_name.writelines(self.mp_real_format+' '+\
                                                          ','.join(masses)+'\n')
                mp_fsock_same_name.writelines('common/MP_masses/ '+\
                                                        ','.join(masses)+'\n\n')                
                mp_fsock.writelines(self.mp_real_format+' '+','.join([\
                                        self.mp_prefix+m for m in masses])+'\n')
                mp_fsock.writelines('common/MP_masses/ '+\
                            ','.join([self.mp_prefix+m for m in masses])+'\n\n')                

        if widths:
            fsock.writelines('double precision '+','.join(widths)+'\n')
            fsock.writelines('common/widths/ '+','.join(widths)+'\n\n')
            if self.opt['mp']:
                mp_fsock_same_name.writelines(self.mp_real_format+' '+\
                                                          ','.join(widths)+'\n')
                mp_fsock_same_name.writelines('common/MP_widths/ '+\
                                                        ','.join(widths)+'\n\n')                
                mp_fsock.writelines(self.mp_real_format+' '+','.join([\
                                        self.mp_prefix+w for w in widths])+'\n')
                mp_fsock.writelines('common/MP_widths/ '+\
                            ','.join([self.mp_prefix+w for w in widths])+'\n\n')
        
        # Write the Couplings
        coupling_list = [coupl.name for coupl in self.coups_dep + self.coups_indep]       
        fsock.writelines('double complex '+', '.join(coupling_list)+'\n')
        fsock.writelines('common/couplings/ '+', '.join(coupling_list)+'\n')
        if self.opt['mp']:
            mp_fsock_same_name.writelines(self.mp_complex_format+' '+\
                                                   ','.join(coupling_list)+'\n')
            mp_fsock_same_name.writelines('common/MP_couplings/ '+\
                                                 ','.join(coupling_list)+'\n\n')                
            mp_fsock.writelines(self.mp_complex_format+' '+','.join([\
                                 self.mp_prefix+c for c in coupling_list])+'\n')
            mp_fsock.writelines('common/MP_couplings/ '+\
                     ','.join([self.mp_prefix+c for c in coupling_list])+'\n\n')            
        
        # Write complex mass for complex mass scheme (if activated)
        if self.opt['complex_mass'] and complex_mass:
            fsock.writelines('double complex '+', '.join(complex_mass)+'\n')
            fsock.writelines('common/complex_mass/ '+', '.join(complex_mass)+'\n')
            if self.opt['mp']:
                mp_fsock_same_name.writelines(self.mp_complex_format+' '+\
                                                    ','.join(complex_mass)+'\n')
                mp_fsock_same_name.writelines('common/MP_complex_mass/ '+\
                                                  ','.join(complex_mass)+'\n\n')                
                mp_fsock.writelines(self.mp_complex_format+' '+','.join([\
                                self.mp_prefix+cm for cm in complex_mass])+'\n')
                mp_fsock.writelines('common/MP_complex_mass/ '+\
                    ','.join([self.mp_prefix+cm for cm in complex_mass])+'\n\n')                       
        
    def create_write_couplings(self):
        """ write the file coupl_write.inc """
        
        fsock = self.open('coupl_write.inc', format='fortran')
        
        fsock.writelines("""write(*,*)  ' Couplings of %s'  
                            write(*,*)  ' ---------------------------------'
                            write(*,*)  ' '""" % self.model_name)
        def format(coupl):
            return 'write(*,2) \'%(name)s = \', %(name)s' % {'name': coupl.name}
        
        # Write the Couplings
        lines = [format(coupl) for coupl in self.coups_dep + self.coups_indep]       
        fsock.writelines('\n'.join(lines))
        
        
    def create_input(self):
        """create input.inc containing the definition of the parameters"""
        
        fsock = self.open('input.inc', format='fortran')
        if self.opt['mp']:
            mp_fsock = self.open('mp_input.inc', format='fortran')
                    
        #find mass/ width since they are already define
        already_def = set()
        for particle in self.model.get('particles'):
            already_def.add(particle.get('mass').lower())
            already_def.add(particle.get('width').lower())
            if self.opt['complex_mass']:
                already_def.add('cmass_%s' % particle.get('mass').lower())
        
        is_valid = lambda name: name.lower() not in ['g', 'mu_r', 'zero'] and \
                                                 name.lower() not in already_def
        
        real_parameters = [param.name for param in self.params_dep + 
                            self.params_indep if param.type == 'real'
                            and is_valid(param.name)]

        real_parameters += [param.name for param in self.params_ext 
                            if param.type == 'real'and 
                               is_valid(param.name)]

        # check the parameter is a CT parameter or not
        # if yes, just use the needed ones        
        real_parameters = [param for param in real_parameters \
                                           if self.check_needed_param(param)]

        fsock.writelines('double precision '+','.join(real_parameters)+'\n')
        fsock.writelines('common/params_R/ '+','.join(real_parameters)+'\n\n')
        if self.opt['mp']:
            mp_fsock.writelines(self.mp_real_format+' '+','.join([\
                              self.mp_prefix+p for p in real_parameters])+'\n')
            mp_fsock.writelines('common/MP_params_R/ '+','.join([\
                            self.mp_prefix+p for p in real_parameters])+'\n\n')        
        
        complex_parameters = [param.name for param in self.params_dep + 
                            self.params_indep if param.type == 'complex' and
                            is_valid(param.name)]

        # check the parameter is a CT parameter or not
        # if yes, just use the needed ones        
        complex_parameters = [param for param in complex_parameters \
                             if self.check_needed_param(param)]

        if complex_parameters:
            fsock.writelines('double complex '+','.join(complex_parameters)+'\n')
            fsock.writelines('common/params_C/ '+','.join(complex_parameters)+'\n\n')
            if self.opt['mp']:
                mp_fsock.writelines(self.mp_complex_format+' '+','.join([\
                            self.mp_prefix+p for p in complex_parameters])+'\n')
                mp_fsock.writelines('common/MP_params_C/ '+','.join([\
                          self.mp_prefix+p for p in complex_parameters])+'\n\n')

    def check_needed_param(self, param):
        """ Returns whether the parameter in argument is needed for this 
        specific computation or not."""
    
        # If this is a leading order model or if there was no CT parameter
        # employed in this NLO model, one can directly return that the 
        # parameter is needed since only CTParameters are filtered.
        if not hasattr(self, 'allCTparameters') or \
               self.allCTparameters is None or self.usedCTparameters is None or \
               len(self.allCTparameters)==0:
            return True
         
        # We must allow the conjugate shorthand for the complex parameter as
        # well so we check wether either the parameter name or its name with
        # 'conjg__' substituted with '' is present in the list.
        # This is acceptable even if some parameter had an original name 
        # including 'conjg__' in it, because at worst we export a parameter 
        # was not needed.
        param = param.lower()
        cjg_param = param.replace('conjg__','',1)
                
        # First make sure it is a CTparameter
        if param not in self.allCTparameters and \
                                          cjg_param not in self.allCTparameters:
            if hasattr(self.model, "notused_ct_params"):
                if param.endswith(('_fin_','_1eps_','_2eps_')):
                    limit = -2
                elif param.endswith(('_1eps','_2eps')):
                    limit =-1
                else:
                    limit = 0
                base = '_'.join(param.split('_')[1:limit])
                if base in self.model.notused_ct_params:
                    return False
            return True
        
        # Now check if it is in the list of CTparameters actually used
        return (param in self.usedCTparameters or \
                                             cjg_param in self.usedCTparameters)
                
    def extract_needed_CTparam(self,wanted_couplings=[]):
        """ Extract what are the needed CT parameters given the wanted_couplings"""
        
        if not hasattr(self.model,'map_CTcoup_CTparam') or not wanted_couplings:
            # Setting these lists to none wil disable the filtering in 
            # check_needed_param
            self.allCTparameters  = None
            self.usedCTparameters = None
            return
        
        # All CTparameters appearin in all CT couplings        
        allCTparameters=list(self.model.map_CTcoup_CTparam.values())
        # Define in this class the list of all CT parameters
        self.allCTparameters=list(\
                            set(itertools.chain.from_iterable(allCTparameters)))

        # All used CT couplings
        w_coupls = [coupl.lower() for coupl in wanted_couplings]
        allUsedCTCouplings = [coupl for coupl in 
              self.model.map_CTcoup_CTparam.keys() if coupl.lower() in w_coupls]
        
        # Now define the list of all CT parameters that are actually used
        self.usedCTparameters=list(\
          set(itertools.chain.from_iterable([
            self.model.map_CTcoup_CTparam[coupl] for coupl in allUsedCTCouplings
                                                                            ])))       
        
        # Now at last, make these list case insensitive
        self.allCTparameters = [ct.lower() for ct in self.allCTparameters]
        self.usedCTparameters = [ct.lower() for ct in self.usedCTparameters]
        
    def create_intparam_def(self, dp=True, mp=False):
        """ create intparam_definition.inc setting the internal parameters.
        Output the double precision and/or the multiple precision parameters
        depending on the parameters dp and mp. If mp only, then the file names
        get the 'mp_' prefix.
         """

        fsock = self.open('%sintparam_definition.inc'%
                             ('mp_' if mp and not dp else ''), format='fortran')
        
        fsock.write_comments(\
                "Parameters that should not be recomputed event by event.\n")
        fsock.writelines("if(readlha) then\n")
        if dp:        
            fsock.writelines("G = 2 * DSQRT(AS*PI) ! for the first init\n")
        if mp:
            fsock.writelines("MP__G = 2 * SQRT(MP__AS*MP__PI) ! for the first init\n")
            
        for param in self.params_indep:
            if param.name == 'ZERO':
                continue
            # check whether the parameter is a CT parameter
            # if yes,just used the needed ones
            if not self.check_needed_param(param.name):
                continue
            if dp:
                fsock.writelines("%s = %s\n" % (param.name,
                                            self.p_to_f.parse(param.expr)))
            if mp:
                fsock.writelines("%s%s = %s\n" % (self.mp_prefix,param.name,
                                            self.mp_p_to_f.parse(param.expr)))    

        fsock.writelines('endif')
        
        fsock.write_comments('\nParameters that should be recomputed at an event by even basis.\n')
        if dp:        
            fsock.writelines("aS = G**2/4/pi\n")
        if mp:
            fsock.writelines("MP__aS = MP__G**2/4/MP__PI\n")

        # these are the parameters needed for the loops
        if hasattr(self, 'allCTparameters') and self.allCTparameters:
            ct_params = [param for param in self.params_dep \
                if self.check_needed_param(param.name) and \
                   param.name.lower() in self.allCTparameters]
        else:
            ct_params = []
        
        for param in self.params_dep:
            # skip the CT parameters, which have already been done before
            if not self.check_needed_param(param.name) or param in ct_params:
                continue
            if dp:
                fsock.writelines("%s = %s\n" % (param.name,
                                            self.p_to_f.parse(param.expr)))
            elif mp:
                fsock.writelines("%s%s = %s\n" % (self.mp_prefix,param.name,
                                            self.mp_p_to_f.parse(param.expr)))

        fsock.write_comments('\nParameters that should be updated for the loops.\n')

        # do not skip the evaluation of these parameters in MP
        if not mp and ct_params: fsock.writelines('if (updateloop) then')
        for param in ct_params:
            if dp:
                fsock.writelines("%s = %s\n" % (param.name,
                                            self.p_to_f.parse(param.expr)))
            elif mp:
                fsock.writelines("%s%s = %s\n" % (self.mp_prefix,param.name,
                                            self.mp_p_to_f.parse(param.expr)))

        if not mp and ct_params: fsock.writelines('endif')

        fsock.write_comments("\nDefinition of the EW coupling used in the write out of aqed\n")

        # Let us not necessarily investigate the presence of alpha_EW^-1 of Gf as an external parameter, but also just as a parameter
        if ('aEWM1',) in self.model['parameters'] or \
           any( ('aEWM1'.lower() in [p.name.lower() for p in p_list]) for p_list in self.model['parameters'].values() ):
            if dp:
                fsock.writelines(""" gal(1) = 3.5449077018110318d0 / DSQRT(ABS(aEWM1))
                                 gal(2) = 1d0
                         """)
            elif mp:
                fsock.writelines(""" %(mp_prefix)sgal(1) = 2 * SQRT(MP__PI/ABS(MP__aEWM1))
                                 %(mp_prefix)sgal(2) = 1d0 
                                 """ %{'mp_prefix':self.mp_prefix})
                pass
        # in Gmu scheme, aEWM1 is not external but Gf is an exteranl variable
        elif ('Gf',) in self.model['parameters']:
            # Make sure to consider complex masses if the complex mass scheme is activated
            if self.opt['complex_mass']:
                mass_prefix = 'CMASS_MDL_'
            else:
                mass_prefix = 'MDL_'

            if dp:
                if self.opt['complex_mass']:
                    fsock.writelines(""" gal(1) = ABS(2.378414230005442133435d0*%(mass_prefix)sMW*SQRT(DCMPLX(1.0D0,0.0d0)-%(mass_prefix)sMW**2/%(mass_prefix)sMZ**2)*DSQRT(MDL_Gf))
                                 gal(2) = 1d0
                         """%{'mass_prefix':mass_prefix})
                else:
                    fsock.writelines(""" gal(1) = 2.378414230005442133435d0*%(mass_prefix)sMW*DSQRT(1D0-%(mass_prefix)sMW**2/%(mass_prefix)sMZ**2)*DSQRT(MDL_Gf)
                                 gal(2) = 1d0
                         """%{'mass_prefix':mass_prefix})
            elif mp:
                if self.opt['complex_mass']:
                    fsock.writelines(""" %(mp_prefix)sgal(1) = ABS(2*%(mp_prefix)s%(mass_prefix)sMW*SQRT(CMPLX(1e0_16,0.0e0_16,KIND=16)-%(mp_prefix)s%(mass_prefix)sMW**2/%(mp_prefix)s%(mass_prefix)sMZ**2)*SQRT(SQRT(2e0_16)*%(mp_prefix)sMDL_Gf))
                                 %(mp_prefix)sgal(2) = 1e0_16
                                 """ %{'mp_prefix':self.mp_prefix,'mass_prefix':mass_prefix})
                else:
                    fsock.writelines(""" %(mp_prefix)sgal(1) = 2*%(mp_prefix)s%(mass_prefix)sMW*SQRT(1e0_16-%(mp_prefix)s%(mass_prefix)sMW**2/%(mp_prefix)s%(mass_prefix)sMZ**2)*SQRT(SQRT(2e0_16)*%(mp_prefix)sMDL_Gf)
                                 %(mp_prefix)sgal(2) = 1e0_16
                                 """ %{'mp_prefix':self.mp_prefix,'mass_prefix':mass_prefix})

                pass
        else:
            if dp:
                logger.warning('$RED aEWM1 and Gf not define in MODEL. AQED will not be written correcty in LHE FILE')
                fsock.writelines(""" gal(1) = 1d0
                                 gal(2) = 1d0
                             """)
            elif mp:
                fsock.writelines(""" %(mp_prefix)sgal(1) = 1e0_16
                                 %(mp_prefix)sgal(2) = 1e0_16
                             """%{'mp_prefix':self.mp_prefix})

    
    def create_couplings(self):
        """ create couplings.f and all couplingsX.f """
        
        nb_def_by_file = 25
        
        self.create_couplings_main(nb_def_by_file)
        nb_coup_indep = 1 + len(self.coups_indep) // nb_def_by_file
        nb_coup_dep = 1 + len(self.coups_dep) // nb_def_by_file 
        
        for i in range(nb_coup_indep):
            # For the independent couplings, we compute the double and multiple
            # precision ones together
            data = self.coups_indep[nb_def_by_file * i: 
                             min(len(self.coups_indep), nb_def_by_file * (i+1))]
            self.create_couplings_part(i + 1, data, dp=True, mp=self.opt['mp'])
            
        for i in range(nb_coup_dep):
            # For the dependent couplings, we compute the double and multiple
            # precision ones in separate subroutines.
            data = self.coups_dep[nb_def_by_file * i: 
                               min(len(self.coups_dep), nb_def_by_file * (i+1))]
            self.create_couplings_part( i + 1 + nb_coup_indep , data, 
                                                               dp=True,mp=False)
            if self.opt['mp']:
                self.create_couplings_part( i + 1 + nb_coup_indep , data, 
                                                              dp=False,mp=True)
        
        
    def create_couplings_main(self, nb_def_by_file=25):
        """ create couplings.f """

        fsock = self.open('couplings.f', format='fortran')
        
        fsock.writelines("""subroutine coup()

                            implicit none
                            double precision PI, ZERO
                            logical READLHA
                            parameter  (PI=3.141592653589793d0)
                            parameter  (ZERO=0d0)
                            include \'model_functions.inc\'""")
        if self.opt['mp']:
            fsock.writelines("""%s MP__PI, MP__ZERO
                                parameter (MP__PI=3.1415926535897932384626433832795e0_16)
                                parameter (MP__ZERO=0e0_16)
                                include \'mp_input.inc\'
                                include \'mp_coupl.inc\'
                        """%self.mp_real_format) 
        fsock.writelines("""logical updateloop
                            common /to_updateloop/updateloop
                            include \'input.inc\'
                            include \'coupl.inc\'
                            READLHA = .true.
                            include \'intparam_definition.inc\'""")
        if self.opt['mp']:
            fsock.writelines("""include \'mp_intparam_definition.inc\'\n""")
        
        nb_coup_indep = 1 + len(self.coups_indep) // nb_def_by_file 
        nb_coup_dep = 1 + len(self.coups_dep) // nb_def_by_file 
        
        fsock.writelines('\n'.join(\
                    ['call coup%s()' %  (i + 1) for i in range(nb_coup_indep)]))
        
        fsock.write_comments('\ncouplings needed to be evaluated points by points\n')

        fsock.writelines('\n'.join(\
                    ['call coup%s()' %  (nb_coup_indep + i + 1) \
                      for i in range(nb_coup_dep)]))
        if self.opt['mp']:
            fsock.writelines('\n'.join(\
                    ['call mp_coup%s()' %  (nb_coup_indep + i + 1) \
                      for i in range(nb_coup_dep)]))
        fsock.writelines('''\n return \n end\n''')

        fsock.writelines("""subroutine update_as_param()

                            implicit none
                            double precision PI, ZERO
                            logical READLHA
                            parameter  (PI=3.141592653589793d0)            
                            parameter  (ZERO=0d0)
                            logical updateloop
                            common /to_updateloop/updateloop
                            include \'model_functions.inc\'""")
        fsock.writelines("""include \'input.inc\'
                            include \'coupl.inc\'
                            READLHA = .false.""")
        fsock.writelines("""    
                            include \'intparam_definition.inc\'\n
                         """)
            
        nb_coup_indep = 1 + len(self.coups_indep) // nb_def_by_file 
        nb_coup_dep = 1 + len(self.coups_dep) // nb_def_by_file 
                
        fsock.write_comments('\ncouplings needed to be evaluated points by points\n')

        fsock.writelines('\n'.join(\
                    ['call coup%s()' %  (nb_coup_indep + i + 1) \
                      for i in range(nb_coup_dep)]))
        fsock.writelines('''\n return \n end\n''')

        fsock.writelines("""subroutine update_as_param2(mu_r2,as2)

                            implicit none
                            double precision PI
                            parameter  (PI=3.141592653589793d0)
                            double precision mu_r2, as2
                            include \'model_functions.inc\'""")
        fsock.writelines("""include \'input.inc\'
                            include \'coupl.inc\'""")
        fsock.writelines("""
                            if (mu_r2.gt.0d0) MU_R = mu_r2
                            G = SQRT(4.0d0*PI*AS2) 
                            AS = as2

                            CALL UPDATE_AS_PARAM()
                         """)
        fsock.writelines('''\n return \n end\n''')

        if self.opt['mp']:
            fsock.writelines("""subroutine mp_update_as_param()
    
                                implicit none
                                logical READLHA
                                include \'model_functions.inc\'""")
            fsock.writelines("""%s MP__PI, MP__ZERO
                                    parameter (MP__PI=3.1415926535897932384626433832795e0_16)
                                    parameter (MP__ZERO=0e0_16)
                                    include \'mp_input.inc\'
                                    include \'mp_coupl.inc\'
                            """%self.mp_real_format)
            fsock.writelines("""include \'input.inc\'
                                include \'coupl.inc\'
                                include \'actualize_mp_ext_params.inc\'
                                READLHA = .false.
                                include \'mp_intparam_definition.inc\'\n
                             """)
            
            nb_coup_indep = 1 + len(self.coups_indep) // nb_def_by_file 
            nb_coup_dep = 1 + len(self.coups_dep) // nb_def_by_file 
                    
            fsock.write_comments('\ncouplings needed to be evaluated points by points\n')
    
            fsock.writelines('\n'.join(\
                        ['call mp_coup%s()' %  (nb_coup_indep + i + 1) \
                          for i in range(nb_coup_dep)]))
            fsock.writelines('''\n return \n end\n''')

    def create_couplings_part(self, nb_file, data, dp=True, mp=False):
        """ create couplings[nb_file].f containing information coming from data.
        Outputs the computation of the double precision and/or the multiple
        precision couplings depending on the parameters dp and mp.
        If mp is True and dp is False, then the prefix 'MP_' is appended to the
        filename and subroutine name.
        """
        
        fsock = self.open('%scouplings%s.f' %('mp_' if mp and not dp else '',
                                                     nb_file), format='fortran')
        fsock.writelines("""subroutine %scoup%s()
          
          implicit none
          include \'model_functions.inc\'"""%('mp_' if mp and not dp else '',nb_file))
        if dp:
            fsock.writelines("""
              double precision PI, ZERO
              parameter  (PI=3.141592653589793d0)
              parameter  (ZERO=0d0)
              include 'input.inc'
              include 'coupl.inc'""")
        if mp:
            fsock.writelines("""%s MP__PI, MP__ZERO
                                parameter (MP__PI=3.1415926535897932384626433832795e0_16)
                                parameter (MP__ZERO=0e0_16)
                                include \'mp_input.inc\'
                                include \'mp_coupl.inc\'
                        """%self.mp_real_format) 

        for coupling in data:
            if dp:            
                fsock.writelines('%s = %s' % (coupling.name,
                                          self.p_to_f.parse(coupling.expr)))
            if mp:
                fsock.writelines('%s%s = %s' % (self.mp_prefix,coupling.name,
                                          self.mp_p_to_f.parse(coupling.expr)))
        fsock.writelines('end')

    def create_model_functions_inc(self):
        """ Create model_functions.inc which contains the various declarations
        of auxiliary functions which might be used in the couplings expressions
        """

        additional_fct = []
        # check for functions define in the UFO model
        ufo_fct = self.model.get('functions')
        if ufo_fct:
            for fct in ufo_fct:
                # already handle by default
                if str(fct.name) not in ["complexconjugate", "re", "im", "sec", 
                       "csc", "asec", "acsc", "theta_function", "cond", 
                       "condif", "reglogp", "reglogm", "reglog", "recms", "arg", "cot",
                                    "grreglog","regsqrt"]:
                    additional_fct.append(fct.name)
        
        fsock = self.open('model_functions.inc', format='fortran')
        fsock.writelines("""double complex cond
          double complex condif
          double complex reglog
          double complex reglogp
          double complex reglogm
          double complex regsqrt
          double complex grreglog
          double complex recms
          double complex arg
          %s
          """ % "\n".join(["          double complex %s" % i for i in additional_fct]))

        
        if self.opt['mp']:
            fsock.writelines("""%(complex_mp_format)s mp_cond
          %(complex_mp_format)s mp_condif
          %(complex_mp_format)s mp_reglog
          %(complex_mp_format)s mp_reglogp
          %(complex_mp_format)s mp_reglogm
          %(complex_mp_format)s mp_regsqrt
          %(complex_mp_format)s mp_grreglog
          %(complex_mp_format)s mp_recms
          %(complex_mp_format)s mp_arg
          %(additional)s
          """ %\
          {"additional": "\n".join(["          %s mp_%s" % (self.mp_complex_format, i) for i in additional_fct]),
           'complex_mp_format':self.mp_complex_format
           }) 

    def create_model_functions_def(self):
        """ Create model_functions.f which contains the various definitions
        of auxiliary functions which might be used in the couplings expressions
        Add the functions.f functions for formfactors support
        """

        fsock = self.open('model_functions.f', format='fortran')
        fsock.writelines("""double complex function cond(condition,truecase,falsecase)
          implicit none
          double complex condition,truecase,falsecase
          if(condition.eq.(0.0d0,0.0d0)) then
             cond=truecase
          else
             cond=falsecase
          endif
          end
          
          double complex function condif(condition,truecase,falsecase)
          implicit none
          logical condition
          double complex truecase,falsecase
          if(condition) then
             condif=truecase
          else
             condif=falsecase
          endif
          end

          double complex function recms(condition,expr)
          implicit none
          logical condition
          double complex expr
          if(condition)then
             recms=expr
          else
             recms=dcmplx(dble(expr))
          endif
          end

          double complex function reglog(arg_in)
          implicit none
          double complex TWOPII
          parameter (TWOPII=2.0d0*3.1415926535897932d0*(0.0d0,1.0d0))
          double complex arg_in
          double complex arg
          arg=arg_in
          if(dabs(dimag(arg)).eq.0.0d0)then
             arg=dcmplx(dble(arg),0.0d0)
          endif
          if(dabs(dble(arg)).eq.0.0d0)then
             arg=dcmplx(0.0d0,dimag(arg))
          endif
          if(arg.eq.(0.0d0,0.0d0)) then
             reglog=(0.0d0,0.0d0)
          else
             reglog=log(arg)
          endif
          end

          double complex function reglogp(arg_in)
          implicit none
          double complex TWOPII
          parameter (TWOPII=2.0d0*3.1415926535897932d0*(0.0d0,1.0d0))
          double complex arg_in
          double complex arg
          arg=arg_in
          if(dabs(dimag(arg)).eq.0.0d0)then
             arg=dcmplx(dble(arg),0.0d0)
          endif
          if(dabs(dble(arg)).eq.0.0d0)then
             arg=dcmplx(0.0d0,dimag(arg))
          endif
          if(arg.eq.(0.0d0,0.0d0))then
             reglogp=(0.0d0,0.0d0)
          else
             if(dble(arg).lt.0.0d0.and.dimag(arg).lt.0.0d0)then
                reglogp=log(arg) + TWOPII
             else
                reglogp=log(arg)
             endif
          endif
          end

          double complex function reglogm(arg_in)
          implicit none
          double complex TWOPII
          parameter (TWOPII=2.0d0*3.1415926535897932d0*(0.0d0,1.0d0))
          double complex arg_in
          double complex arg
          arg=arg_in
          if(dabs(dimag(arg)).eq.0.0d0)then
             arg=dcmplx(dble(arg),0.0d0)
          endif
          if(dabs(dble(arg)).eq.0.0d0)then
             arg=dcmplx(0.0d0,dimag(arg))
          endif
          if(arg.eq.(0.0d0,0.0d0))then
             reglogm=(0.0d0,0.0d0)
          else
             if(dble(arg).lt.0.0d0.and.dimag(arg).gt.0.0d0)then
                reglogm=log(arg) - TWOPII
             else
                reglogm=log(arg)
             endif
          endif
          end

          double complex function regsqrt(arg_in)
          implicit none
          double complex arg_in
          double complex arg
          arg=arg_in
          if(dabs(dimag(arg)).eq.0.0d0)then
             arg=dcmplx(dble(arg),0.0d0)
          endif
          if(dabs(dble(arg)).eq.0.0d0)then
             arg=dcmplx(0.0d0,dimag(arg))
          endif
          regsqrt=sqrt(arg)
          end

          double complex function grreglog(logsw,expr1_in,expr2_in)
          implicit none
          double complex TWOPII
          parameter (TWOPII=2.0d0*3.1415926535897932d0*(0.0d0,1.0d0))
          double complex expr1_in,expr2_in
          double complex expr1,expr2
          double precision logsw
          double precision imagexpr
          logical firstsheet
          expr1=expr1_in
          expr2=expr2_in
          if(dabs(dimag(expr1)).eq.0.0d0)then
             expr1=dcmplx(dble(expr1),0.0d0)
          endif
          if(dabs(dble(expr1)).eq.0.0d0)then
             expr1=dcmplx(0.0d0,dimag(expr1))
          endif
          if(dabs(dimag(expr2)).eq.0.0d0)then
             expr2=dcmplx(dble(expr2),0.0d0)
          endif
          if(dabs(dble(expr2)).eq.0.0d0)then
             expr2=dcmplx(0.0d0,dimag(expr2))
          endif
          if(expr1.eq.(0.0d0,0.0d0))then
             grreglog=(0.0d0,0.0d0)
          else
             imagexpr=dimag(expr1)*dimag(expr2)
             firstsheet=imagexpr.ge.0.0d0
             firstsheet=firstsheet.or.dble(expr1).ge.0.0d0
             firstsheet=firstsheet.or.dble(expr2).ge.0.0d0
             if(firstsheet)then
                grreglog=log(expr1)
             else
                if(dimag(expr1).gt.0.0d0)then
                   grreglog=log(expr1) - logsw*TWOPII
                else
                   grreglog=log(expr1) + logsw*TWOPII
                endif
             endif
          endif
          end
          
          double complex function arg(comnum)
          implicit none
          double complex comnum
          double complex iim 
          iim = (0.0d0,1.0d0)
          if(comnum.eq.(0.0d0,0.0d0)) then
             arg=(0.0d0,0.0d0)
          else
             arg=log(comnum/abs(comnum))/iim
          endif
          end""")
        if self.opt['mp']:
            fsock.writelines("""
              
              %(complex_mp_format)s function mp_cond(condition,truecase,falsecase)
              implicit none
              %(complex_mp_format)s condition,truecase,falsecase
              if(condition.eq.(0.0e0_16,0.0e0_16)) then
                 mp_cond=truecase
              else
                 mp_cond=falsecase
              endif
              end
              
              %(complex_mp_format)s function mp_condif(condition,truecase,falsecase)
              implicit none
              logical condition
              %(complex_mp_format)s truecase,falsecase
              if(condition) then
                 mp_condif=truecase
              else
                 mp_condif=falsecase
              endif
              end

              %(complex_mp_format)s function mp_recms(condition,expr)
              implicit none
              logical condition
              %(complex_mp_format)s expr
              if(condition)then
                 mp_recms=expr
              else
                 mp_recms=cmplx(real(expr),kind=16)
              endif
              end

              
              %(complex_mp_format)s function mp_reglog(arg_in)
              implicit none
              %(complex_mp_format)s TWOPII
              parameter (TWOPII=2.0e0_16*3.14169258478796109557151794433593750e0_16*(0.0e0_16,1.0e0_16))
              %(complex_mp_format)s arg_in
              %(complex_mp_format)s arg
              arg=arg_in
              if(abs(imagpart(arg)).eq.0.0e0_16)then
                 arg=cmplx(real(arg,kind=16),0.0e0_16)
              endif
              if(abs(real(arg,kind=16)).eq.0.0e0_16)then
                 arg=cmplx(0.0e0_16,imagpart(arg))
              endif
              if(arg.eq.(0.0e0_16,0.0e0_16)) then
                 mp_reglog=(0.0e0_16,0.0e0_16)
              else
                 mp_reglog=log(arg)
              endif
              end

              %(complex_mp_format)s function mp_reglogp(arg_in)
              implicit none
              %(complex_mp_format)s TWOPII
              parameter (TWOPII=2.0e0_16*3.14169258478796109557151794433593750e0_16*(0.0e0_16,1.0e0_16))
              %(complex_mp_format)s arg_in
              %(complex_mp_format)s arg
              arg=arg_in
              if(abs(imagpart(arg)).eq.0.0e0_16)then
                 arg=cmplx(real(arg,kind=16),0.0e0_16)
              endif
              if(abs(real(arg,kind=16)).eq.0.0e0_16)then
                 arg=cmplx(0.0e0_16,imagpart(arg))
              endif
              if(arg.eq.(0.0e0_16,0.0e0_16))then
                 mp_reglogp=(0.0e0_16,0.0e0_16)
              else
                 if(real(arg,kind=16).lt.0.0e0_16.and.imagpart(arg).lt.0.0e0_16)then
                    mp_reglogp=log(arg) + TWOPII
                 else
                    mp_reglogp=log(arg)
                 endif
              endif
              end
              
              %(complex_mp_format)s function mp_reglogm(arg_in)
              implicit none
              %(complex_mp_format)s TWOPII
              parameter (TWOPII=2.0e0_16*3.14169258478796109557151794433593750e0_16*(0.0e0_16,1.0e0_16))
              %(complex_mp_format)s arg_in
              %(complex_mp_format)s arg
              arg=arg_in
              if(abs(imagpart(arg)).eq.0.0e0_16)then
                 arg=cmplx(real(arg,kind=16),0.0e0_16)
              endif
              if(abs(real(arg,kind=16)).eq.0.0e0_16)then
                 arg=cmplx(0.0e0_16,imagpart(arg))
              endif
              if(arg.eq.(0.0e0_16,0.0e0_16))then
                 mp_reglogm=(0.0e0_16,0.0e0_16)
              else
                 if(real(arg,kind=16).lt.0.0e0_16.and.imagpart(arg).gt.0.0e0_16)then
                    mp_reglogm=log(arg) - TWOPII
                 else
                    mp_reglogm=log(arg)
                 endif 
              endif
              end

              %(complex_mp_format)s function mp_regsqrt(arg_in)
              implicit none
              %(complex_mp_format)s arg_in
              %(complex_mp_format)s arg
              arg=arg_in
              if(abs(imagpart(arg)).eq.0.0e0_16)then
                 arg=cmplx(real(arg,kind=16),0.0e0_16)
              endif
              if(abs(real(arg,kind=16)).eq.0.0e0_16)then
                 arg=cmplx(0.0e0_16,imagpart(arg))
              endif
              mp_regsqrt=sqrt(arg)
              end

              %(complex_mp_format)s function mp_grreglog(logsw,expr1_in,expr2_in)
              implicit none
              %(complex_mp_format)s TWOPII
              parameter (TWOPII=2.0e0_16*3.14169258478796109557151794433593750e0_16*(0.0e0_16,1.0e0_16))
              %(complex_mp_format)s expr1_in,expr2_in
              %(complex_mp_format)s expr1,expr2
              %(real_mp_format)s logsw
              %(real_mp_format)s imagexpr
              logical firstsheet
              expr1=expr1_in
              expr2=expr2_in
              if(abs(imagpart(expr1)).eq.0.0e0_16)then
                 expr1=cmplx(real(expr1,kind=16),0.0e0_16)
              endif
              if(abs(real(expr1,kind=16)).eq.0.0e0_16)then
                 expr1=cmplx(0.0e0_16,imagpart(expr1))
              endif
              if(abs(imagpart(expr2)).eq.0.0e0_16)then
                 expr2=cmplx(real(expr2,kind=16),0.0e0_16)
              endif
              if(abs(real(expr2,kind=16)).eq.0.0e0_16)then
                 expr2=cmplx(0.0e0_16,imagpart(expr2))
              endif
              if(expr1.eq.(0.0e0_16,0.0e0_16))then
                 mp_grreglog=(0.0e0_16,0.0e0_16)
              else
                 imagexpr=imagpart(expr1)*imagpart(expr2)
                 firstsheet=imagexpr.ge.0.0e0_16
                 firstsheet=firstsheet.or.real(expr1,kind=16).ge.0.0e0_16
                 firstsheet=firstsheet.or.real(expr2,kind=16).ge.0.0e0_16
                 if(firstsheet)then
                    mp_grreglog=log(expr1)
                 else
                    if(imagpart(expr1).gt.0.0e0_16)then
                       mp_grreglog=log(expr1) - logsw*TWOPII
                    else
                       mp_grreglog=log(expr1) + logsw*TWOPII
                    endif
                 endif
              endif
              end
              
              %(complex_mp_format)s function mp_arg(comnum)
              implicit none
              %(complex_mp_format)s comnum
              %(complex_mp_format)s imm
              imm = (0.0e0_16,1.0e0_16)
              if(comnum.eq.(0.0e0_16,0.0e0_16)) then
                 mp_arg=(0.0e0_16,0.0e0_16)
              else
                 mp_arg=log(comnum/abs(comnum))/imm
              endif
              end"""%{'complex_mp_format':self.mp_complex_format,'real_mp_format':self.mp_real_format})


        #check for the file functions.f
        model_path = self.model.get('modelpath')
        if os.path.exists(pjoin(model_path,'Fortran','functions.f')):
            fsock.write_comment_line(' USER DEFINE FUNCTIONS ')
            input = pjoin(model_path,'Fortran','functions.f')
            file.writelines(fsock, open(input).read())
            fsock.write_comment_line(' END USER DEFINE FUNCTIONS ')
            
        # check for functions define in the UFO model
        ufo_fct = self.model.get('functions')
        if ufo_fct:
            fsock.write_comment_line(' START UFO DEFINE FUNCTIONS ')
            done = []
            for fct in ufo_fct:
                # already handle by default
                if str(fct.name.lower()) not in ["complexconjugate", "re", "im", "sec", "csc", "asec", "acsc", "condif",
                                    "theta_function", "cond", "reglog", "reglogp", "reglogm", "recms","arg",
<<<<<<< HEAD
                                    "grreglog","regsqrt"]:

=======
                                    "grreglog","regsqrt"] + done:
                    done.append(str(fct.name.lower()))
>>>>>>> 28b1ee12
                    ufo_fct_template = """
          double complex function %(name)s(%(args)s)
          implicit none
          double complex %(args)s
          %(definitions)s
          %(name)s = %(fct)s

          return
          end
          """
                    str_fct = self.p_to_f.parse(fct.expr)
                    if not self.p_to_f.to_define:
                        definitions = []
                    else:
                        definitions=[]
                        for d in self.p_to_f.to_define:
                            if d == 'pi':
                                definitions.append(' double precision pi')
                                definitions.append(' data pi /3.1415926535897932d0/')
                            else:
                                definitions.append(' double complex %s' % d)
                                
                    text = ufo_fct_template % {
                                'name': fct.name,
                                'args': ", ".join(fct.arguments),                
                                'fct': str_fct,
                                'definitions': '\n'.join(definitions)
                                 }

                    fsock.writelines(text)
            if self.opt['mp']:
                fsock.write_comment_line(' START UFO DEFINE FUNCTIONS FOR MP')
                for fct in ufo_fct:
                    # already handle by default
                    if fct.name not in ["complexconjugate", "re", "im", "sec", "csc", "asec", "acsc","condif",
                                        "theta_function", "cond", "reglog", "reglogp","reglogm", "recms","arg",
                                        "grreglog","regsqrt"]:

                        ufo_fct_template = """
          %(complex_mp_format)s function mp_%(name)s(mp__%(args)s)
          implicit none
          %(complex_mp_format)s mp__%(args)s
          %(definitions)s
          mp_%(name)s = %(fct)s

          return
          end
          """
                        str_fct = self.mp_p_to_f.parse(fct.expr)
                        if not self.mp_p_to_f.to_define:
                            definitions = []
                        else:
                            definitions=[]
                            for d in self.mp_p_to_f.to_define:
                                if d == 'pi': 
                                    definitions.append(' %s mp__pi' % self.mp_real_format)
                                    definitions.append(' data mp__pi /3.141592653589793238462643383279502884197e+00_16/')
                                else:   
                                    definitions.append(' %s mp_%s' % (self.mp_complex_format,d))
                        text = ufo_fct_template % {
                                'name': fct.name,
                                'args': ", mp__".join(fct.arguments),                
                                'fct': str_fct,
                                'definitions': '\n'.join(definitions),
                                'complex_mp_format': self.mp_complex_format
                                 }
                        fsock.writelines(text)


                    
            fsock.write_comment_line(' STOP UFO DEFINE FUNCTIONS ')                    

        

    def create_makeinc(self):
        """create makeinc.inc containing the file to compile """
        
        fsock = self.open('makeinc.inc', comment='#')
        text = 'MODEL = couplings.o lha_read.o printout.o rw_para.o'
        text += ' model_functions.o '
        
        nb_coup_indep = 1 + len(self.coups_dep) // 25 
        nb_coup_dep = 1 + len(self.coups_indep) // 25
        couplings_files=['couplings%s.o' % (i+1) \
                                for i in range(nb_coup_dep + nb_coup_indep) ]
        if self.opt['mp']:
            couplings_files+=['mp_couplings%s.o' % (i+1) for i in \
                               range(nb_coup_dep,nb_coup_dep + nb_coup_indep) ]
        text += ' '.join(couplings_files)
        fsock.writelines(text)
        
    def create_param_write(self):
        """ create param_write """

        fsock = self.open('param_write.inc', format='fortran')
        
        fsock.writelines("""write(*,*)  ' External Params'
                            write(*,*)  ' ---------------------------------'
                            write(*,*)  ' '""")
        def format(name):
            return 'write(*,*) \'%(name)s = \', %(name)s' % {'name': name}
        
        # Write the external parameter
        lines = [format(param.name) for param in self.params_ext]       
        fsock.writelines('\n'.join(lines))        
        
        fsock.writelines("""write(*,*)  ' Internal Params'
                            write(*,*)  ' ---------------------------------'
                            write(*,*)  ' '""")        
        lines = [format(data.name) for data in self.params_indep 
                  if data.name != 'ZERO' and self.check_needed_param(data.name)]
        fsock.writelines('\n'.join(lines))
        fsock.writelines("""write(*,*)  ' Internal Params evaluated point by point'
                            write(*,*)  ' ----------------------------------------'
                            write(*,*)  ' '""")         
        lines = [format(data.name) for data in self.params_dep \
                 if self.check_needed_param(data.name)]
        
        fsock.writelines('\n'.join(lines))                
        
 
    
    def create_ident_card(self):
        """ create the ident_card.dat """
    
        def format(parameter):
            """return the line for the ident_card corresponding to this parameter"""
            colum = [parameter.lhablock.lower()] + \
                    [str(value) for value in parameter.lhacode] + \
                    [parameter.name]
            if not parameter.name:
                return ''
            return ' '.join(colum)+'\n'
    
        fsock = self.open('ident_card.dat')
     
        external_param = [format(param) for param in self.params_ext]
        fsock.writelines('\n'.join(external_param))

    def create_actualize_mp_ext_param_inc(self):
        """ create the actualize_mp_ext_params.inc code """
        
        # In principle one should actualize all external, but for now, it is
        # hardcoded that only AS and MU_R can by dynamically changed by the user
        # so that we only update those ones.
        # Of course, to be on the safe side, one could decide to update all
        # external parameters.
        update_params_list=[p for p in self.params_ext if p.name in 
                                                          self.PS_dependent_key]
        
        res_strings = ["%(mp_prefix)s%(name)s=%(name)s"\
                        %{'mp_prefix':self.mp_prefix,'name':param.name}\
                                                for param in update_params_list]
        # When read_lha is false, it is G which is taken in input and not AS, so
        # this is what should be reset here too.
        if 'aS' in [param.name for param in update_params_list]:
            res_strings.append("%(mp_prefix)sG=G"%{'mp_prefix':self.mp_prefix})
            
        fsock = self.open('actualize_mp_ext_params.inc', format='fortran')
        fsock.writelines('\n'.join(res_strings))

    def create_param_read(self):    
        """create param_read"""
        
        if self.opt['export_format'] in ['madevent', 'FKS5_default', 'FKS5_optimized'] \
            or self.opt['loop_induced']:
            fsock = self.open('param_read.inc', format='fortran')
            fsock.writelines(' include \'../param_card.inc\'')
            return
    
        def format_line(parameter):
            """return the line for the ident_card corresponding to this 
            parameter"""
            template = \
            """ call LHA_get_real(npara,param,value,'%(name)s',%(name)s,%(value)s)""" \
                % {'name': parameter.name,
                   'value': self.p_to_f.parse(str(parameter.value.real))}
            if self.opt['mp']:
                template = template+ \
                ("\n call MP_LHA_get_real(npara,param,value,'%(name)s',"+
                 "%(mp_prefix)s%(name)s,%(value)s)") \
                % {'name': parameter.name,'mp_prefix': self.mp_prefix,
                   'value': self.mp_p_to_f.parse(str(parameter.value.real))}    
            return template        
    
        fsock = self.open('param_read.inc', format='fortran')
        res_strings = [format_line(param) \
                          for param in self.params_ext]
        
        # Correct width sign for Majorana particles (where the width
        # and mass need to have the same sign)        
        for particle in self.model.get('particles'):
            if particle.is_fermion() and particle.get('self_antipart') and \
                   particle.get('width').lower() != 'zero':
                
                res_strings.append('%(width)s = sign(%(width)s,%(mass)s)' % \
                 {'width': particle.get('width'), 'mass': particle.get('mass')})
                if self.opt['mp']:
                    res_strings.append(\
                      ('%(mp_pref)s%(width)s = sign(%(mp_pref)s%(width)s,'+\
                       '%(mp_pref)s%(mass)s)')%{'width': particle.get('width'),\
                       'mass': particle.get('mass'),'mp_pref':self.mp_prefix})

        fsock.writelines('\n'.join(res_strings))


    @staticmethod
    def create_param_card_static(model, output_path, rule_card_path=False,
                                 mssm_convert=True):
        """ create the param_card.dat for a givent model --static method-- """
        #1. Check if a default param_card is present:
        done = False
        if hasattr(model, 'restrict_card') and isinstance(model.restrict_card, str):
            restrict_name = os.path.basename(model.restrict_card)[9:-4]
            model_path = model.get('modelpath')
            if os.path.exists(pjoin(model_path,'paramcard_%s.dat' % restrict_name)):
                done = True
                files.cp(pjoin(model_path,'paramcard_%s.dat' % restrict_name),
                         output_path)
        if not done:
            param_writer.ParamCardWriter(model, output_path)
         
        if rule_card_path:   
            if hasattr(model, 'rule_card'):
                model.rule_card.write_file(rule_card_path)
        
        if mssm_convert:
            model_name = model.get('name')
            # IF MSSM convert the card to SLAH1
            if model_name == 'mssm' or model_name.startswith('mssm-'):
                import models.check_param_card as translator    
                # Check the format of the param_card for Pythia and make it correct
                if rule_card_path:
                    translator.make_valid_param_card(output_path, rule_card_path)
                translator.convert_to_slha1(output_path)        
    
    def create_param_card(self):
        """ create the param_card.dat """

        rule_card = pjoin(self.dir_path, 'param_card_rule.dat')
        if not hasattr(self.model, 'rule_card'):
            rule_card=False
        self.create_param_card_static(self.model, 
                                      output_path=pjoin(self.dir_path, 'param_card.dat'), 
                                      rule_card_path=rule_card, 
                                      mssm_convert=True)
        
def ExportV4Factory(cmd, noclean, output_type='default', group_subprocesses=True, cmd_options={}):
    """ Determine which Export_v4 class is required. cmd is the command 
        interface containing all potential usefull information.
        The output_type argument specifies from which context the output
        is called. It is 'madloop' for MadLoop5, 'amcatnlo' for FKS5 output
        and 'default' for tree-level outputs."""

    opt = dict(cmd.options)
    opt['output_options'] = cmd_options

    # ==========================================================================
    # First check whether Ninja must be installed.
    # Ninja would only be required if:
    #  a) Loop optimized output is selected
    #  b) the process gathered from the amplitude generated use loops

    if len(cmd._curr_amps)>0:
        try:
            curr_proc = cmd._curr_amps[0].get('process')
        except base_objects.PhysicsObject.PhysicsObjectError:
            curr_proc = None
    elif hasattr(cmd,'_fks_multi_proc') and \
                          len(cmd._fks_multi_proc.get('process_definitions'))>0:
        curr_proc = cmd._fks_multi_proc.get('process_definitions')[0]
    else:
        curr_proc = None

    requires_reduction_tool = opt['loop_optimized_output'] and \
                (not curr_proc is None) and \
                (curr_proc.get('perturbation_couplings') != [] and \
                not curr_proc.get('NLO_mode') in [None,'real','tree','LO','LOonly'])

    # An installation is required then, but only if the specified path is the
    # default local one and that the Ninja library appears missing.
    if requires_reduction_tool:
        cmd.install_reduction_library()
        
    # ==========================================================================
    # First treat the MadLoop5 standalone case       
    MadLoop_SA_options = {'clean': not noclean, 
      'complex_mass':cmd.options['complex_mass_scheme'],
      'export_format':'madloop', 
      'mp':True,
      'loop_dir': os.path.join(cmd._mgme_dir,'Template','loop_material'),
      'cuttools_dir': cmd._cuttools_dir,
      'iregi_dir':cmd._iregi_dir,
      'golem_dir':cmd.options['golem'],
      'samurai_dir':cmd.options['samurai'],
      'ninja_dir':cmd.options['ninja'],
      'collier_dir':cmd.options['collier'],
      'fortran_compiler':cmd.options['fortran_compiler'],
      'f2py_compiler':cmd.options['f2py_compiler'],
      'output_dependencies':cmd.options['output_dependencies'],
      'SubProc_prefix':'P',
      'compute_color_flows':cmd.options['loop_color_flows'],
      'mode': 'reweight' if cmd._export_format == "standalone_rw" else '',
      'cluster_local_path': cmd.options['cluster_local_path'],
      'output_options': cmd_options
      }

    if output_type.startswith('madloop'):        
        import madgraph.loop.loop_exporters as loop_exporters
        if os.path.isdir(os.path.join(cmd._mgme_dir, 'Template/loop_material')):
            ExporterClass=None
            if not cmd.options['loop_optimized_output']:
                ExporterClass=loop_exporters.LoopProcessExporterFortranSA
            else:
                if output_type == "madloop":
                    ExporterClass=loop_exporters.LoopProcessOptimizedExporterFortranSA
                    MadLoop_SA_options['export_format'] = 'madloop_optimized'
                elif output_type == "madloop_matchbox":
                    ExporterClass=loop_exporters.LoopProcessExporterFortranMatchBox
                    MadLoop_SA_options['export_format'] = 'madloop_matchbox'
                else:
                    raise Exception("output_type not recognize %s" % output_type)
            return ExporterClass(cmd._export_dir, MadLoop_SA_options)
        else:
            raise MadGraph5Error('MG5_aMC cannot find the \'loop_material\' directory'+\
                                 ' in %s'%str(cmd._mgme_dir))

    # Then treat the aMC@NLO output     
    elif output_type=='amcatnlo':
        import madgraph.iolibs.export_fks as export_fks
        ExporterClass=None
        amcatnlo_options = dict(opt)
        amcatnlo_options.update(MadLoop_SA_options)
        amcatnlo_options['mp'] = len(cmd._fks_multi_proc.get_virt_amplitudes()) > 0
        if not cmd.options['loop_optimized_output']:
            logger.info("Writing out the aMC@NLO code")
            ExporterClass = export_fks.ProcessExporterFortranFKS
            amcatnlo_options['export_format']='FKS5_default'
        else:
            logger.info("Writing out the aMC@NLO code, using optimized Loops")
            ExporterClass = export_fks.ProcessOptimizedExporterFortranFKS
            amcatnlo_options['export_format']='FKS5_optimized'
        return ExporterClass(cmd._export_dir, amcatnlo_options)


    # Then the default tree-level output
    elif output_type=='default':
        assert group_subprocesses in [True, False]
        
        opt = dict(opt)
        opt.update({'clean': not noclean,
               'complex_mass': cmd.options['complex_mass_scheme'],
               'export_format':cmd._export_format,
               'mp': False,  
               'sa_symmetry':False, 
               'model': cmd._curr_model.get('name'),
               'v5_model': False if cmd._model_v4_path else True })

        format = cmd._export_format #shortcut

        if format in ['standalone_msP', 'standalone_msF', 'standalone_rw']:
            opt['sa_symmetry'] = True      
        elif format == 'plugin':
            opt['sa_symmetry'] = cmd._export_plugin.sa_symmetry
    
        loop_induced_opt = dict(opt)
        loop_induced_opt.update(MadLoop_SA_options)
        loop_induced_opt['export_format'] = 'madloop_optimized'
        loop_induced_opt['SubProc_prefix'] = 'PV'
        # For loop_induced output with MadEvent, we must have access to the 
        # color flows.
        loop_induced_opt['compute_color_flows'] = True
        for key in opt:
            if key not in loop_induced_opt:
                loop_induced_opt[key] = opt[key]
    
        # Madevent output supports MadAnalysis5
        if format in ['madevent']:
            opt['madanalysis5'] = cmd.options['madanalysis5_path']
            
        if format == 'matrix' or format.startswith('standalone'):
            return ProcessExporterFortranSA(cmd._export_dir, opt, format=format)
        
        elif format in ['madevent'] and group_subprocesses:
            if isinstance(cmd._curr_amps[0], 
                                         loop_diagram_generation.LoopAmplitude):
                import madgraph.loop.loop_exporters as loop_exporters
                return  loop_exporters.LoopInducedExporterMEGroup( 
                                               cmd._export_dir,loop_induced_opt)
            else:
                return  ProcessExporterFortranMEGroup(cmd._export_dir,opt)                
        elif format in ['madevent']:
            if isinstance(cmd._curr_amps[0], 
                                         loop_diagram_generation.LoopAmplitude):
                import madgraph.loop.loop_exporters as loop_exporters
                return  loop_exporters.LoopInducedExporterMENoGroup( 
                                               cmd._export_dir,loop_induced_opt)
            else:
                return  ProcessExporterFortranME(cmd._export_dir,opt)
        elif format in ['matchbox']:
            return ProcessExporterFortranMatchBox(cmd._export_dir,opt)
        elif cmd._export_format in ['madweight'] and group_subprocesses:

            return ProcessExporterFortranMWGroup(cmd._export_dir, opt)
        elif cmd._export_format in ['madweight']:
            return ProcessExporterFortranMW(cmd._export_dir, opt)
        elif format == 'plugin':
            if isinstance(cmd._curr_amps[0], 
                                         loop_diagram_generation.LoopAmplitude):
                return cmd._export_plugin(cmd._export_dir, loop_induced_opt)
            else:
                return cmd._export_plugin(cmd._export_dir, opt)

        else:
            raise Exception('Wrong export_v4 format')
    else:
        raise MadGraph5Error('Output type %s not reckognized in ExportV4Factory.')
    
            


#===============================================================================
# ProcessExporterFortranMWGroup
#===============================================================================
class ProcessExporterFortranMWGroup(ProcessExporterFortranMW):
    """Class to take care of exporting a set of matrix elements to
    MadEvent subprocess group format."""

    matrix_file = "matrix_madweight_group_v4.inc"
    grouped_mode = 'madweight'
    #===========================================================================
    # generate_subprocess_directory
    #===========================================================================
    def generate_subprocess_directory(self, subproc_group,
                                         fortran_model,
                                         group_number):
        """Generate the Pn directory for a subprocess group in MadEvent,
        including the necessary matrix_N.f files, configs.inc and various
        other helper files."""

        if not isinstance(subproc_group, group_subprocs.SubProcessGroup):
            raise base_objects.PhysicsObject.PhysicsObjectError("subproc_group object not SubProcessGroup")

        if not self.model:
            self.model = subproc_group.get('matrix_elements')[0].\
                         get('processes')[0].get('model')

        pathdir = os.path.join(self.dir_path, 'SubProcesses')

        # Create the directory PN in the specified path
        subprocdir = "P%d_%s" % (subproc_group.get('number'),
                                 subproc_group.get('name'))
        try:
            os.mkdir(pjoin(pathdir, subprocdir))
        except os.error as error:
            logger.warning(error.strerror + " " + subprocdir)


        logger.info('Creating files in directory %s' % subprocdir)
        Ppath = pjoin(pathdir, subprocdir)

        # Create the matrix.f files, auto_dsig.f files and all inc files
        # for all subprocesses in the group

        maxamps = 0
        maxflows = 0
        tot_calls = 0

        matrix_elements = subproc_group.get('matrix_elements')

        for ime, matrix_element in \
                enumerate(matrix_elements):
            filename = pjoin(Ppath, 'matrix%d.f' % (ime+1))
            calls, ncolor = \
               self.write_matrix_element_v4(writers.FortranWriter(filename), 
                                                matrix_element,
                                                fortran_model,
                                                str(ime+1),
                                                subproc_group.get('diagram_maps')[\
                                                                              ime])

            filename = pjoin(Ppath, 'auto_dsig%d.f' % (ime+1))
            self.write_auto_dsig_file(writers.FortranWriter(filename),
                                 matrix_element,
                                 str(ime+1))

            # Keep track of needed quantities
            tot_calls += int(calls)
            maxflows = max(maxflows, ncolor)
            maxamps = max(maxamps, len(matrix_element.get('diagrams')))

            # Draw diagrams
            filename = pjoin(Ppath, "matrix%d.ps" % (ime+1))
            plot = draw.MultiEpsDiagramDrawer(matrix_element.get('base_amplitude').\
                                                                    get('diagrams'),
                                              filename,
                                              model = \
                                                matrix_element.get('processes')[0].\
                                                                       get('model'),
                                              amplitude=True)
            logger.info("Generating Feynman diagrams for " + \
                         matrix_element.get('processes')[0].nice_string())
            plot.draw()

        # Extract number of external particles
        (nexternal, ninitial) = matrix_element.get_nexternal_ninitial()

        # Generate a list of diagrams corresponding to each configuration
        # [[d1, d2, ...,dn],...] where 1,2,...,n is the subprocess number
        # If a subprocess has no diagrams for this config, the number is 0

        subproc_diagrams_for_config = subproc_group.get('diagrams_for_configs')

        filename = pjoin(Ppath, 'auto_dsig.f')
        self.write_super_auto_dsig_file(writers.FortranWriter(filename),
                                   subproc_group)

        filename = pjoin(Ppath,'configs.inc')
        nconfigs, s_and_t_channels = self.write_configs_file(\
            writers.FortranWriter(filename),
            subproc_group,
            subproc_diagrams_for_config)

        filename = pjoin(Ppath, 'leshouche.inc')
        self.write_leshouche_file(writers.FortranWriter(filename),
                                   subproc_group)

        filename = pjoin(Ppath, 'phasespace.inc')
        self.write_phasespace_file(writers.FortranWriter(filename),
                           nconfigs)
                           

        filename = pjoin(Ppath, 'maxamps.inc')
        self.write_maxamps_file(writers.FortranWriter(filename),
                           maxamps,
                           maxflows,
                           max([len(me.get('processes')) for me in \
                                matrix_elements]),
                           len(matrix_elements))

        filename = pjoin(Ppath, 'mirrorprocs.inc')
        self.write_mirrorprocs(writers.FortranWriter(filename),
                          subproc_group)

        filename = pjoin(Ppath, 'nexternal.inc')
        self.write_nexternal_file(writers.FortranWriter(filename),
                             nexternal, ninitial)

        filename = pjoin(Ppath, 'pmass.inc')
        self.write_pmass_file(writers.FortranWriter(filename),
                         matrix_element)

        filename = pjoin(Ppath, 'props.inc')
        self.write_props_file(writers.FortranWriter(filename),
                         matrix_element,
                         s_and_t_channels)

#        filename = pjoin(Ppath, 'processes.dat')
#        files.write_to_file(filename,
#                            self.write_processes_file,
#                            subproc_group)

        # Generate jpgs -> pass in make_html
        #os.system(os.path.join('..', '..', 'bin', 'gen_jpeg-pl'))

        linkfiles = ['driver.f', 'cuts.f', 'initialization.f','gen_ps.f', 'makefile', 'coupl.inc','madweight_param.inc', 'run.inc', 'setscales.f']

        for file in linkfiles:
            ln('../%s' % file, cwd=Ppath)

        ln('nexternal.inc', '../../Source', cwd=Ppath, log=False)
        ln('leshouche.inc', '../../Source', cwd=Ppath, log=False)
        ln('maxamps.inc', '../../Source', cwd=Ppath, log=False)
        ln('../../Source/maxparticles.inc', '.', log=True, cwd=Ppath)
        ln('../../Source/maxparticles.inc', '.', name='genps.inc', log=True, cwd=Ppath)
        ln('phasespace.inc', '../', log=True, cwd=Ppath)
        if not tot_calls:
            tot_calls = 0
        return tot_calls


    #===========================================================================
    # Helper functions
    #===========================================================================
    def modify_grouping(self, matrix_element):
        """allow to modify the grouping (if grouping is in place)
            return two value:
            - True/False if the matrix_element was modified
            - the new(or old) matrix element"""
            
        return True, matrix_element.split_lepton_grouping()
    
    #===========================================================================
    # write_super_auto_dsig_file
    #===========================================================================
    def write_super_auto_dsig_file(self, writer, subproc_group):
        """Write the auto_dsig.f file selecting between the subprocesses
        in subprocess group mode"""

        replace_dict = {}

        # Extract version number and date from VERSION file
        info_lines = self.get_mg5_info_lines()
        replace_dict['info_lines'] = info_lines

        matrix_elements = subproc_group.get('matrix_elements')

        # Extract process info lines
        process_lines = '\n'.join([self.get_process_info_lines(me) for me in \
                                   matrix_elements])
        replace_dict['process_lines'] = process_lines

        nexternal, ninitial = matrix_elements[0].get_nexternal_ninitial()
        replace_dict['nexternal'] = nexternal

        replace_dict['nsprocs'] = 2*len(matrix_elements)

        # Generate dsig definition line
        dsig_def_line = "DOUBLE PRECISION " + \
                        ",".join(["DSIG%d" % (iproc + 1) for iproc in \
                                  range(len(matrix_elements))])
        replace_dict["dsig_def_line"] = dsig_def_line

        # Generate dsig process lines
        call_dsig_proc_lines = []
        for iproc in range(len(matrix_elements)):
            call_dsig_proc_lines.append(\
                "IF(IPROC.EQ.%(num)d) DSIGPROC=DSIG%(num)d(P1,WGT,IMODE) ! %(proc)s" % \
                {"num": iproc + 1,
                 "proc": matrix_elements[iproc].get('processes')[0].base_string()})
        replace_dict['call_dsig_proc_lines'] = "\n".join(call_dsig_proc_lines)

        if writer:
            file = open(os.path.join(_file_path, \
                       'iolibs/template_files/super_auto_dsig_mw_group_v4.inc')).read()
            file = file % replace_dict
            # Write the file
            writer.writelines(file)
        else:
            return replace_dict
        
    #===========================================================================
    # write_mirrorprocs
    #===========================================================================
    def write_mirrorprocs(self, writer, subproc_group):
        """Write the mirrorprocs.inc file determining which processes have
        IS mirror process in subprocess group mode."""

        lines = []
        bool_dict = {True: '.true.', False: '.false.'}
        matrix_elements = subproc_group.get('matrix_elements')
        lines.append("DATA (MIRRORPROCS(I),I=1,%d)/%s/" % \
                     (len(matrix_elements),
                      ",".join([bool_dict[me.get('has_mirror_process')] for \
                                me in matrix_elements])))
        # Write the file
        writer.writelines(lines)

    #===========================================================================
    # write_configs_file
    #===========================================================================
    def write_configs_file(self, writer, subproc_group, diagrams_for_config):
        """Write the configs.inc file with topology information for a
        subprocess group. Use the first subprocess with a diagram for each
        configuration."""

        matrix_elements = subproc_group.get('matrix_elements')
        model = matrix_elements[0].get('processes')[0].get('model')

        diagrams = []
        config_numbers = []
        for iconfig, config in enumerate(diagrams_for_config):
            # Check if any diagrams correspond to this config
            if set(config) == set([0]):
                continue
            subproc_diags = []
            for s,d in enumerate(config):
                if d:
                    subproc_diags.append(matrix_elements[s].\
                                         get('diagrams')[d-1])
                else:
                    subproc_diags.append(None)
            diagrams.append(subproc_diags)
            config_numbers.append(iconfig + 1)

        # Extract number of external particles
        (nexternal, ninitial) = subproc_group.get_nexternal_ninitial()

        return len(diagrams), \
               self.write_configs_file_from_diagrams(writer, diagrams,
                                                config_numbers,
                                                nexternal, ninitial,
                                                matrix_elements[0],model)

    #===========================================================================
    # write_run_configs_file
    #===========================================================================
    def write_run_config_file(self, writer):
        """Write the run_configs.inc file for MadEvent"""

        path = os.path.join(_file_path,'iolibs','template_files','madweight_run_config.inc') 
        text = open(path).read() % {'chanperjob':'2'} 
        writer.write(text)
        return True


    #===========================================================================
    # write_leshouche_file
    #===========================================================================
    def write_leshouche_file(self, writer, subproc_group):
        """Write the leshouche.inc file for MG4"""

        all_lines = []

        for iproc, matrix_element in \
            enumerate(subproc_group.get('matrix_elements')):
            all_lines.extend(self.get_leshouche_lines(matrix_element,
                                                 iproc))

        # Write the file
        writer.writelines(all_lines)

        return True


    <|MERGE_RESOLUTION|>--- conflicted
+++ resolved
@@ -6767,13 +6767,8 @@
                 # already handle by default
                 if str(fct.name.lower()) not in ["complexconjugate", "re", "im", "sec", "csc", "asec", "acsc", "condif",
                                     "theta_function", "cond", "reglog", "reglogp", "reglogm", "recms","arg",
-<<<<<<< HEAD
-                                    "grreglog","regsqrt"]:
-
-=======
                                     "grreglog","regsqrt"] + done:
                     done.append(str(fct.name.lower()))
->>>>>>> 28b1ee12
                     ufo_fct_template = """
           double complex function %(name)s(%(args)s)
           implicit none

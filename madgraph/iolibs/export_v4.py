--- conflicted
+++ resolved
@@ -1842,20 +1842,8 @@
         if makejpg:
             logger.info("Generate jpeg diagrams")
             for Pdir in P_dir_list:
-<<<<<<< HEAD
                 misc.call([pjoin(old_pos, self.dir_path, 'bin', 'internal', 'gen_jpeg-pl')],
                                 stdout = devnull, cwd=Pdir)
-=======
-                os.chdir(Pdir)
-                try:
-                    misc.call([pjoin(old_pos, self.dir_path, 'bin', 'internal', 'gen_jpeg-pl')],
-                                stdout = devnull)
-                except:
-                    os.system('chmod +x %s ' % pjoin(old_pos, self.dir_path, 'bin', 'internal', '*'))
-                    misc.call([pjoin(old_pos, self.dir_path, 'bin', 'internal', 'gen_jpeg-pl')],
-                                stdout = devnull)
-                os.chdir(os.path.pardir)
->>>>>>> 4899ddf3
 
         logger.info("Generate web pages")
         # Create the WebPage using perl script
@@ -3566,7 +3554,6 @@
         # Write complex mass for complex mass scheme (if activated)
         if self.opt['complex_mass'] and complex_mass:
             fsock.writelines('double complex '+', '.join(complex_mass)+'\n')
-<<<<<<< HEAD
             fsock.writelines('common/complex_mass/ '+', '.join(complex_mass)+'\n')
             if self.opt['mp']:
                 mp_fsock_same_name.writelines(self.mp_complex_format+' '+\
@@ -3577,9 +3564,6 @@
                                 self.mp_prefix+cm for cm in complex_mass])+'\n')
                 mp_fsock.writelines('common/MP_complex_mass/ '+\
                     ','.join([self.mp_prefix+cm for cm in complex_mass])+'\n\n')                       
-=======
-            fsock.writelines('common/complex_mass/ '+', '.join(complex_mass)+'\n')            
->>>>>>> 4899ddf3
         
     def create_write_couplings(self):
         """ write the file coupl_write.inc """

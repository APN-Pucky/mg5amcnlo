################################################################################
#
# Copyright (c) 2009 The MadGraph Development team and Contributors
#
# This file is a part of the MadGraph 5 project, an application which 
# automatically generates Feynman diagrams and matrix elements for arbitrary
# high-energy processes in the Standard Model and beyond.
#
# It is subject to the MadGraph license which should accompany this 
# distribution.
#
# For more information, please visit: http://madgraph.phys.ucl.ac.be
#
################################################################################
"""Methods and classes to export matrix elements to v4 format."""

import copy
from distutils import dir_util
import fractions
import glob
import logging
import math
import os
import re
import shutil
import subprocess
import sys


import aloha

import madgraph.core.base_objects as base_objects
import madgraph.core.color_algebra as color
import madgraph.core.helas_objects as helas_objects
import madgraph.iolibs.drawing_eps as draw
import madgraph.iolibs.files as files
import madgraph.iolibs.group_subprocs as group_subprocs
import madgraph.iolibs.file_writers as writers
import madgraph.iolibs.gen_infohtml as gen_infohtml
import madgraph.iolibs.template_files as template_files
import madgraph.iolibs.ufo_expression_parsers as parsers
import madgraph.iolibs.helas_call_writers as helas_call_writers
import madgraph.various.diagram_symmetry as diagram_symmetry
import madgraph.various.misc as misc
import madgraph.various.process_checks as process_checks
import aloha.create_aloha as create_aloha
import models.import_ufo as import_ufo
import models.write_param_card as param_writer
import models.check_param_card as check_param_card

from madgraph import MadGraph5Error, MG5DIR
from madgraph.iolibs.files import cp, ln, mv

pjoin = os.path.join

_file_path = os.path.split(os.path.dirname(os.path.realpath(__file__)))[0] + '/'
logger = logging.getLogger('madgraph.export_v4')

#===============================================================================
# ProcessExporterFortran
#===============================================================================
class ProcessExporterFortran(object):
    """Class to take care of exporting a set of matrix elements to
    Fortran (v4) format."""

    def __init__(self, mgme_dir = "", dir_path = "", opt=None):
        """Initiate the ProcessExporterFortran with directory information"""
        self.mgme_dir = mgme_dir
        self.dir_path = dir_path
        self.model = None

        if opt:
            self.opt = opt
        else:
            self.opt = {'clean': False, 'complex_mass':False,
                        'export_format':'madevent', 'mp': False}

    #===========================================================================
    # copy the Template in a new directory.
    #===========================================================================
    def copy_v4template(self, modelname):
        """create the directory run_name as a copy of the MadEvent
        Template, and clean the directory
        """
        
        #First copy the full template tree if dir_path doesn't exit
        if not os.path.isdir(self.dir_path):
            assert self.mgme_dir, \
                     "No valid MG_ME path given for MG4 run directory creation."
            logger.info('initialize a new directory: %s' % \
                        os.path.basename(self.dir_path))
            shutil.copytree(pjoin(self.mgme_dir, 'Template/LO'),
                            self.dir_path, True)
            # distutils.dir_util.copy_tree since dir_path already exists
            dir_util.copy_tree(pjoin(self.mgme_dir, 'Template/Common'), 
                               self.dir_path)
            # Duplicate run_card and plot_card
            for card in ['run_card', 'plot_card']:
                try:
                    shutil.copy(pjoin(self.dir_path, 'Cards',
                                             card + '.dat'),
                               pjoin(self.dir_path, 'Cards',
                                            card + '_default.dat'))
                except IOError:
                    logger.warning("Failed to copy " + card + ".dat to default")
                    
        elif not os.path.isfile(pjoin(self.dir_path, 'TemplateVersion.txt')):
            assert self.mgme_dir, \
                      "No valid MG_ME path given for MG4 run directory creation."
        try:
            shutil.copy(pjoin(self.mgme_dir, 'MGMEVersion.txt'), self.dir_path)
        except IOError:
            MG5_version = misc.get_pkg_info()
            open(pjoin(self.dir_path, 'MGMEVersion.txt'), 'w').write( \
                "5." + MG5_version['version'])

        #Ensure that the Template is clean
        if self.opt['clean']:
            logger.info('remove old information in %s' % \
                                                  os.path.basename(self.dir_path))
            if os.environ.has_key('MADGRAPH_BASE'):
                subprocess.call([pjoin('bin', 'internal', 'clean_template'),
                                 '--web'], cwd=self.dir_path)
            else:
                try:
                    misc.call([pjoin('bin', 'internal', 'clean_template')], \
                                                                       cwd=self.dir_path)
                except Exception, why:
                    raise MadGraph5Error('Failed to clean correctly %s: \n %s' \
                                                % (os.path.basename(self.dir_path),why))

            #Write version info
            MG_version = misc.get_pkg_info()
            open(pjoin(self.dir_path, 'SubProcesses', 'MGVersion.txt'), 'w').write(
                                                              MG_version['version'])

            
        # add the makefile in Source directory 
        filename = pjoin(self.dir_path,'Source','makefile')
        self.write_source_makefile(writers.FileWriter(filename))
            
    #===========================================================================
    # write a procdef_mg5 (an equivalent of the MG4 proc_card.dat)
    #===========================================================================
    def write_procdef_mg5(self, file_pos, modelname, process_str):
        """ write an equivalent of the MG4 proc_card in order that all the Madevent
        Perl script of MadEvent4 are still working properly for pure MG5 run."""

        proc_card_template = template_files.mg4_proc_card.mg4_template
        process_template = template_files.mg4_proc_card.process_template
        process_text = ''
        coupling = ''
        new_process_content = []


        # First find the coupling and suppress the coupling from process_str
        #But first ensure that coupling are define whithout spaces:
        process_str = process_str.replace(' =', '=')
        process_str = process_str.replace('= ', '=')
        process_str = process_str.replace(',',' , ')
        #now loop on the element and treat all the coupling
        for info in process_str.split():
            if '=' in info:
                coupling += info + '\n'
            else:
                new_process_content.append(info)
        # Recombine the process_str (which is the input process_str without coupling
        #info)
        process_str = ' '.join(new_process_content)

        #format the SubProcess
        process_text += process_template.substitute({'process': process_str, \
                                                            'coupling': coupling})

        text = proc_card_template.substitute({'process': process_text,
                                            'model': modelname,
                                            'multiparticle':''})
        ff = open(file_pos, 'w')
        ff.write(text)
        ff.close()

    #===========================================================================
    # Create jpeg diagrams, html pages,proc_card_mg5.dat and madevent.tar.gz
    #===========================================================================
    def finalize_v4_directory(self, matrix_elements, history = "", makejpg = False, 
                              online = False, compiler='g77'):
        """Function to finalize v4 directory, for inheritance.
        """
        pass
    
    #===========================================================================
    # write_matrix_element_v4
    #===========================================================================
    def write_matrix_element_v4(self):
        """Function to write a matrix.f file, for inheritance.
        """
        pass
    
    #===========================================================================
    # export the model
    #===========================================================================
    def export_model_files(self, model_path):
        """Configure the files/link of the process according to the model"""

        # Import the model
        for file in os.listdir(model_path):
            if os.path.isfile(pjoin(model_path, file)):
                shutil.copy2(pjoin(model_path, file), \
                                     pjoin(self.dir_path, 'Source', 'MODEL'))


    def make_model_symbolic_link(self):
        """Make the copy/symbolic links"""
        model_path = self.dir_path + '/Source/MODEL/'
        if os.path.exists(pjoin(model_path, 'ident_card.dat')):
            mv(model_path + '/ident_card.dat', self.dir_path + '/Cards')
        if os.path.exists(pjoin(model_path, 'particles.dat')):
            ln(model_path + '/particles.dat', self.dir_path + '/SubProcesses')
            ln(model_path + '/interactions.dat', self.dir_path + '/SubProcesses')
        cp(model_path + '/param_card.dat', self.dir_path + '/Cards')
        mv(model_path + '/param_card.dat', self.dir_path + '/Cards/param_card_default.dat')
        ln(model_path + '/coupl.inc', self.dir_path + '/Source')
        ln(model_path + '/coupl.inc', self.dir_path + '/SubProcesses')
        self.make_source_links()
        
    def make_source_links(self):
        """ Create the links from the files in sources """
        ln(self.dir_path + '/Source/run.inc', self.dir_path + '/SubProcesses', log=False)
        ln(self.dir_path + '/Source/genps.inc', self.dir_path + '/SubProcesses', log=False)
        ln(self.dir_path + '/Source/maxconfigs.inc', self.dir_path + '/SubProcesses', log=False)
        ln(self.dir_path + '/Source/maxparticles.inc', self.dir_path + '/SubProcesses', log=False)

    #===========================================================================
    # export the helas routine
    #===========================================================================
    def export_helas(self, helas_path):
        """Configure the files/link of the process according to the model"""

        # Import helas routine
        for filename in os.listdir(helas_path):
            filepos = pjoin(helas_path, filename)
            if os.path.isfile(filepos):
                if filepos.endswith('Makefile.template'):
                    cp(filepos, self.dir_path + '/Source/DHELAS/Makefile')
                elif filepos.endswith('Makefile'):
                    pass
                else:
                    cp(filepos, self.dir_path + '/Source/DHELAS')
    # following lines do the same but whithout symbolic link
    # 
    #def export_helas(mgme_dir, dir_path):
    #
    #        # Copy the HELAS directory
    #        helas_dir = pjoin(mgme_dir, 'HELAS')
    #        for filename in os.listdir(helas_dir): 
    #            if os.path.isfile(pjoin(helas_dir, filename)):
    #                shutil.copy2(pjoin(helas_dir, filename),
    #                            pjoin(dir_path, 'Source', 'DHELAS'))
    #        shutil.move(pjoin(dir_path, 'Source', 'DHELAS', 'Makefile.template'),
    #                    pjoin(dir_path, 'Source', 'DHELAS', 'Makefile'))
    #  

    #===========================================================================
    # generate_subprocess_directory_v4
    #===========================================================================
    def generate_subprocess_directory_v4(self, matrix_element,
                                         fortran_model,
                                         me_number):
        """Routine to generate a subprocess directory (for inheritance)"""

        pass

    #===========================================================================
    # write_source_makefile
    #===========================================================================
    def write_source_makefile(self, writer):
        """Write the nexternal.inc file for MG4"""


        path = pjoin(_file_path,'iolibs','template_files','madevent_makefile_source')
        set_of_lib = '$(LIBRARIES) $(LIBDIR)libdhelas.$(libext) $(LIBDIR)libpdf.$(libext) $(LIBDIR)libmodel.$(libext) $(LIBDIR)libcernlib.$(libext)'
        if self.opt['model'] == 'mssm' or self.opt['model'].startswith('mssm-'):
            model_line='''$(LIBDIR)libmodel.$(libext): MODEL param_card.inc\n\tcd MODEL; make
MODEL/MG5_param.dat: ../Cards/param_card.dat\n\t../bin/madevent treatcards param
param_card.inc: MODEL/MG5_param.dat\n\t../bin/madevent treatcards param\n'''
        else:
            model_line='''$(LIBDIR)libmodel.$(libext): MODEL param_card.inc\n\tcd MODEL; make    
param_card.inc: ../Cards/param_card.dat\n\t../bin/madevent treatcards param\n'''
        text = open(path).read() % {'libraries': set_of_lib, 'model':model_line} 
        writer.write(text)
        
        return True

    #===========================================================================
    # write_nexternal_madspin
    #===========================================================================
    def write_nexternal_madspin(self, writer, nexternal, ninitial):
        """Write the nexternal_prod.inc file for madspin"""

        replace_dict = {}

        replace_dict['nexternal'] = nexternal
        replace_dict['ninitial'] = ninitial

        file = """ \
          integer    nexternal_prod
          parameter (nexternal_prod=%(nexternal)d)
          integer    nincoming_prod
          parameter (nincoming_prod=%(ninitial)d)""" % replace_dict

        # Write the file
        writer.writelines(file)

        return True

    #===========================================================================
    # write_nexternal_file
    #===========================================================================
    def write_nexternal_file(self, writer, nexternal, ninitial):
        """Write the nexternal.inc file for MG4"""

        replace_dict = {}

        replace_dict['nexternal'] = nexternal
        replace_dict['ninitial'] = ninitial

        file = """ \
          integer    nexternal
          parameter (nexternal=%(nexternal)d)
          integer    nincoming
          parameter (nincoming=%(ninitial)d)""" % replace_dict

        # Write the file
        writer.writelines(file)

        return True

    #===========================================================================
    # write_pmass_file
    #===========================================================================
    def write_pmass_file(self, writer, matrix_element):
        """Write the pmass.inc file for MG4"""

        model = matrix_element.get('processes')[0].get('model')
        
        lines = []
        for wf in matrix_element.get_external_wavefunctions():
            mass = model.get('particle_dict')[wf.get('pdg_code')].get('mass')
            if mass.lower() != "zero":
                mass = "abs(%s)" % mass

            lines.append("pmass(%d)=%s" % \
                         (wf.get('number_external'), mass))

        # Write the file
        writer.writelines(lines)

        return True

    #===========================================================================
    # write_ngraphs_file
    #===========================================================================
    def write_ngraphs_file(self, writer, nconfigs):
        """Write the ngraphs.inc file for MG4. Needs input from
        write_configs_file."""

        file = "       integer    n_max_cg\n"
        file = file + "parameter (n_max_cg=%d)" % nconfigs

        # Write the file
        writer.writelines(file)

        return True

    #===========================================================================
    # Routines to output UFO models in MG4 format
    #===========================================================================

    def convert_model_to_mg4(self, model, wanted_lorentz = [],
                             wanted_couplings = []):
        """ Create a full valid MG4 model from a MG5 model (coming from UFO)"""

        # Make sure aloha is in quadruple precision if needed
        old_aloha_mp=aloha.mp_precision
        aloha.mp_precision=self.opt['mp']

        # create the MODEL
        write_dir=pjoin(self.dir_path, 'Source', 'MODEL')
        model_builder = UFO_model_to_mg4(model, write_dir, self.opt)
        model_builder.build(wanted_couplings)

        # Backup the loop mode, because it can be changed in what follows.
        old_loop_mode = aloha.loop_mode

        # Create the aloha model
        aloha_model = create_aloha.AbstractALOHAModel(model.get('name'))
        aloha_model.add_Lorentz_object(model.get('lorentz'))

        # Compute the subroutines
        if wanted_lorentz:
            aloha_model.compute_subset(wanted_lorentz)
        else:
            aloha_model.compute_all(save=False)

        # Write them out
        write_dir=pjoin(self.dir_path, 'Source', 'DHELAS')
        aloha_model.write(write_dir, 'Fortran')

        # Revert the original aloha loop mode
        aloha.loop_mode = old_loop_mode

        #copy Helas Template
        cp(MG5DIR + '/aloha/template_files/Makefile_F', write_dir+'/makefile')
        if any([any(['L' in tag for tag in d[1]]) for d in wanted_lorentz]):
            cp(MG5DIR + '/aloha/template_files/aloha_functions_loop.f', write_dir+'/aloha_functions.f')
            aloha_model.loop_mode = False
        else:
            cp(MG5DIR + '/aloha/template_files/aloha_functions.f', write_dir+'/aloha_functions.f')
        create_aloha.write_aloha_file_inc(write_dir, '.f', '.o')

        # Make final link in the Process
        self.make_model_symbolic_link()
        
        # Re-establish original aloha mode
        aloha.mp_precision=old_aloha_mp

    #===========================================================================
    # Helper functions
    #===========================================================================
    def get_mg5_info_lines(self):
        """Return info lines for MG5, suitable to place at beginning of
        Fortran files"""

        info = misc.get_pkg_info()
        info_lines = ""
        if info and info.has_key('version') and  info.has_key('date'):
            info_lines = "#  Generated by MadGraph 5 v. %s, %s\n" % \
                         (info['version'], info['date'])
            info_lines = info_lines + \
                         "#  By the MadGraph Development Team\n" + \
                         "#  Please visit us at https://launchpad.net/madgraph5"
        else:
            info_lines = "#  Generated by MadGraph 5\n" + \
                         "#  By the MadGraph Development Team\n" + \
                         "#  Please visit us at https://launchpad.net/madgraph5"        

        return info_lines

    def get_process_info_lines(self, matrix_element):
        """Return info lines describing the processes for this matrix element"""

        return"\n".join([ "C " + process.nice_string().replace('\n', '\nC * ') \
                         for process in matrix_element.get('processes')])


    def get_helicity_lines(self, matrix_element,array_name='NHEL'):
        """Return the Helicity matrix definition lines for this matrix element"""

        helicity_line_list = []
        i = 0
        for helicities in matrix_element.get_helicity_matrix():
            i = i + 1
            int_list = [i, len(helicities)]
            int_list.extend(helicities)
            helicity_line_list.append(\
                ("DATA ("+array_name+"(I,%4r),I=1,%d) /" + \
                 ",".join(['%2r'] * len(helicities)) + "/") % tuple(int_list))

        return "\n".join(helicity_line_list)

    def get_ic_line(self, matrix_element):
        """Return the IC definition line coming after helicities, required by
        switchmom in madevent"""

        nexternal = matrix_element.get_nexternal_ninitial()[0]
        int_list = range(1, nexternal + 1)

        return "DATA (IC(I,1),I=1,%i) /%s/" % (nexternal,
                                                     ",".join([str(i) for \
                                                               i in int_list]))

    def get_color_data_lines(self, matrix_element, n=6):
        """Return the color matrix definition lines for this matrix element. Split
        rows in chunks of size n."""

        if not matrix_element.get('color_matrix'):
            return ["DATA Denom(1)/1/", "DATA (CF(i,1),i=1,1) /1/"]
        else:
            ret_list = []
            my_cs = color.ColorString()
            for index, denominator in \
                enumerate(matrix_element.get('color_matrix').\
                                                 get_line_denominators()):
                # First write the common denominator for this color matrix line
                ret_list.append("DATA Denom(%i)/%i/" % (index + 1, denominator))
                # Then write the numerators for the matrix elements
                num_list = matrix_element.get('color_matrix').\
                                            get_line_numerators(index, denominator)

                for k in xrange(0, len(num_list), n):
                    ret_list.append("DATA (CF(i,%3r),i=%3r,%3r) /%s/" % \
                                    (index + 1, k + 1, min(k + n, len(num_list)),
                                     ','.join(["%5r" % i for i in num_list[k:k + n]])))
                my_cs.from_immutable(sorted(matrix_element.get('color_basis').keys())[index])
                ret_list.append("C %s" % repr(my_cs))
            return ret_list


    def get_den_factor_line(self, matrix_element):
        """Return the denominator factor line for this matrix element"""

        return "DATA IDEN/%2r/" % \
               matrix_element.get_denominator_factor()

    def get_icolamp_lines(self, mapconfigs, matrix_element, num_matrix_element):
        """Return the ICOLAMP matrix, showing which JAMPs contribute to
        which configs (diagrams)."""

        ret_list = []

        booldict = {False: ".false.", True: ".true."}

        if not matrix_element.get('color_basis'):
            # No color, so only one color factor. Simply write a ".true." 
            # for each config (i.e., each diagram with only 3 particle
            # vertices
            configs = len(mapconfigs)
            ret_list.append("DATA(icolamp(1,i,%d),i=1,%d)/%s/" % \
                            (num_matrix_element, configs,
                             ','.join([".true." for i in range(configs)])))
            return ret_list

        # There is a color basis - create a list showing which JAMPs have
        # contributions to which configs

        # Only want to include leading color flows, so find max_Nc
        color_basis = matrix_element.get('color_basis')
        max_Nc = max(sum([[v[4] for v in val] for val in color_basis.values()],
                         []))

        # Crate dictionary between diagram number and JAMP number
        diag_jamp = {}
        for ijamp, col_basis_elem in \
                enumerate(sorted(matrix_element.get('color_basis').keys())):
            for diag_tuple in matrix_element.get('color_basis')[col_basis_elem]:
                # Only use color flows with Nc == max_Nc
                if diag_tuple[4] == max_Nc:
                    diag_num = diag_tuple[0] + 1
                    # Add this JAMP number to this diag_num
                    diag_jamp[diag_num] = diag_jamp.setdefault(diag_num, []) + \
                                          [ijamp+1]

        colamps = ijamp + 1

        for iconfig, num_diag in enumerate(mapconfigs):        
            if num_diag == 0:
                continue

            # List of True or False 
            bool_list = [(i + 1 in diag_jamp[num_diag]) for i in \
                              range(colamps)]
            # Add line
            ret_list.append("DATA(icolamp(i,%d,%d),i=1,%d)/%s/" % \
                                (iconfig+1, num_matrix_element, colamps,
                                 ','.join(["%s" % booldict[b] for b in \
                                           bool_list])))

        return ret_list

    def get_amp2_lines(self, matrix_element, config_map = []):
        """Return the amp2(i) = sum(amp for diag(i))^2 lines"""

        nexternal, ninitial = matrix_element.get_nexternal_ninitial()
        # Get minimum legs in a vertex
        minvert = min([max(diag.get_vertex_leg_numbers()) for diag in \
                       matrix_element.get('diagrams')])

        ret_lines = []
        if config_map:
            # In this case, we need to sum up all amplitudes that have
            # identical topologies, as given by the config_map (which
            # gives the topology/config for each of the diagrams
            diagrams = matrix_element.get('diagrams')
            # Combine the diagrams with identical topologies
            config_to_diag_dict = {}
            for idiag, diag in enumerate(matrix_element.get('diagrams')):
                if config_map[idiag] == 0:
                    continue
                try:
                    config_to_diag_dict[config_map[idiag]].append(idiag)
                except KeyError:
                    config_to_diag_dict[config_map[idiag]] = [idiag]
            # Write out the AMP2s summing squares of amplitudes belonging
            # to eiher the same diagram or different diagrams with
            # identical propagator properties.  Note that we need to use
            # AMP2 number corresponding to the first diagram number used
            # for that AMP2.
            for config in sorted(config_to_diag_dict.keys()):

                line = "AMP2(%(num)d)=AMP2(%(num)d)+" % \
                       {"num": (config_to_diag_dict[config][0] + 1)}

                amp = "+".join(["AMP(%(num)d)" % {"num": a.get('number')} for a in \
                                  sum([diagrams[idiag].get('amplitudes') for \
                                       idiag in config_to_diag_dict[config]], [])])
                
                # Not using \sum |M|^2 anymore since this creates troubles
                # when ckm is not diagonal due to the JIM mechanism.
                if '+' in amp:
                    line += "(%s)*dconjg(%s)" % (amp, amp)
                else:
                    line += "%s*dconjg(%s)" % (amp, amp)
                ret_lines.append(line)
        else:
            for idiag, diag in enumerate(matrix_element.get('diagrams')):
                # Ignore any diagrams with 4-particle vertices.
                if max(diag.get_vertex_leg_numbers()) > minvert:
                    continue
                # Now write out the expression for AMP2, meaning the sum of
                # squared amplitudes belonging to the same diagram
                line = "AMP2(%(num)d)=AMP2(%(num)d)+" % {"num": (idiag + 1)}
                line += "+".join(["AMP(%(num)d)*dconjg(AMP(%(num)d))" % \
                                  {"num": a.get('number')} for a in \
                                  diag.get('amplitudes')])
                ret_lines.append(line)

        return ret_lines

    #===========================================================================
    # Returns the data statements initializing the coeffictients for the JAMP
    # decomposition. It is used when the JAMP initialization is decided to be 
    # done through big arrays containing the projection coefficients.
    #===========================================================================    
    def get_JAMP_coefs(self, color_amplitudes, color_basis=None, tag_letter="",\
                       n=50, Nc_value=3):
        """This functions return the lines defining the DATA statement setting
        the coefficients building the JAMPS out of the AMPS. Split rows in
        bunches of size n.
        One can specify the color_basis from which the color amplitudes originates
        so that there are commentaries telling what color structure each JAMP
        corresponds to."""
        
        if(not isinstance(color_amplitudes,list) or 
           not (color_amplitudes and isinstance(color_amplitudes[0],list))):
                raise MadGraph5Error, "Incorrect col_amps argument passed to get_JAMP_coefs"

        res_list = []
        my_cs = color.ColorString()
        for index, coeff_list in enumerate(color_amplitudes):
            # Create the list of the complete numerical coefficient.
            coefs_list=[coefficient[0][0]*coefficient[0][1]*\
                        (fractions.Fraction(Nc_value)**coefficient[0][3]) for \
                        coefficient in coeff_list]
            # Create the list of the numbers of the contributing amplitudes.
            # Mutliply by -1 for those which have an imaginary coefficient.
            ampnumbers_list=[coefficient[1]*(-1 if coefficient[0][2] else 1) \
                              for coefficient in coeff_list]
            # Find the common denominator.      
            commondenom=abs(reduce(fractions.gcd, coefs_list).denominator)
            num_list=[(coefficient*commondenom).numerator \
                      for coefficient in coefs_list]
            res_list.append("DATA NCONTRIBAMPS%s(%i)/%i/"%(tag_letter,\
                                                         index+1,len(num_list)))
            res_list.append("DATA DENOMCCOEF%s(%i)/%i/"%(tag_letter,\
                                                         index+1,commondenom))
            if color_basis:
                my_cs.from_immutable(sorted(color_basis.keys())[index])
                res_list.append("C %s" % repr(my_cs))
            for k in xrange(0, len(num_list), n):
                res_list.append("DATA (NUMCCOEF%s(%3r,i),i=%6r,%6r) /%s/" % \
                    (tag_letter,index + 1, k + 1, min(k + n, len(num_list)),
                                 ','.join(["%6r" % i for i in num_list[k:k + n]])))
                res_list.append("DATA (AMPNUMBERS%s(%3r,i),i=%6r,%6r) /%s/" % \
                    (tag_letter,index + 1, k + 1, min(k + n, len(num_list)),
                                 ','.join(["%6r" % i for i in ampnumbers_list[k:k + n]])))
                pass
        return res_list

    def get_JAMP_lines(self, col_amps, basename="JAMP(", basename2="AMP(", split=-1):
        """Return the JAMP = sum(fermionfactor * AMP(i)) lines from col_amps 
        defined as a matrix element or directly as a color_amplitudes dictionary"""

        # Let the user call get_JAMP_lines directly from a MatrixElement or from
        # the color amplitudes lists.
        if(isinstance(col_amps,helas_objects.HelasMatrixElement)):
            color_amplitudes=col_amps.get_color_amplitudes()
        elif(isinstance(col_amps,list)):
            if(col_amps and isinstance(col_amps[0],list)):
                color_amplitudes=col_amps
            else:
                raise MadGraph5Error, "Incorrect col_amps argument passed to get_JAMP_lines"
        else:
            raise MadGraph5Error, "Incorrect col_amps argument passed to get_JAMP_lines"


        res_list = []
        for i, coeff_list in \
                enumerate(color_amplitudes):
            # Break the JAMP definition into 'n=split' pieces to avoid having
            # arbitrarly long lines.
            first=True
            n = (len(coeff_list)+1 if split<=0 else split) 
            while coeff_list!=[]:
                coefs=coeff_list[:n]
                coeff_list=coeff_list[n:]
                res = ((basename+"%i)=") % (i + 1)) + \
                      (((basename+"%i)") % (i + 1)) if not first and split>0 else '')
                first=False
                # Optimization: if all contributions to that color basis element have
                # the same coefficient (up to a sign), put it in front
                list_fracs = [abs(coefficient[0][1]) for coefficient in coefs]
                common_factor = False
                diff_fracs = list(set(list_fracs))
                if len(diff_fracs) == 1 and abs(diff_fracs[0]) != 1:
                    common_factor = True
                    global_factor = diff_fracs[0]
                    res = res + '%s(' % self.coeff(1, global_factor, False, 0)
    
                for (coefficient, amp_number) in coefs:
                    if common_factor:
                        res = (res + "%s" + basename2 + "%d)") % \
                                                   (self.coeff(coefficient[0],
                                                   coefficient[1] / abs(coefficient[1]),
                                                   coefficient[2],
                                                   coefficient[3]),
                                                   amp_number)
                    else:
                        res = (res + "%s" + basename2 + "%d)") % (self.coeff(coefficient[0],
                                                   coefficient[1],
                                                   coefficient[2],
                                                   coefficient[3]),
                                                   amp_number)
    
                if common_factor:
                    res = res + ')'
    
                res_list.append(res)

        return res_list

    def get_pdf_lines(self, matrix_element, ninitial, subproc_group = False):
        """Generate the PDF lines for the auto_dsig.f file"""

        processes = matrix_element.get('processes')
        model = processes[0].get('model')

        pdf_definition_lines = ""
        pdf_data_lines = ""
        pdf_lines = ""

        if ninitial == 1:
            pdf_lines = "PD(0) = 0d0\nIPROC = 0\n"
            for i, proc in enumerate(processes):
                process_line = proc.base_string()
                pdf_lines = pdf_lines + "IPROC=IPROC+1 ! " + process_line
                pdf_lines = pdf_lines + "\nPD(IPROC)=1d0\n"
                pdf_lines = pdf_lines + "\nPD(0)=PD(0)+PD(IPROC)\n"
        else:
            # Pick out all initial state particles for the two beams
            initial_states = [sorted(list(set([p.get_initial_pdg(1) for \
                                               p in processes]))),
                              sorted(list(set([p.get_initial_pdg(2) for \
                                               p in processes])))]

            # Prepare all variable names
            pdf_codes = dict([(p, model.get_particle(p).get_name()) for p in \
                              sum(initial_states,[])])
            for key,val in pdf_codes.items():
                pdf_codes[key] = val.replace('~','x').replace('+','p').replace('-','m')

            # Set conversion from PDG code to number used in PDF calls
            pdgtopdf = {21: 0, 22: 7}

            # Fill in missing entries of pdgtopdf
            for pdg in sum(initial_states,[]):
                if not pdg in pdgtopdf and not pdg in pdgtopdf.values():
                    pdgtopdf[pdg] = pdg
                elif pdg not in pdgtopdf and pdg in pdgtopdf.values():
                    # If any particle has pdg code 7, we need to use something else
                    pdgtopdf[pdg] = 6000000 + pdg
                    
            # Get PDF variable declarations for all initial states
            for i in [0,1]:
                pdf_definition_lines += "DOUBLE PRECISION " + \
                                       ",".join(["%s%d" % (pdf_codes[pdg],i+1) \
                                                 for pdg in \
                                                 initial_states[i]]) + \
                                                 "\n"

            # Get PDF data lines for all initial states
            for i in [0,1]:
                pdf_data_lines += "DATA " + \
                                       ",".join(["%s%d" % (pdf_codes[pdg],i+1) \
                                                 for pdg in initial_states[i]]) + \
                                                 "/%d*1D0/" % len(initial_states[i]) + \
                                                 "\n"

            # Get PDF lines for all different initial states
            for i, init_states in enumerate(initial_states):
                if subproc_group:
                    pdf_lines = pdf_lines + \
                           "IF (ABS(LPP(IB(%d))).GE.1) THEN\nLP=SIGN(1,LPP(IB(%d)))\n" \
                                 % (i + 1, i + 1)
                else:
                    pdf_lines = pdf_lines + \
                           "IF (ABS(LPP(%d)) .GE. 1) THEN\nLP=SIGN(1,LPP(%d))\n" \
                                 % (i + 1, i + 1)

                for initial_state in init_states:
                    if initial_state in pdf_codes.keys():
                        if subproc_group:
                            pdf_lines = pdf_lines + \
                                        ("%s%d=PDG2PDF(ABS(LPP(IB(%d))),%d*LP," + \
                                         "XBK(IB(%d)),DSQRT(Q2FACT(%d)))\n") % \
                                         (pdf_codes[initial_state],
                                          i + 1, i + 1, pdgtopdf[initial_state],
                                          i + 1, i + 1)
                        else:
                            pdf_lines = pdf_lines + \
                                        ("%s%d=PDG2PDF(ABS(LPP(%d)),%d*LP," + \
                                         "XBK(%d),DSQRT(Q2FACT(%d)))\n") % \
                                         (pdf_codes[initial_state],
                                          i + 1, i + 1, pdgtopdf[initial_state],
                                          i + 1, i + 1)
                pdf_lines = pdf_lines + "ENDIF\n"

            # Add up PDFs for the different initial state particles
            pdf_lines = pdf_lines + "PD(0) = 0d0\nIPROC = 0\n"
            for proc in processes:
                process_line = proc.base_string()
                pdf_lines = pdf_lines + "IPROC=IPROC+1 ! " + process_line
                pdf_lines = pdf_lines + "\nPD(IPROC)="
                for ibeam in [1, 2]:
                    initial_state = proc.get_initial_pdg(ibeam)
                    if initial_state in pdf_codes.keys():
                        pdf_lines = pdf_lines + "%s%d*" % \
                                    (pdf_codes[initial_state], ibeam)
                    else:
                        pdf_lines = pdf_lines + "1d0*"
                # Remove last "*" from pdf_lines
                pdf_lines = pdf_lines[:-1] + "\n"
                pdf_lines = pdf_lines + "PD(0)=PD(0)+DABS(PD(IPROC))\n"

        # Remove last line break from the return variables
        return pdf_definition_lines[:-1], pdf_data_lines[:-1], pdf_lines[:-1]

    #===========================================================================
    # write_props_file
    #===========================================================================
    def write_props_file(self, writer, matrix_element, s_and_t_channels):
        """Write the props.inc file for MadEvent. Needs input from
        write_configs_file."""

        lines = []

        particle_dict = matrix_element.get('processes')[0].get('model').\
                        get('particle_dict')

        for iconf, configs in enumerate(s_and_t_channels):
            for vertex in configs[0] + configs[1][:-1]:
                leg = vertex.get('legs')[-1]
                if leg.get('id') not in particle_dict:
                    # Fake propagator used in multiparticle vertices
                    mass = 'zero'
                    width = 'zero'
                    pow_part = 0
                else:
                    particle = particle_dict[leg.get('id')]
                    # Get mass
                    if particle.get('mass').lower() == 'zero':
                        mass = particle.get('mass')
                    else:
                        mass = "abs(%s)" % particle.get('mass')
                    # Get width
                    if particle.get('width').lower() == 'zero':
                        width = particle.get('width')
                    else:
                        width = "abs(%s)" % particle.get('width')

                    pow_part = 1 + int(particle.is_boson())

                lines.append("prmass(%d,%d)  = %s" % \
                             (leg.get('number'), iconf + 1, mass))
                lines.append("prwidth(%d,%d) = %s" % \
                             (leg.get('number'), iconf + 1, width))
                lines.append("pow(%d,%d) = %d" % \
                             (leg.get('number'), iconf + 1, pow_part))

        # Write the file
        writer.writelines(lines)

        return True

    #===========================================================================
    # write_configs_file
    #===========================================================================
    def write_configs_file(self, writer, matrix_element):
        """Write the configs.inc file for MadEvent"""

        # Extract number of external particles
        (nexternal, ninitial) = matrix_element.get_nexternal_ninitial()

        configs = [(i+1, d) for i,d in enumerate(matrix_element.get('diagrams'))]
        mapconfigs = [c[0] for c in configs]
        model = matrix_element.get('processes')[0].get('model')
        return mapconfigs, self.write_configs_file_from_diagrams(writer,
                                                            [[c[1]] for c in configs],
                                                            mapconfigs,
                                                            nexternal, ninitial,
                                                            model)

    #===========================================================================
    # write_configs_file_from_diagrams
    #===========================================================================
    def write_configs_file_from_diagrams(self, writer, configs, mapconfigs,
                                         nexternal, ninitial, model):
        """Write the actual configs.inc file.
        
        configs is the diagrams corresponding to configs (each
        diagrams is a list of corresponding diagrams for all
        subprocesses, with None if there is no corresponding diagrams
        for a given process).
        mapconfigs gives the diagram number for each config.

        For s-channels, we need to output one PDG for each subprocess in
        the subprocess group, in order to be able to pick the right
        one for multiprocesses."""

        lines = []

        s_and_t_channels = []

        minvert = min([max([d for d in config if d][0].get_vertex_leg_numbers()) \
                       for config in configs])

        # Number of subprocesses
        nsubprocs = len(configs[0])

        nconfigs = 0

        new_pdg = model.get_first_non_pdg()

        for iconfig, helas_diags in enumerate(configs):
            if any([vert > minvert for vert in
                    [d for d in helas_diags if d][0].get_vertex_leg_numbers()]):
                # Only 3-vertices allowed in configs.inc
                continue
            nconfigs += 1

            # Need s- and t-channels for all subprocesses, including
            # those that don't contribute to this config
            empty_verts = []
            stchannels = []
            for h in helas_diags:
                if h:
                    # get_s_and_t_channels gives vertices starting from
                    # final state external particles and working inwards
                    stchannels.append(h.get('amplitudes')[0].\
                                      get_s_and_t_channels(ninitial, new_pdg))
                else:
                    stchannels.append((empty_verts, None))

            # For t-channels, just need the first non-empty one
            tchannels = [t for s,t in stchannels if t != None][0]

            # For s_and_t_channels (to be used later) use only first config
            s_and_t_channels.append([[s for s,t in stchannels if t != None][0],
                                     tchannels])

            # Make sure empty_verts is same length as real vertices
            if any([s for s,t in stchannels]):
                empty_verts[:] = [None]*max([len(s) for s,t in stchannels])

                # Reorganize s-channel vertices to get a list of all
                # subprocesses for each vertex
                schannels = zip(*[s for s,t in stchannels])
            else:
                schannels = []

            allchannels = schannels
            if len(tchannels) > 1:
                # Write out tchannels only if there are any non-trivial ones
                allchannels = schannels + tchannels

            # Write out propagators for s-channel and t-channel vertices

            lines.append("# Diagram %d" % (mapconfigs[iconfig]))
            # Correspondance between the config and the diagram = amp2
            lines.append("data mapconfig(%d)/%d/" % (nconfigs,
                                                     mapconfigs[iconfig]))

            for verts in allchannels:
                if verts in schannels:
                    vert = [v for v in verts if v][0]
                else:
                    vert = verts
                daughters = [leg.get('number') for leg in vert.get('legs')[:-1]]
                last_leg = vert.get('legs')[-1]
                lines.append("data (iforest(i,%d,%d),i=1,%d)/%s/" % \
                             (last_leg.get('number'), nconfigs, len(daughters),
                              ",".join([str(d) for d in daughters])))
                if verts in schannels:
                    pdgs = []
                    for v in verts:
                        if v:
                            pdgs.append(v.get('legs')[-1].get('id'))
                        else:
                            pdgs.append(0)
                    lines.append("data (sprop(i,%d,%d),i=1,%d)/%s/" % \
                                 (last_leg.get('number'), nconfigs, nsubprocs,
                                  ",".join([str(d) for d in pdgs])))
                    lines.append("data tprid(%d,%d)/0/" % \
                                 (last_leg.get('number'), nconfigs))
                elif verts in tchannels[:-1]:
                    lines.append("data tprid(%d,%d)/%d/" % \
                                 (last_leg.get('number'), nconfigs,
                                  abs(last_leg.get('id'))))
                    lines.append("data (sprop(i,%d,%d),i=1,%d)/%s/" % \
                                 (last_leg.get('number'), nconfigs, nsubprocs,
                                  ",".join(['0'] * nsubprocs)))

        # Write out number of configs
        lines.append("# Number of configs")
        lines.append("data mapconfig(0)/%d/" % nconfigs)

        # Write the file
        writer.writelines(lines)

        return s_and_t_channels

    #===========================================================================
    # Global helper methods
    #===========================================================================

    def coeff(self, ff_number, frac, is_imaginary, Nc_power, Nc_value=3):
        """Returns a nicely formatted string for the coefficients in JAMP lines"""

        total_coeff = ff_number * frac * fractions.Fraction(Nc_value) ** Nc_power

        if total_coeff == 1:
            if is_imaginary:
                return '+imag1*'
            else:
                return '+'
        elif total_coeff == -1:
            if is_imaginary:
                return '-imag1*'
            else:
                return '-'

        res_str = '%+iD0' % total_coeff.numerator

        if total_coeff.denominator != 1:
            # Check if total_coeff is an integer
            res_str = res_str + '/%iD0' % total_coeff.denominator

        if is_imaginary:
            res_str = res_str + '*imag1'

        return res_str + '*'

    def set_compiler(self, default_compiler, force=False):
        """Set compiler based on what's available on the system"""
                
        # Check for compiler
        if default_compiler and misc.which(default_compiler):
            compiler = default_compiler
        elif misc.which('gfortran'):
            compiler = 'gfortran'
        elif misc.which('g77'):
            compiler = 'g77'
        elif misc.which('f77'):
            compiler = 'f77'
        elif default_compiler:
            logger.warning('No Fortran Compiler detected! Please install one')
            compiler = default_compiler # maybe misc fail so try with it
        else:
            raise MadGraph5Error, 'No Fortran Compiler detected! Please install one'
        logger.info('Use Fortran compiler ' + compiler)
        self.replace_make_opt_compiler(compiler)
        # Replace also for Template but not for cluster
        if not os.environ.has_key('MADGRAPH_DATA') and os.access(MG5DIR, os.W_OK):
            self.replace_make_opt_compiler(compiler, pjoin(MG5DIR, 'Template', 'LO'))

    def replace_make_opt_compiler(self, compiler, root_dir = ""):
        """Set FC=compiler in Source/make_opts"""

        mod = False #avoid to rewrite the file if not needed
        if not root_dir:
            root_dir = self.dir_path
        make_opts = pjoin(root_dir, 'Source', 'make_opts')
        lines = open(make_opts).read().split('\n')
        FC_re = re.compile('^(\s*)FC\s*=\s*(.+)\s*$')
        for iline, line in enumerate(lines):
            FC_result = FC_re.match(line)
            if FC_result:
                if compiler != FC_result.group(2):
                    mod = True
                lines[iline] = FC_result.group(1) + "FC=" + compiler
        if not mod:
            return
        try:
            outfile = open(make_opts, 'w')
        except IOError:
            if root_dir == self.dir_path:
                logger.info('Fail to set compiler. Trying to continue anyway.')
            return
        outfile.write('\n'.join(lines))

#===============================================================================
# ProcessExporterFortranSA
#===============================================================================
class ProcessExporterFortranSA(ProcessExporterFortran):
    """Class to take care of exporting a set of matrix elements to
    MadGraph v4 StandAlone format."""

    def __init__(self, *args, **opts):
        """add the format information compare to standard init"""
        
        if 'format' in opts:
            self.format = opts['format']
            del opts['format']
        else:
            self.format = 'standalone'
        ProcessExporterFortran.__init__(self, *args, **opts)

    def copy_v4template(self, modelname):
        """Additional actions needed for setup of Template
        """

        #First copy the full template tree if dir_path doesn't exit
        if os.path.isdir(self.dir_path):
            return
        
        logger.info('initialize a new standalone directory: %s' % \
                        os.path.basename(self.dir_path))
        temp_dir = pjoin(self.mgme_dir, 'Template/LO')
        
        # Create the directory structure
        os.mkdir(self.dir_path)
        os.mkdir(pjoin(self.dir_path, 'Source'))
        os.mkdir(pjoin(self.dir_path, 'Source', 'MODEL'))
        os.mkdir(pjoin(self.dir_path, 'Source', 'DHELAS'))
        os.mkdir(pjoin(self.dir_path, 'SubProcesses'))
        os.mkdir(pjoin(self.dir_path, 'bin'))
        os.mkdir(pjoin(self.dir_path, 'bin', 'internal'))
        os.mkdir(pjoin(self.dir_path, 'lib'))
        os.mkdir(pjoin(self.dir_path, 'Cards'))
        
        # Information at top-level
        #Write version info
        shutil.copy(pjoin(temp_dir, 'TemplateVersion.txt'), self.dir_path)
        try:
            shutil.copy(pjoin(self.mgme_dir, 'MGMEVersion.txt'), self.dir_path)
        except IOError:
            MG5_version = misc.get_pkg_info()
            open(pjoin(self.dir_path, 'MGMEVersion.txt'), 'w').write( \
                "5." + MG5_version['version'])
        
        # Add file in bin directory
        #shutil.copy(pjoin(temp_dir, 'bin', 'change_compiler.py'), 
        #            pjoin(self.dir_path, 'bin'))
        
        # Add file in SubProcesses
        shutil.copy(pjoin(self.mgme_dir, 'madgraph', 'iolibs', 'template_files', 'makefile_sa_f_sp'), 
                    pjoin(self.dir_path, 'SubProcesses', 'makefile'))
        
        if self.format == 'standalone':
            shutil.copy(pjoin(self.mgme_dir, 'madgraph', 'iolibs', 'template_files', 'check_sa.f'), 
                    pjoin(self.dir_path, 'SubProcesses', 'check_sa.f'))
        elif self.format == 'standalone_rw':
            shutil.copy(pjoin(self.mgme_dir, 'madgraph', 'iolibs', 'template_files', 'driver_reweight.f'), 
                    pjoin(self.dir_path, 'SubProcesses', 'check_sa.f'))
                        
        # Add file in Source
        shutil.copy(pjoin(temp_dir, 'Source', 'make_opts'), 
                    pjoin(self.dir_path, 'Source'))        
        # add the makefile 
        filename = pjoin(self.dir_path,'Source','makefile')
        self.write_source_makefile(writers.FileWriter(filename))            
        
    #===========================================================================
    # export model files
    #=========================================================================== 
    def export_model_files(self, model_path):
        """export the model dependent files for V4 model"""
        
        super(ProcessExporterFortranSA,self).export_model_files(model_path)
        # Add the routine update_as_param in v4 model 
        # This is a function created in the UFO 
        
        
        text = open(pjoin(self.dir_path,'SubProcesses','check_sa.f')).read()
        text = text.replace('call setpara(\'param_card.dat\')', 'call setpara(\'param_card.dat\', .true.)')
        fsock = open(pjoin(self.dir_path,'SubProcesses','check_sa.f'), 'w')
        fsock.write(text)
        fsock.close()
        
        self.make_model_symbolic_link()

    #===========================================================================
    # Make the Helas and Model directories for Standalone directory
    #===========================================================================
    def make(self):
        """Run make in the DHELAS and MODEL directories, to set up
        everything for running standalone
        """

        source_dir = pjoin(self.dir_path, "Source")
        logger.info("Running make for Helas")
        misc.compile(arg=['../lib/libdhelas.a'], cwd=source_dir, mode='fortran')
        logger.info("Running make for Model")
        misc.compile(arg=['../lib/libmodel.a'], cwd=source_dir, mode='fortran')

    #===========================================================================
    # Create proc_card_mg5.dat for Standalone directory
    #===========================================================================
    def finalize_v4_directory(self, matrix_elements, history, makejpg = False,
                              online = False, compiler='g77'):
        """Finalize Standalone MG4 directory by generation proc_card_mg5.dat"""

        self.compiler_choice(compiler)
        self.make()

        # Write command history as proc_card_mg5
        if os.path.isdir(pjoin(self.dir_path, 'Cards')):
            output_file = pjoin(self.dir_path, 'Cards', 'proc_card_mg5.dat')
            output_file = open(output_file, 'w')
            text = ('\n'.join(history) + '\n') % misc.get_time_info()
            output_file.write(text)
            output_file.close()

    def compiler_choice(self, compiler):
        """ Different daughter classes might want different compilers.
        So this function is meant to be overloaded if desired."""
        
        self.set_compiler(compiler)

    #===========================================================================
    # generate_subprocess_directory_v4
    #===========================================================================
    def generate_subprocess_directory_v4(self, matrix_element,
                                         fortran_model):
        """Generate the Pxxxxx directory for a subprocess in MG4 standalone,
        including the necessary matrix.f and nexternal.inc files"""

        cwd = os.getcwd()

        # Create the directory PN_xx_xxxxx in the specified path
        dirpath = pjoin(self.dir_path, 'SubProcesses', \
                       "P%s" % matrix_element.get('processes')[0].shell_string())

<<<<<<< HEAD
        if self.opt['sa_for_decayP'] or self.opt['sa_for_decayF']:
=======
        if self.opt['sa_symmetry']:
>>>>>>> 775d0582
            # avoid symmetric output
            proc = matrix_element.get('processes')[0]
            leg0 = proc.get('legs')[0]
            leg1 = proc.get('legs')[1]
            if not leg1.get('state'):
                proc.get('legs')[0] = leg1
                proc.get('legs')[1] = leg0
                dirpath2 =  pjoin(self.dir_path, 'SubProcesses', \
                       "P%s" % proc.shell_string())
                #restore original order
                proc.get('legs')[1] = leg1
                proc.get('legs')[0] = leg0                
                if os.path.exists(dirpath2):
                    logger.info('Symmetric directory exists')
                    return 0

        try:
            os.mkdir(dirpath)
        except os.error as error:
            logger.warning(error.strerror + " " + dirpath)

        try:
            os.chdir(dirpath)
        except os.error:
            logger.error('Could not cd to directory %s' % dirpath)
            return 0

        logger.info('Creating files in directory %s' % dirpath)

        # Extract number of external particles
        (nexternal, ninitial) = matrix_element.get_nexternal_ninitial()

        # Create the matrix.f file and the nexternal.inc file
        if self.opt['sa_for_decayP']:
            filename = 'matrix_prod.f'
        else:
            filename = 'matrix.f'
        calls = self.write_matrix_element_v4(
            writers.FortranWriter(filename),
            matrix_element,
            fortran_model)

        if self.opt['sa_for_decayP']:
            filename = 'configs_production.inc'
            mapconfigs, s_and_t_channels = self.write_configs_file(\
                writers.FortranWriter(filename),
                matrix_element)

            filename = 'props_production.inc'
            self.write_props_file(writers.FortranWriter(filename),
                             matrix_element,
                             s_and_t_channels)

            filename = 'nexternal_prod.inc'
            self.write_nexternal_madspin(writers.FortranWriter(filename),
                             nexternal, ninitial)

        filename = 'nexternal.inc'
        self.write_nexternal_file(writers.FortranWriter(filename),
                             nexternal, ninitial)

        filename = 'pmass.inc'
        self.write_pmass_file(writers.FortranWriter(filename),
                         matrix_element)

        filename = 'ngraphs.inc'
        self.write_ngraphs_file(writers.FortranWriter(filename),
                           len(matrix_element.get_all_amplitudes()))

        # Generate diagrams
        filename = "matrix.ps"
        plot = draw.MultiEpsDiagramDrawer(matrix_element.get('base_amplitude').\
                                             get('diagrams'),
                                          filename,
                                          model=matrix_element.get('processes')[0].\
                                             get('model'),
                                          amplitude=True)
        logger.info("Generating Feynman diagrams for " + \
                     matrix_element.get('processes')[0].nice_string())
        plot.draw()

        linkfiles = ['check_sa.f', 'coupl.inc', 'makefile']

        for file in linkfiles:
            ln('../%s' % file)

        # Return to original PWD
        os.chdir(cwd)

        if not calls:
            calls = 0
        return calls


    #===========================================================================
    # write_source_makefile
    #===========================================================================
    def write_source_makefile(self, writer):
        """Write the nexternal.inc file for MG4"""


        path = pjoin(_file_path,'iolibs','template_files','madevent_makefile_source')
        set_of_lib = '$(LIBDIR)libdhelas.$(libext) $(LIBDIR)libmodel.$(libext)'
        model_line='''$(LIBDIR)libmodel.$(libext): MODEL\n\t cd MODEL; make\n'''
        text = open(path).read() % {'libraries': set_of_lib, 'model':model_line} 
        writer.write(text)
        
        return True


    #===========================================================================
    # write_matrix_element_v4
    #===========================================================================
    def write_matrix_element_v4(self, writer, matrix_element, fortran_model):
        """Export a matrix element to a matrix.f file in MG4 standalone format"""

        if not matrix_element.get('processes') or \
               not matrix_element.get('diagrams'):
            return 0

        if not isinstance(writer, writers.FortranWriter):
            raise writers.FortranWriter.FortranWriterError(\
                "writer not FortranWriter")
            
<<<<<<< HEAD
        if not self.opt.has_key('sa_for_decayP'):
            self.opt['sa_for_decayP']=False

        if not self.opt.has_key('sa_for_decayF'):
            self.opt['sa_for_decayF']=False
=======
        if not self.opt.has_key('sa_symmetry'):
            self.opt['sa_symmetry']=False
>>>>>>> 775d0582

        # Set lowercase/uppercase Fortran code
        writers.FortranWriter.downcase = False

        replace_dict = {'global_variable':'', 'amp2_lines':''}

        # Extract helas calls
        helas_calls = fortran_model.get_matrix_element_calls(\
                    matrix_element)
        replace_dict['helas_calls'] = "\n".join(helas_calls)

        # Extract version number and date from VERSION file
        info_lines = self.get_mg5_info_lines()
        replace_dict['info_lines'] = info_lines

        # Extract process info lines
        process_lines = self.get_process_info_lines(matrix_element)
        replace_dict['process_lines'] = process_lines

        # Extract number of external particles
        (nexternal, ninitial) = matrix_element.get_nexternal_ninitial()
        replace_dict['nexternal'] = nexternal

        # Extract ncomb
        ncomb = matrix_element.get_helicity_combinations()
        replace_dict['ncomb'] = ncomb

        # Extract helicity lines
        helicity_lines = self.get_helicity_lines(matrix_element)
        replace_dict['helicity_lines'] = helicity_lines

        # Extract overall denominator
        # Averaging initial state color, spin, and identical FS particles
        replace_dict['den_factor_line'] = self.get_den_factor_line(matrix_element)

        # Extract ngraphs
        ngraphs = matrix_element.get_number_of_amplitudes()
        replace_dict['ngraphs'] = ngraphs

        # Extract nwavefuncs
        nwavefuncs = matrix_element.get_number_of_wavefunctions()
        replace_dict['nwavefuncs'] = nwavefuncs

        # Extract ncolor
        ncolor = max(1, len(matrix_element.get('color_basis')))
        replace_dict['ncolor'] = ncolor

        # Extract color data lines
        color_data_lines = self.get_color_data_lines(matrix_element)
        replace_dict['color_data_lines'] = "\n".join(color_data_lines)

<<<<<<< HEAD
        if self.opt['sa_for_decayP'] :
=======
        # For MadSpin need to return the AMP2
        if self.format == 'standalone_ms':
>>>>>>> 775d0582
            amp2_lines = self.get_amp2_lines(matrix_element, [] )
            replace_dict['amp2_lines'] = '\n'.join(amp2_lines)
            replace_dict['global_variable'] = "       Double Precision amp2(NGRAPHS)\n       common/to_amps/  amp2\n"

        # Extract JAMP lines
        jamp_lines = self.get_JAMP_lines(matrix_element)
        replace_dict['jamp_lines'] = '\n'.join(jamp_lines)

<<<<<<< HEAD
        if self.opt['sa_for_decayP'] :
            file = open(pjoin(_file_path, \
                          'iolibs/template_files/matrix_standalone_msP_v4.inc')).read()

        elif self.opt['sa_for_decayF'] :
            file = open(pjoin(_file_path, \
                          'iolibs/template_files/matrix_standalone_msF_v4.inc')).read()

        else:
            file = open(pjoin(_file_path, \
                          'iolibs/template_files/matrix_standalone_v4.inc')).read()
         
=======

        file = open(pjoin(_file_path, \
                          'iolibs/template_files/matrix_standalone_v4.inc')).read()
>>>>>>> 775d0582
        file = file % replace_dict

        # Write the file
        writer.writelines(file)

        return len(filter(lambda call: call.find('#') != 0, helas_calls))

#===============================================================================
# ProcessExporterFortranME
#===============================================================================
class ProcessExporterFortranME(ProcessExporterFortran):
    """Class to take care of exporting a set of matrix elements to
    MadEvent format."""

    matrix_file = "matrix_madevent_v4.inc"

    def copy_v4template(self, modelname):
        """Additional actions needed for setup of Template
        """

        super(ProcessExporterFortranME, self).copy_v4template(modelname)
        
        # File created from Template (Different in some child class)
        filename = pjoin(self.dir_path,'Source','run_config.inc')
        self.write_run_config_file(writers.FortranWriter(filename))
        
        # The next file are model dependant (due to SLAH convention)
        self.model_name = modelname
        # Add the combine_events.f 
        filename = pjoin(self.dir_path,'Source','combine_events.f')
        self.write_combine_events(writers.FortranWriter(filename)) # already formatted
        # Add the symmetry.f 
        filename = pjoin(self.dir_path,'SubProcesses','symmetry.f')
        self.write_symmetry(writers.FortranWriter(filename))
        # Add the driver.f 
        filename = pjoin(self.dir_path,'SubProcesses','driver.f')
        self.write_driver(writers.FortranWriter(filename))
        # Copy the different python file in the Template
        self.copy_python_file()
        
        



    #===========================================================================
    # generate_subprocess_directory_v4 
    #===========================================================================        
    def copy_python_file(self):
        """copy the python file require for the Template"""

        # madevent interface
        cp(_file_path+'/interface/madevent_interface.py',
                            self.dir_path+'/bin/internal/madevent_interface.py')
        cp(_file_path+'/interface/extended_cmd.py',
                                  self.dir_path+'/bin/internal/extended_cmd.py')
        cp(_file_path+'/interface/common_run_interface.py',
                            self.dir_path+'/bin/internal/common_run_interface.py')
        cp(_file_path+'/various/misc.py', self.dir_path+'/bin/internal/misc.py')        
        cp(_file_path+'/iolibs/files.py', self.dir_path+'/bin/internal/files.py')
        cp(_file_path+'/iolibs/save_load_object.py', 
                              self.dir_path+'/bin/internal/save_load_object.py') 
        cp(_file_path+'/iolibs/file_writers.py', 
                              self.dir_path+'/bin/internal/file_writers.py')
        #model file                        
        cp(_file_path+'../models/check_param_card.py', 
                              self.dir_path+'/bin/internal/check_param_card.py')   
                
        #madevent file
        cp(_file_path+'/__init__.py', self.dir_path+'/bin/internal/__init__.py')
        cp(_file_path+'/various/lhe_parser.py', 
                                self.dir_path+'/bin/internal/lhe_parser.py')         
        cp(_file_path+'/various/gen_crossxhtml.py', 
                                self.dir_path+'/bin/internal/gen_crossxhtml.py')                
        cp(_file_path+'/various/banner.py', 
                                   self.dir_path+'/bin/internal/banner.py')
        cp(_file_path+'/various/cluster.py', 
                                       self.dir_path+'/bin/internal/cluster.py') 
        cp(_file_path+'/various/sum_html.py', 
                                       self.dir_path+'/bin/internal/sum_html.py') 
        cp(_file_path+'/various/combine_runs.py', 
                                       self.dir_path+'/bin/internal/combine_runs.py')
        # logging configuration
        cp(_file_path+'/interface/.mg5_logging.conf', 
                                 self.dir_path+'/bin/internal/me5_logging.conf') 
        cp(_file_path+'/interface/coloring_logging.py', 
                                 self.dir_path+'/bin/internal/coloring_logging.py')
 
 
    def convert_model_to_mg4(self, model, wanted_lorentz = [], 
                                                         wanted_couplings = []):
         
        super(ProcessExporterFortranME,self).convert_model_to_mg4(model, 
                                               wanted_lorentz, wanted_couplings)
         
        IGNORE_PATTERNS = ('*.pyc','*.dat','*.py~')
        try:
            shutil.rmtree(pjoin(self.dir_path,'bin','internal','ufomodel'))
        except OSError as error:
            pass
        model_path = model.get('modelpath')
        # This is not safe if there is a '##' or '-' in the path.
        shutil.copytree(model_path, 
                               pjoin(self.dir_path,'bin','internal','ufomodel'),
                               ignore=shutil.ignore_patterns(*IGNORE_PATTERNS))
        if hasattr(model, 'restrict_card'):
            out_path = pjoin(self.dir_path, 'bin', 'internal','ufomodel',
                                                         'restrict_default.dat')
            if isinstance(model.restrict_card, check_param_card.ParamCard):
                model.restrict_card.write(out_path)
            else:
                files.cp(model.restrict_card, out_path)

                
    #===========================================================================
    # export model files
    #=========================================================================== 
    def export_model_files(self, model_path):
        """export the model dependent files"""
        
        super(ProcessExporterFortranME,self).export_model_files(model_path)
        
        # Add the routine update_as_param in v4 model 
        # This is a function created in the UFO 
        text="""
        subroutine update_as_param()
          call setpara('param_card.dat',.false.)
          return
        end
        """
        ff = open(pjoin(self.dir_path, 'Source', 'MODEL', 'couplings.f'),'a')
        ff.write(text)
        ff.close()
                
        # Add the symmetry.f 
        filename = pjoin(self.dir_path,'SubProcesses','symmetry.f')
        self.write_symmetry(writers.FortranWriter(filename), v5=False)
        
        # Add the driver.f 
        filename = pjoin(self.dir_path,'SubProcesses','driver.f')
        self.write_driver(writers.FortranWriter(filename), v5=False)
        
        # Modify setrun.f
        text = open(pjoin(self.dir_path,'Source','setrun.f')).read()
        text = text.replace('call setpara(param_card_name)', 'call setpara(param_card_name, .true.)')
        fsock = open(pjoin(self.dir_path,'Source','setrun.f'), 'w')
        fsock.write(text)
        fsock.close()
        
        self.make_model_symbolic_link()


    #===========================================================================
    # generate_subprocess_directory_v4 
    #===========================================================================
    def generate_subprocess_directory_v4(self, matrix_element,
                                         fortran_model,
                                         me_number):
        """Generate the Pxxxxx directory for a subprocess in MG4 madevent,
        including the necessary matrix.f and various helper files"""

        cwd = os.getcwd()
        path = pjoin(self.dir_path, 'SubProcesses')


        if not self.model:
            self.model = matrix_element.get('processes')[0].get('model')



        os.chdir(path)
        # Create the directory PN_xx_xxxxx in the specified path
        subprocdir = "P%s" % matrix_element.get('processes')[0].shell_string()
        try:
            os.mkdir(subprocdir)
        except os.error as error:
            logger.warning(error.strerror + " " + subprocdir)

        try:
            os.chdir(subprocdir)
        except os.error:
            logger.error('Could not cd to directory %s' % subprocdir)
            return 0

        logger.info('Creating files in directory %s' % subprocdir)

        # Extract number of external particles
        (nexternal, ninitial) = matrix_element.get_nexternal_ninitial()

        # Create the matrix.f file, auto_dsig.f file and all inc files
        filename = 'matrix.f'
        calls, ncolor = \
               self.write_matrix_element_v4(writers.FortranWriter(filename),
                                                matrix_element,
                                                fortran_model)

        filename = 'auto_dsig.f'
        self.write_auto_dsig_file(writers.FortranWriter(filename),
                             matrix_element)

        filename = 'configs.inc'
        mapconfigs, s_and_t_channels = self.write_configs_file(\
            writers.FortranWriter(filename),
            matrix_element)

        filename = 'config_subproc_map.inc'
        self.write_config_subproc_map_file(writers.FortranWriter(filename),
                                           s_and_t_channels)

        filename = 'coloramps.inc'
        self.write_coloramps_file(writers.FortranWriter(filename),
                             mapconfigs,
                             matrix_element)

        filename = 'get_color.f'
        self.write_colors_file(writers.FortranWriter(filename),
                               matrix_element)

        filename = 'decayBW.inc'
        self.write_decayBW_file(writers.FortranWriter(filename),
                           s_and_t_channels)

        filename = 'dname.mg'
        self.write_dname_file(writers.FileWriter(filename),
                         "P"+matrix_element.get('processes')[0].shell_string())

        filename = 'iproc.dat'
        self.write_iproc_file(writers.FortranWriter(filename),
                         me_number)

        filename = 'leshouche.inc'
        self.write_leshouche_file(writers.FortranWriter(filename),
                             matrix_element)

        filename = 'maxamps.inc'
        self.write_maxamps_file(writers.FortranWriter(filename),
                           len(matrix_element.get('diagrams')),
                           ncolor,
                           len(matrix_element.get('processes')),
                           1)

        filename = 'mg.sym'
        self.write_mg_sym_file(writers.FortranWriter(filename),
                          matrix_element)

        filename = 'ncombs.inc'
        self.write_ncombs_file(writers.FortranWriter(filename),
                          nexternal)

        filename = 'nexternal.inc'
        self.write_nexternal_file(writers.FortranWriter(filename),
                             nexternal, ninitial)

        filename = 'ngraphs.inc'
        self.write_ngraphs_file(writers.FortranWriter(filename),
                           len(mapconfigs))


        filename = 'pmass.inc'
        self.write_pmass_file(writers.FortranWriter(filename),
                         matrix_element)

        filename = 'props.inc'
        self.write_props_file(writers.FortranWriter(filename),
                         matrix_element,
                         s_and_t_channels)

        # Find config symmetries and permutations
        symmetry, perms, ident_perms = \
                  diagram_symmetry.find_symmetry(matrix_element)

        filename = 'symswap.inc'
        self.write_symswap_file(writers.FortranWriter(filename),
                                ident_perms)

        filename = 'symfact_orig.dat'
        self.write_symfact_file(writers.FortranWriter(filename),
                           symmetry)

        # Generate diagrams
        filename = "matrix.ps"
        plot = draw.MultiEpsDiagramDrawer(matrix_element.get('base_amplitude').\
                                             get('diagrams'),
                                          filename,
                                          model=matrix_element.get('processes')[0].\
                                             get('model'),
                                          amplitude=True)
        logger.info("Generating Feynman diagrams for " + \
                     matrix_element.get('processes')[0].nice_string())
        plot.draw()


        linkfiles = ['addmothers.f',
                     'cluster.f',
                     'cluster.inc',
                     'coupl.inc',
                     'cuts.f',
                     'cuts.inc',
                     'driver.f',
                     'genps.f',
                     'genps.inc',
                     'idenparts.f',
                     'initcluster.f',
                     'makefile',
                     'message.inc',
                     'myamp.f',
                     'reweight.f',
                     'run.inc',
                     'maxconfigs.inc',
                     'maxparticles.inc',
                     'setcuts.f',
                     'setscales.f',
                     'sudakov.inc',
                     'symmetry.f',
                     'unwgt.f']

        for file in linkfiles:
            ln('../' + file , '.')

        #import nexternal/leshouche in Source
        ln('nexternal.inc', '../../Source', log=False)
        ln('leshouche.inc', '../../Source', log=False)
        ln('maxamps.inc', '../../Source', log=False)

        # Return to SubProcesses dir
        os.chdir(os.path.pardir)

        # Add subprocess to subproc.mg
        filename = 'subproc.mg'
        files.append_to_file(filename,
                             self.write_subproc,
                             subprocdir)

        # Return to original dir
        os.chdir(cwd)

        # Generate info page
        gen_infohtml.make_info_html(self.dir_path)


        if not calls:
            calls = 0
        return calls

    def finalize_v4_directory(self, matrix_elements, history, makejpg = False,
                              online = False, compiler='g77'):
        """Finalize ME v4 directory by creating jpeg diagrams, html
        pages,proc_card_mg5.dat and madevent.tar.gz."""
        
        modelname = self.opt['model']
        if modelname == 'mssm' or modelname.startswith('mssm-'):
            param_card = pjoin(self.dir_path, 'Cards','param_card.dat')
            mg5_param = pjoin(self.dir_path, 'Source', 'MODEL', 'MG5_param.dat')
            check_param_card.convert_to_mg5card(param_card, mg5_param)
            check_param_card.check_valid_param_card(mg5_param)


        # Write maxconfigs.inc based on max of ME's/subprocess groups
        filename = pjoin(self.dir_path,'Source','maxconfigs.inc')
        self.write_maxconfigs_file(writers.FortranWriter(filename),
                                   matrix_elements)
        
        # Write maxparticles.inc based on max of ME's/subprocess groups
        filename = pjoin(self.dir_path,'Source','maxparticles.inc')
        self.write_maxparticles_file(writers.FortranWriter(filename),
                                     matrix_elements)
        
        # Touch "done" file
        os.system('touch %s/done' % pjoin(self.dir_path,'SubProcesses'))

        # Check for compiler
        self.set_compiler(compiler)

        old_pos = os.getcwd()
        os.chdir(pjoin(self.dir_path, 'SubProcesses'))
        P_dir_list = [proc for proc in os.listdir('.') if os.path.isdir(proc) and \
                                                                    proc[0] == 'P']

        devnull = os.open(os.devnull, os.O_RDWR)
        # Convert the poscript in jpg files (if authorize)
        if makejpg:
            logger.info("Generate jpeg diagrams")
            for Pdir in P_dir_list:
                misc.call([pjoin(old_pos, self.dir_path, 'bin', 'internal', 'gen_jpeg-pl')],
                                stdout = devnull, cwd=Pdir)

        logger.info("Generate web pages")
        # Create the WebPage using perl script

        subprocess.call([pjoin(old_pos, self.dir_path, 'bin', 'internal', 'gen_cardhtml-pl')], \
                                                                stdout = devnull)

        os.chdir(os.path.pardir)

        obj = gen_infohtml.make_info_html(self.dir_path)
        [mv(name, './HTML/') for name in os.listdir('.') if \
                            (name.endswith('.html') or name.endswith('.jpg')) and \
                            name != 'index.html']               
        if online:
            nb_channel = obj.rep_rule['nb_gen_diag']
            open(pjoin('./Online'),'w').write(str(nb_channel))
        
        # Write command history as proc_card_mg5
        if os.path.isdir('Cards'):
            output_file = pjoin('Cards', 'proc_card_mg5.dat')
            output_file = open(output_file, 'w')
            text = ('\n'.join(history) + '\n') % misc.get_time_info()
            output_file.write(text)
            output_file.close()

        subprocess.call([pjoin(old_pos, self.dir_path, 'bin', 'internal', 'gen_cardhtml-pl')],
                        stdout = devnull)

        # Run "make" to generate madevent.tar.gz file
        if os.path.exists(pjoin('SubProcesses', 'subproc.mg')):
            if os.path.exists('madevent.tar.gz'):
                os.remove('madevent.tar.gz')
            subprocess.call([os.path.join(old_pos, self.dir_path, 'bin', 'internal', 'make_madevent_tar')],
                        stdout = devnull)

        subprocess.call([pjoin(old_pos, self.dir_path, 'bin', 'internal', 'gen_cardhtml-pl')],
                        stdout = devnull)

        #return to the initial dir
        os.chdir(old_pos)               

    #===========================================================================
    # write_matrix_element_v4
    #===========================================================================
    def write_matrix_element_v4(self, writer, matrix_element, fortran_model,
                                proc_id = "", config_map = []):
        """Export a matrix element to a matrix.f file in MG4 madevent format"""

        if not matrix_element.get('processes') or \
               not matrix_element.get('diagrams'):
            return 0

        if not isinstance(writer, writers.FortranWriter):
            raise writers.FortranWriter.FortranWriterError(\
                "writer not FortranWriter")

        
        # Set lowercase/uppercase Fortran code
        writers.FortranWriter.downcase = False

        replace_dict = {}

        # Extract helas calls
        helas_calls = fortran_model.get_matrix_element_calls(\
                    matrix_element)
        replace_dict['helas_calls'] = "\n".join(helas_calls)


        # Extract version number and date from VERSION file
        info_lines = self.get_mg5_info_lines()
        replace_dict['info_lines'] = info_lines

        # Extract process info lines
        process_lines = self.get_process_info_lines(matrix_element)
        replace_dict['process_lines'] = process_lines

        # Set proc_id
        replace_dict['proc_id'] = proc_id

        # Extract ncomb
        ncomb = matrix_element.get_helicity_combinations()
        replace_dict['ncomb'] = ncomb

        # Extract helicity lines
        helicity_lines = self.get_helicity_lines(matrix_element)
        replace_dict['helicity_lines'] = helicity_lines

        # Extract IC line
        ic_line = self.get_ic_line(matrix_element)
        replace_dict['ic_line'] = ic_line

        # Extract overall denominator
        # Averaging initial state color, spin, and identical FS particles
        den_factor_line = self.get_den_factor_line(matrix_element)
        replace_dict['den_factor_line'] = den_factor_line

        # Extract ngraphs
        ngraphs = matrix_element.get_number_of_amplitudes()
        replace_dict['ngraphs'] = ngraphs

        # Extract ndiags
        ndiags = len(matrix_element.get('diagrams'))
        replace_dict['ndiags'] = ndiags

        # Set define_iconfigs_lines
        replace_dict['define_iconfigs_lines'] = \
             """INTEGER MAPCONFIG(0:LMAXCONFIGS), ICONFIG
             COMMON/TO_MCONFIGS/MAPCONFIG, ICONFIG"""

        if proc_id:
            # Set lines for subprocess group version
            # Set define_iconfigs_lines
            replace_dict['define_iconfigs_lines'] += \
                 """\nINTEGER SUBDIAG(MAXSPROC),IB(2)
                 COMMON/TO_SUB_DIAG/SUBDIAG,IB"""    
            # Set set_amp2_line
            replace_dict['set_amp2_line'] = "ANS=ANS*AMP2(SUBDIAG(%s))/XTOT" % \
                                            proc_id
        else:
            # Standard running
            # Set set_amp2_line
            replace_dict['set_amp2_line'] = "ANS=ANS*AMP2(MAPCONFIG(ICONFIG))/XTOT"

        # Extract nwavefuncs
        nwavefuncs = matrix_element.get_number_of_wavefunctions()
        replace_dict['nwavefuncs'] = nwavefuncs

        # Extract ncolor
        ncolor = max(1, len(matrix_element.get('color_basis')))
        replace_dict['ncolor'] = ncolor

        # Extract color data lines
        color_data_lines = self.get_color_data_lines(matrix_element)
        replace_dict['color_data_lines'] = "\n".join(color_data_lines)


        # Set the size of Wavefunction
        if not self.model or any([p.get('spin') in [4,5] for p in self.model.get('particles') if p]):
            replace_dict['wavefunctionsize'] = 18
        else:
            replace_dict['wavefunctionsize'] = 6

        # Extract amp2 lines
        amp2_lines = self.get_amp2_lines(matrix_element, config_map)
        replace_dict['amp2_lines'] = '\n'.join(amp2_lines)

        # Extract JAMP lines
        jamp_lines = self.get_JAMP_lines(matrix_element)
        replace_dict['jamp_lines'] = '\n'.join(jamp_lines)

        file = open(pjoin(_file_path, \
                          'iolibs/template_files/%s' % self.matrix_file)).read()
        file = file % replace_dict


        # Write the file
        writer.writelines(file)

        return len(filter(lambda call: call.find('#') != 0, helas_calls)), ncolor

    #===========================================================================
    # write_auto_dsig_file
    #===========================================================================
    def write_auto_dsig_file(self, writer, matrix_element, proc_id = ""):
        """Write the auto_dsig.f file for the differential cross section
        calculation, includes pdf call information"""

        if not matrix_element.get('processes') or \
               not matrix_element.get('diagrams'):
            return 0

        nexternal, ninitial = matrix_element.get_nexternal_ninitial()

        if ninitial < 1 or ninitial > 2:
            raise writers.FortranWriter.FortranWriterError, \
                  """Need ninitial = 1 or 2 to write auto_dsig file"""

        replace_dict = {}

        # Extract version number and date from VERSION file
        info_lines = self.get_mg5_info_lines()
        replace_dict['info_lines'] = info_lines

        # Extract process info lines
        process_lines = self.get_process_info_lines(matrix_element)
        replace_dict['process_lines'] = process_lines

        # Set proc_id
        replace_dict['proc_id'] = proc_id
        replace_dict['numproc'] = 1

        # Set dsig_line
        if ninitial == 1:
            # No conversion, since result of decay should be given in GeV
            dsig_line = "pd(0)*dsiguu"
        else:
            # Convert result (in GeV) to pb
            dsig_line = "pd(0)*conv*dsiguu"

        replace_dict['dsig_line'] = dsig_line

        # Extract pdf lines
        pdf_vars, pdf_data, pdf_lines = \
                  self.get_pdf_lines(matrix_element, ninitial, proc_id != "")
        replace_dict['pdf_vars'] = pdf_vars
        replace_dict['pdf_data'] = pdf_data
        replace_dict['pdf_lines'] = pdf_lines

        # Lines that differ between subprocess group and regular
        if proc_id:
            replace_dict['numproc'] = int(proc_id)
            replace_dict['passcuts_begin'] = ""
            replace_dict['passcuts_end'] = ""
            # Set lines for subprocess group version
            # Set define_iconfigs_lines
            replace_dict['define_subdiag_lines'] = \
                 """\nINTEGER SUBDIAG(MAXSPROC),IB(2)
                 COMMON/TO_SUB_DIAG/SUBDIAG,IB"""    
            replace_dict['cutsdone'] = ""
        else:
            replace_dict['passcuts_begin'] = "IF (PASSCUTS(PP)) THEN"
            replace_dict['passcuts_end'] = "ENDIF"
            replace_dict['define_subdiag_lines'] = ""
            replace_dict['cutsdone'] = "      cutsdone=.false."

        file = open(pjoin(_file_path, \
                          'iolibs/template_files/auto_dsig_v4.inc')).read()
        file = file % replace_dict

        # Write the file
        writer.writelines(file)

    #===========================================================================
    # write_coloramps_file
    #===========================================================================
    def write_coloramps_file(self, writer, mapconfigs, matrix_element):
        """Write the coloramps.inc file for MadEvent"""

        lines = self.get_icolamp_lines(mapconfigs, matrix_element, 1)
        lines.insert(0, "logical icolamp(%d,%d,1)" % \
                        (max(len(matrix_element.get('color_basis').keys()), 1),
                         len(mapconfigs)))


        # Write the file
        writer.writelines(lines)

        return True

    #===========================================================================
    # write_coloramps_file
    #===========================================================================
    def write_colors_file(self, writer, matrix_elements):
        """Write the get_color.f file for MadEvent, which returns color
        for all particles used in the matrix element."""

        if isinstance(matrix_elements, helas_objects.HelasMatrixElement):
            matrix_elements = [matrix_elements]

        model = matrix_elements[0].get('processes')[0].get('model')

        # We need the both particle and antiparticle wf_ids, since the identity
        # depends on the direction of the wf.
        wf_ids = set(sum([sum([sum([[wf.get_pdg_code(),wf.get_anti_pdg_code()] \
                                    for wf in d.get('wavefunctions')],[]) \
                               for d in me.get('diagrams')], []) \
                          for me in matrix_elements], []))

        leg_ids = set(sum([sum([[l.get('id') for l in \
                                 p.get_legs_with_decays()] for p in \
                                me.get('processes')], []) for me in
                           matrix_elements], []))
        particle_ids = sorted(list(wf_ids.union(leg_ids)))

        lines = """function get_color(ipdg)
        implicit none
        integer get_color, ipdg

        if(ipdg.eq.%d)then
        get_color=%d
        return
        """ % (particle_ids[0], model.get_particle(particle_ids[0]).get_color())

        for part_id in particle_ids[1:]:
            lines += """else if(ipdg.eq.%d)then
            get_color=%d
            return
            """ % (part_id, model.get_particle(part_id).get_color())
        # Dummy particle for multiparticle vertices with pdg given by
        # first code not in the model
        lines += """else if(ipdg.eq.%d)then
c           This is dummy particle used in multiparticle vertices
            get_color=2
            return
            """ % model.get_first_non_pdg()
        lines += """else
        write(*,*)'Error: No color given for pdg ',ipdg
        get_color=0        
        return
        endif
        end
        """
        
        # Write the file
        writer.writelines(lines)

        return True

    #===========================================================================
    # write_maxconfigs_file
    #===========================================================================
    def write_maxconfigs_file(self, writer, matrix_elements):
        """Write the maxconfigs.inc file for MadEvent"""

        if isinstance(matrix_elements, helas_objects.HelasMultiProcess):
            maxconfigs = max([me.get_num_configs() for me in \
                              matrix_elements.get('matrix_elements')])
        else:
            maxconfigs = max([me.get_num_configs() for me in matrix_elements])

        lines = "integer lmaxconfigs\n"
        lines += "parameter(lmaxconfigs=%d)" % maxconfigs

        # Write the file
        writer.writelines(lines)

        return True

    #===========================================================================
    # write_maxparticles_file
    #===========================================================================
    def write_maxparticles_file(self, writer, matrix_elements):
        """Write the maxparticles.inc file for MadEvent"""

        if isinstance(matrix_elements, helas_objects.HelasMultiProcess):
            maxparticles = max([me.get_nexternal_ninitial()[0] for me in \
                              matrix_elements.get('matrix_elements')])
        else:
            maxparticles = max([me.get_nexternal_ninitial()[0] \
                              for me in matrix_elements])

        lines = "integer max_particles\n"
        lines += "parameter(max_particles=%d)" % maxparticles

        # Write the file
        writer.writelines(lines)

        return True
                    
<<<<<<< HEAD
=======
                    
    #===========================================================================
    # write_configs_file
    #===========================================================================
    def write_configs_file(self, writer, matrix_element):
        """Write the configs.inc file for MadEvent"""

        # Extract number of external particles
        (nexternal, ninitial) = matrix_element.get_nexternal_ninitial()

        model = matrix_element.get('processes')[0].get('model')
        configs = [(i+1, d) for (i, d) in \
                       enumerate(matrix_element.get('diagrams'))]
        mapconfigs = [c[0] for c in configs]
        return mapconfigs, self.write_configs_file_from_diagrams(writer,
                                                            [[c[1]] for c in configs],
                                                            mapconfigs,
                                                            nexternal, ninitial,
                                                            model)

>>>>>>> 775d0582


    #===========================================================================
    # write_run_configs_file
    #===========================================================================
    def write_run_config_file(self, writer):
        """Write the run_configs.inc file for MadEvent"""

        path = pjoin(_file_path,'iolibs','template_files','madevent_run_config.inc') 
        text = open(path).read() % {'chanperjob':'5'} 
        writer.write(text)
        return True

<<<<<<< HEAD
=======

    #===========================================================================
    # write_configs_file_from_diagrams
    #===========================================================================
    def write_configs_file_from_diagrams(self, writer, configs, mapconfigs,
                                         nexternal, ninitial, model):
        """Write the actual configs.inc file.
        
        configs is the diagrams corresponding to configs (each
        diagrams is a list of corresponding diagrams for all
        subprocesses, with None if there is no corresponding diagrams
        for a given process).
        mapconfigs gives the diagram number for each config.

        For s-channels, we need to output one PDG for each subprocess in
        the subprocess group, in order to be able to pick the right
        one for multiprocesses."""

        lines = []

        s_and_t_channels = []

        minvert = min([max([d for d in config if d][0].get_vertex_leg_numbers()) \
                       for config in configs])

        # Number of subprocesses
        nsubprocs = len(configs[0])

        nconfigs = 0

        new_pdg = model.get_first_non_pdg()

        for iconfig, helas_diags in enumerate(configs):
            if any([vert > minvert for vert in
                    [d for d in helas_diags if d][0].get_vertex_leg_numbers()]):
                # Only 3-vertices allowed in configs.inc
                continue
            nconfigs += 1

            # Need s- and t-channels for all subprocesses, including
            # those that don't contribute to this config
            empty_verts = []
            stchannels = []
            for h in helas_diags:
                if h:
                    # get_s_and_t_channels gives vertices starting from
                    # final state external particles and working inwards
                    stchannels.append(h.get('amplitudes')[0].\
                                      get_s_and_t_channels(ninitial, model,
                                                           new_pdg))
                else:
                    stchannels.append((empty_verts, None))

            # For t-channels, just need the first non-empty one
            tchannels = [t for s,t in stchannels if t != None][0]

            # For s_and_t_channels (to be used later) use only first config
            s_and_t_channels.append([[s for s,t in stchannels if t != None][0],
                                     tchannels])

            # Make sure empty_verts is same length as real vertices
            if any([s for s,t in stchannels]):
                empty_verts[:] = [None]*max([len(s) for s,t in stchannels])

                # Reorganize s-channel vertices to get a list of all
                # subprocesses for each vertex
                schannels = zip(*[s for s,t in stchannels])
            else:
                schannels = []

            allchannels = schannels
            if len(tchannels) > 1:
                # Write out tchannels only if there are any non-trivial ones
                allchannels = schannels + tchannels

            # Write out propagators for s-channel and t-channel vertices

            lines.append("# Diagram %d" % (mapconfigs[iconfig]))
            # Correspondance between the config and the diagram = amp2
            lines.append("data mapconfig(%d)/%d/" % (nconfigs,
                                                     mapconfigs[iconfig]))

            for verts in allchannels:
                if verts in schannels:
                    vert = [v for v in verts if v][0]
                else:
                    vert = verts
                daughters = [leg.get('number') for leg in vert.get('legs')[:-1]]
                last_leg = vert.get('legs')[-1]
                lines.append("data (iforest(i,%d,%d),i=1,%d)/%s/" % \
                             (last_leg.get('number'), nconfigs, len(daughters),
                              ",".join([str(d) for d in daughters])))
                if verts in schannels:
                    pdgs = []
                    for v in verts:
                        if v:
                            pdgs.append(v.get('legs')[-1].get('id'))
                        else:
                            pdgs.append(0)
                    lines.append("data (sprop(i,%d,%d),i=1,%d)/%s/" % \
                                 (last_leg.get('number'), nconfigs, nsubprocs,
                                  ",".join([str(d) for d in pdgs])))
                    lines.append("data tprid(%d,%d)/0/" % \
                                 (last_leg.get('number'), nconfigs))
                elif verts in tchannels[:-1]:
                    lines.append("data tprid(%d,%d)/%d/" % \
                                 (last_leg.get('number'), nconfigs,
                                  abs(last_leg.get('id'))))
                    lines.append("data (sprop(i,%d,%d),i=1,%d)/%s/" % \
                                 (last_leg.get('number'), nconfigs, nsubprocs,
                                  ",".join(['0'] * nsubprocs)))

        # Write out number of configs
        lines.append("# Number of configs")
        lines.append("data mapconfig(0)/%d/" % nconfigs)

        # Write the file
        writer.writelines(lines)

        return s_and_t_channels

>>>>>>> 775d0582
    #===========================================================================
    # write_config_subproc_map_file
    #===========================================================================
    def write_config_subproc_map_file(self, writer, s_and_t_channels):
        """Write a dummy config_subproc.inc file for MadEvent"""

        lines = []

        for iconfig in range(len(s_and_t_channels)):
            lines.append("DATA CONFSUB(1,%d)/1/" % \
                         (iconfig + 1))

        # Write the file
        writer.writelines(lines)

        return True

    #===========================================================================
    # write_decayBW_file
    #===========================================================================
    def write_decayBW_file(self, writer, s_and_t_channels):
        """Write the decayBW.inc file for MadEvent"""

        lines = []

        booldict = {None: "0", True: "1", False: "2"}

        for iconf, config in enumerate(s_and_t_channels):
            schannels = config[0]
            for vertex in schannels:
                # For the resulting leg, pick out whether it comes from
                # decay or not, as given by the onshell flag
                leg = vertex.get('legs')[-1]
                lines.append("data gForceBW(%d,%d)/%s/" % \
                             (leg.get('number'), iconf + 1,
                              booldict[leg.get('onshell')]))

        # Write the file
        writer.writelines(lines)

        return True

    #===========================================================================
    # write_dname_file
    #===========================================================================
    def write_dname_file(self, writer, dir_name):
        """Write the dname.mg file for MG4"""

        line = "DIRNAME=%s" % dir_name

        # Write the file
        writer.write(line + "\n")

        return True

    #===========================================================================
    # write_driver
    #===========================================================================
    def write_driver(self, writer, v5=True):
        """Write the SubProcess/driver.f file for MG4"""

        path = pjoin(_file_path,'iolibs','template_files','madevent_driver.f')
        
        if self.model_name == 'mssm' or self.model_name.startswith('mssm-'):
            card = 'Source/MODEL/MG5_param.dat'
        else:
            card = 'param_card.dat' 
        if v5:
            text = open(path).read() % {'param_card_name':card, 'secondparam':''} 
        else:
            text = open(path).read() % {'param_card_name':card, 
                                        'secondparam': ',.true.'} 
        writer.write(text)
        
        return True

    #===========================================================================
    # write_combine_events
    #===========================================================================
    def write_combine_events(self, writer):
        """Write the SubProcess/driver.f file for MG4"""

        path = pjoin(_file_path,'iolibs','template_files','madevent_combine_events.f')
        
        if self.model_name == 'mssm' or self.model_name.startswith('mssm-'):
            card = 'Source/MODEL/MG5_param.dat'
        else:
            card = 'param_card.dat' 
        text = open(path).read() % {'param_card_name':card} 
        writer.write(text)
        
        return True


    #===========================================================================
    # write_symmetry
    #===========================================================================
    def write_symmetry(self, writer, v5=True):
        """Write the SubProcess/driver.f file for ME"""

        path = pjoin(_file_path,'iolibs','template_files','madevent_symmetry.f')
        
        if self.model_name == 'mssm' or self.model_name.startswith('mssm-'):
            card = 'Source/MODEL/MG5_param.dat'
        else:
            card = 'param_card.dat' 
        text = open(path).read() 
        
        if v5:
            text = text % {'param_card_name':card, 'setparasecondarg':''} 
        else:
            text = text % {'param_card_name':card, 'setparasecondarg':',.true.'} 
        writer.write(text)
        
        return True




    #===========================================================================
    # write_iproc_file
    #===========================================================================
    def write_iproc_file(self, writer, me_number):
        """Write the iproc.dat file for MG4"""
        line = "%d" % (me_number + 1)

        # Write the file
        for line_to_write in writer.write_line(line):
            writer.write(line_to_write)
        return True

    #===========================================================================
    # write_leshouche_file
    #===========================================================================
    def write_leshouche_file(self, writer, matrix_element):
        """Write the leshouche.inc file for MG4"""

        # Write the file
        writer.writelines(self.get_leshouche_lines(matrix_element, 0))

        return True

    #===========================================================================
    # get_leshouche_lines
    #===========================================================================
    def get_leshouche_lines(self, matrix_element, numproc):
        """Write the leshouche.inc file for MG4"""

        # Extract number of external particles
        (nexternal, ninitial) = matrix_element.get_nexternal_ninitial()

        lines = []
        for iproc, proc in enumerate(matrix_element.get('processes')):
            legs = proc.get_legs_with_decays()
            lines.append("DATA (IDUP(i,%d,%d),i=1,%d)/%s/" % \
                         (iproc + 1, numproc+1, nexternal,
                          ",".join([str(l.get('id')) for l in legs])))
            if iproc == 0 and numproc == 0:
                for i in [1, 2]:
                    lines.append("DATA (MOTHUP(%d,i),i=1,%2r)/%s/" % \
                             (i, nexternal,
                              ",".join([ "%3r" % 0 ] * ninitial + \
                                       [ "%3r" % i ] * (nexternal - ninitial))))

            # Here goes the color connections corresponding to the JAMPs
            # Only one output, for the first subproc!
            if iproc == 0:
                # If no color basis, just output trivial color flow
                if not matrix_element.get('color_basis'):
                    for i in [1, 2]:
                        lines.append("DATA (ICOLUP(%d,i,1,%d),i=1,%2r)/%s/" % \
                                 (i, numproc+1,nexternal,
                                  ",".join([ "%3r" % 0 ] * nexternal)))

                else:
                    # First build a color representation dictionnary
                    repr_dict = {}
                    for l in legs:
                        repr_dict[l.get('number')] = \
                            proc.get('model').get_particle(l.get('id')).get_color()\
                            * (-1)**(1+l.get('state'))
                    # Get the list of color flows
                    color_flow_list = \
                        matrix_element.get('color_basis').color_flow_decomposition(repr_dict,
                                                                                   ninitial)
                    # And output them properly
                    for cf_i, color_flow_dict in enumerate(color_flow_list):
                        for i in [0, 1]:
                            lines.append("DATA (ICOLUP(%d,i,%d,%d),i=1,%2r)/%s/" % \
                                 (i + 1, cf_i + 1, numproc+1, nexternal,
                                  ",".join(["%3r" % color_flow_dict[l.get('number')][i] \
                                            for l in legs])))

        return lines

    #===========================================================================
    # write_maxamps_file
    #===========================================================================
    def write_maxamps_file(self, writer, maxamps, maxflows,
                           maxproc,maxsproc):
        """Write the maxamps.inc file for MG4."""

        file = "       integer    maxamps, maxflow, maxproc, maxsproc\n"
        file = file + "parameter (maxamps=%d, maxflow=%d)\n" % \
               (maxamps, maxflows)
        file = file + "parameter (maxproc=%d, maxsproc=%d)" % \
               (maxproc, maxsproc)

        # Write the file
        writer.writelines(file)

        return True

    #===========================================================================
    # write_mg_sym_file
    #===========================================================================
    def write_mg_sym_file(self, writer, matrix_element):
        """Write the mg.sym file for MadEvent."""

        lines = []

        # Extract process with all decays included
        final_legs = filter(lambda leg: leg.get('state') == True,
                       matrix_element.get('processes')[0].get_legs_with_decays())

        ninitial = len(filter(lambda leg: leg.get('state') == False,
                              matrix_element.get('processes')[0].get('legs')))

        identical_indices = {}

        # Extract identical particle info
        for i, leg in enumerate(final_legs):
            if leg.get('id') in identical_indices:
                identical_indices[leg.get('id')].append(\
                                    i + ninitial + 1)
            else:
                identical_indices[leg.get('id')] = [i + ninitial + 1]

        # Remove keys which have only one particle
        for key in identical_indices.keys():
            if len(identical_indices[key]) < 2:
                del identical_indices[key]

        # Write mg.sym file
        lines.append(str(len(identical_indices.keys())))
        for key in identical_indices.keys():
            lines.append(str(len(identical_indices[key])))
            for number in identical_indices[key]:
                lines.append(str(number))

        # Write the file
        writer.writelines(lines)

        return True

    #===========================================================================
    # write_mg_sym_file
    #===========================================================================
    def write_default_mg_sym_file(self, writer):
        """Write the mg.sym file for MadEvent."""

        lines = "0"

        # Write the file
        writer.writelines(lines)

        return True

    #===========================================================================
    # write_ncombs_file
    #===========================================================================
    def write_ncombs_file(self, writer, nexternal):
        """Write the ncombs.inc file for MadEvent."""

        # ncomb (used for clustering) is 2^nexternal
        file = "       integer    n_max_cl\n"
        file = file + "parameter (n_max_cl=%d)" % (2 ** nexternal)

        # Write the file
        writer.writelines(file)

        return True

    #===========================================================================
    # write_processes_file
    #===========================================================================
    def write_processes_file(self, writer, subproc_group):
        """Write the processes.dat file with info about the subprocesses
        in this group."""

        lines = []

        for ime, me in \
            enumerate(subproc_group.get('matrix_elements')):
            lines.append("%s %s" % (str(ime+1) + " " * (7-len(str(ime+1))),
                                    ",".join(p.base_string() for p in \
                                             me.get('processes'))))
            if me.get('has_mirror_process'):
                mirror_procs = [copy.copy(p) for p in me.get('processes')]
                for proc in mirror_procs:
                    legs = copy.copy(proc.get('legs_with_decays'))
                    legs.insert(0, legs.pop(1))
                    proc.set("legs_with_decays", legs)
                lines.append("mirror  %s" % ",".join(p.base_string() for p in \
                                                     mirror_procs))
            else:
                lines.append("mirror  none")

        # Write the file
        writer.write("\n".join(lines))

        return True

    #===========================================================================
    # write_symswap_file
    #===========================================================================
    def write_symswap_file(self, writer, ident_perms):
        """Write the file symswap.inc for MG4 by comparing diagrams using
        the internal matrix element value functionality."""

        lines = []

        # Write out lines for symswap.inc file (used to permute the
        # external leg momenta
        for iperm, perm in enumerate(ident_perms):
            lines.append("data (isym(i,%d),i=1,nexternal)/%s/" % \
                         (iperm+1, ",".join([str(i+1) for i in perm])))
        lines.append("data nsym/%d/" % len(ident_perms))

        # Write the file
        writer.writelines(lines)

        return True

    #===========================================================================
    # write_symfact_file
    #===========================================================================
    def write_symfact_file(self, writer, symmetry):
        """Write the files symfact.dat for MG4 by comparing diagrams using
        the internal matrix element value functionality."""

        pos = max(2, int(math.ceil(math.log10(len(symmetry)))))
        form = "%"+str(pos)+"r %"+str(pos+1)+"r"
        # Write out lines for symswap.inc file (used to permute the
        # external leg momenta
        lines = [ form %(i+1, s) for i,s in enumerate(symmetry) if s != 0] 

        # Write the file
        writer.writelines(lines)

        return True

    #===========================================================================
    # write_symperms_file
    #===========================================================================
    def write_symperms_file(self, writer, perms):
        """Write the symperms.inc file for subprocess group, used for
        symmetric configurations"""

        lines = []
        for iperm, perm in enumerate(perms):
            lines.append("data (perms(i,%d),i=1,nexternal)/%s/" % \
                         (iperm+1, ",".join([str(i+1) for i in perm])))

        # Write the file
        writer.writelines(lines)

        return True

    #===========================================================================
    # write_subproc
    #===========================================================================
    def write_subproc(self, writer, subprocdir):
        """Append this subprocess to the subproc.mg file for MG4"""

        # Write line to file
        writer.write(subprocdir + "\n")

        return True

#===============================================================================
# ProcessExporterFortranMEGroup
#===============================================================================
class ProcessExporterFortranMEGroup(ProcessExporterFortranME):
    """Class to take care of exporting a set of matrix elements to
    MadEvent subprocess group format."""

    matrix_file = "matrix_madevent_group_v4.inc"

    #===========================================================================
    # generate_subprocess_directory_v4
    #===========================================================================
    def generate_subprocess_directory_v4(self, subproc_group,
                                         fortran_model,
                                         group_number):
        """Generate the Pn directory for a subprocess group in MadEvent,
        including the necessary matrix_N.f files, configs.inc and various
        other helper files"""

        assert isinstance(subproc_group, group_subprocs.SubProcessGroup), \
                                      "subproc_group object not SubProcessGroup"
        
        if not self.model:
            self.model = subproc_group.get('matrix_elements')[0].\
                         get('processes')[0].get('model')

        cwd = os.getcwd()
        path = pjoin(self.dir_path, 'SubProcesses')

        os.chdir(path)
        pathdir = os.getcwd()

        # Create the directory PN in the specified path
        subprocdir = "P%d_%s" % (subproc_group.get('number'),
                                 subproc_group.get('name'))
        try:
            os.mkdir(subprocdir)
        except os.error as error:
            logger.warning(error.strerror + " " + subprocdir)

        try:
            os.chdir(subprocdir)
        except os.error:
            logger.error('Could not cd to directory %s' % subprocdir)
            return 0

        logger.info('Creating files in directory %s' % subprocdir)

        # Create the matrix.f files, auto_dsig.f files and all inc files
        # for all subprocesses in the group

        maxamps = 0
        maxflows = 0
        tot_calls = 0

        matrix_elements = subproc_group.get('matrix_elements')

        for ime, matrix_element in \
                enumerate(matrix_elements):
            filename = 'matrix%d.f' % (ime+1)
            calls, ncolor = \
               self.write_matrix_element_v4(writers.FortranWriter(filename), 
                                                matrix_element,
                                                fortran_model,
                                                str(ime+1),
                                                subproc_group.get('diagram_maps')[\
                                                                              ime])

            filename = 'auto_dsig%d.f' % (ime+1)
            self.write_auto_dsig_file(writers.FortranWriter(filename),
                                 matrix_element,
                                 str(ime+1))

            # Keep track of needed quantities
            tot_calls += int(calls)
            maxflows = max(maxflows, ncolor)
            maxamps = max(maxamps, len(matrix_element.get('diagrams')))

            # Draw diagrams
            filename = "matrix%d.ps" % (ime+1)
            plot = draw.MultiEpsDiagramDrawer(matrix_element.get('base_amplitude').\
                                                                    get('diagrams'),
                                              filename,
                                              model = \
                                                matrix_element.get('processes')[0].\
                                                                       get('model'),
                                              amplitude=True)
            logger.info("Generating Feynman diagrams for " + \
                         matrix_element.get('processes')[0].nice_string())
            plot.draw()

        # Extract number of external particles
        (nexternal, ninitial) = matrix_element.get_nexternal_ninitial()

        # Generate a list of diagrams corresponding to each configuration
        # [[d1, d2, ...,dn],...] where 1,2,...,n is the subprocess number
        # If a subprocess has no diagrams for this config, the number is 0

        subproc_diagrams_for_config = subproc_group.get('diagrams_for_configs')

        filename = 'auto_dsig.f'
        self.write_super_auto_dsig_file(writers.FortranWriter(filename),
                                   subproc_group)

        filename = 'coloramps.inc'
        self.write_coloramps_file(writers.FortranWriter(filename),
                                   subproc_diagrams_for_config,
                                   maxflows,
                                   matrix_elements)

        filename = 'get_color.f'
        self.write_colors_file(writers.FortranWriter(filename),
                               matrix_elements)

        filename = 'config_subproc_map.inc'
        self.write_config_subproc_map_file(writers.FortranWriter(filename),
                                           subproc_diagrams_for_config)

        filename = 'configs.inc'
        nconfigs, s_and_t_channels = self.write_configs_file(\
            writers.FortranWriter(filename),
            subproc_group,
            subproc_diagrams_for_config)

        filename = 'decayBW.inc'
        self.write_decayBW_file(writers.FortranWriter(filename),
                           s_and_t_channels)

        filename = 'dname.mg'
        self.write_dname_file(writers.FortranWriter(filename),
                         subprocdir)

        filename = 'iproc.dat'
        self.write_iproc_file(writers.FortranWriter(filename),
                         group_number)

        filename = 'leshouche.inc'
        self.write_leshouche_file(writers.FortranWriter(filename),
                                   subproc_group)

        filename = 'maxamps.inc'
        self.write_maxamps_file(writers.FortranWriter(filename),
                           maxamps,
                           maxflows,
                           max([len(me.get('processes')) for me in \
                                matrix_elements]),
                           len(matrix_elements))

        # Note that mg.sym is not relevant for this case
        filename = 'mg.sym'
        self.write_default_mg_sym_file(writers.FortranWriter(filename))

        filename = 'mirrorprocs.inc'
        self.write_mirrorprocs(writers.FortranWriter(filename),
                          subproc_group)

        filename = 'ncombs.inc'
        self.write_ncombs_file(writers.FortranWriter(filename),
                          nexternal)

        filename = 'nexternal.inc'
        self.write_nexternal_file(writers.FortranWriter(filename),
                             nexternal, ninitial)

        filename = 'ngraphs.inc'
        self.write_ngraphs_file(writers.FortranWriter(filename),
                           nconfigs)

        filename = 'pmass.inc'
        self.write_pmass_file(writers.FortranWriter(filename),
                         matrix_element)

        filename = 'props.inc'
        self.write_props_file(writers.FortranWriter(filename),
                         matrix_element,
                         s_and_t_channels)

        filename = 'processes.dat'
        files.write_to_file(filename,
                            self.write_processes_file,
                            subproc_group)

        # Find config symmetries and permutations
        symmetry, perms, ident_perms = \
                  diagram_symmetry.find_symmetry(subproc_group)

        filename = 'symswap.inc'
        self.write_symswap_file(writers.FortranWriter(filename),
                                ident_perms)

        filename = 'symfact_orig.dat'
        self.write_symfact_file(writers.FortranWriter(filename),
                           symmetry)

        filename = 'symperms.inc'
        self.write_symperms_file(writers.FortranWriter(filename),
                           perms)

        # Generate jpgs -> pass in make_html
        #os.system(pjoin('..', '..', 'bin', 'gen_jpeg-pl'))

        linkfiles = ['addmothers.f',
                     'cluster.f',
                     'cluster.inc',
                     'coupl.inc',
                     'cuts.f',
                     'cuts.inc',
                     'driver.f',
                     'genps.f',
                     'genps.inc',
                     'idenparts.f',
                     'initcluster.f',
                     'makefile',
                     'message.inc',
                     'myamp.f',
                     'reweight.f',
                     'run.inc',
                     'maxconfigs.inc',
                     'maxparticles.inc',
                     'setcuts.f',
                     'setscales.f',
                     'sudakov.inc',
                     'symmetry.f',
                     'unwgt.f']

        for file in linkfiles:
            ln('../' + file , '.')

        #import nexternal/leshouch in Source
        ln('nexternal.inc', '../../Source', log=False)
        ln('leshouche.inc', '../../Source', log=False)
        ln('maxamps.inc', '../../Source', log=False)

        # Return to SubProcesses dir
        os.chdir(pathdir)

        # Add subprocess to subproc.mg
        filename = 'subproc.mg'
        files.append_to_file(filename,
                             self.write_subproc,
                             subprocdir)
        
        # Generate info page
        gen_infohtml.make_info_html(os.path.pardir)
        
        # Return to original dir
        os.chdir(cwd)

        if not tot_calls:
            tot_calls = 0
        return tot_calls

    #===========================================================================
    # write_super_auto_dsig_file
    #===========================================================================
    def write_super_auto_dsig_file(self, writer, subproc_group):
        """Write the auto_dsig.f file selecting between the subprocesses
        in subprocess group mode"""

        replace_dict = {}

        # Extract version number and date from VERSION file
        info_lines = self.get_mg5_info_lines()
        replace_dict['info_lines'] = info_lines

        matrix_elements = subproc_group.get('matrix_elements')

        # Extract process info lines
        process_lines = '\n'.join([self.get_process_info_lines(me) for me in \
                                   matrix_elements])
        replace_dict['process_lines'] = process_lines

        nexternal, ninitial = matrix_elements[0].get_nexternal_ninitial()
        replace_dict['nexternal'] = nexternal

        replace_dict['nsprocs'] = 2*len(matrix_elements)

        # Generate dsig definition line
        dsig_def_line = "DOUBLE PRECISION " + \
                        ",".join(["DSIG%d" % (iproc + 1) for iproc in \
                                  range(len(matrix_elements))])
        replace_dict["dsig_def_line"] = dsig_def_line

        # Generate dsig process lines
        call_dsig_proc_lines = []
        for iproc in range(len(matrix_elements)):
            call_dsig_proc_lines.append(\
                "IF(IPROC.EQ.%(num)d) DSIGPROC=DSIG%(num)d(P1,WGT,IMODE) ! %(proc)s" % \
                {"num": iproc + 1,
                 "proc": matrix_elements[iproc].get('processes')[0].base_string()})
        replace_dict['call_dsig_proc_lines'] = "\n".join(call_dsig_proc_lines)

        file = open(pjoin(_file_path, \
                       'iolibs/template_files/super_auto_dsig_group_v4.inc')).read()
        file = file % replace_dict

        # Write the file
        writer.writelines(file)

    #===========================================================================
    # write_mirrorprocs
    #===========================================================================
    def write_mirrorprocs(self, writer, subproc_group):
        """Write the mirrorprocs.inc file determining which processes have
        IS mirror process in subprocess group mode."""

        lines = []
        bool_dict = {True: '.true.', False: '.false.'}
        matrix_elements = subproc_group.get('matrix_elements')
        lines.append("DATA (MIRRORPROCS(I),I=1,%d)/%s/" % \
                     (len(matrix_elements),
                      ",".join([bool_dict[me.get('has_mirror_process')] for \
                                me in matrix_elements])))
        # Write the file
        writer.writelines(lines)

    #===========================================================================
    # write_coloramps_file
    #===========================================================================
    def write_coloramps_file(self, writer, diagrams_for_config, maxflows,
                                   matrix_elements):
        """Write the coloramps.inc file for MadEvent in Subprocess group mode"""

        # Create a map from subprocess (matrix element) to a list of
        # the diagrams corresponding to each config

        lines = []

        subproc_to_confdiag = {}
        for config in diagrams_for_config:
            for subproc, diag in enumerate(config):
                try:
                    subproc_to_confdiag[subproc].append(diag)
                except KeyError:
                    subproc_to_confdiag[subproc] = [diag]

        for subproc in sorted(subproc_to_confdiag.keys()):
            lines.extend(self.get_icolamp_lines(subproc_to_confdiag[subproc],
                                           matrix_elements[subproc],
                                           subproc + 1))

        lines.insert(0, "logical icolamp(%d,%d,%d)" % \
                        (maxflows,
                         len(diagrams_for_config),
                         len(matrix_elements)))

        # Write the file
        writer.writelines(lines)

        return True

    #===========================================================================
    # write_config_subproc_map_file
    #===========================================================================
    def write_config_subproc_map_file(self, writer, config_subproc_map):
        """Write the config_subproc_map.inc file for subprocess groups"""

        lines = []
        # Output only configs that have some corresponding diagrams
        iconfig = 0
        for config in config_subproc_map:
            if set(config) == set([0]):
                continue
            lines.append("DATA (CONFSUB(i,%d),i=1,%d)/%s/" % \
                         (iconfig + 1, len(config),
                          ",".join([str(i) for i in config])))
            iconfig += 1
        # Write the file
        writer.writelines(lines)

        return True

    #===========================================================================
    # write_configs_file
    #===========================================================================
    def write_configs_file(self, writer, subproc_group, diagrams_for_config):
        """Write the configs.inc file with topology information for a
        subprocess group. Use the first subprocess with a diagram for each
        configuration."""

        matrix_elements = subproc_group.get('matrix_elements')
        model = matrix_elements[0].get('processes')[0].get('model')

        diagrams = []
        config_numbers = []
        for iconfig, config in enumerate(diagrams_for_config):
            # Check if any diagrams correspond to this config
            if set(config) == set([0]):
                continue
            subproc_diags = []
            for s,d in enumerate(config):
                if d:
                    subproc_diags.append(matrix_elements[s].\
                                         get('diagrams')[d-1])
                else:
                    subproc_diags.append(None)
            diagrams.append(subproc_diags)
            config_numbers.append(iconfig + 1)

        # Extract number of external particles
        (nexternal, ninitial) = subproc_group.get_nexternal_ninitial()

        return len(diagrams), \
               self.write_configs_file_from_diagrams(writer, diagrams,
                                                config_numbers,
                                                nexternal, ninitial,
                                                     model)

    #===========================================================================
    # write_run_configs_file
    #===========================================================================
    def write_run_config_file(self, writer):
        """Write the run_configs.inc file for MadEvent"""

        path = pjoin(_file_path,'iolibs','template_files','madevent_run_config.inc') 
        text = open(path).read() % {'chanperjob':'2'} 
        writer.write(text)
        return True


    #===========================================================================
    # write_leshouche_file
    #===========================================================================
    def write_leshouche_file(self, writer, subproc_group):
        """Write the leshouche.inc file for MG4"""

        all_lines = []

        for iproc, matrix_element in \
            enumerate(subproc_group.get('matrix_elements')):
            all_lines.extend(self.get_leshouche_lines(matrix_element,
                                                 iproc))

        # Write the file
        writer.writelines(all_lines)

        return True

#===============================================================================
# UFO_model_to_mg4
#===============================================================================
python_to_fortran = lambda x: parsers.UFOExpressionParserFortran().parse(x)

class UFO_model_to_mg4(object):
    """ A converter of the UFO-MG5 Model to the MG4 format """

    # The list below shows the only variables the user is allowed to change by
    # himself for each PS point. If he changes any other, then calling 
    # UPDATE_AS_PARAM() (or equivalently MP_UPDATE_AS_PARAM()) will not
    # correctly account for the change.
    PS_dependent_key = ['aS','MU_R']
    mp_complex_format = 'complex*32'
    mp_real_format = 'real*16'
    # Warning, it is crucial none of the couplings/parameters of the model
    # starts with this prefix. I should add a check for this.
    # You can change it as the global variable to check_param_card.ParamCard
    mp_prefix = check_param_card.ParamCard.mp_prefix
    
    def __init__(self, model, output_path, opt=None):
        """ initialization of the objects """
       
        self.model = model
        self.model_name = model['name']
        self.dir_path = output_path
        if opt:
            self.opt = opt
        else:
            self.opt = {'complex_mass': False, 'export_format': 'madevent', 'mp':True}
            
        self.coups_dep = []    # (name, expression, type)
        self.coups_indep = []  # (name, expression, type)
        self.params_dep = []   # (name, expression, type)
        self.params_indep = [] # (name, expression, type)
        self.params_ext = []   # external parameter
        self.p_to_f = parsers.UFOExpressionParserFortran()
        self.mp_p_to_f = parsers.UFOExpressionParserMPFortran()            
    
    def pass_parameter_to_case_insensitive(self):
        """modify the parameter if some of them are identical up to the case"""
        
        lower_dict={}
        duplicate = set()
        keys = self.model['parameters'].keys()
        for key in keys:
            for param in self.model['parameters'][key]:
                lower_name = param.name.lower()
                if not lower_name:
                    continue
                try:
                    lower_dict[lower_name].append(param)
                except KeyError:
                    lower_dict[lower_name] = [param]
                else:
                    duplicate.add(lower_name)
                    logger.debug('%s is define both as lower case and upper case.' 
                                 % lower_name)
        
        if not duplicate:
            return
        
        re_expr = r'''\b(%s)\b'''
        to_change = []
        change={}
        for value in duplicate:
            for i, var in enumerate(lower_dict[value][1:]):
                to_change.append(var.name)
                change[var.name] = '%s__%s' %( var.name.lower(), i+2)
                var.name = '%s__%s' %( var.name.lower(), i+2)
        
        replace = lambda match_pattern: change[match_pattern.groups()[0]]
        
        rep_pattern = re.compile(re_expr % '|'.join(to_change))
        
        # change parameters
        for key in keys:
            if key == ('external',):
                continue
            for param in self.model['parameters'][key]: 
                param.expr = rep_pattern.sub(replace, param.expr)
            
        # change couplings
        for key in self.model['couplings'].keys():
            for coup in self.model['couplings'][key]:
                coup.expr = rep_pattern.sub(replace, coup.expr)
                
        # change mass/width
        for part in self.model['particles']:
            if str(part.get('mass')) in to_change:
                part.set('mass', rep_pattern.sub(replace, str(part.get('mass'))))
            if str(part.get('width')) in to_change:
                part.set('width', rep_pattern.sub(replace, str(part.get('width'))))                
                
    def refactorize(self, wanted_couplings = []):    
        """modify the couplings to fit with MG4 convention """
            
        # Keep only separation in alphaS        
        keys = self.model['parameters'].keys()
        keys.sort(key=len)
        for key in keys:
            to_add = [o for o in self.model['parameters'][key] if o.name]

            if key == ('external',):
                self.params_ext += to_add
            elif any([(k in key) for k in self.PS_dependent_key]):
                self.params_dep += to_add
            else:
                self.params_indep += to_add
        # same for couplings
        keys = self.model['couplings'].keys()
        keys.sort(key=len)
        for key, coup_list in self.model['couplings'].items():
            if any([(k in key) for k in self.PS_dependent_key]):
                self.coups_dep += [c for c in coup_list if
                                   (not wanted_couplings or c.name in \
                                    wanted_couplings)]
            else:
                self.coups_indep += [c for c in coup_list if
                                     (not wanted_couplings or c.name in \
                                      wanted_couplings)]
                
        # MG4 use G and not aS as it basic object for alphas related computation
        #Pass G in the  independant list
        if 'G' in self.params_dep:
            index = self.params_dep.index('G')
            G = self.params_dep.pop(index)
        #    G.expr = '2*cmath.sqrt(as*pi)'
        #    self.params_indep.insert(0, self.params_dep.pop(index))
        # No need to add it if not defined   
            
            
    def build(self, wanted_couplings = [], full=True):
        """modify the couplings to fit with MG4 convention and creates all the 
        different files"""
        
        self.pass_parameter_to_case_insensitive()
        self.refactorize(wanted_couplings)

        # write the files
        if full:
            self.write_all()
            

    def open(self, name, comment='c', format='default'):
        """ Open the file name in the correct directory and with a valid
        header."""
        
        file_path = pjoin(self.dir_path, name)
        
        if format == 'fortran':
            fsock = writers.FortranWriter(file_path, 'w')
        else:
            fsock = open(file_path, 'w')
        
        file.writelines(fsock, comment * 77 + '\n')
        file.writelines(fsock,'%(comment)s written by the UFO converter\n' % \
                               {'comment': comment + (6 - len(comment)) *  ' '})
        file.writelines(fsock, comment * 77 + '\n\n')
        return fsock       

    
    def write_all(self):
        """ write all the files """
        #write the part related to the external parameter
        self.create_ident_card()
        self.create_param_read()
        
        #write the definition of the parameter
        self.create_input()
        self.create_intparam_def(dp=True,mp=False)
        if self.opt['mp']:
            self.create_intparam_def(dp=False,mp=True)
        
        
        # definition of the coupling.
        self.create_actualize_mp_ext_param_inc()
        self.create_coupl_inc()
        self.create_write_couplings()
        self.create_couplings()
        
        # the makefile
        self.create_makeinc()
        self.create_param_write()

        # The model functions
        self.create_model_functions_inc()
        self.create_model_functions_def()
        
        # The param_card.dat        
        self.create_param_card()
        

        # All the standard files
        self.copy_standard_file()

    ############################################################################
    ##  ROUTINE CREATING THE FILES  ############################################
    ############################################################################

    def copy_standard_file(self):
        """Copy the standard files for the fortran model."""
    
        
        #copy the library files
        file_to_link = ['formats.inc','printout.f', \
                        'rw_para.f', 'testprog.f']
    
        for filename in file_to_link:
            cp( MG5DIR + '/models/template_files/fortran/' + filename, \
                                                                self.dir_path)
            
        file = open(os.path.join(MG5DIR,\
                              'models/template_files/fortran/rw_para.f')).read()

        includes=["include \'coupl.inc\'","include \'input.inc\'"]
        if self.opt['mp']:
            includes.extend(["include \'mp_coupl.inc\'","include \'mp_input.inc\'"])
        # In standalone and madloop we do no use the compiled param card but
        # still parse the .dat one so we must load it.
        if self.opt['export_format'] in ['madloop','madloop_optimized']:
            load_card = 'call LHA_loadcard(param_name,npara,param,value)'
            lha_read_filename='lha_read_mp.f'
<<<<<<< HEAD
        elif self.opt['export_format'] in ['standalone', 'standalone_msP',  'standalone_msF']:
=======
        elif self.opt['export_format'].startswith('standalone'):
>>>>>>> 775d0582
            load_card = 'call LHA_loadcard(param_name,npara,param,value)'
            lha_read_filename='lha_read.f'
        else:
            load_card = ''
            lha_read_filename='lha_read.f'
        cp( MG5DIR + '/models/template_files/fortran/' + lha_read_filename, \
                                       os.path.join(self.dir_path,'lha_read.f'))
        
        file=file%{'includes':'\n      '.join(includes),
                   'load_card':load_card}
        writer=open(os.path.join(self.dir_path,'rw_para.f'),'w')
        writer.writelines(file)
        writer.close()

        if self.opt['export_format'] in ['madevent', 'FKS5_default', 'FKS5_optimized']:
            cp( MG5DIR + '/models/template_files/fortran/makefile_madevent', 
                self.dir_path + '/makefile')
            if self.opt['export_format'] in ['FKS5_default', 'FKS5_optimized']:
                path = pjoin(self.dir_path, 'makefile')
                text = open(path).read()
                text = text.replace('madevent','aMCatNLO')
                open(path, 'w').writelines(text)

<<<<<<< HEAD
        elif self.opt['export_format'] in ['standalone', 'standalone_msP','standalone_msF', 'madloop','madloop_optimized']:
=======
        elif self.opt['export_format'] in ['standalone', 'standalone_ms', 
                            'madloop','madloop_optimized', 'standalone_rw']:
>>>>>>> 775d0582
            cp( MG5DIR + '/models/template_files/fortran/makefile_standalone', 
                self.dir_path + '/makefile')
        else:
            raise MadGraph5Error('Unknown format')

    def create_coupl_inc(self):
        """ write coupling.inc """
        
        fsock = self.open('coupl.inc', format='fortran')
        if self.opt['mp']:
            mp_fsock = self.open('mp_coupl.inc', format='fortran')
            mp_fsock_same_name = self.open('mp_coupl_same_name.inc',\
                                            format='fortran')

        # Write header
        header = """double precision G
                common/strong/ G
                 
                double complex gal(2)
                common/weak/ gal

                """        
        if self.model.get('expansion_order'):
            header=header+"""double precision MU_R
                common/rscale/ MU_R

                """
        header = header+"""double precision Nf
                parameter(Nf=%d)
                """ % self.model.get_nflav()
                
        fsock.writelines(header)
        
        if self.opt['mp']:
            header = """%(real_mp_format)s %(mp_prefix)sG
                    common/MP_strong/ %(mp_prefix)sG
                     
                    %(complex_mp_format)s %(mp_prefix)sgal(2)
                    common/MP_weak/ %(mp_prefix)sgal
    
                    """        
            if self.model.get('expansion_order'):
                header=header+"""%(complex_mp_format)s %(mp_prefix)sMU_R
                    common/MP_rscale/ %(mp_prefix)sMU_R
    
                    """            
            mp_fsock.writelines(header%{'real_mp_format':self.mp_real_format,
                                  'complex_mp_format':self.mp_complex_format,
                                  'mp_prefix':self.mp_prefix})
            mp_fsock_same_name.writelines(header%{'real_mp_format':self.mp_real_format,
                                  'complex_mp_format':self.mp_complex_format,
                                  'mp_prefix':''})

        # Write the Mass definition/ common block
        masses = set()
        widths = set()
        if self.opt['complex_mass']:
            complex_mass = set()
            
        for particle in self.model.get('particles'):
            #find masses
            one_mass = particle.get('mass')
            if one_mass.lower() != 'zero':
                masses.add(one_mass)
                
            # find width
            one_width = particle.get('width')
            if one_width.lower() != 'zero':
                widths.add(one_width)
                if self.opt['complex_mass'] and one_mass.lower() != 'zero':
                    complex_mass.add('CMASS_%s' % one_mass)
            
        if masses:
            fsock.writelines('double precision '+','.join(masses)+'\n')
            fsock.writelines('common/masses/ '+','.join(masses)+'\n\n')
            if self.opt['mp']:
                mp_fsock_same_name.writelines(self.mp_real_format+' '+\
                                                          ','.join(masses)+'\n')
                mp_fsock_same_name.writelines('common/MP_masses/ '+\
                                                        ','.join(masses)+'\n\n')                
                mp_fsock.writelines(self.mp_real_format+' '+','.join([\
                                        self.mp_prefix+m for m in masses])+'\n')
                mp_fsock.writelines('common/MP_masses/ '+\
                            ','.join([self.mp_prefix+m for m in masses])+'\n\n')                

        if widths:
            fsock.writelines('double precision '+','.join(widths)+'\n')
            fsock.writelines('common/widths/ '+','.join(widths)+'\n\n')
            if self.opt['mp']:
                mp_fsock_same_name.writelines(self.mp_real_format+' '+\
                                                          ','.join(widths)+'\n')
                mp_fsock_same_name.writelines('common/MP_widths/ '+\
                                                        ','.join(widths)+'\n\n')                
                mp_fsock.writelines(self.mp_real_format+' '+','.join([\
                                        self.mp_prefix+w for w in widths])+'\n')
                mp_fsock.writelines('common/MP_widths/ '+\
                            ','.join([self.mp_prefix+w for w in widths])+'\n\n')
        
        # Write the Couplings
        coupling_list = [coupl.name for coupl in self.coups_dep + self.coups_indep]       
        fsock.writelines('double complex '+', '.join(coupling_list)+'\n')
        fsock.writelines('common/couplings/ '+', '.join(coupling_list)+'\n')
        if self.opt['mp']:
            mp_fsock_same_name.writelines(self.mp_complex_format+' '+\
                                                   ','.join(coupling_list)+'\n')
            mp_fsock_same_name.writelines('common/MP_couplings/ '+\
                                                 ','.join(coupling_list)+'\n\n')                
            mp_fsock.writelines(self.mp_complex_format+' '+','.join([\
                                 self.mp_prefix+c for c in coupling_list])+'\n')
            mp_fsock.writelines('common/MP_couplings/ '+\
                     ','.join([self.mp_prefix+c for c in coupling_list])+'\n\n')            
        
        # Write complex mass for complex mass scheme (if activated)
        if self.opt['complex_mass'] and complex_mass:
            fsock.writelines('double complex '+', '.join(complex_mass)+'\n')
            fsock.writelines('common/complex_mass/ '+', '.join(complex_mass)+'\n')
            if self.opt['mp']:
                mp_fsock_same_name.writelines(self.mp_complex_format+' '+\
                                                    ','.join(complex_mass)+'\n')
                mp_fsock_same_name.writelines('common/MP_complex_mass/ '+\
                                                  ','.join(complex_mass)+'\n\n')                
                mp_fsock.writelines(self.mp_complex_format+' '+','.join([\
                                self.mp_prefix+cm for cm in complex_mass])+'\n')
                mp_fsock.writelines('common/MP_complex_mass/ '+\
                    ','.join([self.mp_prefix+cm for cm in complex_mass])+'\n\n')                       
        
    def create_write_couplings(self):
        """ write the file coupl_write.inc """
        
        fsock = self.open('coupl_write.inc', format='fortran')
        
        fsock.writelines("""write(*,*)  ' Couplings of %s'  
                            write(*,*)  ' ---------------------------------'
                            write(*,*)  ' '""" % self.model_name)
        def format(coupl):
            return 'write(*,2) \'%(name)s = \', %(name)s' % {'name': coupl.name}
        
        # Write the Couplings
        lines = [format(coupl) for coupl in self.coups_dep + self.coups_indep]       
        fsock.writelines('\n'.join(lines))
        
        
    def create_input(self):
        """create input.inc containing the definition of the parameters"""
        
        fsock = self.open('input.inc', format='fortran')
        if self.opt['mp']:
            mp_fsock = self.open('mp_input.inc', format='fortran')
                    
        #find mass/ width since they are already define
        already_def = set()
        for particle in self.model.get('particles'):
            already_def.add(particle.get('mass').lower())
            already_def.add(particle.get('width').lower())
            if self.opt['complex_mass']:
                already_def.add('cmass_%s' % particle.get('mass').lower())

        is_valid = lambda name: name!='G' and name!='MU_R' and name.lower() not in already_def
        
        real_parameters = [param.name for param in self.params_dep + 
                            self.params_indep if param.type == 'real'
                            and is_valid(param.name)]

        real_parameters += [param.name for param in self.params_ext 
                            if param.type == 'real'and 
                               is_valid(param.name)]
        
        fsock.writelines('double precision '+','.join(real_parameters)+'\n')
        fsock.writelines('common/params_R/ '+','.join(real_parameters)+'\n\n')
        if self.opt['mp']:
            mp_fsock.writelines(self.mp_real_format+' '+','.join([\
                              self.mp_prefix+p for p in real_parameters])+'\n')
            mp_fsock.writelines('common/MP_params_R/ '+','.join([\
                            self.mp_prefix+p for p in real_parameters])+'\n\n')        
        
        complex_parameters = [param.name for param in self.params_dep + 
                            self.params_indep if param.type == 'complex' and
                            is_valid(param.name)]

        fsock.writelines('double complex '+','.join(complex_parameters)+'\n')
        fsock.writelines('common/params_C/ '+','.join(complex_parameters)+'\n\n')
        if self.opt['mp']:
            mp_fsock.writelines(self.mp_complex_format+' '+','.join([\
                            self.mp_prefix+p for p in complex_parameters])+'\n')
            mp_fsock.writelines('common/MP_params_C/ '+','.join([\
                          self.mp_prefix+p for p in complex_parameters])+'\n\n')                
    
    

    def create_intparam_def(self, dp=True, mp=False):
        """ create intparam_definition.inc setting the internal parameters.
        Output the double precision and/or the multiple precision parameters
        depending on the parameters dp and mp. If mp only, then the file names
        get the 'mp_' prefix.
         """

        fsock = self.open('%sintparam_definition.inc'%
                             ('mp_' if mp and not dp else ''), format='fortran')
        
        fsock.write_comments(\
                "Parameters that should not be recomputed event by event.\n")
        fsock.writelines("if(readlha) then\n")
        if dp:        
            fsock.writelines("G = 2 * DSQRT(AS*PI) ! for the first init\n")
        if mp:
            fsock.writelines("MP__G = 2 * SQRT(MP__AS*MP__PI) ! for the first init\n")
        for param in self.params_indep:
            if param.name == 'ZERO':
                continue
            if dp:
                fsock.writelines("%s = %s\n" % (param.name,
                                            self.p_to_f.parse(param.expr)))
            if mp:
                fsock.writelines("%s%s = %s\n" % (self.mp_prefix,param.name,
                                            self.mp_p_to_f.parse(param.expr)))    

        fsock.writelines('endif')
        
        fsock.write_comments('\nParameters that should be recomputed at an event by even basis.\n')
        if dp:        
            fsock.writelines("aS = G**2/4/pi\n")
        if mp:
            fsock.writelines("MP__aS = MP__G**2/4/MP__PI\n")
        for param in self.params_dep:
            if dp:
                fsock.writelines("%s = %s\n" % (param.name,
                                            self.p_to_f.parse(param.expr)))
            elif mp:
                fsock.writelines("%s%s = %s\n" % (self.mp_prefix,param.name,
                                            self.mp_p_to_f.parse(param.expr)))

        fsock.write_comments("\nDefinition of the EW coupling used in the write out of aqed\n")
        if ('aEWM1',) in self.model['parameters']:
            if dp:
                fsock.writelines(""" gal(1) = 3.5449077018110318 / DSQRT(aEWM1)
                                 gal(2) = 1d0
                         """)
            elif mp:
                fsock.writelines(""" %(mp_prefix)sgal(1) = 2 * SQRT(MP__PI/MP__aEWM1)
                                 %(mp_prefix)sgal(2) = 1d0 
                                 """ %{'mp_prefix':self.mp_prefix})
                pass
        else:
            if dp:
                logger.warning('$RED aEWM1 not define in MODEL. AQED will not be written correcty in LHE FILE')
                fsock.writelines(""" gal(1) = 1d0
                                 gal(2) = 1d0
                             """)
            elif mp:
                fsock.writelines(""" %(mp_prefix)sgal(1) = 1e0_16
                                 %(mp_prefix)sgal(2) = 1e0_16
                             """%{'mp_prefix':self.mp_prefix})

    
    def create_couplings(self):
        """ create couplings.f and all couplingsX.f """
        
        nb_def_by_file = 25
        
        self.create_couplings_main(nb_def_by_file)
        nb_coup_indep = 1 + len(self.coups_indep) // nb_def_by_file
        nb_coup_dep = 1 + len(self.coups_dep) // nb_def_by_file 
        
        for i in range(nb_coup_indep):
            # For the independent couplings, we compute the double and multiple
            # precision ones together
            data = self.coups_indep[nb_def_by_file * i: 
                             min(len(self.coups_indep), nb_def_by_file * (i+1))]
            self.create_couplings_part(i + 1, data, dp=True, mp=self.opt['mp'])
            
        for i in range(nb_coup_dep):
            # For the dependent couplings, we compute the double and multiple
            # precision ones in separate subroutines.
            data = self.coups_dep[nb_def_by_file * i: 
                               min(len(self.coups_dep), nb_def_by_file * (i+1))]
            self.create_couplings_part( i + 1 + nb_coup_indep , data, 
                                                               dp=True,mp=False)
            if self.opt['mp']:
                self.create_couplings_part( i + 1 + nb_coup_indep , data, 
                                                              dp=False,mp=True)
        
        
    def create_couplings_main(self, nb_def_by_file=25):
        """ create couplings.f """

        fsock = self.open('couplings.f', format='fortran')
        
        fsock.writelines("""subroutine coup()

                            implicit none
                            double precision PI, ZERO
                            logical READLHA
                            parameter  (PI=3.141592653589793d0)
                            parameter  (ZERO=0d0)""")
        if self.opt['mp']:
            fsock.writelines("""%s MP__PI, MP__ZERO
                                parameter (MP__PI=3.1415926535897932384626433832795e0_16)
                                parameter (MP__ZERO=0e0_16)
                                include \'mp_input.inc\'
                                include \'mp_coupl.inc\'
                        """%self.mp_real_format) 
        fsock.writelines("""include \'input.inc\'
                            include \'coupl.inc\'
                            READLHA = .true.
                            include \'intparam_definition.inc\'""")
        if self.opt['mp']:
            fsock.writelines("""include \'mp_intparam_definition.inc\'\n""")
        
        nb_coup_indep = 1 + len(self.coups_indep) // nb_def_by_file 
        nb_coup_dep = 1 + len(self.coups_dep) // nb_def_by_file 
        
        fsock.writelines('\n'.join(\
                    ['call coup%s()' %  (i + 1) for i in range(nb_coup_indep)]))
        
        fsock.write_comments('\ncouplings needed to be evaluated points by points\n')

        fsock.writelines('\n'.join(\
                    ['call coup%s()' %  (nb_coup_indep + i + 1) \
                      for i in range(nb_coup_dep)]))
        if self.opt['mp']:
            fsock.writelines('\n'.join(\
                    ['call mp_coup%s()' %  (nb_coup_indep + i + 1) \
                      for i in range(nb_coup_dep)]))
        fsock.writelines('''\n return \n end\n''')

        fsock.writelines("""subroutine update_as_param()

                            implicit none
                            double precision PI, ZERO
                            logical READLHA
                            parameter  (PI=3.141592653589793d0)            
                            parameter  (ZERO=0d0)""")
        fsock.writelines("""include \'input.inc\'
                            include \'coupl.inc\'
                            READLHA = .false.""")
        fsock.writelines("""    
                            include \'intparam_definition.inc\'\n
                         """)
            
        nb_coup_indep = 1 + len(self.coups_indep) // nb_def_by_file 
        nb_coup_dep = 1 + len(self.coups_dep) // nb_def_by_file 
                
        fsock.write_comments('\ncouplings needed to be evaluated points by points\n')

        fsock.writelines('\n'.join(\
                    ['call coup%s()' %  (nb_coup_indep + i + 1) \
                      for i in range(nb_coup_dep)]))
        fsock.writelines('''\n return \n end\n''')

        if self.opt['mp']:
            fsock.writelines("""subroutine mp_update_as_param()
    
                                implicit none
                                logical READLHA""")
            fsock.writelines("""%s MP__PI, MP__ZERO
                                    parameter (MP__PI=3.1415926535897932384626433832795e0_16)
                                    parameter (MP__ZERO=0e0_16)
                                    include \'mp_input.inc\'
                                    include \'mp_coupl.inc\'
                            """%self.mp_real_format)
            fsock.writelines("""include \'input.inc\'
                                include \'coupl.inc\'
                                include \'actualize_mp_ext_params.inc\'
                                READLHA = .false.
                                include \'mp_intparam_definition.inc\'\n
                             """)
            
            nb_coup_indep = 1 + len(self.coups_indep) // nb_def_by_file 
            nb_coup_dep = 1 + len(self.coups_dep) // nb_def_by_file 
                    
            fsock.write_comments('\ncouplings needed to be evaluated points by points\n')
    
            fsock.writelines('\n'.join(\
                        ['call mp_coup%s()' %  (nb_coup_indep + i + 1) \
                          for i in range(nb_coup_dep)]))
            fsock.writelines('''\n return \n end\n''')

    def create_couplings_part(self, nb_file, data, dp=True, mp=False):
        """ create couplings[nb_file].f containing information coming from data.
        Outputs the computation of the double precision and/or the multiple
        precision couplings depending on the parameters dp and mp.
        If mp is True and dp is False, then the prefix 'MP_' is appended to the
        filename and subroutine name.
        """
        
        fsock = self.open('%scouplings%s.f' %('mp_' if mp and not dp else '',
                                                     nb_file), format='fortran')
        fsock.writelines("""subroutine %scoup%s()
          
          implicit none"""%('mp_' if mp and not dp else '',nb_file))
        if dp:
            fsock.writelines("""
              double precision PI
              parameter  (PI=3.141592653589793d0)
              include 'input.inc'
              include 'coupl.inc'""")
        if mp:
            fsock.writelines("""%s MP__PI
                                parameter (MP__PI=3.1415926535897932384626433832795e0_16)
                                include \'mp_input.inc\'
                                include \'mp_coupl.inc\'
                        """%self.mp_real_format) 
        fsock.writelines("""
          include 'model_functions.inc'""")
        for coupling in data:
            if dp:            
                fsock.writelines('%s = %s' % (coupling.name,
                                          self.p_to_f.parse(coupling.expr)))
            if mp:
                fsock.writelines('%s%s = %s' % (self.mp_prefix,coupling.name,
                                          self.mp_p_to_f.parse(coupling.expr)))
        fsock.writelines('end')

    def create_model_functions_inc(self):
        """ Create model_functions.inc which contains the various declarations
        of auxiliary functions which might be used in the couplings expressions"""
        
        fsock = self.open('model_functions.inc', format='fortran')
        fsock.writelines("""double complex cond
          double complex reglog""")
        if self.opt['mp']:
            fsock.writelines("""%(complex_mp_format)s mp_cond
          %(complex_mp_format)s mp_reglog"""\
          %{'complex_mp_format':self.mp_complex_format})

    def create_model_functions_def(self):
        """ Create model_functions.f which contains the various definitions
        of auxiliary functions which might be used in the couplings expressions"""

        fsock = self.open('model_functions.f', format='fortran')
        fsock.writelines("""double complex function cond(condition,truecase,falsecase)
          implicit none
          double complex condition,truecase,falsecase
          if(condition.eq.(0.0d0,0.0d0)) then
             cond=truecase
          else
             cond=falsecase
          endif
          end
          
          double complex function reglog(arg)
          implicit none
          double complex arg
          if(arg.eq.(0.0d0,0.0d0)) then
             reglog=(0.0d0,0.0d0)
          else
             reglog=log(arg)
          endif
          end""")
        if self.opt['mp']:
            fsock.writelines("""
              
              %(complex_mp_format)s function mp_cond(condition,truecase,falsecase)
              implicit none
              %(complex_mp_format)s condition,truecase,falsecase
              if(condition.eq.(0.0e0_16,0.0e0_16)) then
                 mp_cond=truecase
              else
                 mp_cond=falsecase
              endif
              end
              
              %(complex_mp_format)s function mp_reglog(arg)
              implicit none
              %(complex_mp_format)s arg
              if(arg.eq.(0.0e0_16,0.0e0_16)) then
                 mp_reglog=(0.0e0_16,0.0e0_16)
              else
                 mp_reglog=log(arg)
              endif
              end"""%{'complex_mp_format':self.mp_complex_format})            

    def create_makeinc(self):
        """create makeinc.inc containing the file to compile """
        
        fsock = self.open('makeinc.inc', comment='#')
        text = 'MODEL = couplings.o lha_read.o printout.o rw_para.o'
        text += ' model_functions.o '
        
        nb_coup_indep = 1 + len(self.coups_dep) // 25 
        nb_coup_dep = 1 + len(self.coups_indep) // 25
        couplings_files=['couplings%s.o' % (i+1) \
                                for i in range(nb_coup_dep + nb_coup_indep) ]
        if self.opt['mp']:
            couplings_files+=['mp_couplings%s.o' % (i+1) for i in \
                               range(nb_coup_dep,nb_coup_dep + nb_coup_indep) ]
        text += ' '.join(couplings_files)
        fsock.writelines(text)
        
    def create_param_write(self):
        """ create param_write """

        fsock = self.open('param_write.inc', format='fortran')
        
        fsock.writelines("""write(*,*)  ' External Params'
                            write(*,*)  ' ---------------------------------'
                            write(*,*)  ' '""")
        def format(name):
            return 'write(*,*) \'%(name)s = \', %(name)s' % {'name': name}
        
        # Write the external parameter
        lines = [format(param.name) for param in self.params_ext]       
        fsock.writelines('\n'.join(lines))        
        
        fsock.writelines("""write(*,*)  ' Internal Params'
                            write(*,*)  ' ---------------------------------'
                            write(*,*)  ' '""")        
        lines = [format(data.name) for data in self.params_indep 
                                                         if data.name != 'ZERO']
        fsock.writelines('\n'.join(lines))
        fsock.writelines("""write(*,*)  ' Internal Params evaluated point by point'
                            write(*,*)  ' ----------------------------------------'
                            write(*,*)  ' '""")         
        lines = [format(data.name) for data in self.params_dep]
        
        fsock.writelines('\n'.join(lines))                
        
 
    
    def create_ident_card(self):
        """ create the ident_card.dat """
    
        def format(parameter):
            """return the line for the ident_card corresponding to this parameter"""
            colum = [parameter.lhablock.lower()] + \
                    [str(value) for value in parameter.lhacode] + \
                    [parameter.name]
            if not parameter.name:
                return ''
            return ' '.join(colum)+'\n'
    
        fsock = self.open('ident_card.dat')
     
        external_param = [format(param) for param in self.params_ext]
        fsock.writelines('\n'.join(external_param))

    def create_actualize_mp_ext_param_inc(self):
        """ create the actualize_mp_ext_params.inc code """
        
        # In principle one should actualize all external, but for now, it is
        # hardcoded that only AS and MU_R can by dynamically changed by the user
        # so that we only update those ones.
        # Of course, to be on the safe side, one could decide to update all
        # external parameters.
        update_params_list=[p for p in self.params_ext if p.name in 
                                                          self.PS_dependent_key]
        
        res_strings = ["%(mp_prefix)s%(name)s=%(name)s"\
                        %{'mp_prefix':self.mp_prefix,'name':param.name}\
                                                for param in update_params_list]
        # When read_lha is false, it is G which is taken in input and not AS, so
        # this is what should be reset here too.
        if 'aS' in [param.name for param in update_params_list]:
            res_strings.append("%(mp_prefix)sG=G"%{'mp_prefix':self.mp_prefix})
            
        fsock = self.open('actualize_mp_ext_params.inc', format='fortran')
        fsock.writelines('\n'.join(res_strings))

    def create_param_read(self):    
        """create param_read"""
        
        if self.opt['export_format'] in ['madevent', 'FKS5_default', 'FKS5_optimized']:
            fsock = self.open('param_read.inc', format='fortran')
            fsock.writelines(' include \'../param_card.inc\'')
            return
    
        def format_line(parameter):
            """return the line for the ident_card corresponding to this 
            parameter"""
            template = \
            """ call LHA_get_real(npara,param,value,'%(name)s',%(name)s,%(value)s)""" \
                % {'name': parameter.name,
                   'value': self.p_to_f.parse(str(parameter.value.real))}
            if self.opt['mp']:
                template = template+ \
                ("\n call MP_LHA_get_real(npara,param,value,'%(name)s',"+
                 "%(mp_prefix)s%(name)s,%(value)s)") \
                % {'name': parameter.name,'mp_prefix': self.mp_prefix,
                   'value': self.mp_p_to_f.parse(str(parameter.value.real))}    
            return template        
    
        fsock = self.open('param_read.inc', format='fortran')
        res_strings = [format_line(param) \
                          for param in self.params_ext]
        
        # Correct width sign for Majorana particles (where the width
        # and mass need to have the same sign)        
        for particle in self.model.get('particles'):
            if particle.is_fermion() and particle.get('self_antipart') and \
                   particle.get('width').lower() != 'zero':
                
                res_strings.append('%(width)s = sign(%(width)s,%(mass)s)' % \
                 {'width': particle.get('width'), 'mass': particle.get('mass')})
                if self.opt['mp']:
                    res_strings.append(\
                      ('%(mp_pref)s%(width)s = sign(%(mp_pref)s%(width)s,'+\
                       '%(mp_pref)s%(mass)s)')%{'width': particle.get('width'),\
                       'mass': particle.get('mass'),'mp_pref':self.mp_prefix})

        fsock.writelines('\n'.join(res_strings))
        
    def create_param_card(self):
        """ create the param_card.dat """

        out_path = pjoin(self.dir_path, 'param_card.dat')
        param_writer.ParamCardWriter(self.model, out_path)
        out_path2 = None
        if hasattr(self.model, 'rule_card'):
            out_path2 = pjoin(self.dir_path, 'param_card_rule.dat')
            self.model.rule_card.write_file(out_path2)
        
        # IF MSSM convert the card to SLAH1
        if self.model_name == 'mssm' or self.model_name.startswith('mssm-'):
            import models.check_param_card as translator
            
            # Check the format of the param_card for Pythia and make it correct
            if out_path2:
                translator.make_valid_param_card(out_path, out_path2)
            translator.convert_to_slha1(out_path)
        
def ExportV4Factory(cmd, noclean, output_type='default'):
    """ Determine which Export_v4 class is required. cmd is the command 
        interface containing all potential usefull information.
        The output_type argument specifies from which context the output
        is called. It is 'madloop' for MadLoop5, 'amcatnlo' for FKS5 output
        and 'default' for tree-level outputs."""

    group_subprocesses = cmd.options['group_subprocesses']
    
    # First treat the MadLoop5 standalone case
    if output_type=='madloop':
        import madgraph.loop.loop_exporters as loop_exporters
        if os.path.isdir(os.path.join(cmd._mgme_dir, 'Template/loop_material')):
            ExporterClass=None
            options = {'clean': not noclean, 
              'complex_mass':cmd.options['complex_mass_scheme'],
              'export_format':'madloop', 
              'mp':True,
              'loop_dir': os.path.join(cmd._mgme_dir, 'Template/loop_material'),
              'cuttools_dir': cmd._cuttools_dir,
              'fortran_compiler':cmd.options['fortran_compiler']}

            if not cmd.options['loop_optimized_output']:
                ExporterClass=loop_exporters.LoopProcessExporterFortranSA
            else:
                if all([amp['process']['has_born'] for amp in cmd._curr_amps]):
                    ExporterClass=loop_exporters.LoopProcessOptimizedExporterFortranSA
                    options['export_format'] = 'madloop_optimized'
                else:
                    logger.warning('ML5 can only exploit the optimized output for '+\
                                   ' processes with born diagrams. The optimization '+\
                                   ' option is therefore turned off for this process.')
                    ExporterClass=loop_exporters.LoopProcessExporterFortranSA
                    options['export_format'] = 'madloop_default'
            return ExporterClass(cmd._mgme_dir, cmd._export_dir, options)
        else:
            raise MadGraph5Error('MG5 cannot find the \'loop_material\' directory'+\
                                 ' in %s'%str(cmd._mgme_dir))

    # Then treat the aMC@NLO output     
    elif output_type=='amcatnlo':
        import madgraph.iolibs.export_fks as export_fks
        ExporterClass=None
        options = {'clean': not noclean, 
              'complex_mass':cmd.options['complex_mass_scheme'],
              'export_format':'madloop', 
              #use MP for HELAS only if there are virtual amps 
              'mp':len(cmd._fks_multi_proc.get_virt_amplitudes()) > 0,
              'loop_dir': os.path.join(cmd._mgme_dir,'Template','loop_material'),
              'cuttools_dir': cmd._cuttools_dir,
              'fortran_compiler':cmd.options['fortran_compiler']}
        if not cmd.options['loop_optimized_output']:
            logger.info("Writing out the aMC@NLO code")
            ExporterClass = export_fks.ProcessExporterFortranFKS
            options['export_format']='FKS5_default'
        else:
            logger.info("Writing out the aMC@NLO code, using optimized Loops")
            ExporterClass = export_fks.ProcessOptimizedExporterFortranFKS
            options['export_format']='FKS5_optimized'
        return ExporterClass(cmd._mgme_dir, cmd._export_dir, options)

    # Then the default tree-level output
    elif output_type=='default':
        #check if we need to group processes
        if cmd.options['group_subprocesses'] == 'Auto':
            if cmd._curr_amps[0].get_ninitial()  == 2:
                group_subprocesses = True
            else:
                group_subprocesses = False

        assert group_subprocesses in [True, False]
        
        opt = {'clean': not noclean,
               'complex_mass': cmd.options['complex_mass_scheme'],
               'export_format':cmd._export_format,
<<<<<<< HEAD
               'mp': False,  'sa_for_decayP':False, 'sa_for_decayF':False, 'model': cmd._curr_model.get('name') }

        if cmd._export_format=='standalone_msP':
            opt['sa_for_decayP'] = True        

        if cmd._export_format=='standalone_msF':
            opt['sa_for_decayF'] = True        
    
        if cmd._export_format in ['standalone', 'matrix','standalone_msP', 'standalone_msF']:
            return ProcessExporterFortranSA(cmd._mgme_dir, cmd._export_dir, opt)
=======
               'mp': False,  
               'sa_symmetry':False, 
               'model': cmd._curr_model.get('name') }

        format = cmd._export_format #shortcut

        if format in ['standalone_ms', 'standalone_rw']:
            opt['sa_symmetry'] = True        
    
        if format == 'matrix' or format.startswith('standalone'):
            return ProcessExporterFortranSA(cmd._mgme_dir, cmd._export_dir, opt,
                                            format=format)
>>>>>>> 775d0582
        
        elif format in ['madevent'] and group_subprocesses:
            return  ProcessExporterFortranMEGroup(cmd._mgme_dir, cmd._export_dir,
                                                                            opt)
        elif format in ['madevent']:
            return ProcessExporterFortranME(cmd._mgme_dir, cmd._export_dir,opt)
        
        else:
            raise Exception, 'Wrong export_v4 format'
    else:
        raise MadGraph5Error, 'Output type %s not reckognized in ExportV4Factory.'
    
    
    
            
<|MERGE_RESOLUTION|>--- conflicted
+++ resolved
@@ -1250,11 +1250,8 @@
         dirpath = pjoin(self.dir_path, 'SubProcesses', \
                        "P%s" % matrix_element.get('processes')[0].shell_string())
 
-<<<<<<< HEAD
-        if self.opt['sa_for_decayP'] or self.opt['sa_for_decayF']:
-=======
-        if self.opt['sa_symmetry']:
->>>>>>> 775d0582
+        if self.opt['sa_for_decayP'] or self.opt['sa_for_decayF'] \
+               or self.opt['sa_symmetry']:
             # avoid symmetric output
             proc = matrix_element.get('processes')[0]
             leg0 = proc.get('legs')[0]
@@ -1379,16 +1376,14 @@
             raise writers.FortranWriter.FortranWriterError(\
                 "writer not FortranWriter")
             
-<<<<<<< HEAD
         if not self.opt.has_key('sa_for_decayP'):
             self.opt['sa_for_decayP']=False
 
         if not self.opt.has_key('sa_for_decayF'):
             self.opt['sa_for_decayF']=False
-=======
+
         if not self.opt.has_key('sa_symmetry'):
             self.opt['sa_symmetry']=False
->>>>>>> 775d0582
 
         # Set lowercase/uppercase Fortran code
         writers.FortranWriter.downcase = False
@@ -1440,12 +1435,8 @@
         color_data_lines = self.get_color_data_lines(matrix_element)
         replace_dict['color_data_lines'] = "\n".join(color_data_lines)
 
-<<<<<<< HEAD
         if self.opt['sa_for_decayP'] :
-=======
         # For MadSpin need to return the AMP2
-        if self.format == 'standalone_ms':
->>>>>>> 775d0582
             amp2_lines = self.get_amp2_lines(matrix_element, [] )
             replace_dict['amp2_lines'] = '\n'.join(amp2_lines)
             replace_dict['global_variable'] = "       Double Precision amp2(NGRAPHS)\n       common/to_amps/  amp2\n"
@@ -1454,7 +1445,6 @@
         jamp_lines = self.get_JAMP_lines(matrix_element)
         replace_dict['jamp_lines'] = '\n'.join(jamp_lines)
 
-<<<<<<< HEAD
         if self.opt['sa_for_decayP'] :
             file = open(pjoin(_file_path, \
                           'iolibs/template_files/matrix_standalone_msP_v4.inc')).read()
@@ -1466,12 +1456,7 @@
         else:
             file = open(pjoin(_file_path, \
                           'iolibs/template_files/matrix_standalone_v4.inc')).read()
-         
-=======
-
-        file = open(pjoin(_file_path, \
-                          'iolibs/template_files/matrix_standalone_v4.inc')).read()
->>>>>>> 775d0582
+
         file = file % replace_dict
 
         # Write the file
@@ -2205,8 +2190,6 @@
 
         return True
                     
-<<<<<<< HEAD
-=======
                     
     #===========================================================================
     # write_configs_file
@@ -2227,9 +2210,6 @@
                                                             nexternal, ninitial,
                                                             model)
 
->>>>>>> 775d0582
-
-
     #===========================================================================
     # write_run_configs_file
     #===========================================================================
@@ -2241,8 +2221,6 @@
         writer.write(text)
         return True
 
-<<<<<<< HEAD
-=======
 
     #===========================================================================
     # write_configs_file_from_diagrams
@@ -2364,7 +2342,6 @@
 
         return s_and_t_channels
 
->>>>>>> 775d0582
     #===========================================================================
     # write_config_subproc_map_file
     #===========================================================================
@@ -3406,11 +3383,7 @@
         if self.opt['export_format'] in ['madloop','madloop_optimized']:
             load_card = 'call LHA_loadcard(param_name,npara,param,value)'
             lha_read_filename='lha_read_mp.f'
-<<<<<<< HEAD
-        elif self.opt['export_format'] in ['standalone', 'standalone_msP',  'standalone_msF']:
-=======
         elif self.opt['export_format'].startswith('standalone'):
->>>>>>> 775d0582
             load_card = 'call LHA_loadcard(param_name,npara,param,value)'
             lha_read_filename='lha_read.f'
         else:
@@ -3434,12 +3407,8 @@
                 text = text.replace('madevent','aMCatNLO')
                 open(path, 'w').writelines(text)
 
-<<<<<<< HEAD
-        elif self.opt['export_format'] in ['standalone', 'standalone_msP','standalone_msF', 'madloop','madloop_optimized']:
-=======
-        elif self.opt['export_format'] in ['standalone', 'standalone_ms', 
-                            'madloop','madloop_optimized', 'standalone_rw']:
->>>>>>> 775d0582
+        elif self.opt['export_format'] in ['standalone', 'standalone_msP','standalone_msF',
+                                  'madloop','madloop_optimized', 'standalone_rw']:
             cp( MG5DIR + '/models/template_files/fortran/makefile_standalone', 
                 self.dir_path + '/makefile')
         else:
@@ -4135,31 +4104,26 @@
         opt = {'clean': not noclean,
                'complex_mass': cmd.options['complex_mass_scheme'],
                'export_format':cmd._export_format,
-<<<<<<< HEAD
-               'mp': False,  'sa_for_decayP':False, 'sa_for_decayF':False, 'model': cmd._curr_model.get('name') }
+               'mp': False,  
+               'sa_for_decayP':False, 
+               'sa_for_decayF':False, 
+               'sa_symmetry':False, 
+               'model': cmd._curr_model.get('name') }
 
         if cmd._export_format=='standalone_msP':
             opt['sa_for_decayP'] = True        
 
         if cmd._export_format=='standalone_msF':
             opt['sa_for_decayF'] = True        
-    
-        if cmd._export_format in ['standalone', 'matrix','standalone_msP', 'standalone_msF']:
-            return ProcessExporterFortranSA(cmd._mgme_dir, cmd._export_dir, opt)
-=======
-               'mp': False,  
-               'sa_symmetry':False, 
-               'model': cmd._curr_model.get('name') }
 
         format = cmd._export_format #shortcut
 
-        if format in ['standalone_ms', 'standalone_rw']:
+        if format in ['standalone_msP', 'standalone_msF', 'standalone_rw']:
             opt['sa_symmetry'] = True        
     
         if format == 'matrix' or format.startswith('standalone'):
             return ProcessExporterFortranSA(cmd._mgme_dir, cmd._export_dir, opt,
                                             format=format)
->>>>>>> 775d0582
         
         elif format in ['madevent'] and group_subprocesses:
             return  ProcessExporterFortranMEGroup(cmd._mgme_dir, cmd._export_dir,
@@ -4172,6 +4136,4 @@
     else:
         raise MadGraph5Error, 'Output type %s not reckognized in ExportV4Factory.'
     
-    
-    
             

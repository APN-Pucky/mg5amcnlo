--- conflicted
+++ resolved
@@ -5932,14 +5932,9 @@
             fsock.write_comment_line(' START UFO DEFINE FUNCTIONS ')
             for fct in ufo_fct:
                 # already handle by default
-<<<<<<< HEAD
-                if fct.name not in ["complexconjugate", "re", "im", "sec", "csc", "asec", "acsc",
-                                    "theta_function", "cond", "reglog", "reglogp","reglogm","arg"]:
-=======
                 if fct.name not in ["complexconjugate", "re", "im", "sec", 
                   "csc", "asec", "acsc", "theta_function", "cond", 
                   "condif", "reglogp", "reglogm", "reglog", "arg"]:
->>>>>>> be9f0370
                     ufo_fct_template = """
           double complex function %(name)s(%(args)s)
           implicit none
@@ -5959,14 +5954,9 @@
                 fsock.write_comment_line(' START UFO DEFINE FUNCTIONS FOR MP')
                 for fct in ufo_fct:
                     # already handle by default
-<<<<<<< HEAD
-                    if fct.name not in ["complexconjugate", "re", "im", "sec", "csc", "asec", "acsc",
-                                        "theta_function", "cond", "reglog", "reglogp", "reglogm", "arg"]:
-=======
                     if fct.name not in ["complexconjugate", "re", "im", "sec",
                       "csc", "asec", "acsc", "theta_function", "cond", 
                       "condif", "reglogp", "reglogm", "reglog", "arg"]:
->>>>>>> be9f0370
                         ufo_fct_template = """
           %(complex_mp_format)s function mp__%(name)s(mp__%(args)s)
           implicit none

--- conflicted
+++ resolved
@@ -4944,22 +4944,15 @@
         
         fsock = self.open('model_functions.inc', format='fortran')
         fsock.writelines("""double complex cond
-<<<<<<< HEAD
-=======
           double complex condif
->>>>>>> cb379252
           double complex reglog
           double complex arg""")
         if self.opt['mp']:
             fsock.writelines("""%(complex_mp_format)s mp_cond
-<<<<<<< HEAD
-=======
           %(complex_mp_format)s mp_condif
->>>>>>> cb379252
           %(complex_mp_format)s mp_reglog
           %(complex_mp_format)s mp_arg"""\
           %{'complex_mp_format':self.mp_complex_format})
-	# HSS
 
     def create_model_functions_def(self):
         """ Create model_functions.f which contains the various definitions

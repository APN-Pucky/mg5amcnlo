################################################################################
#
# Copyright (c) 2009 The MadGraph Development team and Contributors
#
# This file is a part of the MadGraph 5 project, an application which 
# automatically generates Feynman diagrams and matrix elements for arbitrary
# high-energy processes in the Standard Model and beyond.
#
# It is subject to the MadGraph license which should accompany this 
# distribution.
#
# For more information, please visit: http://madgraph.phys.ucl.ac.be
#
################################################################################
"""Methods and classes to export matrix elements to v4 format."""

import copy
import fractions
import glob
import logging
import math
import os
import re
import shutil
import subprocess
import sys


import aloha

import madgraph.core.base_objects as base_objects
import madgraph.core.color_algebra as color
import madgraph.core.helas_objects as helas_objects
import madgraph.iolibs.drawing_eps as draw
import madgraph.iolibs.files as files
import madgraph.iolibs.group_subprocs as group_subprocs
import madgraph.iolibs.file_writers as writers
import madgraph.iolibs.gen_infohtml as gen_infohtml
import madgraph.iolibs.template_files as template_files
import madgraph.iolibs.ufo_expression_parsers as parsers
import madgraph.iolibs.helas_call_writers as helas_call_writers
import madgraph.various.diagram_symmetry as diagram_symmetry
import madgraph.various.misc as misc
import madgraph.various.process_checks as process_checks



import aloha.create_aloha as create_aloha
import models.import_ufo as import_ufo
import models.write_param_card as param_writer
import models.check_param_card as check_param_card

from madgraph import MadGraph5Error, MG5DIR
from madgraph.iolibs.files import cp, ln, mv

pjoin = os.path.join

_file_path = os.path.split(os.path.dirname(os.path.realpath(__file__)))[0] + '/'
logger = logging.getLogger('madgraph.export_v4')

#===============================================================================
# ProcessExporterFortran
#===============================================================================
class ProcessExporterFortran(object):
    """Class to take care of exporting a set of matrix elements to
    Fortran (v4) format."""

    def __init__(self, mgme_dir = "", dir_path = "", opt=None):
        """Initiate the ProcessExporterFortran with directory information"""
        self.mgme_dir = mgme_dir
        self.dir_path = dir_path
        self.model = None
        if opt:
            self.opt = opt
        else:
            self.opt = {'clean': False, 'complex_mass':False,
                        'export_format':'madevent'}
            
    #===========================================================================
    # copy the Template in a new directory.
    #===========================================================================
    def copy_v4template(self, modelname):
        """create the directory run_name as a copy of the MadEvent
        Template, and clean the directory
        """

        #First copy the full template tree if dir_path doesn't exit
        if not os.path.isdir(self.dir_path):
            assert self.mgme_dir, \
                     "No valid MG_ME path given for MG4 run directory creation."
            logger.info('initialize a new directory: %s' % \
                        os.path.basename(self.dir_path))
            shutil.copytree(pjoin(self.mgme_dir, 'Template'),
                            self.dir_path, True)
            # Duplicate run_card and plot_card
            for card in ['run_card', 'plot_card']:
                try:
                    shutil.copy(pjoin(self.dir_path, 'Cards',
                                             card + '.dat'),
                               pjoin(self.dir_path, 'Cards',
                                            card + '_default.dat'))
                except IOError:
                    info.warning("Failed to copy " + card + ".dat to default")
                    
        elif not os.path.isfile(pjoin(self.dir_path, 'TemplateVersion.txt')):
            assert self.mgme_dir, \
                      "No valid MG_ME path given for MG4 run directory creation."
        try:
            shutil.copy(pjoin(self.mgme_dir, 'MGMEVersion.txt'), self.dir_path)
        except IOError:
            MG5_version = misc.get_pkg_info()
            open(pjoin(self.dir_path, 'MGMEVersion.txt'), 'w').write( \
                "5." + MG5_version['version'])

        #Ensure that the Template is clean
        if self.opt['clean']:
            logger.info('remove old information in %s' % \
                                                  os.path.basename(self.dir_path))
            if os.environ.has_key('MADGRAPH_BASE'):
                subprocess.call([pjoin('bin', 'internal', 'clean_template'),
                                 '--web'], cwd=self.dir_path)
            else:
                try:
                    subprocess.call([pjoin('bin', 'internal', 'clean_template')], \
                                                                       cwd=self.dir_path)
                except Exception, why:
                    raise MadGraph5Error('Failed to clean correctly %s: \n %s' \
                                                % (os.path.basename(self.dir_path),why))

            #Write version info
            MG_version = misc.get_pkg_info()
            open(pjoin(self.dir_path, 'SubProcesses', 'MGVersion.txt'), 'w').write(
                                                              MG_version['version'])

            
        # add the makefile in Source directory 
        filename = pjoin(self.dir_path,'Source','makefile')
        self.write_source_makefile(writers.FileWriter(filename))
            
    #===========================================================================
    # write a procdef_mg5 (an equivalent of the MG4 proc_card.dat)
    #===========================================================================
    def write_procdef_mg5(self, file_pos, modelname, process_str):
        """ write an equivalent of the MG4 proc_card in order that all the Madevent
        Perl script of MadEvent4 are still working properly for pure MG5 run."""

        proc_card_template = template_files.mg4_proc_card.mg4_template
        process_template = template_files.mg4_proc_card.process_template
        process_text = ''
        coupling = ''
        new_process_content = []


        # First find the coupling and suppress the coupling from process_str
        #But first ensure that coupling are define whithout spaces:
        process_str = process_str.replace(' =', '=')
        process_str = process_str.replace('= ', '=')
        process_str = process_str.replace(',',' , ')
        #now loop on the element and treat all the coupling
        for info in process_str.split():
            if '=' in info:
                coupling += info + '\n'
            else:
                new_process_content.append(info)
        # Recombine the process_str (which is the input process_str without coupling
        #info)
        process_str = ' '.join(new_process_content)

        #format the SubProcess
        process_text += process_template.substitute({'process': process_str, \
                                                            'coupling': coupling})

        text = proc_card_template.substitute({'process': process_text,
                                            'model': modelname,
                                            'multiparticle':''})
        ff = open(file_pos, 'w')
        ff.write(text)
        ff.close()

    #===========================================================================
    # Create jpeg diagrams, html pages,proc_card_mg5.dat and madevent.tar.gz
    #===========================================================================
    def finalize_v4_directory(self, matrix_elements, history = "", makejpg = False, 
                              online = False, compiler='g77'):
        """Function to finalize v4 directory, for inheritance.
        """
        pass
    
    #===========================================================================
    # write_matrix_element_v4
    #===========================================================================
    def write_matrix_element_v4(self):
        """Function to write a matrix.f file, for inheritance.
        """
        pass
    
    #===========================================================================
    # export the model
    #===========================================================================
    def export_model_files(self, model_path):
        """Configure the files/link of the process according to the model"""

        # Import the model
        for file in os.listdir(model_path):
            if os.path.isfile(pjoin(model_path, file)):
                shutil.copy2(pjoin(model_path, file), \
                                     pjoin(self.dir_path, 'Source', 'MODEL'))


    def make_model_symbolic_link(self):
        """Make the copy/symbolic links"""
        model_path = self.dir_path + '/Source/MODEL/'
        if os.path.exists(pjoin(model_path, 'ident_card.dat')):
            mv(model_path + '/ident_card.dat', self.dir_path + '/Cards')
        if os.path.exists(pjoin(model_path, 'particles.dat')):
            ln(model_path + '/particles.dat', self.dir_path + '/SubProcesses')
            ln(model_path + '/interactions.dat', self.dir_path + '/SubProcesses')
        cp(model_path + '/param_card.dat', self.dir_path + '/Cards')
        mv(model_path + '/param_card.dat', self.dir_path + '/Cards/param_card_default.dat')
        ln(model_path + '/coupl.inc', self.dir_path + '/Source')
        ln(model_path + '/coupl.inc', self.dir_path + '/SubProcesses')
        ln(self.dir_path + '/Source/run.inc', self.dir_path + '/SubProcesses', log=False)
        ln(self.dir_path + '/Source/genps.inc', self.dir_path + '/SubProcesses', log=False)
        ln(self.dir_path + '/Source/maxconfigs.inc', self.dir_path + '/SubProcesses', log=False)
        ln(self.dir_path + '/Source/maxparticles.inc', self.dir_path + '/SubProcesses', log=False)

    #===========================================================================
    # export the helas routine
    #===========================================================================
    def export_helas(self, helas_path):
        """Configure the files/link of the process according to the model"""

        # Import helas routine
        for filename in os.listdir(helas_path):
            filepos = pjoin(helas_path, filename)
            if os.path.isfile(filepos):
                if filepos.endswith('Makefile.template'):
                    cp(filepos, self.dir_path + '/Source/DHELAS/Makefile')
                elif filepos.endswith('Makefile'):
                    pass
                else:
                    cp(filepos, self.dir_path + '/Source/DHELAS')
    # following lines do the same but whithout symbolic link
    # 
    #def export_helas(mgme_dir, dir_path):
    #
    #        # Copy the HELAS directory
    #        helas_dir = pjoin(mgme_dir, 'HELAS')
    #        for filename in os.listdir(helas_dir): 
    #            if os.path.isfile(pjoin(helas_dir, filename)):
    #                shutil.copy2(pjoin(helas_dir, filename),
    #                            pjoin(dir_path, 'Source', 'DHELAS'))
    #        shutil.move(pjoin(dir_path, 'Source', 'DHELAS', 'Makefile.template'),
    #                    pjoin(dir_path, 'Source', 'DHELAS', 'Makefile'))
    #  

    #===========================================================================
    # generate_subprocess_directory_v4
    #===========================================================================
    def generate_subprocess_directory_v4(self, matrix_element,
                                         fortran_model,
                                         me_number):
        """Routine to generate a subprocess directory (for inheritance)"""

        pass

    #===========================================================================
    # write_source_makefile
    #===========================================================================
    def write_source_makefile(self, writer):
        """Write the nexternal.inc file for MG4"""


        path = pjoin(_file_path,'iolibs','template_files','madevent_makefile_source')
        set_of_lib = '$(LIBRARIES) $(LIBDIR)libdhelas.$(libext) $(LIBDIR)libpdf.$(libext) $(LIBDIR)libmodel.$(libext) $(LIBDIR)libcernlib.$(libext)'
        model_line='''$(LIBDIR)libmodel.$(libext): MODEL param_card.inc\n\tcd MODEL; make    
param_card.inc: ../Cards/param_card.dat\n\t../bin/madevent treatcards param\n'''
        text = open(path).read() % {'libraries': set_of_lib, 'model':model_line} 
        writer.write(text)
        
        return True

    #===========================================================================
    # write_nexternal_file
    #===========================================================================
    def write_nexternal_file(self, writer, nexternal, ninitial):
        """Write the nexternal.inc file for MG4"""

        replace_dict = {}

        replace_dict['nexternal'] = nexternal
        replace_dict['ninitial'] = ninitial

        file = """ \
          integer    nexternal
          parameter (nexternal=%(nexternal)d)
          integer    nincoming
          parameter (nincoming=%(ninitial)d)""" % replace_dict

        # Write the file
        writer.writelines(file)

        return True

    #===========================================================================
    # write_pmass_file
    #===========================================================================
    def write_pmass_file(self, writer, matrix_element):
        """Write the pmass.inc file for MG4"""

        model = matrix_element.get('processes')[0].get('model')
        
        lines = []
        for wf in matrix_element.get_external_wavefunctions():
            mass = model.get('particle_dict')[wf.get('pdg_code')].get('mass')
            if mass.lower() != "zero":
                mass = "abs(%s)" % mass

            lines.append("pmass(%d)=%s" % \
                         (wf.get('number_external'), mass))

        # Write the file
        writer.writelines(lines)

        return True

    #===========================================================================
    # write_ngraphs_file
    #===========================================================================
    def write_ngraphs_file(self, writer, nconfigs):
        """Write the ngraphs.inc file for MG4. Needs input from
        write_configs_file."""

        file = "       integer    n_max_cg\n"
        file = file + "parameter (n_max_cg=%d)" % nconfigs

        # Write the file
        writer.writelines(file)

        return True

    #===========================================================================
    # Routines to output UFO models in MG4 format
    #===========================================================================

    def convert_model_to_mg4(self, model, wanted_lorentz = [],
                             wanted_couplings = []):
        """ Create a full valid MG4 model from a MG5 model (coming from UFO)"""

        # create the MODEL
        write_dir=pjoin(self.dir_path, 'Source', 'MODEL')
        model_builder = UFO_model_to_mg4(model, write_dir, self.opt)
        model_builder.build(wanted_couplings)

        # Create and write ALOHA Routine
        aloha_model = create_aloha.AbstractALOHAModel(model.get('name'))
        aloha_model.add_Lorentz_object(model.get('lorentz'))
        if wanted_lorentz:
            aloha_model.compute_subset(wanted_lorentz)
        else:
            aloha_model.compute_all(save=False)
        write_dir=pjoin(self.dir_path, 'Source', 'DHELAS')
        aloha_model.write(write_dir, 'Fortran')

        #copy Helas Template
        cp(MG5DIR + '/aloha/template_files/Makefile_F', write_dir+'/makefile')
        for filename in os.listdir(pjoin(MG5DIR,'aloha','template_files')):
            if not filename.lower().endswith('.f'):
                continue
            cp((MG5DIR + '/aloha/template_files/' + filename), write_dir)
        create_aloha.write_aloha_file_inc(write_dir, '.f', '.o')

        # Make final link in the Process
        self.make_model_symbolic_link()

    #===========================================================================
    # Helper functions
    #===========================================================================
    def get_mg5_info_lines(self):
        """Return info lines for MG5, suitable to place at beginning of
        Fortran files"""

        info = misc.get_pkg_info()
        info_lines = ""
        if info and info.has_key('version') and  info.has_key('date'):
            info_lines = "#  Generated by MadGraph 5 v. %s, %s\n" % \
                         (info['version'], info['date'])
            info_lines = info_lines + \
                         "#  By the MadGraph Development Team\n" + \
                         "#  Please visit us at https://launchpad.net/madgraph5"
        else:
            info_lines = "#  Generated by MadGraph 5\n" + \
                         "#  By the MadGraph Development Team\n" + \
                         "#  Please visit us at https://launchpad.net/madgraph5"        

        return info_lines

    def get_process_info_lines(self, matrix_element):
        """Return info lines describing the processes for this matrix element"""

        return"\n".join([ "C " + process.nice_string().replace('\n', '\nC * ') \
                         for process in matrix_element.get('processes')])


    def get_helicity_lines(self, matrix_element):
        """Return the Helicity matrix definition lines for this matrix element"""

        helicity_line_list = []
        i = 0
        for helicities in matrix_element.get_helicity_matrix():
            i = i + 1
            int_list = [i, len(helicities)]
            int_list.extend(helicities)
            helicity_line_list.append(\
                ("DATA (NHEL(I,%4r),I=1,%d) /" + \
                 ",".join(['%2r'] * len(helicities)) + "/") % tuple(int_list))

        return "\n".join(helicity_line_list)

    def get_ic_line(self, matrix_element):
        """Return the IC definition line coming after helicities, required by
        switchmom in madevent"""

        nexternal = matrix_element.get_nexternal_ninitial()[0]
        int_list = range(1, nexternal + 1)

        return "DATA (IC(I,1),I=1,%i) /%s/" % (nexternal,
                                                     ",".join([str(i) for \
                                                               i in int_list]))

    def get_color_data_lines(self, matrix_element, n=6):
        """Return the color matrix definition lines for this matrix element. Split
        rows in chunks of size n."""

        if not matrix_element.get('color_matrix'):
            return ["DATA Denom(1)/1/", "DATA (CF(i,1),i=1,1) /1/"]
        else:
            ret_list = []
            my_cs = color.ColorString()
            for index, denominator in \
                enumerate(matrix_element.get('color_matrix').\
                                                 get_line_denominators()):
                # First write the common denominator for this color matrix line
                ret_list.append("DATA Denom(%i)/%i/" % (index + 1, denominator))
                # Then write the numerators for the matrix elements
                num_list = matrix_element.get('color_matrix').\
                                            get_line_numerators(index, denominator)

                for k in xrange(0, len(num_list), n):
                    ret_list.append("DATA (CF(i,%3r),i=%3r,%3r) /%s/" % \
                                    (index + 1, k + 1, min(k + n, len(num_list)),
                                     ','.join(["%5r" % i for i in num_list[k:k + n]])))
                my_cs.from_immutable(sorted(matrix_element.get('color_basis').keys())[index])
                ret_list.append("C %s" % repr(my_cs))
            return ret_list


    def get_den_factor_line(self, matrix_element):
        """Return the denominator factor line for this matrix element"""

        return "DATA IDEN/%2r/" % \
               matrix_element.get_denominator_factor()

    def get_icolamp_lines(self, mapconfigs, matrix_element, num_matrix_element):
        """Return the ICOLAMP matrix, showing which JAMPs contribute to
        which configs (diagrams)."""

        ret_list = []

        booldict = {False: ".false.", True: ".true."}

        if not matrix_element.get('color_basis'):
            # No color, so only one color factor. Simply write a ".true." 
            # for each config (i.e., each diagram with only 3 particle
            # vertices
            configs = len(mapconfigs)
            ret_list.append("DATA(icolamp(1,i,%d),i=1,%d)/%s/" % \
                            (num_matrix_element, configs,
                             ','.join([".true." for i in range(configs)])))
            return ret_list

        # There is a color basis - create a list showing which JAMPs have
        # contributions to which configs

        # Only want to include leading color flows, so find max_Nc
        color_basis = matrix_element.get('color_basis')
        max_Nc = max(sum([[v[4] for v in val] for val in color_basis.values()],
                         []))

        # Crate dictionary between diagram number and JAMP number
        diag_jamp = {}
        for ijamp, col_basis_elem in \
                enumerate(sorted(matrix_element.get('color_basis').keys())):
            for diag_tuple in matrix_element.get('color_basis')[col_basis_elem]:
                # Only use color flows with Nc == max_Nc
                if diag_tuple[4] == max_Nc:
                    diag_num = diag_tuple[0] + 1
                    # Add this JAMP number to this diag_num
                    diag_jamp[diag_num] = diag_jamp.setdefault(diag_num, []) + \
                                          [ijamp+1]

        colamps = ijamp + 1

        for iconfig, num_diag in enumerate(mapconfigs):        
            if num_diag == 0:
                continue

            # List of True or False 
            bool_list = [(i + 1 in diag_jamp[num_diag]) for i in \
                              range(colamps)]
            # Add line
            ret_list.append("DATA(icolamp(i,%d,%d),i=1,%d)/%s/" % \
                                (iconfig+1, num_matrix_element, colamps,
                                 ','.join(["%s" % booldict[b] for b in \
                                           bool_list])))

        return ret_list

    def get_amp2_lines(self, matrix_element, config_map = []):
        """Return the amp2(i) = sum(amp for diag(i))^2 lines"""

        nexternal, ninitial = matrix_element.get_nexternal_ninitial()
        # Get minimum legs in a vertex
        minvert = min([max(diag.get_vertex_leg_numbers()) for diag in \
                       matrix_element.get('diagrams')])

        ret_lines = []
        if config_map:
            # In this case, we need to sum up all amplitudes that have
            # identical topologies, as given by the config_map (which
            # gives the topology/config for each of the diagrams
            diagrams = matrix_element.get('diagrams')
            # Combine the diagrams with identical topologies
            config_to_diag_dict = {}
            for idiag, diag in enumerate(matrix_element.get('diagrams')):
                if config_map[idiag] == 0:
                    continue
                try:
                    config_to_diag_dict[config_map[idiag]].append(idiag)
                except KeyError:
                    config_to_diag_dict[config_map[idiag]] = [idiag]
            # Write out the AMP2s summing squares of amplitudes belonging
            # to eiher the same diagram or different diagrams with
            # identical propagator properties.  Note that we need to use
            # AMP2 number corresponding to the first diagram number used
            # for that AMP2.
            for config in sorted(config_to_diag_dict.keys()):

                line = "AMP2(%(num)d)=AMP2(%(num)d)+" % \
                       {"num": (config_to_diag_dict[config][0] + 1)}

                line += "+".join(["AMP(%(num)d)*dconjg(AMP(%(num)d))" % \
                                  {"num": a.get('number')} for a in \
                                  sum([diagrams[idiag].get('amplitudes') for \
                                       idiag in config_to_diag_dict[config]], [])])
                ret_lines.append(line)
        else:
            for idiag, diag in enumerate(matrix_element.get('diagrams')):
                # Ignore any diagrams with 4-particle vertices.
                if max(diag.get_vertex_leg_numbers()) > minvert:
                    continue
                # Now write out the expression for AMP2, meaning the sum of
                # squared amplitudes belonging to the same diagram
                line = "AMP2(%(num)d)=AMP2(%(num)d)+" % {"num": (idiag + 1)}
                line += "+".join(["AMP(%(num)d)*dconjg(AMP(%(num)d))" % \
                                  {"num": a.get('number')} for a in \
                                  diag.get('amplitudes')])
                ret_lines.append(line)

        return ret_lines

    def get_JAMP_lines(self, matrix_element):
        """Return the JAMP = sum(fermionfactor * AMP(i)) lines"""

        res_list = []

        for i, coeff_list in \
                enumerate(matrix_element.get_color_amplitudes()):

            res = "JAMP(%i)=" % (i + 1)

            # Optimization: if all contributions to that color basis element have
            # the same coefficient (up to a sign), put it in front
            list_fracs = [abs(coefficient[0][1]) for coefficient in coeff_list]
            common_factor = False
            diff_fracs = list(set(list_fracs))
            if len(diff_fracs) == 1 and abs(diff_fracs[0]) != 1:
                common_factor = True
                global_factor = diff_fracs[0]
                res = res + '%s(' % self.coeff(1, global_factor, False, 0)

            for (coefficient, amp_number) in coeff_list:
                if common_factor:
                    res = res + "%sAMP(%d)" % (self.coeff(coefficient[0],
                                               coefficient[1] / abs(coefficient[1]),
                                               coefficient[2],
                                               coefficient[3]),
                                               amp_number)
                else:
                    res = res + "%sAMP(%d)" % (self.coeff(coefficient[0],
                                               coefficient[1],
                                               coefficient[2],
                                               coefficient[3]),
                                               amp_number)

            if common_factor:
                res = res + ')'

            res_list.append(res)

        return res_list

    def get_pdf_lines(self, matrix_element, ninitial, subproc_group = False):
        """Generate the PDF lines for the auto_dsig.f file"""

        processes = matrix_element.get('processes')
        model = processes[0].get('model')

        pdf_definition_lines = ""
        pdf_data_lines = ""
        pdf_lines = ""

        if ninitial == 1:
            pdf_lines = "PD(0) = 0d0\nIPROC = 0\n"
            for i, proc in enumerate(processes):
                process_line = proc.base_string()
                pdf_lines = pdf_lines + "IPROC=IPROC+1 ! " + process_line
                pdf_lines = pdf_lines + "\nPD(IPROC)=1d0\n"
                pdf_lines = pdf_lines + "\nPD(0)=PD(0)+PD(IPROC)\n"
        else:
            # Pick out all initial state particles for the two beams
            initial_states = [sorted(list(set([p.get_initial_pdg(1) for \
                                               p in processes]))),
                              sorted(list(set([p.get_initial_pdg(2) for \
                                               p in processes])))]

            # Prepare all variable names
            pdf_codes = dict([(p, model.get_particle(p).get_name()) for p in \
                              sum(initial_states,[])])
            for key,val in pdf_codes.items():
                pdf_codes[key] = val.replace('~','x').replace('+','p').replace('-','m')

            # Set conversion from PDG code to number used in PDF calls
            pdgtopdf = {21: 0, 22: 7}

            # Fill in missing entries of pdgtopdf
            for pdg in sum(initial_states,[]):
                if not pdg in pdgtopdf and not pdg in pdgtopdf.values():
                    pdgtopdf[pdg] = pdg
                elif pdg not in pdgtopdf and pdg in pdgtopdf.values():
                    # If any particle has pdg code 7, we need to use something else
                    pdgtopdf[pdg] = 6000000 + pdg
                    
            # Get PDF variable declarations for all initial states
            for i in [0,1]:
                pdf_definition_lines += "DOUBLE PRECISION " + \
                                       ",".join(["%s%d" % (pdf_codes[pdg],i+1) \
                                                 for pdg in \
                                                 initial_states[i]]) + \
                                                 "\n"

            # Get PDF data lines for all initial states
            for i in [0,1]:
                pdf_data_lines += "DATA " + \
                                       ",".join(["%s%d" % (pdf_codes[pdg],i+1) \
                                                 for pdg in initial_states[i]]) + \
                                                 "/%d*1D0/" % len(initial_states[i]) + \
                                                 "\n"

            # Get PDF lines for all different initial states
            for i, init_states in enumerate(initial_states):
                if subproc_group:
                    pdf_lines = pdf_lines + \
                           "IF (ABS(LPP(IB(%d))).GE.1) THEN\nLP=SIGN(1,LPP(IB(%d)))\n" \
                                 % (i + 1, i + 1)
                else:
                    pdf_lines = pdf_lines + \
                           "IF (ABS(LPP(%d)) .GE. 1) THEN\nLP=SIGN(1,LPP(%d))\n" \
                                 % (i + 1, i + 1)

                for initial_state in init_states:
                    if initial_state in pdf_codes.keys():
                        if subproc_group:
                            pdf_lines = pdf_lines + \
                                        ("%s%d=PDG2PDF(ABS(LPP(IB(%d))),%d*LP," + \
                                         "XBK(IB(%d)),DSQRT(Q2FACT(%d)))\n") % \
                                         (pdf_codes[initial_state],
                                          i + 1, i + 1, pdgtopdf[initial_state],
                                          i + 1, i + 1)
                        else:
                            pdf_lines = pdf_lines + \
                                        ("%s%d=PDG2PDF(ABS(LPP(%d)),%d*LP," + \
                                         "XBK(%d),DSQRT(Q2FACT(%d)))\n") % \
                                         (pdf_codes[initial_state],
                                          i + 1, i + 1, pdgtopdf[initial_state],
                                          i + 1, i + 1)
                pdf_lines = pdf_lines + "ENDIF\n"

            # Add up PDFs for the different initial state particles
            pdf_lines = pdf_lines + "PD(0) = 0d0\nIPROC = 0\n"
            for proc in processes:
                process_line = proc.base_string()
                pdf_lines = pdf_lines + "IPROC=IPROC+1 ! " + process_line
                pdf_lines = pdf_lines + "\nPD(IPROC)="
                for ibeam in [1, 2]:
                    initial_state = proc.get_initial_pdg(ibeam)
                    if initial_state in pdf_codes.keys():
                        pdf_lines = pdf_lines + "%s%d*" % \
                                    (pdf_codes[initial_state], ibeam)
                    else:
                        pdf_lines = pdf_lines + "1d0*"
                # Remove last "*" from pdf_lines
                pdf_lines = pdf_lines[:-1] + "\n"
                pdf_lines = pdf_lines + "PD(0)=PD(0)+DABS(PD(IPROC))\n"

        # Remove last line break from the return variables
        return pdf_definition_lines[:-1], pdf_data_lines[:-1], pdf_lines[:-1]


    #===========================================================================
    # Global helper methods
    #===========================================================================

    def coeff(self, ff_number, frac, is_imaginary, Nc_power, Nc_value=3):
        """Returns a nicely formatted string for the coefficients in JAMP lines"""

        total_coeff = ff_number * frac * fractions.Fraction(Nc_value) ** Nc_power

        if total_coeff == 1:
            if is_imaginary:
                return '+imag1*'
            else:
                return '+'
        elif total_coeff == -1:
            if is_imaginary:
                return '-imag1*'
            else:
                return '-'

        res_str = '%+i' % total_coeff.numerator

        if total_coeff.denominator != 1:
            # Check if total_coeff is an integer
            res_str = res_str + './%i.' % total_coeff.denominator

        if is_imaginary:
            res_str = res_str + '*imag1'

        return res_str + '*'

    def set_compiler(self, default_compiler):
        """Set compiler based on what's available on the system"""
        
        
        # Check for compiler
        if misc.which(default_compiler):
            compiler = default_compiler
        elif misc.which('gfortran'):
            compiler = 'gfortran'
        elif misc.which('g77'):
            compiler = 'g77'
        elif misc.which('f77'):
            compiler = 'f77'
        else:
            logger.warning('No Fortran Compiler detected! Please install one')
            compiler = default_compiler
        logger.info('Use Fortran compiler ' + compiler)
        self.replace_make_opt_compiler(compiler)
        # Replace also for Template but not for cluster
        if not os.environ.has_key('MADGRAPH_DATA'):
            self.replace_make_opt_compiler(compiler, pjoin(MG5DIR, 'Template'))

    def replace_make_opt_compiler(self, compiler, root_dir = ""):
        """Set FC=compiler in Source/make_opts"""

        if not root_dir:
            root_dir = self.dir_path
        make_opts = pjoin(root_dir, 'Source', 'make_opts')
        lines = open(make_opts).read().split('\n')
        FC_re = re.compile('^(\s*)FC\s*=\s*.+\s*$')
        for iline, line in enumerate(lines):
            FC_result = FC_re.match(line)
            if FC_result:
                lines[iline] = FC_result.group(1) + "FC=" + compiler
        outfile = open(make_opts, 'w')
        outfile.write('\n'.join(lines))

#===============================================================================
# ProcessExporterFortranSA
#===============================================================================
class ProcessExporterFortranSA(ProcessExporterFortran):
    """Class to take care of exporting a set of matrix elements to
    MadGraph v4 StandAlone format."""

    def copy_v4template(self, modelname):
        """Additional actions needed for setup of Template
        """

        
        #First copy the full template tree if dir_path doesn't exit
        if os.path.isdir(self.dir_path):
            return
        
        logger.info('initialize a new standalone directory: %s' % \
                        os.path.basename(self.dir_path))
        temp_dir = pjoin(self.mgme_dir, 'Template')
        
        
        # Create the directory structure
        os.mkdir(self.dir_path)
        os.mkdir(pjoin(self.dir_path, 'Source'))
        os.mkdir(pjoin(self.dir_path, 'Source', 'MODEL'))
        os.mkdir(pjoin(self.dir_path, 'Source', 'DHELAS'))
        os.mkdir(pjoin(self.dir_path, 'SubProcesses'))
        os.mkdir(pjoin(self.dir_path, 'bin'))
        os.mkdir(pjoin(self.dir_path, 'bin', 'internal'))
        os.mkdir(pjoin(self.dir_path, 'lib'))
        os.mkdir(pjoin(self.dir_path, 'Cards'))
        
        # Information at top-level
        #Write version info
        shutil.copy(pjoin(temp_dir, 'TemplateVersion.txt'), self.dir_path)
        try:
            shutil.copy(pjoin(self.mgme_dir, 'MGMEVersion.txt'), self.dir_path)
        except IOError:
            MG5_version = misc.get_pkg_info()
            open(pjoin(self.dir_path, 'MGMEVersion.txt'), 'w').write( \
                "5." + MG5_version['version'])
        
        # Add file in bin directory
        #shutil.copy(pjoin(temp_dir, 'bin', 'change_compiler.py'), 
        #            pjoin(self.dir_path, 'bin'))
        
        # Add file in SubProcesses
        shutil.copy(pjoin(self.mgme_dir, 'madgraph', 'iolibs', 'template_files', 'makefile_sa_f_sp'), 
                    pjoin(self.dir_path, 'SubProcesses', 'makefile'))
        shutil.copy(pjoin(self.mgme_dir, 'madgraph', 'iolibs', 'template_files', 'check_sa.f'), 
                    pjoin(self.dir_path, 'SubProcesses', 'check_sa.f'))
        
        # Add file in Source
        shutil.copy(pjoin(temp_dir, 'Source', 'make_opts'), 
                    pjoin(self.dir_path, 'Source'))        
        # add the makefile 
        filename = pjoin(self.dir_path,'Source','makefile')
        self.write_source_makefile(writers.FileWriter(filename))            
        
    #===========================================================================
    # export model files
    #=========================================================================== 
    def export_model_files(self, model_path):
        """export the model dependent files for V4 model"""
        
        super(ProcessExporterFortranSA,self).export_model_files(model_path)
        # Add the routine update_as_param in v4 model 
        # This is a function created in the UFO 
        
        
        text = open(pjoin(self.dir_path,'SubProcesses','check_sa.f')).read()
        text = text.replace('call setpara(\'param_card.dat\')', 'call setpara(\'param_card.dat\', .true.)')
        fsock = open(pjoin(self.dir_path,'SubProcesses','check_sa.f'), 'w')
        fsock.write(text)
        fsock.close()
        
        self.make_model_symbolic_link()

    #===========================================================================
    # Make the Helas and Model directories for Standalone directory
    #===========================================================================
    def make(self):
        """Run make in the DHELAS and MODEL directories, to set up
        everything for running standalone
        """

        source_dir = pjoin(self.dir_path, "Source")
        logger.info("Running make for Helas")
        misc.compile(arg=['../lib/libdhelas.a'], cwd=source_dir, mode='fortran')
        logger.info("Running make for Model")
        misc.compile(arg=['../lib/libmodel.a'], cwd=source_dir, mode='fortran')

    #===========================================================================
    # Create proc_card_mg5.dat for Standalone directory
    #===========================================================================
    def finalize_v4_directory(self, matrix_elements, history, makejpg = False,
                              online = False, compiler='g77'):
        """Finalize Standalone MG4 directory by generation proc_card_mg5.dat"""

        self.set_compiler(compiler)
        self.make()

        # Write command history as proc_card_mg5
        if os.path.isdir(pjoin(self.dir_path, 'Cards')):
            output_file = pjoin(self.dir_path, 'Cards', 'proc_card_mg5.dat')
            output_file = open(output_file, 'w')
            text = ('\n'.join(history) + '\n') % misc.get_time_info()
            output_file.write(text)
            output_file.close()

    #===========================================================================
    # generate_subprocess_directory_v4
    #===========================================================================
    def generate_subprocess_directory_v4(self, matrix_element,
                                         fortran_model):
        """Generate the Pxxxxx directory for a subprocess in MG4 standalone,
        including the necessary matrix.f and nexternal.inc files"""

        cwd = os.getcwd()

        # Create the directory PN_xx_xxxxx in the specified path
        dirpath = pjoin(self.dir_path, 'SubProcesses', \
                       "P%s" % matrix_element.get('processes')[0].shell_string())

        try:
            os.mkdir(dirpath)
        except os.error as error:
            logger.warning(error.strerror + " " + dirpath)

        try:
            os.chdir(dirpath)
        except os.error:
            logger.error('Could not cd to directory %s' % dirpath)
            return 0

        logger.info('Creating files in directory %s' % dirpath)

        # Extract number of external particles
        (nexternal, ninitial) = matrix_element.get_nexternal_ninitial()

        # Create the matrix.f file and the nexternal.inc file
        filename = 'matrix.f'
        calls = self.write_matrix_element_v4(
            writers.FortranWriter(filename),
            matrix_element,
            fortran_model)

        filename = 'nexternal.inc'
        self.write_nexternal_file(writers.FortranWriter(filename),
                             nexternal, ninitial)

        filename = 'pmass.inc'
        self.write_pmass_file(writers.FortranWriter(filename),
                         matrix_element)

        filename = 'ngraphs.inc'
        self.write_ngraphs_file(writers.FortranWriter(filename),
                           len(matrix_element.get_all_amplitudes()))

        # Generate diagrams
        filename = "matrix.ps"
        plot = draw.MultiEpsDiagramDrawer(matrix_element.get('base_amplitude').\
                                             get('diagrams'),
                                          filename,
                                          model=matrix_element.get('processes')[0].\
                                             get('model'),
                                          amplitude=True)
        logger.info("Generating Feynman diagrams for " + \
                     matrix_element.get('processes')[0].nice_string())
        plot.draw()

        linkfiles = ['check_sa.f', 'coupl.inc', 'makefile']


        for file in linkfiles:
            ln('../%s' % file)

        # Return to original PWD
        os.chdir(cwd)

        if not calls:
            calls = 0
        return calls


    #===========================================================================
    # write_source_makefile
    #===========================================================================
    def write_source_makefile(self, writer):
        """Write the nexternal.inc file for MG4"""


        path = pjoin(_file_path,'iolibs','template_files','madevent_makefile_source')
        set_of_lib = '$(LIBDIR)libdhelas.$(libext) $(LIBDIR)libmodel.$(libext)'
        model_line='''$(LIBDIR)libmodel.$(libext): MODEL\n\t cd MODEL; make\n'''
        text = open(path).read() % {'libraries': set_of_lib, 'model':model_line} 
        writer.write(text)
        
        return True


    #===========================================================================
    # write_matrix_element_v4
    #===========================================================================
    def write_matrix_element_v4(self, writer, matrix_element, fortran_model):
        """Export a matrix element to a matrix.f file in MG4 standalone format"""

        if not matrix_element.get('processes') or \
               not matrix_element.get('diagrams'):
            return 0

        if not isinstance(writer, writers.FortranWriter):
            raise writers.FortranWriter.FortranWriterError(\
                "writer not FortranWriter")

        # Set lowercase/uppercase Fortran code
        writers.FortranWriter.downcase = False

        replace_dict = {}

        # Extract helas calls
        helas_calls = fortran_model.get_matrix_element_calls(\
                    matrix_element)
        replace_dict['helas_calls'] = "\n".join(helas_calls)

        # Extract version number and date from VERSION file
        info_lines = self.get_mg5_info_lines()
        replace_dict['info_lines'] = info_lines

        # Extract process info lines
        process_lines = self.get_process_info_lines(matrix_element)
        replace_dict['process_lines'] = process_lines

        # Extract number of external particles
        (nexternal, ninitial) = matrix_element.get_nexternal_ninitial()
        replace_dict['nexternal'] = nexternal

        # Extract ncomb
        ncomb = matrix_element.get_helicity_combinations()
        replace_dict['ncomb'] = ncomb

        # Extract helicity lines
        helicity_lines = self.get_helicity_lines(matrix_element)
        replace_dict['helicity_lines'] = helicity_lines

        # Extract overall denominator
        # Averaging initial state color, spin, and identical FS particles
        den_factor_line = self.get_den_factor_line(matrix_element)
        replace_dict['den_factor_line'] = den_factor_line

        # Extract ngraphs
        ngraphs = matrix_element.get_number_of_amplitudes()
        replace_dict['ngraphs'] = ngraphs

        # Extract nwavefuncs
        nwavefuncs = matrix_element.get_number_of_wavefunctions()
        replace_dict['nwavefuncs'] = nwavefuncs

        # Extract ncolor
        ncolor = max(1, len(matrix_element.get('color_basis')))
        replace_dict['ncolor'] = ncolor

        # Extract color data lines
        color_data_lines = self.get_color_data_lines(matrix_element)
        replace_dict['color_data_lines'] = "\n".join(color_data_lines)


        # Extract JAMP lines
        jamp_lines = self.get_JAMP_lines(matrix_element)
        replace_dict['jamp_lines'] = '\n'.join(jamp_lines)

        file = open(pjoin(_file_path, \
                          'iolibs/template_files/matrix_standalone_v4.inc')).read()
        file = file % replace_dict

        # Write the file
        writer.writelines(file)

        return len(filter(lambda call: call.find('#') != 0, helas_calls))

#===============================================================================
# ProcessExporterFortranME
#===============================================================================
class ProcessExporterFortranME(ProcessExporterFortran):
    """Class to take care of exporting a set of matrix elements to
    MadEvent format."""

    matrix_file = "matrix_madevent_v4.inc"

    def copy_v4template(self, modelname):
        """Additional actions needed for setup of Template
        """

        super(ProcessExporterFortranME, self).copy_v4template(modelname)
        
        # File created from Template (Different in some child class)
        filename = pjoin(self.dir_path,'Source','run_config.inc')
        self.write_run_config_file(writers.FortranWriter(filename))
        
        # The next file are model dependant (due to SLAH convention)
        self.model_name = modelname
        # Add the combine_events.f 
        filename = pjoin(self.dir_path,'Source','combine_events.f')
        self.write_combine_events(writers.FortranWriter(filename)) # already formatted
        # Add the symmetry.f 
        filename = pjoin(self.dir_path,'SubProcesses','symmetry.f')
        self.write_symmetry(writers.FortranWriter(filename))
        # Add the driver.f 
        filename = pjoin(self.dir_path,'SubProcesses','driver.f')
        self.write_driver(writers.FortranWriter(filename))
        # Copy the different python file in the Template
        self.copy_python_file()
        
        



    #===========================================================================
    # generate_subprocess_directory_v4 
    #===========================================================================        
    def copy_python_file(self):
        """copy the python file require for the Template"""

        # madevent interface
        cp(_file_path+'/interface/madevent_interface.py',
                            self.dir_path+'/bin/internal/madevent_interface.py')
        cp(_file_path+'/interface/extended_cmd.py',
                                  self.dir_path+'/bin/internal/extended_cmd.py')
        cp(_file_path+'/various/misc.py', self.dir_path+'/bin/internal/misc.py')        
        cp(_file_path+'/iolibs/files.py', self.dir_path+'/bin/internal/files.py')
        cp(_file_path+'/iolibs/save_load_object.py', 
                              self.dir_path+'/bin/internal/save_load_object.py') 
        cp(_file_path+'/iolibs/file_writers.py', 
                              self.dir_path+'/bin/internal/file_writers.py')
        #model file                        
        cp(_file_path+'../models/check_param_card.py', 
                              self.dir_path+'/bin/internal/check_param_card.py')   
                
        #madevent file
        cp(_file_path+'/__init__.py', self.dir_path+'/bin/internal/__init__.py')
        cp(_file_path+'/various/gen_crossxhtml.py', 
                                self.dir_path+'/bin/internal/gen_crossxhtml.py')                
        cp(_file_path+'/various/banner.py', 
                                   self.dir_path+'/bin/internal/banner.py')
        cp(_file_path+'/various/cluster.py', 
                                       self.dir_path+'/bin/internal/cluster.py') 
        cp(_file_path+'/various/sum_html.py', 
                                       self.dir_path+'/bin/internal/sum_html.py') 
        cp(_file_path+'/various/combine_runs.py', 
                                       self.dir_path+'/bin/internal/combine_runs.py')
        # logging configuration
        cp(_file_path+'/interface/.mg5_logging.conf', 
                                 self.dir_path+'/bin/internal/me5_logging.conf') 
        cp(_file_path+'/interface/coloring_logging.py', 
                                 self.dir_path+'/bin/internal/coloring_logging.py')
 
 
    def convert_model_to_mg4(self, model, wanted_lorentz = [], 
                                                         wanted_couplings = []):
         
         super(ProcessExporterFortranME,self).convert_model_to_mg4(model, 
                                               wanted_lorentz, wanted_couplings)
         
         IGNORE_PATTERNS = ('*.pyc','*.dat','*.py~')
         try:
             shutil.rmtree(pjoin(self.dir_path,'bin','internal','ufomodel'))
         except OSError as error:
             pass
         shutil.copytree(model.get('version_tag').split('##')[0], 
                               pjoin(self.dir_path,'bin','internal','ufomodel'),
                               ignore=shutil.ignore_patterns(*IGNORE_PATTERNS))
         if hasattr(model, 'restrict_card'):
             out_path = pjoin(self.dir_path, 'bin', 'internal','ufomodel',
                                                         'restrict_default.dat')
             if isinstance(model.restrict_card, check_param_card.ParamCard):
                 model.restrict_card.write(out_path)
             else:
                 files.cp(model.restrict_card, out_path)

                
    #===========================================================================
    # export model files
    #=========================================================================== 
    def export_model_files(self, model_path):
        """export the model dependent files"""
        
        super(ProcessExporterFortranME,self).export_model_files(model_path)
        
        # Add the routine update_as_param in v4 model 
        # This is a function created in the UFO 
        text="""
        subroutine update_as_param()
          call setpara('param_card.dat',.false.)
          return
        end
        """
        ff = open(pjoin(self.dir_path, 'Source', 'MODEL', 'couplings.f'),'a')
        ff.write(text)
        ff.close()
                
        # Add the symmetry.f 
        filename = pjoin(self.dir_path,'SubProcesses','symmetry.f')
        self.write_symmetry(writers.FortranWriter(filename), v5=False)
        
        # Add the driver.f 
        filename = pjoin(self.dir_path,'SubProcesses','driver.f')
        self.write_driver(writers.FortranWriter(filename), v5=False)
        
        # Modify setrun.f
        text = open(pjoin(self.dir_path,'Source','setrun.f')).read()
        text = text.replace('call setpara(param_card_name)', 'call setpara(param_card_name, .true.)')
        fsock = open(pjoin(self.dir_path,'Source','setrun.f'), 'w')
        fsock.write(text)
        fsock.close()
        
        self.make_model_symbolic_link()


    #===========================================================================
    # generate_subprocess_directory_v4 
    #===========================================================================
    def generate_subprocess_directory_v4(self, matrix_element,
                                         fortran_model,
                                         me_number):
        """Generate the Pxxxxx directory for a subprocess in MG4 madevent,
        including the necessary matrix.f and various helper files"""

        cwd = os.getcwd()
        path = pjoin(self.dir_path, 'SubProcesses')


        if not self.model:
            self.model = matrix_element.get('processes')[0].get('model')



        os.chdir(path)
        # Create the directory PN_xx_xxxxx in the specified path
        subprocdir = "P%s" % matrix_element.get('processes')[0].shell_string()
        try:
            os.mkdir(subprocdir)
        except os.error as error:
            logger.warning(error.strerror + " " + subprocdir)

        try:
            os.chdir(subprocdir)
        except os.error:
            logger.error('Could not cd to directory %s' % subprocdir)
            return 0

        logger.info('Creating files in directory %s' % subprocdir)

        # Extract number of external particles
        (nexternal, ninitial) = matrix_element.get_nexternal_ninitial()

        # Create the matrix.f file, auto_dsig.f file and all inc files
        filename = 'matrix.f'
        calls, ncolor = \
               self.write_matrix_element_v4(writers.FortranWriter(filename),
                                                matrix_element,
                                                fortran_model)

        filename = 'auto_dsig.f'
        self.write_auto_dsig_file(writers.FortranWriter(filename),
                             matrix_element)

        filename = 'configs.inc'
        mapconfigs, s_and_t_channels = self.write_configs_file(\
            writers.FortranWriter(filename),
            matrix_element)

        filename = 'config_subproc_map.inc'
        self.write_config_subproc_map_file(writers.FortranWriter(filename),
                                           s_and_t_channels)

        filename = 'coloramps.inc'
        self.write_coloramps_file(writers.FortranWriter(filename),
                             mapconfigs,
                             matrix_element)

        filename = 'get_color.f'
        self.write_colors_file(writers.FortranWriter(filename),
                               matrix_element)

        filename = 'decayBW.inc'
        self.write_decayBW_file(writers.FortranWriter(filename),
                           s_and_t_channels)

        filename = 'dname.mg'
        self.write_dname_file(writers.FileWriter(filename),
                         "P"+matrix_element.get('processes')[0].shell_string())

        filename = 'iproc.dat'
        self.write_iproc_file(writers.FortranWriter(filename),
                         me_number)

        filename = 'leshouche.inc'
        self.write_leshouche_file(writers.FortranWriter(filename),
                             matrix_element)

        filename = 'maxamps.inc'
        self.write_maxamps_file(writers.FortranWriter(filename),
                           len(matrix_element.get('diagrams')),
                           ncolor,
                           len(matrix_element.get('processes')),
                           1)

        filename = 'mg.sym'
        self.write_mg_sym_file(writers.FortranWriter(filename),
                          matrix_element)

        filename = 'ncombs.inc'
        self.write_ncombs_file(writers.FortranWriter(filename),
                          nexternal)

        filename = 'nexternal.inc'
        self.write_nexternal_file(writers.FortranWriter(filename),
                             nexternal, ninitial)

        filename = 'ngraphs.inc'
        self.write_ngraphs_file(writers.FortranWriter(filename),
                           len(mapconfigs))


        filename = 'pmass.inc'
        self.write_pmass_file(writers.FortranWriter(filename),
                         matrix_element)

        filename = 'props.inc'
        self.write_props_file(writers.FortranWriter(filename),
                         matrix_element,
                         s_and_t_channels)

        # Find config symmetries and permutations
        symmetry, perms, ident_perms = \
                  diagram_symmetry.find_symmetry(matrix_element)

        filename = 'symswap.inc'
        self.write_symswap_file(writers.FortranWriter(filename),
                                ident_perms)

        filename = 'symfact.dat'
        self.write_symfact_file(writers.FortranWriter(filename),
                           symmetry)

        # Generate diagrams
        filename = "matrix.ps"
        plot = draw.MultiEpsDiagramDrawer(matrix_element.get('base_amplitude').\
                                             get('diagrams'),
                                          filename,
                                          model=matrix_element.get('processes')[0].\
                                             get('model'),
                                          amplitude=True)
        logger.info("Generating Feynman diagrams for " + \
                     matrix_element.get('processes')[0].nice_string())
        plot.draw()


        linkfiles = ['addmothers.f',
                     'cluster.f',
                     'cluster.inc',
                     'coupl.inc',
                     'cuts.f',
                     'cuts.inc',
                     'driver.f',
                     'genps.f',
                     'genps.inc',
                     'initcluster.f',
                     'makefile',
                     'message.inc',
                     'myamp.f',
                     'reweight.f',
                     'run.inc',
                     'maxconfigs.inc',
                     'maxparticles.inc',
                     'setcuts.f',
                     'setscales.f',
                     'sudakov.inc',
                     'symmetry.f',
                     'unwgt.f']

        for file in linkfiles:
            ln('../' + file , '.')

        #import nexternal/leshouche in Source
        ln('nexternal.inc', '../../Source', log=False)
        ln('leshouche.inc', '../../Source', log=False)
        ln('maxamps.inc', '../../Source', log=False)

        # Return to SubProcesses dir
        os.chdir(os.path.pardir)

        # Add subprocess to subproc.mg
        filename = 'subproc.mg'
        files.append_to_file(filename,
                             self.write_subproc,
                             subprocdir)

        # Return to original dir
        os.chdir(cwd)

        # Generate info page
        gen_infohtml.make_info_html(self.dir_path)


        if not calls:
            calls = 0
        return calls

    def finalize_v4_directory(self, matrix_elements, history, makejpg = False,
                              online = False, compiler='g77'):
        """Finalize ME v4 directory by creating jpeg diagrams, html
        pages,proc_card_mg5.dat and madevent.tar.gz."""
        
        modelname = self.model.get('name')
        if modelname == 'mssm' or modelname.startswith('mssm-'):
            param_card = pjoin(self.dir_path, 'Cards','param_card.dat')
            mg5_param = pjoin(self.dir_path, 'Source', 'MODEL', 'MG5_param.dat')
            check_param_card.convert_to_mg5card(param_card, mg5_param)
            check_param_card.check_valid_param_card(mg5_param)


        # Write maxconfigs.inc based on max of ME's/subprocess groups
        filename = pjoin(self.dir_path,'Source','maxconfigs.inc')
        self.write_maxconfigs_file(writers.FortranWriter(filename),
                                   matrix_elements)
        
        # Write maxparticles.inc based on max of ME's/subprocess groups
        filename = pjoin(self.dir_path,'Source','maxparticles.inc')
        self.write_maxparticles_file(writers.FortranWriter(filename),
                                     matrix_elements)
        
        # Touch "done" file
        os.system('touch %s/done' % pjoin(self.dir_path,'SubProcesses'))

        # Check for compiler
        self.set_compiler(compiler)

        old_pos = os.getcwd()
        os.chdir(pjoin(self.dir_path, 'SubProcesses'))
        P_dir_list = [proc for proc in os.listdir('.') if os.path.isdir(proc) and \
                                                                    proc[0] == 'P']

        devnull = os.open(os.devnull, os.O_RDWR)
        # Convert the poscript in jpg files (if authorize)
        if makejpg:
            logger.info("Generate jpeg diagrams")
            for Pdir in P_dir_list:
                os.chdir(Pdir)
                try:
                    subprocess.call([pjoin(old_pos, self.dir_path, 'bin', 'internal', 'gen_jpeg-pl')],
                                stdout = devnull)
                except:
                    os.system('chmod +x %s ' % pjoin(old_pos, self.dir_path, 'bin', 'internal', '*'))
                    subprocess.call([pjoin(old_pos, self.dir_path, 'bin', 'internal', 'gen_jpeg-pl')],
                                stdout = devnull)
                os.chdir(os.path.pardir)

        logger.info("Generate web pages")
        # Create the WebPage using perl script

        subprocess.call([pjoin(old_pos, self.dir_path, 'bin', 'internal', 'gen_cardhtml-pl')], \
                                                                stdout = devnull)

        os.chdir(os.path.pardir)

        obj = gen_infohtml.make_info_html(self.dir_path)
        [mv(name, './HTML/') for name in os.listdir('.') if \
                            (name.endswith('.html') or name.endswith('.jpg')) and \
                            name != 'index.html']               
        if online:
            nb_channel = obj.rep_rule['nb_gen_diag']
            open(pjoin('./Online'),'w').write(str(nb_channel))
        
        # Write command history as proc_card_mg5
        if os.path.isdir('Cards'):
            output_file = pjoin('Cards', 'proc_card_mg5.dat')
            output_file = open(output_file, 'w')
            text = ('\n'.join(history) + '\n') % misc.get_time_info()
            output_file.write(text)
            output_file.close()

        subprocess.call([pjoin(old_pos, self.dir_path, 'bin', 'internal', 'gen_cardhtml-pl')],
                        stdout = devnull)

        # Run "make" to generate madevent.tar.gz file
        if os.path.exists(pjoin('SubProcesses', 'subproc.mg')):
            if os.path.exists('madevent.tar.gz'):
                os.remove('madevent.tar.gz')
            subprocess.call([os.path.join(old_pos, self.dir_path, 'bin', 'internal', 'make_madevent_tar')],
                        stdout = devnull)

        subprocess.call([pjoin(old_pos, self.dir_path, 'bin', 'internal', 'gen_cardhtml-pl')],
                        stdout = devnull)

        #return to the initial dir
        os.chdir(old_pos)               

    #===========================================================================
    # write_matrix_element_v4
    #===========================================================================
    def write_matrix_element_v4(self, writer, matrix_element, fortran_model,
                                proc_id = "", config_map = []):
        """Export a matrix element to a matrix.f file in MG4 madevent format"""

        if not matrix_element.get('processes') or \
               not matrix_element.get('diagrams'):
            return 0

        if not isinstance(writer, writers.FortranWriter):
            raise writers.FortranWriter.FortranWriterError(\
                "writer not FortranWriter")

        
        # Set lowercase/uppercase Fortran code
        writers.FortranWriter.downcase = False

        replace_dict = {}

        # Extract helas calls
        helas_calls = fortran_model.get_matrix_element_calls(\
                    matrix_element)
        replace_dict['helas_calls'] = "\n".join(helas_calls)


        # Extract version number and date from VERSION file
        info_lines = self.get_mg5_info_lines()
        replace_dict['info_lines'] = info_lines

        # Extract process info lines
        process_lines = self.get_process_info_lines(matrix_element)
        replace_dict['process_lines'] = process_lines

        # Set proc_id
        replace_dict['proc_id'] = proc_id

        # Extract ncomb
        ncomb = matrix_element.get_helicity_combinations()
        replace_dict['ncomb'] = ncomb

        # Extract helicity lines
        helicity_lines = self.get_helicity_lines(matrix_element)
        replace_dict['helicity_lines'] = helicity_lines

        # Extract IC line
        ic_line = self.get_ic_line(matrix_element)
        replace_dict['ic_line'] = ic_line

        # Extract overall denominator
        # Averaging initial state color, spin, and identical FS particles
        den_factor_line = self.get_den_factor_line(matrix_element)
        replace_dict['den_factor_line'] = den_factor_line

        # Extract ngraphs
        ngraphs = matrix_element.get_number_of_amplitudes()
        replace_dict['ngraphs'] = ngraphs

        # Extract ndiags
        ndiags = len(matrix_element.get('diagrams'))
        replace_dict['ndiags'] = ndiags

        # Set define_iconfigs_lines
        replace_dict['define_iconfigs_lines'] = \
             """INTEGER MAPCONFIG(0:LMAXCONFIGS), ICONFIG
             COMMON/TO_MCONFIGS/MAPCONFIG, ICONFIG"""

        if proc_id:
            # Set lines for subprocess group version
            # Set define_iconfigs_lines
            replace_dict['define_iconfigs_lines'] += \
                 """\nINTEGER SUBDIAG(MAXSPROC),IB(2)
                 COMMON/TO_SUB_DIAG/SUBDIAG,IB"""    
            # Set set_amp2_line
            replace_dict['set_amp2_line'] = "ANS=ANS*AMP2(SUBDIAG(%s))/XTOT" % \
                                            proc_id
        else:
            # Standard running
            # Set set_amp2_line
            replace_dict['set_amp2_line'] = "ANS=ANS*AMP2(MAPCONFIG(ICONFIG))/XTOT"

        # Extract nwavefuncs
        nwavefuncs = matrix_element.get_number_of_wavefunctions()
        replace_dict['nwavefuncs'] = nwavefuncs

        # Extract ncolor
        ncolor = max(1, len(matrix_element.get('color_basis')))
        replace_dict['ncolor'] = ncolor

        # Extract color data lines
        color_data_lines = self.get_color_data_lines(matrix_element)
        replace_dict['color_data_lines'] = "\n".join(color_data_lines)


        # Set the size of Wavefunction
        if not self.model or any([p.get('spin') in [4,5] for p in self.model.get('particles') if p]):
            replace_dict['wavefunctionsize'] = 18
        else:
            replace_dict['wavefunctionsize'] = 6

        # Extract amp2 lines
        amp2_lines = self.get_amp2_lines(matrix_element, config_map)
        replace_dict['amp2_lines'] = '\n'.join(amp2_lines)

        # Extract JAMP lines
        jamp_lines = self.get_JAMP_lines(matrix_element)
        replace_dict['jamp_lines'] = '\n'.join(jamp_lines)

        file = open(pjoin(_file_path, \
                          'iolibs/template_files/%s' % self.matrix_file)).read()
        file = file % replace_dict


        # Write the file
        writer.writelines(file)

        return len(filter(lambda call: call.find('#') != 0, helas_calls)), ncolor

    #===========================================================================
    # write_auto_dsig_file
    #===========================================================================
    def write_auto_dsig_file(self, writer, matrix_element, proc_id = ""):
        """Write the auto_dsig.f file for the differential cross section
        calculation, includes pdf call information"""

        if not matrix_element.get('processes') or \
               not matrix_element.get('diagrams'):
            return 0

        nexternal, ninitial = matrix_element.get_nexternal_ninitial()

        if ninitial < 1 or ninitial > 2:
            raise writers.FortranWriter.FortranWriterError, \
                  """Need ninitial = 1 or 2 to write auto_dsig file"""

        replace_dict = {}

        # Extract version number and date from VERSION file
        info_lines = self.get_mg5_info_lines()
        replace_dict['info_lines'] = info_lines

        # Extract process info lines
        process_lines = self.get_process_info_lines(matrix_element)
        replace_dict['process_lines'] = process_lines

        # Set proc_id
        replace_dict['proc_id'] = proc_id
        replace_dict['numproc'] = 1

        # Set dsig_line
        if ninitial == 1:
            # No conversion, since result of decay should be given in GeV
            dsig_line = "pd(0)*dsiguu"
        else:
            # Convert result (in GeV) to pb
            dsig_line = "pd(0)*conv*dsiguu"

        replace_dict['dsig_line'] = dsig_line

        # Extract pdf lines
        pdf_vars, pdf_data, pdf_lines = \
                  self.get_pdf_lines(matrix_element, ninitial, proc_id != "")
        replace_dict['pdf_vars'] = pdf_vars
        replace_dict['pdf_data'] = pdf_data
        replace_dict['pdf_lines'] = pdf_lines

        # Lines that differ between subprocess group and regular
        if proc_id:
            replace_dict['numproc'] = int(proc_id)
            replace_dict['passcuts_begin'] = ""
            replace_dict['passcuts_end'] = ""
            # Set lines for subprocess group version
            # Set define_iconfigs_lines
            replace_dict['define_subdiag_lines'] = \
                 """\nINTEGER SUBDIAG(MAXSPROC),IB(2)
                 COMMON/TO_SUB_DIAG/SUBDIAG,IB"""    
        else:
            replace_dict['passcuts_begin'] = "IF (PASSCUTS(PP)) THEN"
            replace_dict['passcuts_end'] = "ENDIF"
            replace_dict['define_subdiag_lines'] = ""

        file = open(pjoin(_file_path, \
                          'iolibs/template_files/auto_dsig_v4.inc')).read()
        file = file % replace_dict

        # Write the file
        writer.writelines(file)

    #===========================================================================
    # write_coloramps_file
    #===========================================================================
    def write_coloramps_file(self, writer, mapconfigs, matrix_element):
        """Write the coloramps.inc file for MadEvent"""

        lines = self.get_icolamp_lines(mapconfigs, matrix_element, 1)
        lines.insert(0, "logical icolamp(%d,%d,1)" % \
                        (max(len(matrix_element.get('color_basis').keys()), 1),
                         len(mapconfigs)))


        # Write the file
        writer.writelines(lines)

        return True

    #===========================================================================
    # write_coloramps_file
    #===========================================================================
    def write_colors_file(self, writer, matrix_elements):
        """Write the get_color.f file for MadEvent, which returns color
        for all particles used in the matrix element."""

        if isinstance(matrix_elements, helas_objects.HelasMatrixElement):
            matrix_elements = [matrix_elements]

        model = matrix_elements[0].get('processes')[0].get('model')

        # We need the both particle and antiparticle wf_ids, since the identity
        # depends on the direction of the wf.
        wf_ids = set(sum([sum([sum([[wf.get_pdg_code(),wf.get_anti_pdg_code()] \
                                    for wf in d.get('wavefunctions')],[]) \
                               for d in me.get('diagrams')], []) \
                          for me in matrix_elements], []))

        leg_ids = set(sum([sum([[l.get('id') for l in \
                                 p.get_legs_with_decays()] for p in \
                                me.get('processes')], []) for me in
                           matrix_elements], []))
        particle_ids = sorted(list(wf_ids.union(leg_ids)))

        lines = """function get_color(ipdg)
        implicit none
        integer get_color, ipdg

        if(ipdg.eq.%d)then
        get_color=%d
        return
        """ % (particle_ids[0], model.get_particle(particle_ids[0]).get_color())

        for part_id in particle_ids[1:]:
            lines += """else if(ipdg.eq.%d)then
            get_color=%d
            return
            """ % (part_id, model.get_particle(part_id).get_color())
        # Dummy particle for multiparticle vertices with pdg given by
        # first code not in the model
        lines += """else if(ipdg.eq.%d)then
c           This is dummy particle used in multiparticle vertices
            get_color=2
            return
            """ % model.get_first_non_pdg()
        lines += """else
        write(*,*)'Error: No color given for pdg ',ipdg
        get_color=0        
        return
        endif
        end
        """
        
        # Write the file
        writer.writelines(lines)

        return True

    #===========================================================================
    # write_maxconfigs_file
    #===========================================================================
    def write_maxconfigs_file(self, writer, matrix_elements):
        """Write the maxconfigs.inc file for MadEvent"""

        if isinstance(matrix_elements, helas_objects.HelasMultiProcess):
            maxconfigs = max([me.get_num_configs() for me in \
                              matrix_elements.get('matrix_elements')])
        else:
            maxconfigs = max([me.get_num_configs() for me in matrix_elements])

        lines = "integer lmaxconfigs\n"
        lines += "parameter(lmaxconfigs=%d)" % maxconfigs

        # Write the file
        writer.writelines(lines)

        return True

    #===========================================================================
    # write_maxparticles_file
    #===========================================================================
    def write_maxparticles_file(self, writer, matrix_elements):
        """Write the maxparticles.inc file for MadEvent"""

        if isinstance(matrix_elements, helas_objects.HelasMultiProcess):
            maxparticles = max([me.get_nexternal_ninitial()[0] for me in \
                              matrix_elements.get('matrix_elements')])
        else:
            maxparticles = max([me.get_nexternal_ninitial()[0] \
                              for me in matrix_elements])

        lines = "integer max_particles\n"
        lines += "parameter(max_particles=%d)" % maxparticles

        # Write the file
        writer.writelines(lines)

        return True
                    
                    
    #===========================================================================
    # write_configs_file
    #===========================================================================
    def write_configs_file(self, writer, matrix_element):
        """Write the configs.inc file for MadEvent"""

        # Extract number of external particles
        (nexternal, ninitial) = matrix_element.get_nexternal_ninitial()

        configs = [(i+1, d) for i,d in enumerate(matrix_element.get('diagrams'))]
        mapconfigs = [c[0] for c in configs]
        model = matrix_element.get('processes')[0].get('model')
        return mapconfigs, self.write_configs_file_from_diagrams(writer,
                                                            [[c[1]] for c in configs],
                                                            mapconfigs,
                                                            nexternal, ninitial,
                                                            model)



    #===========================================================================
    # write_run_configs_file
    #===========================================================================
    def write_run_config_file(self, writer):
        """Write the run_configs.inc file for MadEvent"""

        path = pjoin(_file_path,'iolibs','template_files','madevent_run_config.inc') 
        text = open(path).read() % {'chanperjob':'5'} 
        writer.write(text)
        return True


    #===========================================================================
    # write_configs_file_from_diagrams
    #===========================================================================
    def write_configs_file_from_diagrams(self, writer, configs, mapconfigs,
                                         nexternal, ninitial, model):
        """Write the actual configs.inc file.
        
        configs is the diagrams corresponding to configs (each
        diagrams is a list of corresponding diagrams for all
        subprocesses, with None if there is no corresponding diagrams
        for a given process).
        mapconfigs gives the diagram number for each config.

        For s-channels, we need to output one PDG for each subprocess in
        the subprocess group, in order to be able to pick the right
        one for multiprocesses."""

        lines = []

        s_and_t_channels = []

        minvert = min([max([d for d in config if d][0].get_vertex_leg_numbers()) \
                       for config in configs])

        # Number of subprocesses
        nsubprocs = len(configs[0])

        nconfigs = 0

        new_pdg = model.get_first_non_pdg()

        for iconfig, helas_diags in enumerate(configs):
            if any([vert > minvert for vert in
                    [d for d in helas_diags if d][0].get_vertex_leg_numbers()]):
                # Only 3-vertices allowed in configs.inc
                continue
            nconfigs += 1

            # Need s- and t-channels for all subprocesses, including
            # those that don't contribute to this config
            empty_verts = []
            stchannels = []
            for h in helas_diags:
                if h:
                    # get_s_and_t_channels gives vertices starting from
                    # final state external particles and working inwards
                    stchannels.append(h.get('amplitudes')[0].\
                                      get_s_and_t_channels(ninitial, new_pdg))
                else:
                    stchannels.append((empty_verts, None))

            # For t-channels, just need the first non-empty one
            tchannels = [t for s,t in stchannels if t != None][0]

            # For s_and_t_channels (to be used later) use only first config
            s_and_t_channels.append([[s for s,t in stchannels if t != None][0],
                                     tchannels])

            # Make sure empty_verts is same length as real vertices
            if any([s for s,t in stchannels]):
                empty_verts[:] = [None]*max([len(s) for s,t in stchannels])

                # Reorganize s-channel vertices to get a list of all
                # subprocesses for each vertex
                schannels = zip(*[s for s,t in stchannels])
            else:
                schannels = []

            allchannels = schannels
            if len(tchannels) > 1:
                # Write out tchannels only if there are any non-trivial ones
                allchannels = schannels + tchannels

            # Write out propagators for s-channel and t-channel vertices

            lines.append("# Diagram %d" % (mapconfigs[iconfig]))
            # Correspondance between the config and the diagram = amp2
            lines.append("data mapconfig(%d)/%d/" % (nconfigs,
                                                     mapconfigs[iconfig]))

            for verts in allchannels:
                if verts in schannels:
                    vert = [v for v in verts if v][0]
                else:
                    vert = verts
                daughters = [leg.get('number') for leg in vert.get('legs')[:-1]]
                last_leg = vert.get('legs')[-1]
                lines.append("data (iforest(i,%d,%d),i=1,%d)/%s/" % \
                             (last_leg.get('number'), nconfigs, len(daughters),
                              ",".join([str(d) for d in daughters])))
                if verts in schannels:
                    pdgs = []
                    for v in verts:
                        if v:
                            pdgs.append(v.get('legs')[-1].get('id'))
                        else:
                            pdgs.append(0)
                    lines.append("data (sprop(i,%d,%d),i=1,%d)/%s/" % \
                                 (last_leg.get('number'), nconfigs, nsubprocs,
                                  ",".join([str(d) for d in pdgs])))
                    lines.append("data tprid(%d,%d)/0/" % \
                                 (last_leg.get('number'), nconfigs))
                elif verts in tchannels[:-1]:
                    lines.append("data tprid(%d,%d)/%d/" % \
                                 (last_leg.get('number'), nconfigs,
                                  abs(last_leg.get('id'))))
                    lines.append("data (sprop(i,%d,%d),i=1,%d)/%s/" % \
                                 (last_leg.get('number'), nconfigs, nsubprocs,
                                  ",".join(['0'] * nsubprocs)))

        # Write out number of configs
        lines.append("# Number of configs")
        lines.append("data mapconfig(0)/%d/" % nconfigs)

        # Write the file
        writer.writelines(lines)

        return s_and_t_channels

    #===========================================================================
    # write_config_subproc_map_file
    #===========================================================================
    def write_config_subproc_map_file(self, writer, s_and_t_channels):
        """Write a dummy config_subproc.inc file for MadEvent"""

        lines = []

        for iconfig in range(len(s_and_t_channels)):
            lines.append("DATA CONFSUB(1,%d)/1/" % \
                         (iconfig + 1))

        # Write the file
        writer.writelines(lines)

        return True

    #===========================================================================
    # write_decayBW_file
    #===========================================================================
    def write_decayBW_file(self, writer, s_and_t_channels):
        """Write the decayBW.inc file for MadEvent"""

        lines = []

        booldict = {None: "0", True: "1", False: "2"}

        for iconf, config in enumerate(s_and_t_channels):
            schannels = config[0]
            for vertex in schannels:
                # For the resulting leg, pick out whether it comes from
                # decay or not, as given by the onshell flag
                leg = vertex.get('legs')[-1]
                lines.append("data gForceBW(%d,%d)/%s/" % \
                             (leg.get('number'), iconf + 1,
                              booldict[leg.get('onshell')]))

        # Write the file
        writer.writelines(lines)

        return True

    #===========================================================================
    # write_dname_file
    #===========================================================================
    def write_dname_file(self, writer, dir_name):
        """Write the dname.mg file for MG4"""

        line = "DIRNAME=%s" % dir_name

        # Write the file
        writer.write(line + "\n")

        return True

    #===========================================================================
    # write_driver
    #===========================================================================
    def write_driver(self, writer, v5=True):
        """Write the SubProcess/driver.f file for MG4"""

        path = pjoin(_file_path,'iolibs','template_files','madevent_driver.f')
        
        if self.model_name == 'mssm' or self.model_name.startswith('mssm-'):
            card = 'Source/MODEL/MG5_param.dat'
        else:
            card = 'param_card.dat' 
        if v5:
            text = open(path).read() % {'param_card_name':card, 'secondparam':''} 
        else:
            text = open(path).read() % {'param_card_name':card, 
                                        'secondparam': ',.true.'} 
        writer.write(text)
        
        return True

    #===========================================================================
    # write_combine_events
    #===========================================================================
    def write_combine_events(self, writer):
        """Write the SubProcess/driver.f file for MG4"""

        path = pjoin(_file_path,'iolibs','template_files','madevent_combine_events.f')
        
        if self.model_name == 'mssm' or self.model_name.startswith('mssm-'):
            card = 'Source/MODEL/MG5_param.dat'
        else:
            card = 'param_card.dat' 
        text = open(path).read() % {'param_card_name':card} 
        writer.write(text)
        
        return True


    #===========================================================================
    # write_symmetry
    #===========================================================================
    def write_symmetry(self, writer, v5=True):
        """Write the SubProcess/driver.f file for ME"""

        path = pjoin(_file_path,'iolibs','template_files','madevent_symmetry.f')
        
        if self.model_name == 'mssm' or self.model_name.startswith('mssm-'):
            card = 'Source/MODEL/MG5_param.dat'
        else:
            card = 'param_card.dat' 
        text = open(path).read() 
        
        if v5:
            text = text % {'param_card_name':card, 'setparasecondarg':''} 
        else:
            text = text % {'param_card_name':card, 'setparasecondarg':',.true.'} 
        writer.write(text)
        
        return True




    #===========================================================================
    # write_iproc_file
    #===========================================================================
    def write_iproc_file(self, writer, me_number):
        """Write the iproc.dat file for MG4"""
        line = "%d" % (me_number + 1)

        # Write the file
        for line_to_write in writer.write_line(line):
            writer.write(line_to_write)
        return True

    #===========================================================================
    # write_leshouche_file
    #===========================================================================
    def write_leshouche_file(self, writer, matrix_element):
        """Write the leshouche.inc file for MG4"""

        # Write the file
        writer.writelines(self.get_leshouche_lines(matrix_element, 0))

        return True

    #===========================================================================
    # get_leshouche_lines
    #===========================================================================
    def get_leshouche_lines(self, matrix_element, numproc):
        """Write the leshouche.inc file for MG4"""

        # Extract number of external particles
        (nexternal, ninitial) = matrix_element.get_nexternal_ninitial()

        lines = []
        for iproc, proc in enumerate(matrix_element.get('processes')):
            legs = proc.get_legs_with_decays()
            lines.append("DATA (IDUP(i,%d,%d),i=1,%d)/%s/" % \
                         (iproc + 1, numproc+1, nexternal,
                          ",".join([str(l.get('id')) for l in legs])))
            if iproc == 0 and numproc == 0:
                for i in [1, 2]:
                    lines.append("DATA (MOTHUP(%d,i),i=1,%2r)/%s/" % \
                             (i, nexternal,
                              ",".join([ "%3r" % 0 ] * ninitial + \
                                       [ "%3r" % i ] * (nexternal - ninitial))))

            # Here goes the color connections corresponding to the JAMPs
            # Only one output, for the first subproc!
            if iproc == 0:
                # If no color basis, just output trivial color flow
                if not matrix_element.get('color_basis'):
                    for i in [1, 2]:
                        lines.append("DATA (ICOLUP(%d,i,1,%d),i=1,%2r)/%s/" % \
                                 (i, numproc+1,nexternal,
                                  ",".join([ "%3r" % 0 ] * nexternal)))

                else:
                    # First build a color representation dictionnary
                    repr_dict = {}
                    for l in legs:
                        repr_dict[l.get('number')] = \
                            proc.get('model').get_particle(l.get('id')).get_color()\
                            * (-1)**(1+l.get('state'))
                    # Get the list of color flows
                    color_flow_list = \
                        matrix_element.get('color_basis').color_flow_decomposition(repr_dict,
                                                                                   ninitial)
                    # And output them properly
                    for cf_i, color_flow_dict in enumerate(color_flow_list):
                        for i in [0, 1]:
                            lines.append("DATA (ICOLUP(%d,i,%d,%d),i=1,%2r)/%s/" % \
                                 (i + 1, cf_i + 1, numproc+1, nexternal,
                                  ",".join(["%3r" % color_flow_dict[l.get('number')][i] \
                                            for l in legs])))

        return lines

    #===========================================================================
    # write_maxamps_file
    #===========================================================================
    def write_maxamps_file(self, writer, maxamps, maxflows,
                           maxproc,maxsproc):
        """Write the maxamps.inc file for MG4."""

        file = "       integer    maxamps, maxflow, maxproc, maxsproc\n"
        file = file + "parameter (maxamps=%d, maxflow=%d)\n" % \
               (maxamps, maxflows)
        file = file + "parameter (maxproc=%d, maxsproc=%d)" % \
               (maxproc, maxsproc)

        # Write the file
        writer.writelines(file)

        return True

    #===========================================================================
    # write_mg_sym_file
    #===========================================================================
    def write_mg_sym_file(self, writer, matrix_element):
        """Write the mg.sym file for MadEvent."""

        lines = []

        # Extract process with all decays included
        final_legs = filter(lambda leg: leg.get('state') == True,
                       matrix_element.get('processes')[0].get_legs_with_decays())

        ninitial = len(filter(lambda leg: leg.get('state') == False,
                              matrix_element.get('processes')[0].get('legs')))

        identical_indices = {}

        # Extract identical particle info
        for i, leg in enumerate(final_legs):
            if leg.get('id') in identical_indices:
                identical_indices[leg.get('id')].append(\
                                    i + ninitial + 1)
            else:
                identical_indices[leg.get('id')] = [i + ninitial + 1]

        # Remove keys which have only one particle
        for key in identical_indices.keys():
            if len(identical_indices[key]) < 2:
                del identical_indices[key]

        # Write mg.sym file
        lines.append(str(len(identical_indices.keys())))
        for key in identical_indices.keys():
            lines.append(str(len(identical_indices[key])))
            for number in identical_indices[key]:
                lines.append(str(number))

        # Write the file
        writer.writelines(lines)

        return True

    #===========================================================================
    # write_mg_sym_file
    #===========================================================================
    def write_default_mg_sym_file(self, writer):
        """Write the mg.sym file for MadEvent."""

        lines = "0"

        # Write the file
        writer.writelines(lines)

        return True

    #===========================================================================
    # write_ncombs_file
    #===========================================================================
    def write_ncombs_file(self, writer, nexternal):
        """Write the ncombs.inc file for MadEvent."""

        # ncomb (used for clustering) is 2^nexternal
        file = "       integer    n_max_cl\n"
        file = file + "parameter (n_max_cl=%d)" % (2 ** nexternal)

        # Write the file
        writer.writelines(file)

        return True

    #===========================================================================
    # write_props_file
    #===========================================================================
    def write_props_file(self, writer, matrix_element, s_and_t_channels):
        """Write the props.inc file for MadEvent. Needs input from
        write_configs_file."""

        lines = []

        particle_dict = matrix_element.get('processes')[0].get('model').\
                        get('particle_dict')

        for iconf, configs in enumerate(s_and_t_channels):
            for vertex in configs[0] + configs[1][:-1]:
                leg = vertex.get('legs')[-1]
                if leg.get('id') not in particle_dict:
                    # Fake propagator used in multiparticle vertices
                    mass = 'zero'
                    width = 'zero'
                    pow_part = 0
                else:
                    particle = particle_dict[leg.get('id')]
                    # Get mass
                    if particle.get('mass').lower() == 'zero':
                        mass = particle.get('mass')
                    else:
                        mass = "abs(%s)" % particle.get('mass')
                    # Get width
                    if particle.get('width').lower() == 'zero':
                        width = particle.get('width')
                    else:
                        width = "abs(%s)" % particle.get('width')

                    pow_part = 1 + int(particle.is_boson())

                lines.append("prmass(%d,%d)  = %s" % \
                             (leg.get('number'), iconf + 1, mass))
                lines.append("prwidth(%d,%d) = %s" % \
                             (leg.get('number'), iconf + 1, width))
                lines.append("pow(%d,%d) = %d" % \
                             (leg.get('number'), iconf + 1, pow_part))

        # Write the file
        writer.writelines(lines)

        return True

    #===========================================================================
    # write_processes_file
    #===========================================================================
    def write_processes_file(self, writer, subproc_group):
        """Write the processes.dat file with info about the subprocesses
        in this group."""

        lines = []

        for ime, me in \
            enumerate(subproc_group.get('matrix_elements')):
            lines.append("%s %s" % (str(ime+1) + " " * (7-len(str(ime+1))),
                                    ",".join(p.base_string() for p in \
                                             me.get('processes'))))
            if me.get('has_mirror_process'):
                mirror_procs = [copy.copy(p) for p in me.get('processes')]
                for proc in mirror_procs:
                    legs = copy.copy(proc.get('legs'))
                    legs.insert(0, legs.pop(1))
                    proc.set("legs", legs)
                lines.append("mirror  %s" % ",".join(p.base_string() for p in \
                                                     mirror_procs))
            else:
                lines.append("mirror  none")

        # Write the file
        writer.write("\n".join(lines))

        return True

    #===========================================================================
    # write_symswap_file
    #===========================================================================
    def write_symswap_file(self, writer, ident_perms):
        """Write the file symswap.inc for MG4 by comparing diagrams using
        the internal matrix element value functionality."""

        lines = []

        # Write out lines for symswap.inc file (used to permute the
        # external leg momenta
        for iperm, perm in enumerate(ident_perms):
            lines.append("data (isym(i,%d),i=1,nexternal)/%s/" % \
                         (iperm+1, ",".join([str(i+1) for i in perm])))
        lines.append("data nsym/%d/" % len(ident_perms))

        # Write the file
        writer.writelines(lines)

        return True

    #===========================================================================
    # write_symfact_file
    #===========================================================================
    def write_symfact_file(self, writer, symmetry):
        """Write the files symfact.dat for MG4 by comparing diagrams using
        the internal matrix element value functionality."""

        pos = max(2, int(math.ceil(math.log10(len(symmetry)))))
        form = "%"+str(pos)+"r %"+str(pos+1)+"r"
        # Write out lines for symswap.inc file (used to permute the
        # external leg momenta
        lines = [ form %(i+1, s) for i,s in enumerate(symmetry) if s != 0] 

        # Write the file
        writer.writelines(lines)

        return True

    #===========================================================================
    # write_symperms_file
    #===========================================================================
    def write_symperms_file(self, writer, perms):
        """Write the symperms.inc file for subprocess group, used for
        symmetric configurations"""

        lines = []
        for iperm, perm in enumerate(perms):
            lines.append("data (perms(i,%d),i=1,nexternal)/%s/" % \
                         (iperm+1, ",".join([str(i+1) for i in perm])))

        # Write the file
        writer.writelines(lines)

        return True

    #===========================================================================
    # write_subproc
    #===========================================================================
    def write_subproc(self, writer, subprocdir):
        """Append this subprocess to the subproc.mg file for MG4"""

        # Write line to file
        writer.write(subprocdir + "\n")

        return True



#===============================================================================
# ProcessExporterFortranMEGroup
#===============================================================================
class ProcessExporterFortranMEGroup(ProcessExporterFortranME):
    """Class to take care of exporting a set of matrix elements to
    MadEvent subprocess group format."""

    matrix_file = "matrix_madevent_group_v4.inc"

    #===========================================================================
    # generate_subprocess_directory_v4
    #===========================================================================
    def generate_subprocess_directory_v4(self, subproc_group,
                                         fortran_model,
                                         group_number):
        """Generate the Pn directory for a subprocess group in MadEvent,
        including the necessary matrix_N.f files, configs.inc and various
        other helper files"""

        assert isinstance(subproc_group, group_subprocs.SubProcessGroup), \
                                      "subproc_group object not SubProcessGroup"
        
        if not self.model:
            self.model = subproc_group.get('matrix_elements')[0].\
                         get('processes')[0].get('model')

        cwd = os.getcwd()
        path = pjoin(self.dir_path, 'SubProcesses')

        os.chdir(path)
        pathdir = os.getcwd()

        # Create the directory PN in the specified path
        subprocdir = "P%d_%s" % (subproc_group.get('number'),
                                 subproc_group.get('name'))
        try:
            os.mkdir(subprocdir)
        except os.error as error:
            logger.warning(error.strerror + " " + subprocdir)

        try:
            os.chdir(subprocdir)
        except os.error:
            logger.error('Could not cd to directory %s' % subprocdir)
            return 0

        logger.info('Creating files in directory %s' % subprocdir)

        # Create the matrix.f files, auto_dsig.f files and all inc files
        # for all subprocesses in the group

        maxamps = 0
        maxflows = 0
        tot_calls = 0

        matrix_elements = subproc_group.get('matrix_elements')

        for ime, matrix_element in \
                enumerate(matrix_elements):
            filename = 'matrix%d.f' % (ime+1)
            calls, ncolor = \
               self.write_matrix_element_v4(writers.FortranWriter(filename), 
                                                matrix_element,
                                                fortran_model,
                                                str(ime+1),
                                                subproc_group.get('diagram_maps')[\
                                                                              ime])

            filename = 'auto_dsig%d.f' % (ime+1)
            self.write_auto_dsig_file(writers.FortranWriter(filename),
                                 matrix_element,
                                 str(ime+1))

            # Keep track of needed quantities
            tot_calls += int(calls)
            maxflows = max(maxflows, ncolor)
            maxamps = max(maxamps, len(matrix_element.get('diagrams')))

            # Draw diagrams
            filename = "matrix%d.ps" % (ime+1)
            plot = draw.MultiEpsDiagramDrawer(matrix_element.get('base_amplitude').\
                                                                    get('diagrams'),
                                              filename,
                                              model = \
                                                matrix_element.get('processes')[0].\
                                                                       get('model'),
                                              amplitude=True)
            logger.info("Generating Feynman diagrams for " + \
                         matrix_element.get('processes')[0].nice_string())
            plot.draw()

        # Extract number of external particles
        (nexternal, ninitial) = matrix_element.get_nexternal_ninitial()

        # Generate a list of diagrams corresponding to each configuration
        # [[d1, d2, ...,dn],...] where 1,2,...,n is the subprocess number
        # If a subprocess has no diagrams for this config, the number is 0

        subproc_diagrams_for_config = subproc_group.get('diagrams_for_configs')

        filename = 'auto_dsig.f'
        self.write_super_auto_dsig_file(writers.FortranWriter(filename),
                                   subproc_group)

        filename = 'coloramps.inc'
        self.write_coloramps_file(writers.FortranWriter(filename),
                                   subproc_diagrams_for_config,
                                   maxflows,
                                   matrix_elements)

        filename = 'get_color.f'
        self.write_colors_file(writers.FortranWriter(filename),
                               matrix_elements)

        filename = 'config_subproc_map.inc'
        self.write_config_subproc_map_file(writers.FortranWriter(filename),
                                           subproc_diagrams_for_config)

        filename = 'configs.inc'
        nconfigs, s_and_t_channels = self.write_configs_file(\
            writers.FortranWriter(filename),
            subproc_group,
            subproc_diagrams_for_config)

        filename = 'decayBW.inc'
        self.write_decayBW_file(writers.FortranWriter(filename),
                           s_and_t_channels)

        filename = 'dname.mg'
        self.write_dname_file(writers.FortranWriter(filename),
                         subprocdir)

        filename = 'iproc.dat'
        self.write_iproc_file(writers.FortranWriter(filename),
                         group_number)

        filename = 'leshouche.inc'
        self.write_leshouche_file(writers.FortranWriter(filename),
                                   subproc_group)

        filename = 'maxamps.inc'
        self.write_maxamps_file(writers.FortranWriter(filename),
                           maxamps,
                           maxflows,
                           max([len(me.get('processes')) for me in \
                                matrix_elements]),
                           len(matrix_elements))

        # Note that mg.sym is not relevant for this case
        filename = 'mg.sym'
        self.write_default_mg_sym_file(writers.FortranWriter(filename))

        filename = 'mirrorprocs.inc'
        self.write_mirrorprocs(writers.FortranWriter(filename),
                          subproc_group)

        filename = 'ncombs.inc'
        self.write_ncombs_file(writers.FortranWriter(filename),
                          nexternal)

        filename = 'nexternal.inc'
        self.write_nexternal_file(writers.FortranWriter(filename),
                             nexternal, ninitial)

        filename = 'ngraphs.inc'
        self.write_ngraphs_file(writers.FortranWriter(filename),
                           nconfigs)

        filename = 'pmass.inc'
        self.write_pmass_file(writers.FortranWriter(filename),
                         matrix_element)

        filename = 'props.inc'
        self.write_props_file(writers.FortranWriter(filename),
                         matrix_element,
                         s_and_t_channels)

        filename = 'processes.dat'
        files.write_to_file(filename,
                            self.write_processes_file,
                            subproc_group)

        # Find config symmetries and permutations
        symmetry, perms, ident_perms = \
                  diagram_symmetry.find_symmetry(subproc_group)

        filename = 'symswap.inc'
        self.write_symswap_file(writers.FortranWriter(filename),
                                ident_perms)

        filename = 'symfact.dat'
        self.write_symfact_file(writers.FortranWriter(filename),
                           symmetry)

        filename = 'symperms.inc'
        self.write_symperms_file(writers.FortranWriter(filename),
                           perms)

        # Generate jpgs -> pass in make_html
        #os.system(pjoin('..', '..', 'bin', 'gen_jpeg-pl'))

        linkfiles = ['addmothers.f',
                     'cluster.f',
                     'cluster.inc',
                     'coupl.inc',
                     'cuts.f',
                     'cuts.inc',
                     'driver.f',
                     'genps.f',
                     'genps.inc',
                     'initcluster.f',
                     'makefile',
                     'message.inc',
                     'myamp.f',
                     'reweight.f',
                     'run.inc',
                     'maxconfigs.inc',
                     'maxparticles.inc',
                     'setcuts.f',
                     'setscales.f',
                     'sudakov.inc',
                     'symmetry.f',
                     'unwgt.f']

        for file in linkfiles:
            ln('../' + file , '.')

        #import nexternal/leshouch in Source
        ln('nexternal.inc', '../../Source', log=False)
        ln('leshouche.inc', '../../Source', log=False)
        ln('maxamps.inc', '../../Source', log=False)

        # Return to SubProcesses dir
        os.chdir(pathdir)

        # Add subprocess to subproc.mg
        filename = 'subproc.mg'
        files.append_to_file(filename,
                             self.write_subproc,
                             subprocdir)
        
        # Generate info page
        gen_infohtml.make_info_html(os.path.pardir)
        
        # Return to original dir
        os.chdir(cwd)

        if not tot_calls:
            tot_calls = 0
        return tot_calls

    #===========================================================================
    # write_super_auto_dsig_file
    #===========================================================================
    def write_super_auto_dsig_file(self, writer, subproc_group):
        """Write the auto_dsig.f file selecting between the subprocesses
        in subprocess group mode"""

        replace_dict = {}

        # Extract version number and date from VERSION file
        info_lines = self.get_mg5_info_lines()
        replace_dict['info_lines'] = info_lines

        matrix_elements = subproc_group.get('matrix_elements')

        # Extract process info lines
        process_lines = '\n'.join([self.get_process_info_lines(me) for me in \
                                   matrix_elements])
        replace_dict['process_lines'] = process_lines

        nexternal, ninitial = matrix_elements[0].get_nexternal_ninitial()
        replace_dict['nexternal'] = nexternal

        replace_dict['nsprocs'] = 2*len(matrix_elements)

        # Generate dsig definition line
        dsig_def_line = "DOUBLE PRECISION " + \
                        ",".join(["DSIG%d" % (iproc + 1) for iproc in \
                                  range(len(matrix_elements))])
        replace_dict["dsig_def_line"] = dsig_def_line

        # Generate dsig process lines
        call_dsig_proc_lines = []
        for iproc in range(len(matrix_elements)):
            call_dsig_proc_lines.append(\
                "IF(IPROC.EQ.%(num)d) DSIGPROC=DSIG%(num)d(P1,WGT,IMODE) ! %(proc)s" % \
                {"num": iproc + 1,
                 "proc": matrix_elements[iproc].get('processes')[0].base_string()})
        replace_dict['call_dsig_proc_lines'] = "\n".join(call_dsig_proc_lines)

        file = open(pjoin(_file_path, \
                       'iolibs/template_files/super_auto_dsig_group_v4.inc')).read()
        file = file % replace_dict

        # Write the file
        writer.writelines(file)

    #===========================================================================
    # write_mirrorprocs
    #===========================================================================
    def write_mirrorprocs(self, writer, subproc_group):
        """Write the mirrorprocs.inc file determining which processes have
        IS mirror process in subprocess group mode."""

        lines = []
        bool_dict = {True: '.true.', False: '.false.'}
        matrix_elements = subproc_group.get('matrix_elements')
        lines.append("DATA (MIRRORPROCS(I),I=1,%d)/%s/" % \
                     (len(matrix_elements),
                      ",".join([bool_dict[me.get('has_mirror_process')] for \
                                me in matrix_elements])))
        # Write the file
        writer.writelines(lines)

    #===========================================================================
    # write_coloramps_file
    #===========================================================================
    def write_coloramps_file(self, writer, diagrams_for_config, maxflows,
                                   matrix_elements):
        """Write the coloramps.inc file for MadEvent in Subprocess group mode"""

        # Create a map from subprocess (matrix element) to a list of
        # the diagrams corresponding to each config

        lines = []

        subproc_to_confdiag = {}
        for config in diagrams_for_config:
            for subproc, diag in enumerate(config):
                try:
                    subproc_to_confdiag[subproc].append(diag)
                except KeyError:
                    subproc_to_confdiag[subproc] = [diag]

        for subproc in sorted(subproc_to_confdiag.keys()):
            lines.extend(self.get_icolamp_lines(subproc_to_confdiag[subproc],
                                           matrix_elements[subproc],
                                           subproc + 1))

        lines.insert(0, "logical icolamp(%d,%d,%d)" % \
                        (maxflows,
                         len(diagrams_for_config),
                         len(matrix_elements)))

        # Write the file
        writer.writelines(lines)

        return True

    #===========================================================================
    # write_config_subproc_map_file
    #===========================================================================
    def write_config_subproc_map_file(self, writer, config_subproc_map):
        """Write the config_subproc_map.inc file for subprocess groups"""

        lines = []
        # Output only configs that have some corresponding diagrams
        iconfig = 0
        for config in config_subproc_map:
            if set(config) == set([0]):
                continue
            lines.append("DATA (CONFSUB(i,%d),i=1,%d)/%s/" % \
                         (iconfig + 1, len(config),
                          ",".join([str(i) for i in config])))
            iconfig += 1
        # Write the file
        writer.writelines(lines)

        return True

    #===========================================================================
    # write_configs_file
    #===========================================================================
    def write_configs_file(self, writer, subproc_group, diagrams_for_config):
        """Write the configs.inc file with topology information for a
        subprocess group. Use the first subprocess with a diagram for each
        configuration."""

        matrix_elements = subproc_group.get('matrix_elements')
        model = matrix_elements[0].get('processes')[0].get('model')

        diagrams = []
        config_numbers = []
        for iconfig, config in enumerate(diagrams_for_config):
            # Check if any diagrams correspond to this config
            if set(config) == set([0]):
                continue
            subproc_diags = []
            for s,d in enumerate(config):
                if d:
                    subproc_diags.append(matrix_elements[s].\
                                         get('diagrams')[d-1])
                else:
                    subproc_diags.append(None)
            diagrams.append(subproc_diags)
            config_numbers.append(iconfig + 1)

        # Extract number of external particles
        (nexternal, ninitial) = subproc_group.get_nexternal_ninitial()

        return len(diagrams), \
               self.write_configs_file_from_diagrams(writer, diagrams,
                                                config_numbers,
                                                nexternal, ninitial,
                                                     model)

    #===========================================================================
    # write_run_configs_file
    #===========================================================================
    def write_run_config_file(self, writer):
        """Write the run_configs.inc file for MadEvent"""

        path = pjoin(_file_path,'iolibs','template_files','madevent_run_config.inc') 
        text = open(path).read() % {'chanperjob':'2'} 
        writer.write(text)
        return True


    #===========================================================================
    # write_leshouche_file
    #===========================================================================
    def write_leshouche_file(self, writer, subproc_group):
        """Write the leshouche.inc file for MG4"""

        all_lines = []

        for iproc, matrix_element in \
            enumerate(subproc_group.get('matrix_elements')):
            all_lines.extend(self.get_leshouche_lines(matrix_element,
                                                 iproc))

        # Write the file
        writer.writelines(all_lines)

        return True

#===============================================================================
# UFO_model_to_mg4
#===============================================================================
python_to_fortran = lambda x: parsers.UFOExpressionParserFortran().parse(x)

class UFO_model_to_mg4(object):
    """ A converter of the UFO-MG5 Model to the MG4 format """
    
    def __init__(self, model, output_path, opt=None):
        """ initialization of the objects """
       
        self.model = model
        self.model_name = model['name']
        self.dir_path = output_path
        if opt:
            self.opt = opt
        else:
            self.opt = {'complex_mass': False, 'export_format': 'madevent'}
            
        self.coups_dep = []    # (name, expression, type)
        self.coups_indep = []  # (name, expression, type)
        self.params_dep = []   # (name, expression, type)
        self.params_indep = [] # (name, expression, type)
        self.params_ext = []   # external parameter
        self.p_to_f = parsers.UFOExpressionParserFortran()
    
    def pass_parameter_to_case_insensitive(self):
        """modify the parameter if some of them are identical up to the case"""
        
        lower_dict={}
        duplicate = set()
        keys = self.model['parameters'].keys()
        for key in keys:
            for param in self.model['parameters'][key]:
                lower_name = param.name.lower()
                try:
                    lower_dict[lower_name].append(param)
                except KeyError:
                    lower_dict[lower_name] = [param]
                else:
                    duplicate.add(lower_name)
        
        if not duplicate:
            return
        
        re_expr = r'''\b(%s)\b'''
        to_change = []
        change={}
        for value in duplicate:
            for i, var in enumerate(lower_dict[value][1:]):
                to_change.append(var.name)
                change[var.name] = '%s__%s' %( var.name.lower(), i+2)
                var.name = '%s__%s' %( var.name.lower(), i+2)
        
        replace = lambda match_pattern: change[match_pattern.groups()[0]]
        
        rep_pattern = re.compile(re_expr % '|'.join(to_change))
        
        # change parameters
        for key in keys:
            if key == ('external',):
                continue
            for param in self.model['parameters'][key]: 
                param.expr = rep_pattern.sub(replace, param.expr)
            
        # change couplings
        for key in self.model['couplings'].keys():
            for coup in self.model['couplings'][key]:
                coup.expr = rep_pattern.sub(replace, coup.expr)


               
                
    def refactorize(self, wanted_couplings = []):    
        """modify the couplings to fit with MG4 convention """
            
        # Keep only separation in alphaS        
        keys = self.model['parameters'].keys()
        keys.sort(key=len)
        for key in keys:
            if key == ('external',):
                self.params_ext += self.model['parameters'][key]
            elif 'aS' in key:
                self.params_dep += self.model['parameters'][key]
            else:
                self.params_indep += self.model['parameters'][key]
        # same for couplings
        keys = self.model['couplings'].keys()
        keys.sort(key=len)
        for key, coup_list in self.model['couplings'].items():
            if 'aS' in key:
                self.coups_dep += [c for c in coup_list if
                                   (not wanted_couplings or c.name in \
                                    wanted_couplings)]
            else:
                self.coups_indep += [c for c in coup_list if
                                     (not wanted_couplings or c.name in \
                                      wanted_couplings)]
                
        # MG4 use G and not aS as it basic object for alphas related computation
        #Pass G in the  independant list
        if 'G' in self.params_dep:
            index = self.params_dep.index('G')
            G = self.params_dep.pop(index)
        #    G.expr = '2*cmath.sqrt(as*pi)'
        #    self.params_indep.insert(0, self.params_dep.pop(index))
        # No need to add it if not defined   
            
            
    def build(self, wanted_couplings = [], full=True):
        """modify the couplings to fit with MG4 convention and creates all the 
        different files"""
        
        self.pass_parameter_to_case_insensitive()
        self.refactorize(wanted_couplings)

        # write the files
        if full:
            self.write_all()
            

    def open(self, name, comment='c', format='default'):
        """ Open the file name in the correct directory and with a valid
        header."""
        
        file_path = pjoin(self.dir_path, name)
        
        if format == 'fortran':
            fsock = writers.FortranWriter(file_path, 'w')
        else:
            fsock = open(file_path, 'w')
        
        file.writelines(fsock, comment * 77 + '\n')
        file.writelines(fsock,'%(comment)s written by the UFO converter\n' % \
                               {'comment': comment + (6 - len(comment)) *  ' '})
        file.writelines(fsock, comment * 77 + '\n\n')
        return fsock       

    
    def write_all(self):
        """ write all the files """
        #write the part related to the external parameter
        self.create_ident_card()
        self.create_param_read()
        
        #write the definition of the parameter
        self.create_input()
        self.create_intparam_def()
        
        
        # definition of the coupling.
        self.create_coupl_inc()
        self.create_write_couplings()
        self.create_couplings()
        
        # the makefile
        self.create_makeinc()
        self.create_param_write()
        
        # The param_card.dat        
        self.create_param_card()
        

        # All the standard files
        self.copy_standard_file()

    ############################################################################
    ##  ROUTINE CREATING THE FILES  ############################################
    ############################################################################

    def copy_standard_file(self):
        """Copy the standard files for the fortran model."""
    
        
        #copy the library files
        file_to_link = ['formats.inc', 'lha_read.f','printout.f', \
                        'rw_para.f', 'testprog.f']
    
    
        for filename in file_to_link:
            cp( MG5DIR + '/models/template_files/fortran/' + filename, self.dir_path)

        if self.opt['export_format'] == 'madevent':
            cp( MG5DIR + '/models/template_files/fortran/makefile_madevent', 
                self.dir_path + '/makefile')
        else:
            cp( MG5DIR + '/models/template_files/fortran/makefile_standalone', 
                self.dir_path + '/makefile')
            text = open(pjoin(self.dir_path, 'rw_para.f')).read()
            text = re.sub(r'c\s*call LHA_loadcard','       call LHA_loadcard',text, re.I)
            fsock = open(pjoin(self.dir_path, 'rw_para.f'), 'w')
            fsock.write(text)
            fsock.close()
            
     


    def create_coupl_inc(self):
        """ write coupling.inc """
        
        fsock = self.open('coupl.inc', format='fortran')
        
        # Write header
        header = """double precision G
                common/strong/ G
                 
                double complex gal(2)
                common/weak/ gal

                """        
        fsock.writelines(header)
        
        # Write the Mass definition/ common block
        masses = set()
        widths = set()
        if self.opt['complex_mass']:
            complex_mass = set()
            
        for particle in self.model.get('particles'):
            #find masses
            one_mass = particle.get('mass')
            if one_mass.lower() != 'zero':
                masses.add(one_mass)
                
            # find width
            one_width = particle.get('width')
            if one_width.lower() != 'zero':
                widths.add(one_width)
                if self.opt['complex_mass'] and one_mass.lower() != 'zero':
                    complex_mass.add('CMASS_%s' % one_mass)
        
        fsock.writelines('double precision '+','.join(masses)+'\n')
        fsock.writelines('common/masses/ '+','.join(masses)+'\n\n')
        if widths:
            fsock.writelines('double precision '+','.join(widths)+'\n')
            fsock.writelines('common/widths/ '+','.join(widths)+'\n\n')
        
        # Write the Couplings
        coupling_list = [coupl.name for coupl in self.coups_dep + self.coups_indep]       
        fsock.writelines('double complex '+', '.join(coupling_list)+'\n')
        fsock.writelines('common/couplings/ '+', '.join(coupling_list)+'\n')
        
        # Write complex mass for complex mass scheme (if activated)
        if self.opt['complex_mass']:
            fsock.writelines('double complex '+', '.join(complex_mass)+'\n')
            fsock.writelines('common/couplings/ '+', '.join(complex_mass)+'\n')            
        
    def create_write_couplings(self):
        """ write the file coupl_write.inc """
        
        fsock = self.open('coupl_write.inc', format='fortran')
        
        fsock.writelines("""write(*,*)  ' Couplings of %s'  
                            write(*,*)  ' ---------------------------------'
                            write(*,*)  ' '""" % self.model_name)
        def format(coupl):
            return 'write(*,2) \'%(name)s = \', %(name)s' % {'name': coupl.name}
        
        # Write the Couplings
        lines = [format(coupl) for coupl in self.coups_dep + self.coups_indep]       
        fsock.writelines('\n'.join(lines))
        
        
    def create_input(self):
        """create input.inc containing the definition of the parameters"""
        
        fsock = self.open('input.inc', format='fortran')

        #find mass/ width since they are already define
        already_def = set()
        for particle in self.model.get('particles'):
            already_def.add(particle.get('mass').lower())
            already_def.add(particle.get('width').lower())
            if self.opt['complex_mass']:
                already_def.add('cmass_%s' % particle.get('mass').lower())

        is_valid = lambda name: name !='G' and name.lower() not in already_def
        
        real_parameters = [param.name for param in self.params_dep + 
                            self.params_indep if param.type == 'real'
                            and is_valid(param.name)]

        real_parameters += [param.name for param in self.params_ext 
                            if param.type == 'real'and 
                               is_valid(param.name)]
        
        fsock.writelines('double precision '+','.join(real_parameters)+'\n')
        fsock.writelines('common/params_R/ '+','.join(real_parameters)+'\n\n')
        
        complex_parameters = [param.name for param in self.params_dep + 
                            self.params_indep if param.type == 'complex' and
                            is_valid(param.name)]


        fsock.writelines('double complex '+','.join(complex_parameters)+'\n')
        fsock.writelines('common/params_C/ '+','.join(complex_parameters)+'\n\n')                
    
    

    def create_intparam_def(self):
        """ create intparam_definition.inc """

        fsock = self.open('intparam_definition.inc', format='fortran')
        
        fsock.write_comments(\
                "Parameters that should not be recomputed event by event.\n")
        fsock.writelines("if(readlha) then\n")
        fsock.writelines("G = 2 * DSQRT(AS*PI) ! for the first init\n")
        for param in self.params_indep:
            if param.name == 'ZERO':
                continue
            fsock.writelines("%s = %s\n" % (param.name,
                                            self.p_to_f.parse(param.expr)))
        
        fsock.writelines('endif')
        
        fsock.write_comments('\nParameters that should be recomputed at an event by even basis.\n')
        fsock.writelines("aS = G**2/4/pi\n")
        for param in self.params_dep:
            fsock.writelines("%s = %s\n" % (param.name,
                                            self.p_to_f.parse(param.expr)))

        fsock.write_comments("\nDefinition of the EW coupling used in the write out of aqed\n")
        fsock.writelines(""" gal(1) = 1d0
                             gal(2) = 1d0
                         """)

    
    def create_couplings(self):
        """ create couplings.f and all couplingsX.f """
        
        nb_def_by_file = 25
        
        self.create_couplings_main(nb_def_by_file)
        nb_coup_indep = 1 + len(self.coups_indep) // nb_def_by_file
        nb_coup_dep = 1 + len(self.coups_dep) // nb_def_by_file 
        
        for i in range(nb_coup_indep):
            data = self.coups_indep[nb_def_by_file * i: 
                             min(len(self.coups_indep), nb_def_by_file * (i+1))]
            self.create_couplings_part(i + 1, data)
            
        for i in range(nb_coup_dep):
            data = self.coups_dep[nb_def_by_file * i: 
                               min(len(self.coups_dep), nb_def_by_file * (i+1))]
            self.create_couplings_part( i + 1 + nb_coup_indep , data)        
        
        
    def create_couplings_main(self, nb_def_by_file=25):
        """ create couplings.f """

        fsock = self.open('couplings.f', format='fortran')
        
        fsock.writelines("""subroutine coup()

                            implicit none
                            double precision PI
                            logical READLHA
                            parameter  (PI=3.141592653589793d0)
                            
                            include \'input.inc\'
                            include \'coupl.inc\'
                            READLHA = .true.
                            include \'intparam_definition.inc\'\n\n
                         """)
        
        nb_coup_indep = 1 + len(self.coups_indep) // nb_def_by_file 
        nb_coup_dep = 1 + len(self.coups_dep) // nb_def_by_file 
        
        fsock.writelines('\n'.join(\
                    ['call coup%s()' %  (i + 1) for i in range(nb_coup_indep)]))
        
        fsock.write_comments('\ncouplings needed to be evaluated points by points\n')

        fsock.writelines('\n'.join(\
                    ['call coup%s()' %  (nb_coup_indep + i + 1) \
                      for i in range(nb_coup_dep)]))
        fsock.writelines('''\n return \n end\n''')

        fsock.writelines("""subroutine update_as_param()

                            implicit none
                            double precision PI
                            logical READLHA
                            parameter  (PI=3.141592653589793d0)
                            
                            include \'input.inc\'
                            include \'coupl.inc\'
                            READLHA = .false.
                            include \'intparam_definition.inc\'\n\n
                         """)
        
        nb_coup_indep = 1 + len(self.coups_indep) // nb_def_by_file 
        nb_coup_dep = 1 + len(self.coups_dep) // nb_def_by_file 
                
        fsock.write_comments('\ncouplings needed to be evaluated points by points\n')

        fsock.writelines('\n'.join(\
                    ['call coup%s()' %  (nb_coup_indep + i + 1) \
                      for i in range(nb_coup_dep)]))
        fsock.writelines('''\n return \n end\n''')

    def create_couplings_part(self, nb_file, data):
        """ create couplings[nb_file].f containing information coming from data
        """
        
        fsock = self.open('couplings%s.f' % nb_file, format='fortran')
        fsock.writelines("""subroutine coup%s()
        
          implicit none
          double precision PI
          parameter  (PI=3.141592653589793d0)
      
      
          include 'input.inc'
          include 'coupl.inc'
                        """ % nb_file)
        
        for coupling in data:            
            fsock.writelines('%s = %s' % (coupling.name,
                                          self.p_to_f.parse(coupling.expr)))
        fsock.writelines('end')


    def create_makeinc(self):
        """create makeinc.inc containing the file to compile """
        
        fsock = self.open('makeinc.inc', comment='#')
        text = 'MODEL = couplings.o lha_read.o printout.o rw_para.o '
        
        nb_coup_indep = 1 + len(self.coups_dep) // 25 
        nb_coup_dep = 1 + len(self.coups_indep) // 25
        text += ' '.join(['couplings%s.o' % (i+1) \
                                  for i in range(nb_coup_dep + nb_coup_indep) ])
        fsock.writelines(text)
        
    def create_param_write(self):
        """ create param_write """

        fsock = self.open('param_write.inc', format='fortran')
        
        fsock.writelines("""write(*,*)  ' External Params'
                            write(*,*)  ' ---------------------------------'
                            write(*,*)  ' '""")
        def format(name):
            return 'write(*,*) \'%(name)s = \', %(name)s' % {'name': name}
        
        # Write the external parameter
        lines = [format(param.name) for param in self.params_ext]       
        fsock.writelines('\n'.join(lines))        
        
        fsock.writelines("""write(*,*)  ' Internal Params'
                            write(*,*)  ' ---------------------------------'
                            write(*,*)  ' '""")        
        lines = [format(data.name) for data in self.params_indep 
                                                         if data.name != 'ZERO']
        fsock.writelines('\n'.join(lines))
        fsock.writelines("""write(*,*)  ' Internal Params evaluated point by point'
                            write(*,*)  ' ----------------------------------------'
                            write(*,*)  ' '""")         
        lines = [format(data.name) for data in self.params_dep]
        
        fsock.writelines('\n'.join(lines))                
        
 
    
    def create_ident_card(self):
        """ create the ident_card.dat """
    
        def format(parameter):
            """return the line for the ident_card corresponding to this parameter"""
            colum = [parameter.lhablock.lower()] + \
                    [str(value) for value in parameter.lhacode] + \
                    [parameter.name]
            return ' '.join(colum)+'\n'
    
        fsock = self.open('ident_card.dat')
     
        external_param = [format(param) for param in self.params_ext]
        fsock.writelines('\n'.join(external_param))

        
    def create_param_read(self):    
        """create param_read"""
        
        if self.opt['export_format'] == 'madevent':
            fsock = self.open('param_read.inc', format='fortran')
            fsock.writelines(' include \'../param_card.inc\'')
            return
    
        def format_line(parameter):
            """return the line for the ident_card corresponding to this 
            parameter"""
            template = \
            """ call LHA_get_real(npara,param,value,'%(name)s',%(name)s,%(value)s)""" \
                % {'name': parameter.name,
                   'value': self.p_to_f.parse(str(parameter.value.real))}
        
            return template        
    
        fsock = self.open('param_read.inc', format='fortran')
        res_strings = [format_line(param) \
                          for param in self.params_ext]
        
        # Correct width sign for Majorana particles (where the width
        # and mass need to have the same sign)        
        for particle in self.model.get('particles'):
            if particle.is_fermion() and particle.get('self_antipart') and \
                   particle.get('width').lower() != 'zero':
                
                res_strings.append('%(width)s = sign(%(width)s,%(mass)s)' % \
                 {'width': particle.get('width'), 'mass': particle.get('mass')})
                
        
        fsock.writelines('\n'.join(res_strings))
        
    def create_param_card(self):
        """ create the param_card.dat """

        out_path = pjoin(self.dir_path, 'param_card.dat')
        param_writer.ParamCardWriter(self.model, out_path)
        out_path2 = None
        if hasattr(self.model, 'rule_card'):
            out_path2 = pjoin(self.dir_path, 'param_card_rule.dat')
            self.model.rule_card.write_file(out_path2)
        
        # IF MSSM convert the card to SLAH1
        if self.model_name == 'mssm' or self.model_name.startswith('mssm-'):
            import models.check_param_card as translator
            
            # Check the format of the param_card for Pythia and make it correct
            if out_path2:
                translator.make_valid_param_card(out_path, out_path2)
            translator.convert_to_slha1(out_path)
        
        
def ExportV4Factory(cmd, noclean):
    """ Determine which Export_v4 class is required. cmd is the command 
        interface containing all potential usefull information."""

<<<<<<< HEAD

#===============================================================================
# ProcessExporterFortranMEGroup
#===============================================================================
class ProcessExporterFortranMEGroupComplexMass(ProcessExporterFortranMEGroup):
    """Class to take care of exporting a set of matrix elements to
    MadEvent subprocess group format in complex mass scheme format"""

    def convert_model_to_mg4(self, model, wanted_lorentz = [],
                             wanted_couplings = []):
        """ Create a full valid MG4 model from a MG5 model (coming from UFO)"""

        # create the MODEL
        write_dir=os.path.join(self.dir_path, 'Source', 'MODEL')
        model_builder = UFO_model_to_mg4(model, write_dir, cmass_scheme=True)
        model_builder.build(wanted_couplings)

        # Create and write ALOHA Routine
        aloha_model = create_aloha.AbstractALOHAModel(model.get('name'))
        aloha_model.add_Lorentz_object(model.get('lorentz'))
        if wanted_lorentz:
            aloha_model.compute_subset(wanted_lorentz)
=======
    group_subprocesses = cmd.options['group_subprocesses']
    #check if we need to group processes
    if cmd.options['group_subprocesses'] == 'Auto':
        if cmd._curr_amps[0].get_ninitial()  == 2:
            group_subprocesses = True
>>>>>>> e6816fb4
        else:
            group_subprocesses = False

    assert group_subprocesses in [True, False]
    
    
    opt = {'clean': not noclean, 
           'complex_mass': cmd.options['complex_mass_scheme'],
           'export_format':cmd._export_format}

    if cmd._export_format in ['standalone', 'matrix']:
        return ProcessExporterFortranSA(cmd._mgme_dir, cmd._export_dir, opt)
    elif cmd._export_format in ['madevent'] and group_subprocesses:
        return  ProcessExporterFortranMEGroup(cmd._mgme_dir, cmd._export_dir,
                                                                        opt)
    elif cmd._export_format in ['madevent']:
        return ProcessExporterFortranME(cmd._mgme_dir, cmd._export_dir,opt)
    
    else:
        raise Exception, 'Wrong export_v4 format'
        
    
    
    
            <|MERGE_RESOLUTION|>--- conflicted
+++ resolved
@@ -3342,41 +3342,15 @@
                 translator.make_valid_param_card(out_path, out_path2)
             translator.convert_to_slha1(out_path)
         
-        
 def ExportV4Factory(cmd, noclean):
     """ Determine which Export_v4 class is required. cmd is the command 
         interface containing all potential usefull information."""
 
-<<<<<<< HEAD
-
-#===============================================================================
-# ProcessExporterFortranMEGroup
-#===============================================================================
-class ProcessExporterFortranMEGroupComplexMass(ProcessExporterFortranMEGroup):
-    """Class to take care of exporting a set of matrix elements to
-    MadEvent subprocess group format in complex mass scheme format"""
-
-    def convert_model_to_mg4(self, model, wanted_lorentz = [],
-                             wanted_couplings = []):
-        """ Create a full valid MG4 model from a MG5 model (coming from UFO)"""
-
-        # create the MODEL
-        write_dir=os.path.join(self.dir_path, 'Source', 'MODEL')
-        model_builder = UFO_model_to_mg4(model, write_dir, cmass_scheme=True)
-        model_builder.build(wanted_couplings)
-
-        # Create and write ALOHA Routine
-        aloha_model = create_aloha.AbstractALOHAModel(model.get('name'))
-        aloha_model.add_Lorentz_object(model.get('lorentz'))
-        if wanted_lorentz:
-            aloha_model.compute_subset(wanted_lorentz)
-=======
     group_subprocesses = cmd.options['group_subprocesses']
     #check if we need to group processes
     if cmd.options['group_subprocesses'] == 'Auto':
         if cmd._curr_amps[0].get_ninitial()  == 2:
             group_subprocesses = True
->>>>>>> e6816fb4
         else:
             group_subprocesses = False
 

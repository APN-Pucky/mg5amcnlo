--- conflicted
+++ resolved
@@ -5793,8 +5793,8 @@
             for fct in ufo_fct:
                 # already handle by default
                 if fct.name not in ["complexconjugate", "re", "im", "sec", 
-                                "csc", "asec", "acsc", "theta_function", "cond", 
-                               "condif", "reglogp", "reglogm", "reglog", "arg", "cot"]:
+                       "csc", "asec", "acsc", "theta_function", "cond", 
+                       "condif", "reglogp", "reglogm", "reglog", "recms", "arg", "cot"]:
                     additional_fct.append(fct.name)
 
         
@@ -5802,37 +5802,27 @@
         fsock.writelines("""double complex cond
           double complex condif
           double complex reglog
-<<<<<<< HEAD
           double complex reglogp
           double complex reglogm
           double complex recms
-          double complex arg""")
-=======
           double complex arg
           %s
           """ % "\n".join(["          double complex %s" % i for i in additional_fct]))
 
         
->>>>>>> ac9f7238
         if self.opt['mp']:
             fsock.writelines("""%(complex_mp_format)s mp_cond
           %(complex_mp_format)s mp_condif
           %(complex_mp_format)s mp_reglog
-<<<<<<< HEAD
           %(complex_mp_format)s mp_reglogp
           %(complex_mp_format)s mp_reglogm
           %(complex_mp_format)s mp_recms
-          %(complex_mp_format)s mp_arg"""\
-          %{'complex_mp_format':self.mp_complex_format})
-=======
           %(complex_mp_format)s mp_arg
           %(additional)s
           """ %\
           {"additional": "\n".join(["          %s %s" % (self.mp_complex_format, i) for i in additional_fct]),
            'complex_mp_format':self.mp_complex_format
            }) 
-
->>>>>>> ac9f7238
 
     def create_model_functions_def(self):
         """ Create model_functions.f which contains the various definitions

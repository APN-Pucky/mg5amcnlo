################################################################################
#
# Copyright (c) 2009 The MadGraph5_aMC@NLO Development team and Contributors
#
# This file is a part of the MadGraph5_aMC@NLO project, an application which 
# automatically generates Feynman diagrams and matrix elements for arbitrary
# high-energy processes in the Standard Model and beyond.
#
# It is subject to the MadGraph5_aMC@NLO license which should accompany this 
# distribution.
#
# For more information, visit madgraph.phys.ucl.ac.be and amcatnlo.web.cern.ch
#
################################################################################
<<<<<<< HEAD
from __future__ import division
=======
from __future__ import absolute_import
>>>>>>> b50dfde1
from madgraph.iolibs.helas_call_writers import HelasCallWriter
from six.moves import range
from six.moves import zip
"""Methods and classes to export matrix elements to v4 format."""

import copy
<<<<<<< HEAD
import math, cmath
from cStringIO import StringIO
=======
from six import StringIO
>>>>>>> b50dfde1
from distutils import dir_util
import itertools
import fractions
import glob
import logging
import math
import os
import io
import re
import shutil
import subprocess
import sys
import time
import traceback

import aloha

import madgraph.core.base_objects as base_objects
import madgraph.core.color_algebra as color
import madgraph.core.helas_objects as helas_objects
import madgraph.iolibs.drawing_eps as draw
import madgraph.iolibs.files as files
import madgraph.iolibs.group_subprocs as group_subprocs
import madgraph.iolibs.file_writers as writers
import madgraph.iolibs.gen_infohtml as gen_infohtml
import madgraph.iolibs.template_files as template_files
import madgraph.iolibs.ufo_expression_parsers as parsers
import madgraph.iolibs.helas_call_writers as helas_call_writers
import madgraph.interface.common_run_interface as common_run_interface
import madgraph.various.diagram_symmetry as diagram_symmetry
import madgraph.various.misc as misc
import madgraph.various.banner as banner_mod
import madgraph.various.process_checks as process_checks
import madgraph.loop.loop_diagram_generation as loop_diagram_generation
import aloha.create_aloha as create_aloha
import models.import_ufo as import_ufo
import models.write_param_card as param_writer
import models.check_param_card as check_param_card


from madgraph import MadGraph5Error, MG5DIR, ReadWrite
from madgraph.iolibs.files import cp, ln, mv

from madgraph import InvalidCmd

pjoin = os.path.join

_file_path = os.path.split(os.path.dirname(os.path.realpath(__file__)))[0] + '/'
logger = logging.getLogger('madgraph.export_v4')

default_compiler= {'fortran': 'gfortran',
                       'f2py': 'f2py',
                       'cpp':'g++'}


class VirtualExporter(object):
    
    #exporter variable who modified the way madgraph interacts with this class
    
    grouped_mode = 'madevent'  
    # This variable changes the type of object called within 'generate_subprocess_directory'
    #functions. 
    # False to avoid grouping (only identical matrix element are merged)
    # 'madevent' group the massless quark and massless lepton
    # 'madweight' group the gluon with the massless quark
    sa_symmetry = False
    # If no grouped_mode=False, uu~ and u~u will be called independently. 
    #Putting sa_symmetry generates only one of the two matrix-element.
    check = True
    # Ask madgraph to check if the directory already exists and propose to the user to 
    #remove it first if this is the case
    output = 'Template'
    # [Template, None, dir]
    #    - Template, madgraph will call copy_template
    #    - dir, madgraph will just create an empty directory for initialisation
    #    - None, madgraph do nothing for initialisation
    exporter = 'v4'
    # language of the output 'v4' for Fortran output
    #                        'cpp' for C++ output
    
    
    def __init__(self, dir_path = "", opt=None):
        # cmd_options is a dictionary with all the optional argurment passed at output time
        
        # Activate some monkey patching for the helas call writer.
        helas_call_writers.HelasCallWriter.customize_argument_for_all_other_helas_object = \
                self.helas_call_writer_custom
        

    # helper function for customise helas writter
    @staticmethod
    def custom_helas_call(call, arg):
        """static method to customise the way aloha function call are written
        call is the default template for the call
        arg are the dictionary used for the call
        """
        return call, arg
    
    helas_call_writer_custom = lambda x,y,z: x.custom_helas_call(y,z)


    def copy_template(self, model):
        return

    def generate_subprocess_directory(self, subproc_group, helicity_model, me=None):
    #    generate_subprocess_directory(self, matrix_element, helicity_model, me_number) [for ungrouped]
        return 0 # return an integer stating the number of call to helicity routine
    
    def convert_model(self, model, wanted_lorentz=[], wanted_couplings=[]):
        return
    
    def finalize(self,matrix_element, cmdhistory, MG5options, outputflag):
        return
    
    
    def pass_information_from_cmd(self, cmd):
        """pass information from the command interface to the exporter.
           Please do not modify any object of the interface from the exporter.
        """
        return
    
    def modify_grouping(self, matrix_element):
        return False, matrix_element
           
    def export_model_files(self, model_v4_path):
        raise Exception("V4 model not supported by this type of exporter. Please use UFO model")
        return
    
    def export_helas(self, HELAS_PATH):
        raise Exception("V4 model not supported by this type of exporter. Please use UFO model")
        return

#===============================================================================
# ProcessExporterFortran
#===============================================================================
class ProcessExporterFortran(VirtualExporter):
    """Class to take care of exporting a set of matrix elements to
    Fortran (v4) format."""

    default_opt = {'clean': False, 'complex_mass':False,
                        'export_format':'madevent', 'mp': False,
                        'v5_model': True,
                        'output_options':{}
                        }
    grouped_mode = False

    def __init__(self,  dir_path = "", opt=None):
        """Initiate the ProcessExporterFortran with directory information"""
        self.mgme_dir = MG5DIR
        self.dir_path = dir_path
        self.model = None

        self.opt = dict(self.default_opt)
        if opt:
            self.opt.update(opt)
        self.cmd_options = self.opt['output_options']
        
        #place holder to pass information to the run_interface
        self.proc_characteristic = banner_mod.ProcCharacteristic()
        # call mother class
        super(ProcessExporterFortran,self).__init__(dir_path, opt)
        
        
    #===========================================================================
    # process exporter fortran switch between group and not grouped
    #===========================================================================
    def export_processes(self, matrix_elements, fortran_model):
        """Make the switch between grouped and not grouped output"""
        
        calls = 0
        if isinstance(matrix_elements, group_subprocs.SubProcessGroupList):
            for (group_number, me_group) in enumerate(matrix_elements):
                calls = calls + self.generate_subprocess_directory(\
                                          me_group, fortran_model, group_number)
        else:
            for me_number, me in enumerate(matrix_elements.get_matrix_elements()):
                calls = calls + self.generate_subprocess_directory(\
                                                   me, fortran_model, me_number)    
                        
        return calls    
        

    #===========================================================================
    #  create the run_card 
    #===========================================================================
    def create_run_card(self, matrix_elements, history):
        """ """


        # bypass this for the loop-check
        import madgraph.loop.loop_helas_objects as loop_helas_objects
        if isinstance(matrix_elements, loop_helas_objects.LoopHelasMatrixElement):
            matrix_elements = None

        run_card = banner_mod.RunCard()
        
        
        default=True
        if isinstance(matrix_elements, group_subprocs.SubProcessGroupList):            
            processes = [me.get('processes')  for megroup in matrix_elements 
                                        for me in megroup['matrix_elements']]
        elif matrix_elements:
            processes = [me.get('processes') 
                                 for me in matrix_elements['matrix_elements']]
        else:
            default =False
    
        if default:
            run_card.create_default_for_process(self.proc_characteristic, 
                                            history,
                                            processes)
        
        run_card.write(pjoin(self.dir_path, 'Cards', 'run_card_default.dat'))
        shutil.copyfile(pjoin(self.dir_path, 'Cards', 'run_card_default.dat'),
                        pjoin(self.dir_path, 'Cards', 'run_card.dat'))
        
        
        
    #===========================================================================
    # copy the Template in a new directory.
    #===========================================================================
    def copy_template(self, model):
        """create the directory run_name as a copy of the MadEvent
        Template, and clean the directory
        """

        #First copy the full template tree if dir_path doesn't exit
        if not os.path.isdir(self.dir_path):
            assert self.mgme_dir, \
                     "No valid MG_ME path given for MG4 run directory creation."
            logger.info('initialize a new directory: %s' % \
                        os.path.basename(self.dir_path))
            shutil.copytree(pjoin(self.mgme_dir, 'Template/LO'),
                            self.dir_path, True)
            # distutils.dir_util.copy_tree since dir_path already exists
            dir_util.copy_tree(pjoin(self.mgme_dir, 'Template/Common'), 
                               self.dir_path)
            # copy plot_card
            for card in ['plot_card']:
                if os.path.isfile(pjoin(self.dir_path, 'Cards',card + '.dat')):
                    try:
                        shutil.copy(pjoin(self.dir_path, 'Cards',card + '.dat'),
                                   pjoin(self.dir_path, 'Cards', card + '_default.dat'))
                    except IOError:
                        logger.warning("Failed to copy " + card + ".dat to default")
        elif os.getcwd() == os.path.realpath(self.dir_path):
            logger.info('working in local directory: %s' % \
                                                os.path.realpath(self.dir_path))
            # distutils.dir_util.copy_tree since dir_path already exists
            dir_util.copy_tree(pjoin(self.mgme_dir, 'Template/LO'), 
                               self.dir_path)
#            for name in misc.glob('Template/LO/*', self.mgme_dir):
#                name = os.path.basename(name)
#                filname = pjoin(self.mgme_dir, 'Template','LO',name)
#                if os.path.isfile(filename):
#                    files.cp(filename, pjoin(self.dir_path,name))
#                elif os.path.isdir(filename):
#                     shutil.copytree(filename, pjoin(self.dir_path,name), True)
            # distutils.dir_util.copy_tree since dir_path already exists
            dir_util.copy_tree(pjoin(self.mgme_dir, 'Template/Common'), 
                               self.dir_path)
            # Copy plot_card
            for card in ['plot_card']:
                if os.path.isfile(pjoin(self.dir_path, 'Cards',card + '.dat')):
                    try:
                        shutil.copy(pjoin(self.dir_path, 'Cards', card + '.dat'),
                                   pjoin(self.dir_path, 'Cards', card + '_default.dat'))
                    except IOError:
                        logger.warning("Failed to copy " + card + ".dat to default")            
        elif not os.path.isfile(pjoin(self.dir_path, 'TemplateVersion.txt')):
            assert self.mgme_dir, \
                      "No valid MG_ME path given for MG4 run directory creation."
        try:
            shutil.copy(pjoin(self.mgme_dir, 'MGMEVersion.txt'), self.dir_path)
        except IOError:
            MG5_version = misc.get_pkg_info()
            open(pjoin(self.dir_path, 'MGMEVersion.txt'), 'w').write(MG5_version['version'])

        #Ensure that the Template is clean
        if self.opt['clean']:
            logger.info('remove old information in %s' % \
                                                  os.path.basename(self.dir_path))
            if 'MADGRAPH_BASE' in os.environ:
                misc.call([pjoin('bin', 'internal', 'clean_template'),
                                 '--web'], cwd=self.dir_path)
            else:
                try:
                    misc.call([pjoin('bin', 'internal', 'clean_template')], \
                                                                       cwd=self.dir_path)
                except Exception as why:
                    raise MadGraph5Error('Failed to clean correctly %s: \n %s' \
                                                % (os.path.basename(self.dir_path),why))

            #Write version info
            MG_version = misc.get_pkg_info()
            open(pjoin(self.dir_path, 'SubProcesses', 'MGVersion.txt'), 'w').write(
                                                              MG_version['version'])

        # add the makefile in Source directory 
        filename = pjoin(self.dir_path,'Source','makefile')
        self.write_source_makefile(writers.FileWriter(filename))
        
        # add the DiscreteSampler information
        files.cp(pjoin(MG5DIR,'vendor', 'DiscreteSampler', 'DiscreteSampler.f'), 
                 pjoin(self.dir_path, 'Source'))
        files.cp(pjoin(MG5DIR,'vendor', 'DiscreteSampler', 'StringCast.f'), 
                 pjoin(self.dir_path, 'Source'))
        
        # We need to create the correct open_data for the pdf
        self.write_pdf_opendata()
        
        
    #===========================================================================
    # Call MadAnalysis5 to generate the default cards for this process
    #=========================================================================== 
    def create_default_madanalysis5_cards(self, history, proc_defs, processes,
                            ma5_path, output_dir, levels = ['parton','hadron']):
        """ Call MA5 so that it writes default cards for both parton and
        post-shower levels, tailored for this particular process."""
        
        if len(levels)==0:
            return
        start = time.time()
        logger.info('Generating MadAnalysis5 default cards tailored to this process')
        try:
            MA5_interpreter = common_run_interface.CommonRunCmd.\
                          get_MadAnalysis5_interpreter(MG5DIR,ma5_path,loglevel=100)
        except (Exception, SystemExit) as e:
            logger.warning('Fail to create a MadAnalysis5 instance. Therefore the default analysis with MadAnalysis5 will be empty')
            return
        if MA5_interpreter is None:
            return

        MA5_main = MA5_interpreter.main
        for lvl in ['parton','hadron']:
            if lvl in levels:
                card_to_generate = pjoin(output_dir,'madanalysis5_%s_card_default.dat'%lvl)
                try:
                    text = MA5_main.madgraph.generate_card(history, proc_defs, processes,lvl)
                except (Exception, SystemExit) as e:
                    # keep the default card (skip only)
                    logger.warning('MadAnalysis5 failed to write a %s-level'%lvl+
                                                  ' default analysis card for this process.')
                    logger.warning('Therefore, %s-level default analysis with MadAnalysis5 will be empty.'%lvl)
                    error=StringIO()
                    traceback.print_exc(file=error)
                    logger.debug('MadAnalysis5 error was:')
                    logger.debug('-'*60)
                    logger.debug(error.getvalue()[:-1])
                    logger.debug('-'*60)
                else:
                    open(card_to_generate,'w').write(text)
        stop = time.time()
        if stop-start >1:
            logger.info('Cards created in %.2fs' % (stop-start))

    #===========================================================================
    # write a procdef_mg5 (an equivalent of the MG4 proc_card.dat)
    #===========================================================================
    def write_procdef_mg5(self, file_pos, modelname, process_str):
        """ write an equivalent of the MG4 proc_card in order that all the Madevent
        Perl script of MadEvent4 are still working properly for pure MG5 run."""

        proc_card_template = template_files.mg4_proc_card.mg4_template
        process_template = template_files.mg4_proc_card.process_template
        process_text = ''
        coupling = ''
        new_process_content = []


        # First find the coupling and suppress the coupling from process_str
        #But first ensure that coupling are define whithout spaces:
        process_str = process_str.replace(' =', '=')
        process_str = process_str.replace('= ', '=')
        process_str = process_str.replace(',',' , ')
        #now loop on the element and treat all the coupling
        for info in process_str.split():
            if '=' in info:
                coupling += info + '\n'
            else:
                new_process_content.append(info)
        # Recombine the process_str (which is the input process_str without coupling
        #info)
        process_str = ' '.join(new_process_content)

        #format the SubProcess
        replace_dict = {'process': process_str,
                        'coupling': coupling}
        process_text += process_template.substitute(replace_dict)
        
        replace_dict = {'process': process_text,
                                            'model': modelname,
                                            'multiparticle':''}
        text = proc_card_template.substitute(replace_dict)
        
        if file_pos:
            ff = open(file_pos, 'w')
            ff.write(text)
            ff.close()
        else:
            return replace_dict


    def pass_information_from_cmd(self, cmd):
        """Pass information for MA5"""
        
        self.proc_defs = cmd._curr_proc_defs

    #===========================================================================
    # Create jpeg diagrams, html pages,proc_card_mg5.dat and madevent.tar.gz
    #===========================================================================
    def finalize(self, matrix_elements, history='', mg5options={}, flaglist=[]):
        """Function to finalize v4 directory, for inheritance.""" 
        
        self.create_run_card(matrix_elements, history)
        self.create_MA5_cards(matrix_elements, history)
    
    def create_MA5_cards(self,matrix_elements,history):
        """ A wrapper around the creation of the MA5 cards so that it can be 
        bypassed by daughter classes (i.e. in standalone)."""
        if 'madanalysis5_path' in self.opt and not \
                self.opt['madanalysis5_path'] is None and not self.proc_defs is None:
            processes = None
            if isinstance(matrix_elements, group_subprocs.SubProcessGroupList):            
                processes = [me.get('processes')  for megroup in matrix_elements 
                                        for me in megroup['matrix_elements']]
            elif matrix_elements:
                processes = [me.get('processes') 
                                 for me in matrix_elements['matrix_elements']]
            
            self.create_default_madanalysis5_cards(
                history, self.proc_defs, processes,
                self.opt['madanalysis5_path'], pjoin(self.dir_path,'Cards'),
                levels = ['hadron','parton'])
            
            for level in ['hadron','parton']:
                # Copying these cards turn on the use of MadAnalysis5 by default.
                if os.path.isfile(pjoin(self.dir_path,'Cards','madanalysis5_%s_card_default.dat'%level)):
                    shutil.copy(pjoin(self.dir_path,'Cards','madanalysis5_%s_card_default.dat'%level),
                                pjoin(self.dir_path,'Cards','madanalysis5_%s_card.dat'%level))

    #===========================================================================
    # Create the proc_characteristic file passing information to the run_interface
    #===========================================================================
    def create_proc_charac(self, matrix_elements=None, history="", **opts):
        
        self.proc_characteristic.write(pjoin(self.dir_path, 'SubProcesses', 'proc_characteristics'))

    #===========================================================================
    # write_matrix_element_v4
    #===========================================================================
    def write_matrix_element_v4(self):
        """Function to write a matrix.f file, for inheritance.
        """
        pass

    #===========================================================================
    # write_pdf_opendata
    #===========================================================================
    def write_pdf_opendata(self):
        """ modify the pdf opendata file, to allow direct access to cluster node
        repository if configure"""
        
        if not self.opt["cluster_local_path"]:
            changer = {"pdf_systemwide": ""}
        else: 
            to_add = """
            tempname='%(path)s'//Tablefile
            open(IU,file=tempname,status='old',ERR=1)
            return
 1          tempname='%(path)s/Pdfdata/'//Tablefile
            open(IU,file=tempname,status='old',ERR=2)
            return
 2          tempname='%(path)s/lhapdf'//Tablefile
            open(IU,file=tempname,status='old',ERR=3)
            return            
 3          tempname='%(path)s/../lhapdf/pdfsets/'//Tablefile
            open(IU,file=tempname,status='old',ERR=4)
            return              
 4          tempname='%(path)s/../lhapdf/pdfsets/6.1/'//Tablefile
            open(IU,file=tempname,status='old',ERR=5)
            return  
            """ % {"path" : self.opt["cluster_local_path"]}
            
            changer = {"pdf_systemwide": to_add}


        ff = writers.FortranWriter(pjoin(self.dir_path, "Source", "PDF", "opendata.f"))        
        template = open(pjoin(MG5DIR, "madgraph", "iolibs", "template_files", "pdf_opendata.f"),"r").read()
        ff.writelines(template % changer)

        # Do the same for lhapdf set
        if not self.opt["cluster_local_path"]:
            changer = {"cluster_specific_path": ""}
        else:
            to_add="""
         LHAPath='%(path)s/PDFsets'
         Inquire(File=LHAPath, exist=exists)
         if(exists)return        
         LHAPath='%(path)s/../lhapdf/pdfsets/6.1/'
         Inquire(File=LHAPath, exist=exists)
         if(exists)return
         LHAPath='%(path)s/../lhapdf/pdfsets/'
         Inquire(File=LHAPath, exist=exists)
         if(exists)return  
         LHAPath='./PDFsets'            
         """ % {"path" : self.opt["cluster_local_path"]}
            changer = {"cluster_specific_path": to_add}

        ff = writers.FortranWriter(pjoin(self.dir_path, "Source", "PDF", "pdfwrap_lhapdf.f"))        
        #ff = open(pjoin(self.dir_path, "Source", "PDF", "pdfwrap_lhapdf.f"),"w")
        template = open(pjoin(MG5DIR, "madgraph", "iolibs", "template_files", "pdf_wrap_lhapdf.f"),"r").read()
        ff.writelines(template % changer)
        
        
        return



    #===========================================================================
    # write_maxparticles_file
    #===========================================================================
    def write_maxparticles_file(self, writer, matrix_elements):
        """Write the maxparticles.inc file for MadEvent"""

        if isinstance(matrix_elements, helas_objects.HelasMultiProcess):
            maxparticles = max([me.get_nexternal_ninitial()[0] for me in \
                              matrix_elements.get('matrix_elements')])
        else:
            maxparticles = max([me.get_nexternal_ninitial()[0] \
                              for me in matrix_elements])

        lines = "integer max_particles\n"
        lines += "parameter(max_particles=%d)" % maxparticles

        # Write the file
        writer.writelines(lines)

        return True

    
    #===========================================================================
    # export the model
    #===========================================================================
    def export_model_files(self, model_path):
        """Configure the files/link of the process according to the model"""

        # Import the model
        for file in os.listdir(model_path):
            if os.path.isfile(pjoin(model_path, file)):
                shutil.copy2(pjoin(model_path, file), \
                                     pjoin(self.dir_path, 'Source', 'MODEL'))


    def make_model_symbolic_link(self):
        """Make the copy/symbolic links"""
        model_path = self.dir_path + '/Source/MODEL/'
        if os.path.exists(pjoin(model_path, 'ident_card.dat')):
            mv(model_path + '/ident_card.dat', self.dir_path + '/Cards')
        if os.path.exists(pjoin(model_path, 'particles.dat')):
            ln(model_path + '/particles.dat', self.dir_path + '/SubProcesses')
            ln(model_path + '/interactions.dat', self.dir_path + '/SubProcesses')
        cp(model_path + '/param_card.dat', self.dir_path + '/Cards')
        mv(model_path + '/param_card.dat', self.dir_path + '/Cards/param_card_default.dat')
        ln(model_path + '/coupl.inc', self.dir_path + '/Source')
        ln(model_path + '/coupl.inc', self.dir_path + '/SubProcesses')
        self.make_source_links()
        
    def make_source_links(self):
        """ Create the links from the files in sources """

        ln(self.dir_path + '/Source/run.inc', self.dir_path + '/SubProcesses', log=False)
        ln(self.dir_path + '/Source/maxparticles.inc', self.dir_path + '/SubProcesses', log=False)
        ln(self.dir_path + '/Source/run_config.inc', self.dir_path + '/SubProcesses', log=False)
        ln(self.dir_path + '/Source/lhe_event_infos.inc', self.dir_path + '/SubProcesses', log=False)
        

    #===========================================================================
    # export the helas routine
    #===========================================================================
    def export_helas(self, helas_path):
        """Configure the files/link of the process according to the model"""

        # Import helas routine
        for filename in os.listdir(helas_path):
            filepos = pjoin(helas_path, filename)
            if os.path.isfile(filepos):
                if filepos.endswith('Makefile.template'):
                    cp(filepos, self.dir_path + '/Source/DHELAS/Makefile')
                elif filepos.endswith('Makefile'):
                    pass
                else:
                    cp(filepos, self.dir_path + '/Source/DHELAS')
    # following lines do the same but whithout symbolic link
    # 
    #def export_helas(mgme_dir, dir_path):
    #
    #        # Copy the HELAS directory
    #        helas_dir = pjoin(mgme_dir, 'HELAS')
    #        for filename in os.listdir(helas_dir): 
    #            if os.path.isfile(pjoin(helas_dir, filename)):
    #                shutil.copy2(pjoin(helas_dir, filename),
    #                            pjoin(dir_path, 'Source', 'DHELAS'))
    #        shutil.move(pjoin(dir_path, 'Source', 'DHELAS', 'Makefile.template'),
    #                    pjoin(dir_path, 'Source', 'DHELAS', 'Makefile'))
    #  

    #===========================================================================
    # generate_subprocess_directory
    #===========================================================================
    def generate_subprocess_directory(self, matrix_element,
                                         fortran_model,
                                         me_number):
        """Routine to generate a subprocess directory (for inheritance)"""

        pass

    #===========================================================================
    # get_source_libraries_list
    #===========================================================================
    def get_source_libraries_list(self):
        """ Returns the list of libraries to be compiling when compiling the
        SOURCE directory. It is different for loop_induced processes and 
        also depends on the value of the 'output_dependencies' option"""
        
        return ['$(LIBDIR)libdhelas.$(libext)',
                '$(LIBDIR)libpdf.$(libext)',
                '$(LIBDIR)libmodel.$(libext)',
                '$(LIBDIR)libcernlib.$(libext)',
                '$(LIBDIR)libbias.$(libext)']

    #===========================================================================
    # write_source_makefile
    #===========================================================================
    def write_source_makefile(self, writer):
        """Write the nexternal.inc file for MG4"""

        path = pjoin(_file_path,'iolibs','template_files','madevent_makefile_source')
        set_of_lib = ' '.join(['$(LIBRARIES)']+self.get_source_libraries_list())
        if self.opt['model'] == 'mssm' or self.opt['model'].startswith('mssm-'):
            model_line='''$(LIBDIR)libmodel.$(libext): MODEL param_card.inc\n\tcd MODEL; make
MODEL/MG5_param.dat: ../Cards/param_card.dat\n\t../bin/madevent treatcards param
param_card.inc: MODEL/MG5_param.dat\n\t../bin/madevent treatcards param\n'''
        else:
            model_line='''$(LIBDIR)libmodel.$(libext): MODEL param_card.inc\n\tcd MODEL; make    
param_card.inc: ../Cards/param_card.dat\n\t../bin/madevent treatcards param\n'''
        
        replace_dict= {'libraries': set_of_lib, 
                       'model':model_line,
                       'additional_dsample': '',
                       'additional_dependencies':'',
                       'running': ''} 

        if self.opt['running']:
            replace_dict['running'] ="  $(LIBDIR)librunning.$(libext): RUNNING\n\tcd RUNNING; make"
            replace_dict['libraries'] += " $(LIBDIR)librunning.$(libext) "
        
        if writer:
            text = open(path).read() % replace_dict
            writer.write(text)
            
        return replace_dict

    #===========================================================================
    # write_nexternal_madspin
    #===========================================================================
    def write_nexternal_madspin(self, writer, nexternal, ninitial):
        """Write the nexternal_prod.inc file for madspin"""

        replace_dict = {}

        replace_dict['nexternal'] = nexternal
        replace_dict['ninitial'] = ninitial

        file = """ \
          integer    nexternal_prod
          parameter (nexternal_prod=%(nexternal)d)
          integer    nincoming_prod
          parameter (nincoming_prod=%(ninitial)d)""" % replace_dict

        # Write the file
        if writer:
            writer.writelines(file)
            return True
        else:
            return replace_dict

    #===========================================================================
    # write_helamp_madspin
    #===========================================================================
    def write_helamp_madspin(self, writer, ncomb):
        """Write the helamp.inc file for madspin"""

        replace_dict = {}

        replace_dict['ncomb'] = ncomb

        file = """ \
          integer    ncomb1
          parameter (ncomb1=%(ncomb)d)
          double precision helamp(ncomb1)    
          common /to_helamp/helamp """ % replace_dict

        # Write the file
        if writer:
            writer.writelines(file)
            return True
        else:
            return replace_dict



    #===========================================================================
    # write_nexternal_file
    #===========================================================================
    def write_nexternal_file(self, writer, nexternal, ninitial):
        """Write the nexternal.inc file for MG4"""

        replace_dict = {}

        replace_dict['nexternal'] = nexternal
        replace_dict['ninitial'] = ninitial

        file = """ \
          integer    nexternal
          parameter (nexternal=%(nexternal)d)
          integer    nincoming
          parameter (nincoming=%(ninitial)d)""" % replace_dict

        # Write the file
        if writer:
            writer.writelines(file)
            return True
        else:
            return replace_dict
    #===========================================================================
    # write_pmass_file
    #===========================================================================
    def write_pmass_file(self, writer, matrix_element):
        """Write the pmass.inc file for MG4"""

        model = matrix_element.get('processes')[0].get('model')
        
        lines = []
        for wf in matrix_element.get_external_wavefunctions():
            mass = model.get('particle_dict')[wf.get('pdg_code')].get('mass')
            if mass.lower() != "zero":
                mass = "abs(%s)" % mass

            lines.append("pmass(%d)=%s" % \
                         (wf.get('number_external'), mass))

        # Write the file
        writer.writelines(lines)

        return True

    #===========================================================================
    # write_ngraphs_file
    #===========================================================================
    def write_ngraphs_file(self, writer, nconfigs):
        """Write the ngraphs.inc file for MG4. Needs input from
        write_configs_file."""

        file = "       integer    n_max_cg\n"
        file = file + "parameter (n_max_cg=%d)" % nconfigs

        # Write the file
        writer.writelines(file)

        return True

    #===========================================================================
    # write_leshouche_file
    #===========================================================================
    def write_leshouche_file(self, writer, matrix_element):
        """Write the leshouche.inc file for MG4"""

        # Write the file
        writer.writelines(self.get_leshouche_lines(matrix_element, 0))

        return True

    #===========================================================================
    # get_leshouche_lines
    #===========================================================================
    def get_leshouche_lines(self, matrix_element, numproc):
        """Write the leshouche.inc file for MG4"""

        # Extract number of external particles
        (nexternal, ninitial) = matrix_element.get_nexternal_ninitial()

        lines = []
        for iproc, proc in enumerate(matrix_element.get('processes')):
            legs = proc.get_legs_with_decays()
            lines.append("DATA (IDUP(i,%d,%d),i=1,%d)/%s/" % \
                         (iproc + 1, numproc+1, nexternal,
                          ",".join([str(l.get('id')) for l in legs])))
            if iproc == 0 and numproc == 0:
                for i in [1, 2]:
                    lines.append("DATA (MOTHUP(%d,i),i=1,%2r)/%s/" % \
                             (i, nexternal,
                              ",".join([ "%3r" % 0 ] * ninitial + \
                                       [ "%3r" % i ] * (nexternal - ninitial))))

            # Here goes the color connections corresponding to the JAMPs
            # Only one output, for the first subproc!
            if iproc == 0:
                # If no color basis, just output trivial color flow
                if not matrix_element.get('color_basis'):
                    for i in [1, 2]:
                        lines.append("DATA (ICOLUP(%d,i,1,%d),i=1,%2r)/%s/" % \
                                 (i, numproc+1,nexternal,
                                  ",".join([ "%3r" % 0 ] * nexternal)))

                else:
                    # First build a color representation dictionnary
                    repr_dict = {}
                    for l in legs:
                        repr_dict[l.get('number')] = \
                            proc.get('model').get_particle(l.get('id')).get_color()\
                            * (-1)**(1+l.get('state'))
                    # Get the list of color flows
                    color_flow_list = \
                        matrix_element.get('color_basis').color_flow_decomposition(repr_dict,
                                                                                   ninitial)
                    # And output them properly
                    for cf_i, color_flow_dict in enumerate(color_flow_list):
                        for i in [0, 1]:
                            lines.append("DATA (ICOLUP(%d,i,%d,%d),i=1,%2r)/%s/" % \
                                 (i + 1, cf_i + 1, numproc+1, nexternal,
                                  ",".join(["%3r" % color_flow_dict[l.get('number')][i] \
                                            for l in legs])))

        return lines




    #===========================================================================
    # write_maxamps_file
    #===========================================================================
    def write_maxamps_file(self, writer, maxamps, maxflows,
                           maxproc,maxsproc):
        """Write the maxamps.inc file for MG4."""

        file = "       integer    maxamps, maxflow, maxproc, maxsproc\n"
        file = file + "parameter (maxamps=%d, maxflow=%d)\n" % \
               (maxamps, maxflows)
        file = file + "parameter (maxproc=%d, maxsproc=%d)" % \
               (maxproc, maxsproc)

        # Write the file
        writer.writelines(file)

        return True


    #===========================================================================
    # Routines to output UFO models in MG4 format
    #===========================================================================

    def convert_model(self, model, wanted_lorentz = [],
                             wanted_couplings = []):
        """ Create a full valid MG4 model from a MG5 model (coming from UFO)"""

        # Make sure aloha is in quadruple precision if needed
        old_aloha_mp=aloha.mp_precision
        aloha.mp_precision=self.opt['mp']

        # create the MODEL
        write_dir=pjoin(self.dir_path, 'Source', 'MODEL')
        model_builder = UFO_model_to_mg4(model, write_dir, self.opt + self.proc_characteristic)
        model_builder.build(wanted_couplings)

        # Backup the loop mode, because it can be changed in what follows.
        old_loop_mode = aloha.loop_mode

        # Create the aloha model or use the existing one (for loop exporters
        # this is useful as the aloha model will be used again in the 
        # LoopHelasMatrixElements generated). We do not save the model generated
        # here if it didn't exist already because it would be a waste of
        # memory for tree level applications since aloha is only needed at the
        # time of creating the aloha fortran subroutines.
        if hasattr(self, 'aloha_model'):
            aloha_model = self.aloha_model
        else:
            aloha_model = create_aloha.AbstractALOHAModel(os.path.basename(model.get('modelpath')))
        aloha_model.add_Lorentz_object(model.get('lorentz'))

        # Compute the subroutines
        if wanted_lorentz:
            aloha_model.compute_subset(wanted_lorentz)
        else:
            aloha_model.compute_all(save=False)

        # Write them out
        write_dir=pjoin(self.dir_path, 'Source', 'DHELAS')
        aloha_model.write(write_dir, 'Fortran')

        # Revert the original aloha loop mode
        aloha.loop_mode = old_loop_mode

        #copy Helas Template
        cp(MG5DIR + '/aloha/template_files/Makefile_F', write_dir+'/makefile')
        if any([any([tag.startswith('L') for tag in d[1]]) for d in wanted_lorentz]):
            cp(MG5DIR + '/aloha/template_files/aloha_functions_loop.f', 
                                                 write_dir+'/aloha_functions.f')
            aloha_model.loop_mode = False
        else:
            cp(MG5DIR + '/aloha/template_files/aloha_functions.f', 
                                                 write_dir+'/aloha_functions.f')
        create_aloha.write_aloha_file_inc(write_dir, '.f', '.o')

        # Make final link in the Process
        self.make_model_symbolic_link()
    
        # Re-establish original aloha mode
        aloha.mp_precision=old_aloha_mp
    

    #===========================================================================
    # Helper functions
    #===========================================================================
    def modify_grouping(self, matrix_element):
        """allow to modify the grouping (if grouping is in place)
            return two value:
            - True/False if the matrix_element was modified
            - the new(or old) matrix element"""

        return False, matrix_element
        
    #===========================================================================
    # Helper functions
    #===========================================================================
    def get_mg5_info_lines(self):
        """Return info lines for MG5, suitable to place at beginning of
        Fortran files"""

        info = misc.get_pkg_info()
        info_lines = ""
        if info and 'version' in info and  'date' in info:
            info_lines = "#  Generated by MadGraph5_aMC@NLO v. %s, %s\n" % \
                         (info['version'], info['date'])
            info_lines = info_lines + \
                         "#  By the MadGraph5_aMC@NLO Development Team\n" + \
                         "#  Visit launchpad.net/madgraph5 and amcatnlo.web.cern.ch"
        else:
            info_lines = "#  Generated by MadGraph5_aMC@NLO\n" + \
                         "#  By the MadGraph5_aMC@NLO Development Team\n" + \
                         "#  Visit launchpad.net/madgraph5 and amcatnlo.web.cern.ch"        

        return info_lines

    def get_process_info_lines(self, matrix_element):
        """Return info lines describing the processes for this matrix element"""

        return"\n".join([ "C " + process.nice_string().replace('\n', '\nC * ') \
                         for process in matrix_element.get('processes')])


    def get_helicity_lines(self, matrix_element,array_name='NHEL'):
        """Return the Helicity matrix definition lines for this matrix element"""

        helicity_line_list = []
        i = 0
        for helicities in matrix_element.get_helicity_matrix():
            i = i + 1
            int_list = [i, len(helicities)]
            int_list.extend(helicities)
            helicity_line_list.append(\
                ("DATA ("+array_name+"(I,%4r),I=1,%d) /" + \
                 ",".join(['%2r'] * len(helicities)) + "/") % tuple(int_list))

        return "\n".join(helicity_line_list)

    def get_ic_line(self, matrix_element):
        """Return the IC definition line coming after helicities, required by
        switchmom in madevent"""

        nexternal = matrix_element.get_nexternal_ninitial()[0]
        int_list = list(range(1, nexternal + 1))

        return "DATA (IC(I,1),I=1,%i) /%s/" % (nexternal,
                                                     ",".join([str(i) for \
                                                               i in int_list]))

    def set_chosen_SO_index(self, process, squared_orders):
        """ From the squared order constraints set by the user, this function
        finds what indices of the squared_orders list the user intends to pick.
        It returns this as a string of comma-separated successive '.true.' or 
        '.false.' for each index."""
        
        user_squared_orders = process.get('squared_orders')
        split_orders = process.get('split_orders')
        
        if len(user_squared_orders)==0:
            return ','.join(['.true.']*len(squared_orders))
        
        res = []
        for sqsos in squared_orders:
            is_a_match = True
            for user_sqso, value in user_squared_orders.items():
                if (process.get_squared_order_type(user_sqso) =='==' and \
                        value!=sqsos[split_orders.index(user_sqso)]) or \
                   (process.get_squared_order_type(user_sqso) in ['<=','='] and \
                                value<sqsos[split_orders.index(user_sqso)]) or \
                   (process.get_squared_order_type(user_sqso) == '>' and \
                                value>=sqsos[split_orders.index(user_sqso)]):
                    is_a_match = False
                    break
            res.append('.true.' if is_a_match else '.false.')
            
        return ','.join(res)

    def get_split_orders_lines(self, orders, array_name, n=5):
        """ Return the split orders definition as defined in the list orders and
        for the name of the array 'array_name'. Split rows in chunks of size n."""
        
        ret_list = []  
        for index, order in enumerate(orders):      
            for k in range(0, len(order), n):
                ret_list.append("DATA (%s(%3r,i),i=%3r,%3r) /%s/" % \
                  (array_name,index + 1, k + 1, min(k + n, len(order)),
                              ','.join(["%5r" % i for i in order[k:k + n]])))
        return ret_list
    
    def format_integer_list(self, list, name, n=5):
        """ Return an initialization of the python list in argument following 
        the fortran syntax using the data keyword assignment, filling an array 
        of name 'name'. It splits rows in chunks of size n."""
        
        ret_list = []
        for k in range(0, len(list), n):
            ret_list.append("DATA (%s(i),i=%3r,%3r) /%s/" % \
                  (name, k + 1, min(k + n, len(list)),
                                  ','.join(["%5r" % i for i in list[k:k + n]])))
        return ret_list

    def get_color_data_lines(self, matrix_element, n=6):
        """Return the color matrix definition lines for this matrix element. Split
        rows in chunks of size n."""

        if not matrix_element.get('color_matrix'):
            return ["DATA Denom(1)/1/", "DATA (CF(i,1),i=1,1) /1/"]
        else:
            ret_list = []
            my_cs = color.ColorString()
            for index, denominator in \
                enumerate(matrix_element.get('color_matrix').\
                                                 get_line_denominators()):
                # First write the common denominator for this color matrix line
                ret_list.append("DATA Denom(%i)/%i/" % (index + 1, denominator))
                # Then write the numerators for the matrix elements
                num_list = matrix_element.get('color_matrix').\
                                            get_line_numerators(index, denominator)

                assert all([int(i)==i for i in num_list])

                for k in range(0, len(num_list), n):
                    ret_list.append("DATA (CF(i,%3r),i=%3r,%3r) /%s/" % \
                                    (index + 1, k + 1, min(k + n, len(num_list)),
                                     ','.join(["%5i" % int(i) for i in num_list[k:k + n]])))
                my_cs.from_immutable(sorted(matrix_element.get('color_basis').keys())[index])
                ret_list.append("C %s" % repr(my_cs))

            return ret_list


    def get_den_factor_line(self, matrix_element):
        """Return the denominator factor line for this matrix element"""

        return "DATA IDEN/%2r/" % \
               matrix_element.get_denominator_factor()

    def get_icolamp_lines(self, mapconfigs, matrix_element, num_matrix_element):
        """Return the ICOLAMP matrix, showing which JAMPs contribute to
        which configs (diagrams)."""

        ret_list = []

        booldict = {False: ".false.", True: ".true."}

        if not matrix_element.get('color_basis'):
            # No color, so only one color factor. Simply write a ".true." 
            # for each config (i.e., each diagram with only 3 particle
            # vertices
            configs = len(mapconfigs)
            ret_list.append("DATA(icolamp(1,i,%d),i=1,%d)/%s/" % \
                            (num_matrix_element, configs,
                             ','.join([".true." for i in range(configs)])))
            return ret_list

        # There is a color basis - create a list showing which JAMPs have
        # contributions to which configs

        # Only want to include leading color flows, so find max_Nc
        color_basis = matrix_element.get('color_basis')
        
        # We don't want to include the power of Nc's which come from the potential
        # loop color trace (i.e. in the case of a closed fermion loop for example)
        # so we subtract it here when computing max_Nc
        max_Nc = max(sum([[(v[4]-v[5]) for v in val] for val in 
                                                      color_basis.values()],[]))

        # Crate dictionary between diagram number and JAMP number
        diag_jamp = {}
        for ijamp, col_basis_elem in \
                enumerate(sorted(matrix_element.get('color_basis').keys())):
            for diag_tuple in matrix_element.get('color_basis')[col_basis_elem]:
                # Only use color flows with Nc == max_Nc. However, notice that
                # we don't want to include the Nc power coming from the loop
                # in this counting.
                if (diag_tuple[4]-diag_tuple[5]) == max_Nc:
                    diag_num = diag_tuple[0] + 1
                    # Add this JAMP number to this diag_num
                    diag_jamp[diag_num] = diag_jamp.setdefault(diag_num, []) + \
                                          [ijamp+1]

        colamps = ijamp + 1
        for iconfig, num_diag in enumerate(mapconfigs):        
            if num_diag == 0:
                continue

            # List of True or False 
            bool_list = [(i + 1 in diag_jamp[num_diag]) for i in range(colamps)]
            # Add line
            ret_list.append("DATA(icolamp(i,%d,%d),i=1,%d)/%s/" % \
                                (iconfig+1, num_matrix_element, colamps,
                                 ','.join(["%s" % booldict[b] for b in \
                                           bool_list])))

        return ret_list

    def get_amp2_lines(self, matrix_element, config_map = []):
        """Return the amp2(i) = sum(amp for diag(i))^2 lines"""

        nexternal, ninitial = matrix_element.get_nexternal_ninitial()
        # Get minimum legs in a vertex
        vert_list = [max(diag.get_vertex_leg_numbers()) for diag in \
       matrix_element.get('diagrams') if diag.get_vertex_leg_numbers()!=[]]
        minvert = min(vert_list) if vert_list!=[] else 0

        ret_lines = []
        if config_map:
            # In this case, we need to sum up all amplitudes that have
            # identical topologies, as given by the config_map (which
            # gives the topology/config for each of the diagrams
            diagrams = matrix_element.get('diagrams')
            # Combine the diagrams with identical topologies
            config_to_diag_dict = {}
            for idiag, diag in enumerate(matrix_element.get('diagrams')):
                if config_map[idiag] == 0:
                    continue
                try:
                    config_to_diag_dict[config_map[idiag]].append(idiag)
                except KeyError:
                    config_to_diag_dict[config_map[idiag]] = [idiag]
            # Write out the AMP2s summing squares of amplitudes belonging
            # to eiher the same diagram or different diagrams with
            # identical propagator properties.  Note that we need to use
            # AMP2 number corresponding to the first diagram number used
            # for that AMP2.
            for config in sorted(config_to_diag_dict.keys()):

                line = "AMP2(%(num)d)=AMP2(%(num)d)+" % \
                       {"num": (config_to_diag_dict[config][0] + 1)}

                amp = "+".join(["AMP(%(num)d)" % {"num": a.get('number')} for a in \
                                  sum([diagrams[idiag].get('amplitudes') for \
                                       idiag in config_to_diag_dict[config]], [])])
                
                # Not using \sum |M|^2 anymore since this creates troubles
                # when ckm is not diagonal due to the JIM mechanism.
                if '+' in amp:
                    line += "(%s)*dconjg(%s)" % (amp, amp)
                else:
                    line += "%s*dconjg(%s)" % (amp, amp)
                ret_lines.append(line)
        else:
            for idiag, diag in enumerate(matrix_element.get('diagrams')):
                # Ignore any diagrams with 4-particle vertices.
                if diag.get_vertex_leg_numbers()!=[] and max(diag.get_vertex_leg_numbers()) > minvert:
                    continue
                # Now write out the expression for AMP2, meaning the sum of
                # squared amplitudes belonging to the same diagram
                line = "AMP2(%(num)d)=AMP2(%(num)d)+" % {"num": (idiag + 1)}
                line += "+".join(["AMP(%(num)d)*dconjg(AMP(%(num)d))" % \
                                  {"num": a.get('number')} for a in \
                                  diag.get('amplitudes')])
                ret_lines.append(line)

        return ret_lines

    #===========================================================================
    # Returns the data statements initializing the coeffictients for the JAMP
    # decomposition. It is used when the JAMP initialization is decided to be 
    # done through big arrays containing the projection coefficients.
    #===========================================================================    
    def get_JAMP_coefs(self, color_amplitudes, color_basis=None, tag_letter="",\
                       n=50, Nc_value=3):
        """This functions return the lines defining the DATA statement setting
        the coefficients building the JAMPS out of the AMPS. Split rows in
        bunches of size n.
        One can specify the color_basis from which the color amplitudes originates
        so that there are commentaries telling what color structure each JAMP
        corresponds to."""
        
        if(not isinstance(color_amplitudes,list) or 
           not (color_amplitudes and isinstance(color_amplitudes[0],list))):
                raise MadGraph5Error("Incorrect col_amps argument passed to get_JAMP_coefs")

        res_list = []
        my_cs = color.ColorString()
        for index, coeff_list in enumerate(color_amplitudes):
            # Create the list of the complete numerical coefficient.
            coefs_list=[coefficient[0][0]*coefficient[0][1]*\
                        (fractions.Fraction(Nc_value)**coefficient[0][3]) for \
                        coefficient in coeff_list]
            # Create the list of the numbers of the contributing amplitudes.
            # Mutliply by -1 for those which have an imaginary coefficient.
            ampnumbers_list=[coefficient[1]*(-1 if coefficient[0][2] else 1) \
                              for coefficient in coeff_list]
            # Find the common denominator.      
            commondenom=abs(reduce(fractions.gcd, coefs_list).denominator)
            num_list=[(coefficient*commondenom).numerator \
                      for coefficient in coefs_list]
            res_list.append("DATA NCONTRIBAMPS%s(%i)/%i/"%(tag_letter,\
                                                         index+1,len(num_list)))
            res_list.append("DATA DENOMCCOEF%s(%i)/%i/"%(tag_letter,\
                                                         index+1,commondenom))
            if color_basis:
                my_cs.from_immutable(sorted(color_basis.keys())[index])
                res_list.append("C %s" % repr(my_cs))
            for k in range(0, len(num_list), n):
                res_list.append("DATA (NUMCCOEF%s(%3r,i),i=%6r,%6r) /%s/" % \
                    (tag_letter,index + 1, k + 1, min(k + n, len(num_list)),
                                 ','.join(["%6r" % i for i in num_list[k:k + n]])))
                res_list.append("DATA (AMPNUMBERS%s(%3r,i),i=%6r,%6r) /%s/" % \
                    (tag_letter,index + 1, k + 1, min(k + n, len(num_list)),
                                 ','.join(["%6r" % i for i in ampnumbers_list[k:k + n]])))
                pass
        return res_list


    def get_JAMP_lines_split_order(self, col_amps, split_order_amps, 
          split_order_names=None, JAMP_format="JAMP(%s)", AMP_format="AMP(%s)"):
        """Return the JAMP = sum(fermionfactor * AMP(i)) lines from col_amps 
        defined as a matrix element or directly as a color_amplitudes dictionary.
        The split_order_amps specifies the group of amplitudes sharing the same
        amplitude orders which should be put in together in a given set of JAMPS.
        The split_order_amps is supposed to have the format of the second output 
        of the function get_split_orders_mapping function in helas_objects.py.
        The split_order_names is optional (it should correspond to the process
        'split_orders' attribute) and only present to provide comments in the
        JAMP definitions in the code."""

        # Let the user call get_JAMP_lines_split_order directly from a 
        error_msg="Malformed '%s' argument passed to the "+\
                 "get_JAMP_lines_split_order function: %s"%str(split_order_amps)
        if(isinstance(col_amps,helas_objects.HelasMatrixElement)):
            color_amplitudes=col_amps.get_color_amplitudes()
        elif(isinstance(col_amps,list)):
            if(col_amps and isinstance(col_amps[0],list)):
                color_amplitudes=col_amps
            else:
                raise MadGraph5Error(error_msg%'col_amps')
        else:
            raise MadGraph5Error(error_msg%'col_amps')
        
        # Verify the sanity of the split_order_amps and split_order_names args
        if isinstance(split_order_amps,list):
            for elem in split_order_amps:
                if len(elem)!=2:
                    raise MadGraph5Error(error_msg%'split_order_amps')
                # Check the first element of the two lists to make sure they are
                # integers, although in principle they should all be integers.
                if not isinstance(elem[0],tuple) or \
                   not isinstance(elem[1],tuple) or \
                   not isinstance(elem[0][0],int) or \
                   not isinstance(elem[1][0],int):
                    raise MadGraph5Error(error_msg%'split_order_amps')
        else:
            raise MadGraph5Error(error_msg%'split_order_amps')
        
        if not split_order_names is None:
            if isinstance(split_order_names,list):
                # Should specify the same number of names as there are elements
                # in the key of the split_order_amps.
                if len(split_order_names)!=len(split_order_amps[0][0]):
                    raise MadGraph5Error(error_msg%'split_order_names')
                # Check the first element of the list to be a string
                if not isinstance(split_order_names[0],str):
                    raise MadGraph5Error(error_msg%'split_order_names')                    
            else:
                raise MadGraph5Error(error_msg%'split_order_names')                
        
        # Now scan all contributing orders to be individually computed and 
        # construct the list of color_amplitudes for JAMP to be constructed
        # accordingly.
        res_list=[]
        for i, amp_order in enumerate(split_order_amps):
            col_amps_order = []
            for jamp in color_amplitudes:
                col_amps_order.append([col_amp for col_amp in jamp if col_amp[1] in amp_order[1]])
            if split_order_names:
                res_list.append('C JAMPs contributing to orders '+' '.join(
                              ['%s=%i'%order for order in zip(split_order_names,
                                                                amp_order[0])]))
            if self.opt['export_format'] in ['madloop_matchbox']:
                res_list.extend(self.get_JAMP_lines(col_amps_order,
                                   JAMP_format="JAMP(%s,{0})".format(str(i+1)),
                                   JAMP_formatLC="LNJAMP(%s,{0})".format(str(i+1))))
            else:
                res_list.extend(self.get_JAMP_lines(col_amps_order,
                                   JAMP_format="JAMP(%s,{0})".format(str(i+1))))         

        return res_list


    def get_JAMP_lines(self, col_amps, JAMP_format="JAMP(%s)", AMP_format="AMP(%s)", 
                       split=-1):
        """Return the JAMP = sum(fermionfactor * AMP(i)) lines from col_amps 
        defined as a matrix element or directly as a color_amplitudes dictionary,
        Jamp_formatLC should be define to allow to add LeadingColor computation 
        (usefull for MatchBox)
        The split argument defines how the JAMP lines should be split in order
        not to be too long."""

        # Let the user call get_JAMP_lines directly from a MatrixElement or from
        # the color amplitudes lists.
        if(isinstance(col_amps,helas_objects.HelasMatrixElement)):
            color_amplitudes=col_amps.get_color_amplitudes()
        elif(isinstance(col_amps,list)):
            if(col_amps and isinstance(col_amps[0],list)):
                color_amplitudes=col_amps
            else:
                raise MadGraph5Error("Incorrect col_amps argument passed to get_JAMP_lines")
        else:
            raise MadGraph5Error("Incorrect col_amps argument passed to get_JAMP_lines")


        res_list = []
        for i, coeff_list in enumerate(color_amplitudes):
            # It might happen that coeff_list is empty if this function was
            # called from get_JAMP_lines_split_order (i.e. if some color flow
            # does not contribute at all for a given order).
            # In this case we simply set it to 0.
            if coeff_list==[]:
                res_list.append(((JAMP_format+"=0D0") % str(i + 1)))
                continue
            # Break the JAMP definition into 'n=split' pieces to avoid having
            # arbitrarly long lines.
            first=True
            n = (len(coeff_list)+1 if split<=0 else split) 
            while coeff_list!=[]:
                coefs=coeff_list[:n]
                coeff_list=coeff_list[n:]
                res = ((JAMP_format+"=") % str(i + 1)) + \
                      ((JAMP_format % str(i + 1)) if not first and split>0 else '')

                first=False
                # Optimization: if all contributions to that color basis element have
                # the same coefficient (up to a sign), put it in front
                list_fracs = [abs(coefficient[0][1]) for coefficient in coefs]
                common_factor = False
                diff_fracs = list(set(list_fracs))
                if len(diff_fracs) == 1 and abs(diff_fracs[0]) != 1:
                    common_factor = True
                    global_factor = diff_fracs[0]
                    res = res + '%s(' % self.coeff(1, global_factor, False, 0)
                
                # loop for JAMP
                for (coefficient, amp_number) in coefs:
                    if not coefficient:
                        continue
                    if common_factor:
                        res = (res + "%s" + AMP_format) % \
                                                   (self.coeff(coefficient[0],
                                                   coefficient[1] / abs(coefficient[1]),
                                                   coefficient[2],
                                                   coefficient[3]),
                                                   str(amp_number))
                    else:
                        res = (res + "%s" + AMP_format) % (self.coeff(coefficient[0],
                                                   coefficient[1],
                                                   coefficient[2],
                                                   coefficient[3]),
                                                   str(amp_number))
    
                if common_factor:
                    res = res + ')'
    
                res_list.append(res)
                    
        return res_list

    def get_pdf_lines(self, matrix_element, ninitial, subproc_group = False):
        """Generate the PDF lines for the auto_dsig.f file"""

        processes = matrix_element.get('processes')
        model = processes[0].get('model')

        pdf_definition_lines = ""
        pdf_data_lines = ""
        pdf_lines = ""

        if ninitial == 1:
            pdf_lines = "PD(0) = 0d0\nIPROC = 0\n"
            for i, proc in enumerate(processes):
                process_line = proc.base_string()
                pdf_lines = pdf_lines + "IPROC=IPROC+1 ! " + process_line
                pdf_lines = pdf_lines + "\nPD(IPROC)=1d0\n"
                pdf_lines = pdf_lines + "\nPD(0)=PD(0)+PD(IPROC)\n"
        else:
            # Pick out all initial state particles for the two beams
            initial_states = [sorted(list(set([p.get_initial_pdg(1) for \
                                               p in processes]))),
                              sorted(list(set([p.get_initial_pdg(2) for \
                                               p in processes])))]

            # Prepare all variable names
            pdf_codes = dict([(p, model.get_particle(p).get_name()) for p in \
                              sum(initial_states,[])])
            for key,val in pdf_codes.items():
                pdf_codes[key] = val.replace('~','x').replace('+','p').replace('-','m')

            # Set conversion from PDG code to number used in PDF calls
            pdgtopdf = {21: 0, 22: 7}

            # Fill in missing entries of pdgtopdf
            for pdg in sum(initial_states,[]):
                if not pdg in pdgtopdf and not pdg in list(pdgtopdf.values()):
                    pdgtopdf[pdg] = pdg
                elif pdg not in pdgtopdf and pdg in list(pdgtopdf.values()):
                    # If any particle has pdg code 7, we need to use something else
                    pdgtopdf[pdg] = 6000000 + pdg
                    
            # Get PDF variable declarations for all initial states
            for i in [0,1]:
                pdf_definition_lines += "DOUBLE PRECISION " + \
                                       ",".join(["%s%d" % (pdf_codes[pdg],i+1) \
                                                 for pdg in \
                                                 initial_states[i]]) + \
                                                 "\n"

            # Get PDF data lines for all initial states
            for i in [0,1]:
                pdf_data_lines += "DATA " + \
                                       ",".join(["%s%d" % (pdf_codes[pdg],i+1) \
                                                 for pdg in initial_states[i]]) + \
                                                 "/%d*1D0/" % len(initial_states[i]) + \
                                                 "\n"

            # Get PDF lines for all different initial states
            for i, init_states in enumerate(initial_states):
                if subproc_group:
                    pdf_lines = pdf_lines + \
                           "IF (ABS(LPP(IB(%d))).GE.1) THEN\nLP=SIGN(1,LPP(IB(%d)))\n" \
                                 % (i + 1, i + 1)
                else:
                    pdf_lines = pdf_lines + \
                           "IF (ABS(LPP(%d)) .GE. 1) THEN\nLP=SIGN(1,LPP(%d))\n" \
                                 % (i + 1, i + 1)

                for nbi,initial_state in enumerate(init_states):
                    if initial_state in list(pdf_codes.keys()):
                        if subproc_group:
                            pdf_lines = pdf_lines + \
                                        ("%s%d=PDG2PDF(ABS(LPP(IB(%d))),%d*LP, 1," + \
                                         "XBK(IB(%d)),DSQRT(Q2FACT(%d)))\n") % \
                                         (pdf_codes[initial_state],
                                          i + 1, i + 1, pdgtopdf[initial_state],
                                          i + 1, i + 1)
                        else:
                            pdf_lines = pdf_lines + \
                                        ("%s%d=PDG2PDF(ABS(LPP(%d)),%d*LP, %d," + \
                                         "XBK(%d),DSQRT(Q2FACT(%d)))\n") % \
                                         (pdf_codes[initial_state],
                                          i + 1, i + 1, pdgtopdf[initial_state],
                                          i + 1,
                                          i + 1, i + 1)
                pdf_lines = pdf_lines + "ENDIF\n"

            # Add up PDFs for the different initial state particles
            pdf_lines = pdf_lines + "PD(0) = 0d0\nIPROC = 0\n"
            for proc in processes:
                process_line = proc.base_string()
                pdf_lines = pdf_lines + "IPROC=IPROC+1 ! " + process_line
                pdf_lines = pdf_lines + "\nPD(IPROC)="
                for ibeam in [1, 2]:
                    initial_state = proc.get_initial_pdg(ibeam)
                    if initial_state in list(pdf_codes.keys()):
                        pdf_lines = pdf_lines + "%s%d*" % \
                                    (pdf_codes[initial_state], ibeam)
                    else:
                        pdf_lines = pdf_lines + "1d0*"
                # Remove last "*" from pdf_lines
                pdf_lines = pdf_lines[:-1] + "\n"
                pdf_lines = pdf_lines + "PD(0)=PD(0)+DABS(PD(IPROC))\n"

        # Remove last line break from the return variables
        return pdf_definition_lines[:-1], pdf_data_lines[:-1], pdf_lines[:-1]

    #===========================================================================
    # write_props_file
    #===========================================================================
    def write_props_file(self, writer, matrix_element, s_and_t_channels):
        """Write the props.inc file for MadEvent. Needs input from
        write_configs_file."""

        lines = []

        particle_dict = matrix_element.get('processes')[0].get('model').\
                        get('particle_dict')

        for iconf, configs in enumerate(s_and_t_channels):
            for vertex in configs[0] + configs[1][:-1]:
                leg = vertex.get('legs')[-1]
                if leg.get('id') not in particle_dict:
                    # Fake propagator used in multiparticle vertices
                    mass = 'zero'
                    width = 'zero'
                    pow_part = 0
                else:
                    particle = particle_dict[leg.get('id')]
                    # Get mass
                    if particle.get('mass').lower() == 'zero':
                        mass = particle.get('mass')
                    else:
                        mass = "abs(%s)" % particle.get('mass')
                    # Get width
                    if particle.get('width').lower() == 'zero':
                        width = particle.get('width')
                    else:
                        width = "abs(%s)" % particle.get('width')

                    pow_part = 1 + int(particle.is_boson())

                lines.append("prmass(%d,%d)  = %s" % \
                             (leg.get('number'), iconf + 1, mass))
                lines.append("prwidth(%d,%d) = %s" % \
                             (leg.get('number'), iconf + 1, width))
                lines.append("pow(%d,%d) = %d" % \
                             (leg.get('number'), iconf + 1, pow_part))

        # Write the file
        writer.writelines(lines)

        return True

    #===========================================================================
    # write_configs_file
    #===========================================================================
    def write_configs_file(self, writer, matrix_element):
        """Write the configs.inc file for MadEvent"""

        # Extract number of external particles
        (nexternal, ninitial) = matrix_element.get_nexternal_ninitial()

        configs = [(i+1, d) for i,d in enumerate(matrix_element.get('diagrams'))]
        mapconfigs = [c[0] for c in configs]
        model = matrix_element.get('processes')[0].get('model')
        return mapconfigs, self.write_configs_file_from_diagrams(writer,
                                                            [[c[1]] for c in configs],
                                                            mapconfigs,
                                                            nexternal, ninitial,
                                                            model)

    #===========================================================================
    # write_configs_file_from_diagrams
    #===========================================================================
    def write_configs_file_from_diagrams(self, writer, configs, mapconfigs,
                                         nexternal, ninitial, model):
        """Write the actual configs.inc file.
        
        configs is the diagrams corresponding to configs (each
        diagrams is a list of corresponding diagrams for all
        subprocesses, with None if there is no corresponding diagrams
        for a given process).
        mapconfigs gives the diagram number for each config.

        For s-channels, we need to output one PDG for each subprocess in
        the subprocess group, in order to be able to pick the right
        one for multiprocesses."""

        lines = []

        s_and_t_channels = []

        vert_list = [max([d for d in config if d][0].get_vertex_leg_numbers()) \
            for config in configs if [d for d in config if d][0].\
                                             get_vertex_leg_numbers()!=[]]
        minvert = min(vert_list) if vert_list!=[] else 0

        # Number of subprocesses
        nsubprocs = len(configs[0])

        nconfigs = 0

        new_pdg = model.get_first_non_pdg()

        for iconfig, helas_diags in enumerate(configs):
            if any(vert > minvert for vert in [d for d in helas_diags if d]\
              [0].get_vertex_leg_numbers()) :
                # Only 3-vertices allowed in configs.inc except for vertices
                # which originate from a shrunk loop.
                continue
            nconfigs += 1

            # Need s- and t-channels for all subprocesses, including
            # those that don't contribute to this config
            empty_verts = []
            stchannels = []
            for h in helas_diags:
                if h:
                    # get_s_and_t_channels gives vertices starting from
                    # final state external particles and working inwards
                    stchannels.append(h.get('amplitudes')[0].\
                                      get_s_and_t_channels(ninitial, model, new_pdg))
                else:
                    stchannels.append((empty_verts, None))

            # For t-channels, just need the first non-empty one
            tchannels = [t for s,t in stchannels if t != None][0]

            # For s_and_t_channels (to be used later) use only first config
            s_and_t_channels.append([[s for s,t in stchannels if t != None][0],
                                     tchannels])

            # Make sure empty_verts is same length as real vertices
            if any([s for s,t in stchannels]):
                empty_verts[:] = [None]*max([len(s) for s,t in stchannels])

                # Reorganize s-channel vertices to get a list of all
                # subprocesses for each vertex
                schannels = list(zip(*[s for s,t in stchannels]))
            else:
                schannels = []

            allchannels = schannels
            if len(tchannels) > 1:
                # Write out tchannels only if there are any non-trivial ones
                allchannels = schannels + tchannels

            # Write out propagators for s-channel and t-channel vertices

            lines.append("# Diagram %d" % (mapconfigs[iconfig]))
            # Correspondance between the config and the diagram = amp2
            lines.append("data mapconfig(%d)/%d/" % (nconfigs,
                                                     mapconfigs[iconfig]))

            for verts in allchannels:
                if verts in schannels:
                    vert = [v for v in verts if v][0]
                else:
                    vert = verts
                daughters = [leg.get('number') for leg in vert.get('legs')[:-1]]
                last_leg = vert.get('legs')[-1]
                lines.append("data (iforest(i,%d,%d),i=1,%d)/%s/" % \
                             (last_leg.get('number'), nconfigs, len(daughters),
                              ",".join([str(d) for d in daughters])))
                if verts in schannels:
                    pdgs = []
                    for v in verts:
                        if v:
                            pdgs.append(v.get('legs')[-1].get('id'))
                        else:
                            pdgs.append(0)
                    lines.append("data (sprop(i,%d,%d),i=1,%d)/%s/" % \
                                 (last_leg.get('number'), nconfigs, nsubprocs,
                                  ",".join([str(d) for d in pdgs])))
                    lines.append("data tprid(%d,%d)/0/" % \
                                 (last_leg.get('number'), nconfigs))
                elif verts in tchannels[:-1]:
                    lines.append("data tprid(%d,%d)/%d/" % \
                                 (last_leg.get('number'), nconfigs,
                                  abs(last_leg.get('id'))))
                    lines.append("data (sprop(i,%d,%d),i=1,%d)/%s/" % \
                                 (last_leg.get('number'), nconfigs, nsubprocs,
                                  ",".join(['0'] * nsubprocs)))

        # Write out number of configs
        lines.append("# Number of configs")
        lines.append("data mapconfig(0)/%d/" % nconfigs)

        # Write the file
        writer.writelines(lines)

        return s_and_t_channels

    #===========================================================================
    # Global helper methods
    #===========================================================================

    def coeff(self, ff_number, frac, is_imaginary, Nc_power, Nc_value=3):
        """Returns a nicely formatted string for the coefficients in JAMP lines"""

        total_coeff = ff_number * frac * fractions.Fraction(Nc_value) ** Nc_power

        if total_coeff == 1:
            if is_imaginary:
                return '+imag1*'
            else:
                return '+'
        elif total_coeff == -1:
            if is_imaginary:
                return '-imag1*'
            else:
                return '-'

        res_str = '%+iD0' % total_coeff.numerator

        if total_coeff.denominator != 1:
            # Check if total_coeff is an integer
            res_str = res_str + '/%iD0' % total_coeff.denominator

        if is_imaginary:
            res_str = res_str + '*imag1'

        return res_str + '*'


    def set_fortran_compiler(self, default_compiler, force=False):
        """Set compiler based on what's available on the system"""
               
        # Check for compiler
        if default_compiler['fortran'] and misc.which(default_compiler['fortran']):
            f77_compiler = default_compiler['fortran']
        elif misc.which('gfortran'):
            f77_compiler = 'gfortran'
        elif misc.which('g77'):
            f77_compiler = 'g77'
        elif misc.which('f77'):
            f77_compiler = 'f77'
        elif default_compiler['fortran']:
            logger.warning('No Fortran Compiler detected! Please install one')
            f77_compiler = default_compiler['fortran'] # maybe misc fail so try with it
        else:
            raise MadGraph5Error('No Fortran Compiler detected! Please install one')
        logger.info('Use Fortran compiler ' + f77_compiler)
        
        
        # Check for compiler. 1. set default.
        if default_compiler['f2py']:
            f2py_compiler = default_compiler['f2py']
        else:
            f2py_compiler = ''
        # Try to find the correct one.
        if default_compiler['f2py'] and misc.which(default_compiler['f2py']):
            f2py_compiler = default_compiler['f2py']
        elif misc.which('f2py'):
            f2py_compiler = 'f2py'
        elif sys.version_info[1] == 6:
            if misc.which('f2py-2.6'):
                f2py_compiler = 'f2py-2.6'
            elif misc.which('f2py2.6'):
                f2py_compiler = 'f2py2.6'
        elif sys.version_info[1] == 7:
            if misc.which('f2py-2.7'):
                f2py_compiler = 'f2py-2.7'
            elif misc.which('f2py2.7'):
                f2py_compiler = 'f2py2.7'            
        
        to_replace = {'fortran': f77_compiler, 'f2py': f2py_compiler}
        
        
        self.replace_make_opt_f_compiler(to_replace)
        # Replace also for Template but not for cluster
        if 'MADGRAPH_DATA' not in os.environ and ReadWrite:
            self.replace_make_opt_f_compiler(to_replace, pjoin(MG5DIR, 'Template', 'LO'))
        
        return f77_compiler

    # an alias for backward compatibility
    set_compiler = set_fortran_compiler


    def set_cpp_compiler(self, default_compiler, force=False):
        """Set compiler based on what's available on the system"""
                
        # Check for compiler
        if default_compiler and misc.which(default_compiler):
            compiler = default_compiler
        elif misc.which('g++'):
            #check if clang version
            p = misc.Popen(['g++', '--version'], stdout=subprocess.PIPE,
                           stderr=subprocess.PIPE) 
            out, _ = p.communicate()
            if 'clang' in str(out) and  misc.which('clang'):
                compiler = 'clang'
            else:
                compiler = 'g++'
        elif misc.which('c++'):
            compiler = 'c++'
        elif misc.which('clang'):
            compiler = 'clang'
        elif default_compiler:
            logger.warning('No c++ Compiler detected! Please install one')
            compiler = default_compiler # maybe misc fail so try with it
        else:
            raise MadGraph5Error('No c++ Compiler detected! Please install one')
        logger.info('Use c++ compiler ' + compiler)
        self.replace_make_opt_c_compiler(compiler)
        # Replace also for Template but not for cluster
        if 'MADGRAPH_DATA' not in os.environ and ReadWrite and \
           not __debug__ and not os.path.exists(pjoin(MG5DIR,'bin','create_release.py')):
            self.replace_make_opt_c_compiler(compiler, pjoin(MG5DIR, 'Template', 'LO'))
        
        return compiler


    def replace_make_opt_f_compiler(self, compilers, root_dir = ""):
        """Set FC=compiler in Source/make_opts"""

        assert isinstance(compilers, dict)
        
        mod = False #avoid to rewrite the file if not needed
        if not root_dir:
            root_dir = self.dir_path
            
        compiler= compilers['fortran']
        f2py_compiler = compilers['f2py']
        if not f2py_compiler:
            f2py_compiler = 'f2py'
        for_update= {'DEFAULT_F_COMPILER':compiler,
                     'DEFAULT_F2PY_COMPILER':f2py_compiler}
        make_opts = pjoin(root_dir, 'Source', 'make_opts')

        try:
            common_run_interface.CommonRunCmd.update_make_opts_full(
                            make_opts, for_update)
        except IOError:
            if root_dir == self.dir_path:
                logger.info('Fail to set compiler. Trying to continue anyway.')            

    def replace_make_opt_c_compiler(self, compiler, root_dir = ""):
        """Set CXX=compiler in Source/make_opts.
        The version is also checked, in order to set some extra flags
        if the compiler is clang (on MACOS)"""
       
        is_clang = misc.detect_if_cpp_compiler_is_clang(compiler)
        is_lc    = misc.detect_cpp_std_lib_dependence(compiler) == '-lc++'


        # list of the variable to set in the make_opts file
        for_update= {'DEFAULT_CPP_COMPILER':compiler,
                     'MACFLAG':'-mmacosx-version-min=10.7' if is_clang and is_lc else '',
                     'STDLIB': '-lc++' if is_lc else '-lstdc++',
                     'STDLIB_FLAG': '-stdlib=libc++' if is_lc and is_clang else ''
                     }

        # for MOJAVE remove the MACFLAG:
        if is_clang:
            import platform
            version, _, _ = platform.mac_ver()
            if not version:# not linux 
                version = 14 # set version to remove MACFLAG
            else:
                version = int(version.split('.')[1])
            if version >= 14:
                for_update['MACFLAG'] = '-mmacosx-version-min=10.8' if is_lc else ''

        if not root_dir:
            root_dir = self.dir_path
        make_opts = pjoin(root_dir, 'Source', 'make_opts')

        try:
            common_run_interface.CommonRunCmd.update_make_opts_full(
                            make_opts, for_update)
        except IOError:
            if root_dir == self.dir_path:
                logger.info('Fail to set compiler. Trying to continue anyway.')  
    
        return

#===============================================================================
# ProcessExporterFortranSA
#===============================================================================
class ProcessExporterFortranSA(ProcessExporterFortran):
    """Class to take care of exporting a set of matrix elements to
    MadGraph v4 StandAlone format."""

    matrix_template = "matrix_standalone_v4.inc"

    def __init__(self, *args,**opts):
        """add the format information compare to standard init"""
        
        if 'format' in opts:
            self.format = opts['format']
            del opts['format']
        else:
            self.format = 'standalone'
        
        self.prefix_info = {}
        ProcessExporterFortran.__init__(self, *args, **opts)

    def copy_template(self, model):
        """Additional actions needed for setup of Template
        """

        #First copy the full template tree if dir_path doesn't exit
        if os.path.isdir(self.dir_path):
            return
        
        logger.info('initialize a new standalone directory: %s' % \
                        os.path.basename(self.dir_path))
        temp_dir = pjoin(self.mgme_dir, 'Template/LO')
        
        # Create the directory structure
        os.mkdir(self.dir_path)
        os.mkdir(pjoin(self.dir_path, 'Source'))
        os.mkdir(pjoin(self.dir_path, 'Source', 'MODEL'))
        os.mkdir(pjoin(self.dir_path, 'Source', 'DHELAS'))
        os.mkdir(pjoin(self.dir_path, 'SubProcesses'))
        os.mkdir(pjoin(self.dir_path, 'bin'))
        os.mkdir(pjoin(self.dir_path, 'bin', 'internal'))
        os.mkdir(pjoin(self.dir_path, 'lib'))
        os.mkdir(pjoin(self.dir_path, 'Cards'))
        
        # Information at top-level
        #Write version info
        shutil.copy(pjoin(temp_dir, 'TemplateVersion.txt'), self.dir_path)
        try:
            shutil.copy(pjoin(self.mgme_dir, 'MGMEVersion.txt'), self.dir_path)
        except IOError:
            MG5_version = misc.get_pkg_info()
            open(pjoin(self.dir_path, 'MGMEVersion.txt'), 'w').write( \
                "5." + MG5_version['version'])
        
        
        # Add file in SubProcesses
        shutil.copy(pjoin(self.mgme_dir, 'madgraph', 'iolibs', 'template_files', 'makefile_sa_f_sp'), 
                    pjoin(self.dir_path, 'SubProcesses', 'makefileP'))
        
        if self.format == 'standalone':
            shutil.copy(pjoin(self.mgme_dir, 'madgraph', 'iolibs', 'template_files', 'check_sa.f'), 
                    pjoin(self.dir_path, 'SubProcesses', 'check_sa.f'))
                        
        # Add file in Source
        shutil.copy(pjoin(temp_dir, 'Source', 'make_opts'), 
                    pjoin(self.dir_path, 'Source'))        
        # add the makefile 
        filename = pjoin(self.dir_path,'Source','makefile')
        self.write_source_makefile(writers.FileWriter(filename))          
        
    #===========================================================================
    # export model files
    #=========================================================================== 
    def export_model_files(self, model_path):
        """export the model dependent files for V4 model"""

        super(ProcessExporterFortranSA,self).export_model_files(model_path)
        # Add the routine update_as_param in v4 model 
        # This is a function created in the UFO  
        text="""
        subroutine update_as_param()
          call setpara('param_card.dat',.false.)
          return
        end
        """
        ff = open(os.path.join(self.dir_path, 'Source', 'MODEL', 'couplings.f'),'a')
        ff.write(text)
        ff.close()        
        
        text = open(pjoin(self.dir_path,'SubProcesses','check_sa.f')).read()
        text = text.replace('call setpara(\'param_card.dat\')', 'call setpara(\'param_card.dat\', .true.)')
        fsock = open(pjoin(self.dir_path,'SubProcesses','check_sa.f'), 'w')
        fsock.write(text)
        fsock.close()
        
        self.make_model_symbolic_link()

    #===========================================================================
    # write a procdef_mg5 (an equivalent of the MG4 proc_card.dat)
    #===========================================================================
    def write_procdef_mg5(self, file_pos, modelname, process_str):
        """ write an equivalent of the MG4 proc_card in order that all the Madevent
        Perl script of MadEvent4 are still working properly for pure MG5 run.
        Not needed for StandAlone so just return
        """
        
        return


    #===========================================================================
    # Make the Helas and Model directories for Standalone directory
    #===========================================================================
    def make(self):
        """Run make in the DHELAS and MODEL directories, to set up
        everything for running standalone
        """

        source_dir = pjoin(self.dir_path, "Source")
        logger.info("Running make for Helas")
        misc.compile(arg=['../lib/libdhelas.a'], cwd=source_dir, mode='fortran')
        logger.info("Running make for Model")
        misc.compile(arg=['../lib/libmodel.a'], cwd=source_dir, mode='fortran')

    #===========================================================================
    # Create proc_card_mg5.dat for Standalone directory
    #===========================================================================
    def finalize(self, matrix_elements, history, mg5options, flaglist):
        """Finalize Standalone MG4 directory by 
           generation proc_card_mg5.dat
           generate a global makefile
           """
            
        compiler =  {'fortran': mg5options['fortran_compiler'],
                     'cpp': mg5options['cpp_compiler'],
                     'f2py': mg5options['f2py_compiler']}

        self.compiler_choice(compiler)
        self.make()

        # Write command history as proc_card_mg5
        if history and os.path.isdir(pjoin(self.dir_path, 'Cards')):
            output_file = pjoin(self.dir_path, 'Cards', 'proc_card_mg5.dat')
            history.write(output_file)
        
        ProcessExporterFortran.finalize(self, matrix_elements, 
                                             history, mg5options, flaglist)
        open(pjoin(self.dir_path,'__init__.py'),'w')
        open(pjoin(self.dir_path,'SubProcesses','__init__.py'),'w')

        if 'mode' in self.opt and self.opt['mode'] == "reweight":
            #add the module to hande the NLO weight
            files.copytree(pjoin(MG5DIR, 'Template', 'RWGTNLO'),
                          pjoin(self.dir_path, 'Source'))
            files.copytree(pjoin(MG5DIR, 'Template', 'NLO', 'Source', 'PDF'),
                           pjoin(self.dir_path, 'Source', 'PDF'))
            self.write_pdf_opendata()
            
        if self.prefix_info:
            self.write_f2py_splitter()
            self.write_f2py_makefile()
            self.write_f2py_check_sa(matrix_elements,
                            pjoin(self.dir_path,'SubProcesses','check_sa.py'))
        else:
            # create a single makefile to compile all the subprocesses
            text = '''\n# For python linking (require f2py part of numpy)\nifeq ($(origin MENUM),undefined)\n  MENUM=2\nendif\n''' 
            deppython = ''
            for Pdir in os.listdir(pjoin(self.dir_path,'SubProcesses')):
                if os.path.isdir(pjoin(self.dir_path, 'SubProcesses', Pdir)):
                    text += '%(0)s/matrix$(MENUM)py.so:\n\tcd %(0)s;make matrix$(MENUM)py.so\n'% {'0': Pdir}
                    deppython += ' %(0)s/matrix$(MENUM)py.so ' % {'0': Pdir}
            text+='all: %s\n\techo \'done\'' % deppython
            
            ff = open(pjoin(self.dir_path, 'SubProcesses', 'makefile'),'a')
            ff.write(text)
            ff.close()
                    
    def write_f2py_splitter(self):
        """write a function to call the correct matrix element"""
        
        template = """
%(python_information)s
  subroutine smatrixhel(pdgs, npdg, p, ALPHAS, SCALE2, nhel, ANS)
  IMPLICIT NONE

CF2PY double precision, intent(in), dimension(0:3,npdg) :: p
CF2PY integer, intent(in), dimension(npdg) :: pdgs
CF2PY integer, intent(in) :: npdg
CF2PY double precision, intent(out) :: ANS
CF2PY double precision, intent(in) :: ALPHAS
CF2PY double precision, intent(in) :: SCALE2
  integer pdgs(*)
  integer npdg, nhel
  double precision p(*)
  double precision ANS, ALPHAS, PI,SCALE2
  include 'coupl.inc'
  
  PI = 3.141592653589793D0
  G = 2* DSQRT(ALPHAS*PI)
  CALL UPDATE_AS_PARAM()
  if (scale2.ne.0d0) stop 1

%(smatrixhel)s

      return
      end
  
      SUBROUTINE INITIALISE(PATH)
C     ROUTINE FOR F2PY to read the benchmark point.
      IMPLICIT NONE
      CHARACTER*512 PATH
CF2PY INTENT(IN) :: PATH
      CALL SETPARA(PATH)  !first call to setup the paramaters
      RETURN
      END

    subroutine get_pdg_order(PDG)
  IMPLICIT NONE
CF2PY INTEGER, intent(out) :: PDG(%(nb_me)i,%(maxpart)i)  
  INTEGER PDG(%(nb_me)i,%(maxpart)i), PDGS(%(nb_me)i,%(maxpart)i)
  DATA PDGS/ %(pdgs)s /
  PDG = PDGS
  RETURN
  END 

    subroutine get_prefix(PREFIX)
  IMPLICIT NONE
CF2PY CHARACTER*20, intent(out) :: PREFIX(%(nb_me)i)
  character*20 PREFIX(%(nb_me)i),PREF(%(nb_me)i)
  DATA PREF / '%(prefix)s'/
  PREFIX = PREF
  RETURN
  END 
 
  
        """
         
        allids = list(self.prefix_info.keys())
        allprefix = [self.prefix_info[key][0] for key in allids]
        min_nexternal = min([len(ids) for ids in allids])
        max_nexternal = max([len(ids) for ids in allids])

        info = []
        for key, (prefix, tag) in self.prefix_info.items():
            info.append('#PY %s : %s # %s' % (tag, key, prefix))
            

        text = []
        for n_ext in range(min_nexternal, max_nexternal+1):
            current = [ids for ids in allids if len(ids)==n_ext]
            if not current:
                continue
            if min_nexternal != max_nexternal:
                if n_ext == min_nexternal:
                    text.append('       if (npdg.eq.%i)then' % n_ext)
                else:
                    text.append('       else if (npdg.eq.%i)then' % n_ext)
            for ii,pdgs in enumerate(current):
                condition = '.and.'.join(['%i.eq.pdgs(%i)' %(pdg, i+1) for i, pdg in enumerate(pdgs)])
                if ii==0:
                    text.append( ' if(%s) then ! %i' % (condition, ii))
                else:
                    text.append( ' else if(%s) then ! %i' % (condition,ii))
                text.append(' call %ssmatrixhel(p, nhel, ans)' % self.prefix_info[pdgs][0])
            text.append(' endif')
        #close the function
        if min_nexternal != max_nexternal:
            text.append('endif')

        formatting = {'python_information':'\n'.join(info), 
                          'smatrixhel': '\n'.join(text),
                          'maxpart': max_nexternal,
                          'nb_me': len(allids),
                          'pdgs': ','.join(str(pdg[i]) if i<len(pdg) else '0' 
                                             for i in range(max_nexternal) for pdg in allids),
                          'prefix':'\',\''.join(allprefix)
                          }
        formatting['lenprefix'] = len(formatting['prefix'])
        text = template % formatting
        fsock = writers.FortranWriter(pjoin(self.dir_path, 'SubProcesses', 'all_matrix.f'),'w')
        fsock.writelines(text)
        fsock.close()
            
    def write_f2py_check_sa(self, matrix_element, writer):
        """ Write the general check_sa.py in SubProcesses that calls all processes successively."""
        # To be implemented. It is just an example file, i.e. not crucial.
        return
    
    def write_f2py_makefile(self):
        """ """
        # Add file in SubProcesses
        shutil.copy(pjoin(self.mgme_dir, 'madgraph', 'iolibs', 'template_files', 'makefile_sa_f2py'), 
                    pjoin(self.dir_path, 'SubProcesses', 'makefile'))

    def create_MA5_cards(self,*args,**opts):
        """ Overload the function of the mother so as to bypass this in StandAlone."""
        pass

    def compiler_choice(self, compiler):
        """ Different daughter classes might want different compilers.
        So this function is meant to be overloaded if desired."""
        
        self.set_compiler(compiler)

    #===========================================================================
    # generate_subprocess_directory
    #===========================================================================
    def generate_subprocess_directory(self, matrix_element,
                                         fortran_model, number):
        """Generate the Pxxxxx directory for a subprocess in MG4 standalone,
        including the necessary matrix.f and nexternal.inc files"""

        cwd = os.getcwd()
        # Create the directory PN_xx_xxxxx in the specified path
        dirpath = pjoin(self.dir_path, 'SubProcesses', \
                       "P%s" % matrix_element.get('processes')[0].shell_string())

        if self.opt['sa_symmetry']:
            # avoid symmetric output
            for i,proc in enumerate(matrix_element.get('processes')):
                   
                tag = proc.get_tag()     
                legs = proc.get('legs')[:]
                leg0 = proc.get('legs')[0]
                leg1 = proc.get('legs')[1]
                if not leg1.get('state'):
                    proc.get('legs')[0] = leg1
                    proc.get('legs')[1] = leg0
                    flegs = proc.get('legs')[2:]
                    for perm in itertools.permutations(flegs):
                        for i,p in enumerate(perm):
                            proc.get('legs')[i+2] = p
                        dirpath2 =  pjoin(self.dir_path, 'SubProcesses', \
                               "P%s" % proc.shell_string())
                        #restore original order
                        proc.get('legs')[2:] = legs[2:]              
                        if os.path.exists(dirpath2):
                            proc.get('legs')[:] = legs
                            return 0
                proc.get('legs')[:] = legs

        try:
            os.mkdir(dirpath)
        except os.error as error:
            logger.warning(error.strerror + " " + dirpath)

        #try:
        #    os.chdir(dirpath)
        #except os.error:
        #    logger.error('Could not cd to directory %s' % dirpath)
        #    return 0

        logger.info('Creating files in directory %s' % dirpath)

        # Extract number of external particles
        (nexternal, ninitial) = matrix_element.get_nexternal_ninitial()

        # Create the matrix.f file and the nexternal.inc file
        if self.opt['export_format']=='standalone_msP':
            filename = pjoin(dirpath, 'matrix_prod.f')
        else:
            filename = pjoin(dirpath, 'matrix.f')
            
        proc_prefix = ''
        if 'prefix' in self.cmd_options:
            if self.cmd_options['prefix'] == 'int':
                proc_prefix = 'M%s_' % number
            elif self.cmd_options['prefix'] == 'proc':
                proc_prefix = matrix_element.get('processes')[0].shell_string().split('_',1)[1]
            else:
                raise Exception('--prefix options supports only \'int\' and \'proc\'')
            for proc in matrix_element.get('processes'):
                ids = [l.get('id') for l in proc.get('legs_with_decays')]
                self.prefix_info[tuple(ids)] = [proc_prefix, proc.get_tag()] 
                
        calls = self.write_matrix_element_v4(
            writers.FortranWriter(filename),
            matrix_element,
            fortran_model,
            proc_prefix=proc_prefix)

        if self.opt['export_format'] == 'standalone_msP':
            filename =  pjoin(dirpath,'configs_production.inc')
            mapconfigs, s_and_t_channels = self.write_configs_file(\
                writers.FortranWriter(filename),
                matrix_element)

            filename =  pjoin(dirpath,'props_production.inc')
            self.write_props_file(writers.FortranWriter(filename),
                             matrix_element,
                             s_and_t_channels)

            filename =  pjoin(dirpath,'nexternal_prod.inc')
            self.write_nexternal_madspin(writers.FortranWriter(filename),
                             nexternal, ninitial)

        if self.opt['export_format']=='standalone_msF':
            filename = pjoin(dirpath, 'helamp.inc')
            ncomb=matrix_element.get_helicity_combinations()
            self.write_helamp_madspin(writers.FortranWriter(filename),
                             ncomb)
            
        filename = pjoin(dirpath, 'nexternal.inc')
        self.write_nexternal_file(writers.FortranWriter(filename),
                             nexternal, ninitial)

        filename = pjoin(dirpath, 'pmass.inc')
        self.write_pmass_file(writers.FortranWriter(filename),
                         matrix_element)

        filename = pjoin(dirpath, 'ngraphs.inc')
        self.write_ngraphs_file(writers.FortranWriter(filename),
                           len(matrix_element.get_all_amplitudes()))

        # Generate diagrams
        if not 'noeps' in self.opt['output_options'] or self.opt['output_options']['noeps'] != 'True':
            filename = pjoin(dirpath, "matrix.ps")
            plot = draw.MultiEpsDiagramDrawer(matrix_element.get('base_amplitude').\
                                                 get('diagrams'),
                                              filename,
                                              model=matrix_element.get('processes')[0].\
                                                 get('model'),
                                              amplitude=True)
            logger.info("Generating Feynman diagrams for " + \
                         matrix_element.get('processes')[0].nice_string())
            plot.draw()

        linkfiles = ['check_sa.f', 'coupl.inc']

        if proc_prefix and os.path.exists(pjoin(dirpath, '..', 'check_sa.f')):
            text = open(pjoin(dirpath, '..', 'check_sa.f')).read()
            pat = re.compile('smatrix', re.I)
            new_text, n  = re.subn(pat, '%ssmatrix' % proc_prefix, text)
            with open(pjoin(dirpath, 'check_sa.f'),'w') as f:
                f.write(new_text)
            linkfiles.pop(0)

        for file in linkfiles:
            ln('../%s' % file, cwd=dirpath)
        ln('../makefileP', name='makefile', cwd=dirpath)
        # Return to original PWD
        #os.chdir(cwd)

        if not calls:
            calls = 0
        return calls


    #===========================================================================
    # write_source_makefile
    #===========================================================================
    def write_source_makefile(self, writer):
        """Write the nexternal.inc file for MG4"""

        path = pjoin(_file_path,'iolibs','template_files','madevent_makefile_source')
        set_of_lib = '$(LIBDIR)libdhelas.$(libext) $(LIBDIR)libmodel.$(libext)'
        model_line='''$(LIBDIR)libmodel.$(libext): MODEL\n\t cd MODEL; make\n'''

        replace_dict= {'libraries': set_of_lib, 
                       'model':model_line,
                       'additional_dsample': '',
                       'additional_dependencies':''} 

        text = open(path).read() % replace_dict
        
        if writer:
            writer.write(text)
        
        return replace_dict

    #===========================================================================
    # write_matrix_element_v4
    #===========================================================================
    def write_matrix_element_v4(self, writer, matrix_element, fortran_model,
                                write=True, proc_prefix=''):
        """Export a matrix element to a matrix.f file in MG4 standalone format
        if write is on False, just return the replace_dict and not write anything."""


        if not matrix_element.get('processes') or \
               not matrix_element.get('diagrams'):
            return 0
        
        if writer:
            if not isinstance(writer, writers.FortranWriter):
                raise writers.FortranWriter.FortranWriterError(\
                "writer not FortranWriter but %s" % type(writer))
            # Set lowercase/uppercase Fortran code
            writers.FortranWriter.downcase = False

            
        if 'sa_symmetry' not in self.opt:
            self.opt['sa_symmetry']=False


        # The proc_id is for MadEvent grouping which is never used in SA.
        replace_dict = {'global_variable':'', 'amp2_lines':'',
                                       'proc_prefix':proc_prefix, 'proc_id':''}

        # Extract helas calls
        helas_calls = fortran_model.get_matrix_element_calls(\
                    matrix_element)

        replace_dict['helas_calls'] = "\n".join(helas_calls)

        # Extract version number and date from VERSION file
        info_lines = self.get_mg5_info_lines()
        replace_dict['info_lines'] = info_lines

        # Extract process info lines
        process_lines = self.get_process_info_lines(matrix_element)
        replace_dict['process_lines'] = process_lines

        # Extract number of external particles
        (nexternal, ninitial) = matrix_element.get_nexternal_ninitial()
        replace_dict['nexternal'] = nexternal
        replace_dict['nincoming'] = ninitial

        # Extract ncomb
        ncomb = matrix_element.get_helicity_combinations()
        replace_dict['ncomb'] = ncomb

        # Extract helicity lines
        helicity_lines = self.get_helicity_lines(matrix_element)
        replace_dict['helicity_lines'] = helicity_lines

        # Extract overall denominator
        # Averaging initial state color, spin, and identical FS particles
        replace_dict['den_factor_line'] = self.get_den_factor_line(matrix_element)

        # Extract ngraphs
        ngraphs = matrix_element.get_number_of_amplitudes()
        replace_dict['ngraphs'] = ngraphs

        # Extract nwavefuncs
        nwavefuncs = matrix_element.get_number_of_wavefunctions()
        replace_dict['nwavefuncs'] = nwavefuncs

        # Extract ncolor
        ncolor = max(1, len(matrix_element.get('color_basis')))
        replace_dict['ncolor'] = ncolor

        replace_dict['hel_avg_factor'] = matrix_element.get_hel_avg_factor()
        replace_dict['beamone_helavgfactor'], replace_dict['beamtwo_helavgfactor'] =\
                                       matrix_element.get_beams_hel_avg_factor()

        # Extract color data lines
        color_data_lines = self.get_color_data_lines(matrix_element)
        replace_dict['color_data_lines'] = "\n".join(color_data_lines)

        if self.opt['export_format']=='standalone_msP':
        # For MadSpin need to return the AMP2
            amp2_lines = self.get_amp2_lines(matrix_element, [] )
            replace_dict['amp2_lines'] = '\n'.join(amp2_lines)
            replace_dict['global_variable'] = \
         "       Double Precision amp2(NGRAPHS)\n       common/to_amps/  amp2\n"

        # JAMP definition, depends on the number of independent split orders
        split_orders=matrix_element.get('processes')[0].get('split_orders')

        if len(split_orders)==0:
            replace_dict['nSplitOrders']=''
            # Extract JAMP lines
            jamp_lines = self.get_JAMP_lines(matrix_element)
            # Consider the output of a dummy order 'ALL_ORDERS' for which we
            # set all amplitude order to weight 1 and only one squared order
            # contribution which is of course ALL_ORDERS=2.
            squared_orders = [(2,),]
            amp_orders = [((1,),tuple(range(1,ngraphs+1)))]
            replace_dict['chosen_so_configs'] = '.TRUE.'
            replace_dict['nSqAmpSplitOrders']=1
            replace_dict['split_order_str_list']=''
        else:
            squared_orders, amp_orders = matrix_element.get_split_orders_mapping()
            replace_dict['nAmpSplitOrders']=len(amp_orders)
            replace_dict['nSqAmpSplitOrders']=len(squared_orders)
            replace_dict['nSplitOrders']=len(split_orders)
            replace_dict['split_order_str_list']=str(split_orders)
            amp_so = self.get_split_orders_lines(
                    [amp_order[0] for amp_order in amp_orders],'AMPSPLITORDERS')
            sqamp_so = self.get_split_orders_lines(squared_orders,'SQSPLITORDERS')
            replace_dict['ampsplitorders']='\n'.join(amp_so)
            replace_dict['sqsplitorders']='\n'.join(sqamp_so)           
            jamp_lines = self.get_JAMP_lines_split_order(\
                       matrix_element,amp_orders,split_order_names=split_orders)
            
            # Now setup the array specifying what squared split order is chosen
            replace_dict['chosen_so_configs']=self.set_chosen_SO_index(
                              matrix_element.get('processes')[0],squared_orders)
            
            # For convenience we also write the driver check_sa_splitOrders.f
            # that explicitely writes out the contribution from each squared order.
            # The original driver still works and is compiled with 'make' while
            # the splitOrders one is compiled with 'make check_sa_born_splitOrders'
            check_sa_writer=writers.FortranWriter('check_sa_born_splitOrders.f')
            self.write_check_sa_splitOrders(squared_orders,split_orders,
              nexternal,ninitial,proc_prefix,check_sa_writer)

        if write:
            writers.FortranWriter('nsqso_born.inc').writelines(
                """INTEGER NSQSO_BORN
                   PARAMETER (NSQSO_BORN=%d)"""%replace_dict['nSqAmpSplitOrders'])

        replace_dict['jamp_lines'] = '\n'.join(jamp_lines)    

        matrix_template = self.matrix_template
        if self.opt['export_format']=='standalone_msP' :
            matrix_template = 'matrix_standalone_msP_v4.inc'
        elif self.opt['export_format']=='standalone_msF':
            matrix_template = 'matrix_standalone_msF_v4.inc'
        elif self.opt['export_format']=='matchbox':
            replace_dict["proc_prefix"] = 'MG5_%i_' % matrix_element.get('processes')[0].get('id')
            replace_dict["color_information"] = self.get_color_string_lines(matrix_element)

        if len(split_orders)>0:
            if self.opt['export_format'] in ['standalone_msP', 'standalone_msF']:
                logger.debug("Warning: The export format %s is not "+\
                  " available for individual ME evaluation of given coupl. orders."+\
                  " Only the total ME will be computed.", self.opt['export_format'])
            elif  self.opt['export_format'] in ['madloop_matchbox']:
                replace_dict["color_information"] = self.get_color_string_lines(matrix_element)
                matrix_template = "matrix_standalone_matchbox_splitOrders_v4.inc"
            else:
                matrix_template = "matrix_standalone_splitOrders_v4.inc"

        replace_dict['template_file'] = pjoin(_file_path, 'iolibs', 'template_files', matrix_template)
        replace_dict['template_file2'] = pjoin(_file_path, \
                                   'iolibs/template_files/split_orders_helping_functions.inc')
        if write and writer:
            path = replace_dict['template_file']
            content = open(path).read()
            content = content % replace_dict
            # Write the file
            writer.writelines(content)
            # Add the helper functions.
            if len(split_orders)>0:
                content = '\n' + open(replace_dict['template_file2'])\
                                   .read()%replace_dict
                writer.writelines(content)
            return len([call for call in helas_calls if call.find('#') != 0])
        else:
            replace_dict['return_value'] = len([call for call in helas_calls if call.find('#') != 0])
            return replace_dict # for subclass update

    def write_check_sa_splitOrders(self,squared_orders, split_orders, nexternal,
                                                nincoming, proc_prefix, writer):
        """ Write out a more advanced version of the check_sa drivers that
        individually returns the matrix element for each contributing squared
        order."""
        
        check_sa_content = open(pjoin(self.mgme_dir, 'madgraph', 'iolibs', \
                             'template_files', 'check_sa_splitOrders.f')).read()
        printout_sq_orders=[]
        for i, squared_order in enumerate(squared_orders):
            sq_orders=[]
            for j, sqo in enumerate(squared_order):
                sq_orders.append('%s=%d'%(split_orders[j],sqo))
            printout_sq_orders.append(\
                    "write(*,*) '%d) Matrix element for (%s) = ',MATELEMS(%d)"\
                                                 %(i+1,' '.join(sq_orders),i+1))
        printout_sq_orders='\n'.join(printout_sq_orders)
        replace_dict = {'printout_sqorders':printout_sq_orders, 
                        'nSplitOrders':len(squared_orders),
                        'nexternal':nexternal,
                        'nincoming':nincoming,
                        'proc_prefix':proc_prefix}
        
        if writer:
            writer.writelines(check_sa_content % replace_dict)
        else:
            return replace_dict

class ProcessExporterFortranMatchBox(ProcessExporterFortranSA):
    """class to take care of exporting a set of matrix element for the Matchbox
    code in the case of Born only routine"""

    default_opt = {'clean': False, 'complex_mass':False,
                        'export_format':'matchbox', 'mp': False,
                        'sa_symmetry': True}

    #specific template of the born
           

    matrix_template = "matrix_standalone_matchbox.inc"
    
    @staticmethod    
    def get_color_string_lines(matrix_element):
        """Return the color matrix definition lines for this matrix element. Split
        rows in chunks of size n."""

        if not matrix_element.get('color_matrix'):
            return "\n".join(["out = 1"])
        
        #start the real work
        color_denominators = matrix_element.get('color_matrix').\
                                                         get_line_denominators()
        matrix_strings = []
        my_cs = color.ColorString()
        for i_color in range(len(color_denominators)):
            # Then write the numerators for the matrix elements
            my_cs.from_immutable(sorted(matrix_element.get('color_basis').keys())[i_color])
            t_str=repr(my_cs)
            t_match=re.compile(r"(\w+)\(([\s\d+\,]*)\)")
            # from '1 T(2,4,1) Tr(4,5,6) Epsilon(5,3,2,1) T(1,2)' returns with findall:
            # [('T', '2,4,1'), ('Tr', '4,5,6'), ('Epsilon', '5,3,2,1'), ('T', '1,2')]
            all_matches = t_match.findall(t_str)
            output = {}
            arg=[]
            for match in all_matches:
                ctype, tmparg = match[0], [m.strip() for m in match[1].split(',')]
                if ctype in ['ColorOne' ]:
                    continue
                if ctype not in ['T', 'Tr' ]:
                    raise MadGraph5Error('Color Structure not handled by Matchbox: %s'  % ctype)
                tmparg += ['0']
                arg +=tmparg
            for j, v in enumerate(arg):
                    output[(i_color,j)] = v

            for key in output:
                if matrix_strings == []:
                    #first entry
                    matrix_strings.append(""" 
                    if (in1.eq.%s.and.in2.eq.%s)then
                    out = %s
                    """  % (key[0], key[1], output[key]))
                else:
                    #not first entry
                    matrix_strings.append(""" 
                    elseif (in1.eq.%s.and.in2.eq.%s)then
                    out = %s
                    """  % (key[0], key[1], output[key]))
        if len(matrix_strings):                
            matrix_strings.append(" else \n out = - 1 \n endif")
        else: 
            return "\n out = - 1 \n "
        return "\n".join(matrix_strings)
    
    def make(self,*args,**opts):
        pass

    def get_JAMP_lines(self, col_amps, JAMP_format="JAMP(%s)", AMP_format="AMP(%s)", split=-1,
                       JAMP_formatLC=None):
    
        """Adding leading color part of the colorflow"""
        
        if not JAMP_formatLC:
            JAMP_formatLC= "LN%s" % JAMP_format

        error_msg="Malformed '%s' argument passed to the get_JAMP_lines"
        if(isinstance(col_amps,helas_objects.HelasMatrixElement)):
            col_amps=col_amps.get_color_amplitudes()
        elif(isinstance(col_amps,list)):
            if(col_amps and isinstance(col_amps[0],list)):
                col_amps=col_amps
            else:
                raise MadGraph5Error(error_msg % 'col_amps')
        else:
            raise MadGraph5Error(error_msg % 'col_amps')

        text = super(ProcessExporterFortranMatchBox, self).get_JAMP_lines(col_amps,
                                            JAMP_format=JAMP_format,
                                            AMP_format=AMP_format,
                                            split=-1)
        
        
        # Filter the col_ampls to generate only those without any 1/NC terms
        
        LC_col_amps = []
        for coeff_list in col_amps:
            to_add = []
            for (coefficient, amp_number) in coeff_list:
                if coefficient[3]==0:
                    to_add.append( (coefficient, amp_number) )
            LC_col_amps.append(to_add)
           
        text += super(ProcessExporterFortranMatchBox, self).get_JAMP_lines(LC_col_amps,
                                            JAMP_format=JAMP_formatLC,
                                            AMP_format=AMP_format,
                                            split=-1)
        
        return text




#===============================================================================
# ProcessExporterFortranMW
#===============================================================================
class ProcessExporterFortranMW(ProcessExporterFortran):
    """Class to take care of exporting a set of matrix elements to
    MadGraph v4 - MadWeight format."""

    matrix_file="matrix_standalone_v4.inc"

    def copy_template(self, model):
        """Additional actions needed for setup of Template
        """

        super(ProcessExporterFortranMW, self).copy_template(model)        

        # Add the MW specific file
        shutil.copytree(pjoin(MG5DIR,'Template','MadWeight'),
                               pjoin(self.dir_path, 'Source','MadWeight'), True)        
        shutil.copytree(pjoin(MG5DIR,'madgraph','madweight'),
                        pjoin(self.dir_path, 'bin','internal','madweight'), True) 
        files.mv(pjoin(self.dir_path, 'Source','MadWeight','src','setrun.f'),
                                      pjoin(self.dir_path, 'Source','setrun.f'))
        files.mv(pjoin(self.dir_path, 'Source','MadWeight','src','run.inc'),
                                      pjoin(self.dir_path, 'Source','run.inc'))
        # File created from Template (Different in some child class)
        filename = os.path.join(self.dir_path,'Source','run_config.inc')
        self.write_run_config_file(writers.FortranWriter(filename))

        try:
            subprocess.call([os.path.join(self.dir_path, 'Source','MadWeight','bin','internal','pass_to_madweight')],
                            stdout = os.open(os.devnull, os.O_RDWR),
                            stderr = os.open(os.devnull, os.O_RDWR),
                            cwd=self.dir_path)
        except OSError:
            # Probably madweight already called
            pass
        
        # Copy the different python file in the Template
        self.copy_python_file()
        # create the appropriate cuts.f
        self.get_mw_cuts_version()

        # add the makefile in Source directory 
        filename = os.path.join(self.dir_path,'Source','makefile')
        self.write_source_makefile(writers.FortranWriter(filename))



        
    #===========================================================================
    # convert_model
    #===========================================================================    
    def convert_model(self, model, wanted_lorentz = [], 
                                                         wanted_couplings = []):
         
        super(ProcessExporterFortranMW,self).convert_model(model, 
                                               wanted_lorentz, wanted_couplings)
         
        IGNORE_PATTERNS = ('*.pyc','*.dat','*.py~')
        try:
            shutil.rmtree(pjoin(self.dir_path,'bin','internal','ufomodel'))
        except OSError as error:
            pass
        model_path = model.get('modelpath')
        # This is not safe if there is a '##' or '-' in the path.
        shutil.copytree(model_path, 
                               pjoin(self.dir_path,'bin','internal','ufomodel'),
                               ignore=shutil.ignore_patterns(*IGNORE_PATTERNS))
        if hasattr(model, 'restrict_card'):
            out_path = pjoin(self.dir_path, 'bin', 'internal','ufomodel',
                                                         'restrict_default.dat')
            if isinstance(model.restrict_card, check_param_card.ParamCard):
                model.restrict_card.write(out_path)
            else:
                files.cp(model.restrict_card, out_path)

    #===========================================================================
    # generate_subprocess_directory 
    #===========================================================================        
    def copy_python_file(self):
        """copy the python file require for the Template"""

        # madevent interface
        cp(_file_path+'/interface/madweight_interface.py',
                            self.dir_path+'/bin/internal/madweight_interface.py')
        cp(_file_path+'/interface/extended_cmd.py',
                                  self.dir_path+'/bin/internal/extended_cmd.py')
        cp(_file_path+'/interface/common_run_interface.py',
                            self.dir_path+'/bin/internal/common_run_interface.py')
        cp(_file_path+'/various/misc.py', self.dir_path+'/bin/internal/misc.py')        
        cp(_file_path+'/iolibs/files.py', self.dir_path+'/bin/internal/files.py')
        cp(_file_path+'/iolibs/save_load_object.py', 
                              self.dir_path+'/bin/internal/save_load_object.py') 
        cp(_file_path+'/madevent/gen_crossxhtml.py', 
                              self.dir_path+'/bin/internal/gen_crossxhtml.py')
        cp(_file_path+'/madevent/sum_html.py', 
                              self.dir_path+'/bin/internal/sum_html.py')
        cp(_file_path+'/various/FO_analyse_card.py', 
                              self.dir_path+'/bin/internal/FO_analyse_card.py')                 
        cp(_file_path+'/iolibs/file_writers.py', 
                              self.dir_path+'/bin/internal/file_writers.py')
        #model file                        
        cp(_file_path+'../models/check_param_card.py', 
                              self.dir_path+'/bin/internal/check_param_card.py')   
                
        #madevent file
        cp(_file_path+'/__init__.py', self.dir_path+'/bin/internal/__init__.py')
        cp(_file_path+'/various/lhe_parser.py', 
                                self.dir_path+'/bin/internal/lhe_parser.py')         

        cp(_file_path+'/various/banner.py', 
                                   self.dir_path+'/bin/internal/banner.py')
        cp(_file_path+'/various/shower_card.py', 
                                   self.dir_path+'/bin/internal/shower_card.py')
        cp(_file_path+'/various/cluster.py', 
                                       self.dir_path+'/bin/internal/cluster.py') 
        
        # logging configuration
        cp(_file_path+'/interface/.mg5_logging.conf', 
                                 self.dir_path+'/bin/internal/me5_logging.conf') 
        cp(_file_path+'/interface/coloring_logging.py', 
                                 self.dir_path+'/bin/internal/coloring_logging.py')


    #===========================================================================
    # Change the version of cuts.f to the one compatible with MW
    #===========================================================================    
    def get_mw_cuts_version(self, outpath=None):
        """create the appropriate cuts.f
        This is based on the one associated to ME output but:
        1) No clustering (=> remove initcluster/setclscales)
        2) Adding the definition of cut_bw at the file.
        """
        
        template = open(pjoin(MG5DIR,'Template','LO','SubProcesses','cuts.f'))
        
        text = StringIO()
        #1) remove all dependencies in ickkw >1:
        nb_if = 0
        for line in template:
            if 'if(xqcut.gt.0d0' in line:
                nb_if = 1
            if nb_if == 0:
                text.write(line)
                continue
            if re.search(r'if\(.*\)\s*then', line):
                nb_if += 1
            elif 'endif' in line:
                nb_if -= 1
            
        #2) add fake cut_bw (have to put the true one later)
        text.write("""
      logical function cut_bw(p)
      include 'madweight_param.inc'
      double precision p(*)
      if (bw_cut) then
          cut_bw = .true.
      else
          stop 1
      endif
      return
      end
        """)
            
        final = text.getvalue()
        #3) remove the call to initcluster:
        template = final.replace('call initcluster', '! Remove for MW!call initcluster')
        template = template.replace('genps.inc', 'maxparticles.inc')
        #Now we can write it
        if not outpath:
            fsock =  open(pjoin(self.dir_path, 'SubProcesses', 'cuts.f'), 'w')
        elif isinstance(outpath, str):
            fsock = open(outpath, 'w')
        else:
            fsock = outpath
        fsock.write(template)
        
        
        
    #===========================================================================
    # Make the Helas and Model directories for Standalone directory
    #===========================================================================
    def make(self):
        """Run make in the DHELAS, MODEL, PDF and CERNLIB directories, to set up
        everything for running madweight
        """

        source_dir = os.path.join(self.dir_path, "Source")
        logger.info("Running make for Helas")
        misc.compile(arg=['../lib/libdhelas.a'], cwd=source_dir, mode='fortran')
        logger.info("Running make for Model")
        misc.compile(arg=['../lib/libmodel.a'], cwd=source_dir, mode='fortran')
        logger.info("Running make for PDF")
        misc.compile(arg=['../lib/libpdf.a'], cwd=source_dir, mode='fortran')
        logger.info("Running make for CERNLIB")
        misc.compile(arg=['../lib/libcernlib.a'], cwd=source_dir, mode='fortran')
        logger.info("Running make for GENERIC")
        misc.compile(arg=['../lib/libgeneric.a'], cwd=source_dir, mode='fortran')
        logger.info("Running make for blocks")
        misc.compile(arg=['../lib/libblocks.a'], cwd=source_dir, mode='fortran')
        logger.info("Running make for tools")
        misc.compile(arg=['../lib/libtools.a'], cwd=source_dir, mode='fortran')

    #===========================================================================
    # Create proc_card_mg5.dat for MadWeight directory
    #===========================================================================
    def finalize(self, matrix_elements, history, mg5options, flaglist):
        """Finalize Standalone MG4 directory by generation proc_card_mg5.dat"""
            
        compiler =  {'fortran': mg5options['fortran_compiler'],
                     'cpp': mg5options['cpp_compiler'],
                     'f2py': mg5options['f2py_compiler']}



        #proc_charac
        self.create_proc_charac()

        # Write maxparticles.inc based on max of ME's/subprocess groups
        filename = pjoin(self.dir_path,'Source','maxparticles.inc')
        self.write_maxparticles_file(writers.FortranWriter(filename),
                                     matrix_elements)
        ln(pjoin(self.dir_path, 'Source', 'maxparticles.inc'),
           pjoin(self.dir_path, 'Source','MadWeight','blocks'))
        ln(pjoin(self.dir_path, 'Source', 'maxparticles.inc'),
           pjoin(self.dir_path, 'Source','MadWeight','tools'))
        
        self.set_compiler(compiler)
        self.make()
        
        # Write command history as proc_card_mg5
        if os.path.isdir(os.path.join(self.dir_path, 'Cards')):
            output_file = os.path.join(self.dir_path, 'Cards', 'proc_card_mg5.dat')
            history.write(output_file)

        ProcessExporterFortran.finalize(self, matrix_elements,
                                             history, mg5options, flaglist)



    #===========================================================================
    # create the run_card for MW
    #=========================================================================== 
    def create_run_card(self, matrix_elements, history):
        """ """
 
        run_card = banner_mod.RunCard()
    
        # pass to default for MW
        run_card["run_tag"] = "\'not_use\'"
        run_card["fixed_ren_scale"] = "T"
        run_card["fixed_fac_scale"] = "T"
        run_card.remove_all_cut()
                  
        run_card.write(pjoin(self.dir_path, 'Cards', 'run_card_default.dat'),
                       template=pjoin(MG5DIR, 'Template', 'MadWeight', 'Cards', 'run_card.dat'),
                       python_template=True)
        run_card.write(pjoin(self.dir_path, 'Cards', 'run_card.dat'),
                       template=pjoin(MG5DIR, 'Template', 'MadWeight', 'Cards', 'run_card.dat'),
                       python_template=True)

    #===========================================================================
    # export model files
    #=========================================================================== 
    def export_model_files(self, model_path):
        """export the model dependent files for V4 model"""
        
        super(ProcessExporterFortranMW,self).export_model_files(model_path)
        # Add the routine update_as_param in v4 model 
        # This is a function created in the UFO  
        text="""
        subroutine update_as_param()
          call setpara('param_card.dat',.false.)
          return
        end
        """
        ff = open(os.path.join(self.dir_path, 'Source', 'MODEL', 'couplings.f'),'a')
        ff.write(text)
        ff.close()

        # Modify setrun.f
        text = open(os.path.join(self.dir_path,'Source','setrun.f')).read()
        text = text.replace('call setpara(param_card_name)', 'call setpara(param_card_name, .true.)')
        fsock = open(os.path.join(self.dir_path,'Source','setrun.f'), 'w')
        fsock.write(text)
        fsock.close()

        # Modify initialization.f
        text = open(os.path.join(self.dir_path,'SubProcesses','initialization.f')).read()
        text = text.replace('call setpara(param_name)', 'call setpara(param_name, .true.)')
        fsock = open(os.path.join(self.dir_path,'SubProcesses','initialization.f'), 'w')
        fsock.write(text)
        fsock.close()
                
                
        self.make_model_symbolic_link()

    #===========================================================================
    # generate_subprocess_directory
    #===========================================================================
    def generate_subprocess_directory(self, matrix_element,
                                         fortran_model,number):
        """Generate the Pxxxxx directory for a subprocess in MG4 MadWeight format,
        including the necessary matrix.f and nexternal.inc files"""

        cwd = os.getcwd()
        # Create the directory PN_xx_xxxxx in the specified path
        dirpath = os.path.join(self.dir_path, 'SubProcesses', \
                       "P%s" % matrix_element.get('processes')[0].shell_string())

        try:
            os.mkdir(dirpath)
        except os.error as error:
            logger.warning(error.strerror + " " + dirpath)

        #try:
        #    os.chdir(dirpath)
        #except os.error:
        #    logger.error('Could not cd to directory %s' % dirpath)
        #    return 0

        logger.info('Creating files in directory %s' % dirpath)

        # Extract number of external particles
        (nexternal, ninitial) = matrix_element.get_nexternal_ninitial()

        # Create the matrix.f file and the nexternal.inc file
        filename = pjoin(dirpath,'matrix.f')
        calls,ncolor = self.write_matrix_element_v4(
            writers.FortranWriter(filename),
            matrix_element,
            fortran_model)

        filename = pjoin(dirpath, 'auto_dsig.f')
        self.write_auto_dsig_file(writers.FortranWriter(filename),
                             matrix_element)

        filename = pjoin(dirpath, 'configs.inc')
        mapconfigs, s_and_t_channels = self.write_configs_file(\
            writers.FortranWriter(filename),
            matrix_element)

        filename = pjoin(dirpath, 'nexternal.inc')
        self.write_nexternal_file(writers.FortranWriter(filename),
                             nexternal, ninitial)

        filename = pjoin(dirpath, 'leshouche.inc')
        self.write_leshouche_file(writers.FortranWriter(filename),
                             matrix_element)

        filename = pjoin(dirpath, 'props.inc')
        self.write_props_file(writers.FortranWriter(filename),
                         matrix_element,
                         s_and_t_channels)

        filename = pjoin(dirpath, 'pmass.inc')
        self.write_pmass_file(writers.FortranWriter(filename),
                         matrix_element)

        filename = pjoin(dirpath, 'ngraphs.inc')
        self.write_ngraphs_file(writers.FortranWriter(filename),
                           len(matrix_element.get_all_amplitudes()))

        filename = pjoin(dirpath, 'maxamps.inc')
        self.write_maxamps_file(writers.FortranWriter(filename),
                           len(matrix_element.get('diagrams')),
                           ncolor,
                           len(matrix_element.get('processes')),
                           1)

        filename = pjoin(dirpath, 'phasespace.inc')
        self.write_phasespace_file(writers.FortranWriter(filename),
                           len(matrix_element.get('diagrams')),
                           )

        # Generate diagrams
        if not 'noeps' in self.opt['output_options'] or self.opt['output_options']['noeps'] != 'True':
            filename = pjoin(dirpath, "matrix.ps")
            plot = draw.MultiEpsDiagramDrawer(matrix_element.get('base_amplitude').\
                                                 get('diagrams'),
                                              filename,
                                              model=matrix_element.get('processes')[0].\
                                                 get('model'),
                                              amplitude='')
            logger.info("Generating Feynman diagrams for " + \
                         matrix_element.get('processes')[0].nice_string())
            plot.draw()

        #import genps.inc and maxconfigs.inc into Subprocesses
        ln(self.dir_path + '/Source/genps.inc', self.dir_path + '/SubProcesses', log=False)
        #ln(self.dir_path + '/Source/maxconfigs.inc', self.dir_path + '/SubProcesses', log=False)

        linkfiles = ['driver.f', 'cuts.f', 'initialization.f','gen_ps.f', 'makefile', 'coupl.inc','madweight_param.inc', 'run.inc', 'setscales.f', 'genps.inc']

        for file in linkfiles:
            ln('../%s' % file, starting_dir=cwd)
            
        ln('nexternal.inc', '../../Source', log=False, cwd=dirpath)
        ln('leshouche.inc', '../../Source', log=False, cwd=dirpath)
        ln('maxamps.inc', '../../Source', log=False, cwd=dirpath)
        ln('phasespace.inc', '../', log=True, cwd=dirpath)
        # Return to original PWD
        #os.chdir(cwd)

        if not calls:
            calls = 0
        return calls

    #===========================================================================
    # write_matrix_element_v4
    #===========================================================================
    def write_matrix_element_v4(self, writer, matrix_element, fortran_model,proc_id = "", config_map = []):
        """Export a matrix element to a matrix.f file in MG4 MadWeight format"""

        if not matrix_element.get('processes') or \
               not matrix_element.get('diagrams'):
            return 0

        if writer:
            if not isinstance(writer, writers.FortranWriter):
                raise writers.FortranWriter.FortranWriterError(\
                "writer not FortranWriter")

            # Set lowercase/uppercase Fortran code
            writers.FortranWriter.downcase = False

        replace_dict = {}

        # Extract version number and date from VERSION file
        info_lines = self.get_mg5_info_lines()
        replace_dict['info_lines'] = info_lines

        # Extract process info lines
        process_lines = self.get_process_info_lines(matrix_element)
        replace_dict['process_lines'] = process_lines

        # Set proc_id
        replace_dict['proc_id'] = proc_id

        # Extract number of external particles
        (nexternal, ninitial) = matrix_element.get_nexternal_ninitial()
        replace_dict['nexternal'] = nexternal

        # Extract ncomb
        ncomb = matrix_element.get_helicity_combinations()
        replace_dict['ncomb'] = ncomb

        # Extract helicity lines
        helicity_lines = self.get_helicity_lines(matrix_element)
        replace_dict['helicity_lines'] = helicity_lines

        # Extract overall denominator
        # Averaging initial state color, spin, and identical FS particles
        den_factor_line = self.get_den_factor_line(matrix_element)
        replace_dict['den_factor_line'] = den_factor_line

        # Extract ngraphs
        ngraphs = matrix_element.get_number_of_amplitudes()
        replace_dict['ngraphs'] = ngraphs

        # Extract nwavefuncs
        nwavefuncs = matrix_element.get_number_of_wavefunctions()
        replace_dict['nwavefuncs'] = nwavefuncs

        # Extract ncolor
        ncolor = max(1, len(matrix_element.get('color_basis')))
        replace_dict['ncolor'] = ncolor

        # Extract color data lines
        color_data_lines = self.get_color_data_lines(matrix_element)
        replace_dict['color_data_lines'] = "\n".join(color_data_lines)

        # Extract helas calls
        helas_calls = fortran_model.get_matrix_element_calls(\
                    matrix_element)

        replace_dict['helas_calls'] = "\n".join(helas_calls)

        # Extract JAMP lines
        jamp_lines = self.get_JAMP_lines(matrix_element)
        replace_dict['jamp_lines'] = '\n'.join(jamp_lines)
        
        replace_dict['template_file'] =  os.path.join(_file_path, \
                          'iolibs/template_files/%s' % self.matrix_file)
        replace_dict['template_file2'] = ''
        
        if writer:
            file = open(replace_dict['template_file']).read()
            file = file % replace_dict
            # Write the file
            writer.writelines(file)
            return len([call for call in helas_calls if call.find('#') != 0]),ncolor
        else:
            replace_dict['return_value'] = (len([call for call in helas_calls if call.find('#') != 0]),ncolor)
            
    #===========================================================================
    # write_source_makefile
    #===========================================================================
    def write_source_makefile(self, writer):
        """Write the nexternal.inc file for madweight"""


        path = os.path.join(_file_path,'iolibs','template_files','madweight_makefile_source')
        set_of_lib = '$(LIBRARIES) $(LIBDIR)libdhelas.$(libext) $(LIBDIR)libpdf.$(libext) $(LIBDIR)libmodel.$(libext) $(LIBDIR)libcernlib.$(libext) $(LIBDIR)libtf.$(libext)'
        text = open(path).read() % {'libraries': set_of_lib}
        writer.write(text)

        return True

    def write_phasespace_file(self, writer, nb_diag):
        """ """
        
        template = """      include 'maxparticles.inc' 
      integer max_branches
      parameter (max_branches=max_particles-1)
      integer max_configs
      parameter (max_configs=%(nb_diag)s)

c     channel position
      integer config_pos,perm_pos
      common /to_config/config_pos,perm_pos
        
        """

        writer.write(template % {'nb_diag': nb_diag})
        

    #===========================================================================
    # write_auto_dsig_file
    #===========================================================================
    def write_auto_dsig_file(self, writer, matrix_element, proc_id = ""):
        """Write the auto_dsig.f file for the differential cross section
        calculation, includes pdf call information (MadWeight format)"""

        if not matrix_element.get('processes') or \
               not matrix_element.get('diagrams'):
            return 0

        nexternal, ninitial = matrix_element.get_nexternal_ninitial()

        if ninitial < 1 or ninitial > 2:
            raise writers.FortranWriter.FortranWriterError("""Need ninitial = 1 or 2 to write auto_dsig file""")

        replace_dict = {}

        # Extract version number and date from VERSION file
        info_lines = self.get_mg5_info_lines()
        replace_dict['info_lines'] = info_lines

        # Extract process info lines
        process_lines = self.get_process_info_lines(matrix_element)
        replace_dict['process_lines'] = process_lines

        # Set proc_id
        replace_dict['proc_id'] = proc_id
        replace_dict['numproc'] = 1

        # Set dsig_line
        if ninitial == 1:
            # No conversion, since result of decay should be given in GeV
            dsig_line = "pd(0)*dsiguu"
        else:
            # Convert result (in GeV) to pb
            dsig_line = "pd(0)*conv*dsiguu"

        replace_dict['dsig_line'] = dsig_line

        # Extract pdf lines
        pdf_vars, pdf_data, pdf_lines = \
                  self.get_pdf_lines(matrix_element, ninitial, proc_id != "")
        replace_dict['pdf_vars'] = pdf_vars
        replace_dict['pdf_data'] = pdf_data
        replace_dict['pdf_lines'] = pdf_lines

        # Lines that differ between subprocess group and regular
        if proc_id:
            replace_dict['numproc'] = int(proc_id)
            replace_dict['passcuts_begin'] = "" 
            replace_dict['passcuts_end'] = "" 
            # Set lines for subprocess group version
            # Set define_iconfigs_lines
            replace_dict['define_subdiag_lines'] = \
                 """\nINTEGER SUBDIAG(MAXSPROC),IB(2)
                 COMMON/TO_SUB_DIAG/SUBDIAG,IB"""    
        else:
            replace_dict['passcuts_begin'] = "IF (PASSCUTS(PP)) THEN"
            replace_dict['passcuts_end'] = "ENDIF"
            replace_dict['define_subdiag_lines'] = "" 

        if writer:
            file = open(os.path.join(_file_path, \
                          'iolibs/template_files/auto_dsig_mw.inc')).read()
        
            file = file % replace_dict
            # Write the file
            writer.writelines(file)
        else:
            return replace_dict
    #===========================================================================
    # write_configs_file
    #===========================================================================
    def write_configs_file(self, writer, matrix_element):
        """Write the configs.inc file for MadEvent"""

        # Extract number of external particles
        (nexternal, ninitial) = matrix_element.get_nexternal_ninitial()

        configs = [(i+1, d) for i,d in enumerate(matrix_element.get('diagrams'))]
        mapconfigs = [c[0] for c in configs]
        model = matrix_element.get('processes')[0].get('model')
        return mapconfigs, self.write_configs_file_from_diagrams(writer,
                                                            [[c[1]] for c in configs],
                                                            mapconfigs,
                                                            nexternal, ninitial,matrix_element, model)

    #===========================================================================
    # write_run_configs_file
    #===========================================================================
    def write_run_config_file(self, writer):
        """Write the run_configs.inc file for MadWeight"""

        path = os.path.join(_file_path,'iolibs','template_files','madweight_run_config.inc')
        text = open(path).read() % {'chanperjob':'5'}
        writer.write(text)
        return True

    #===========================================================================
    # write_configs_file_from_diagrams
    #===========================================================================
    def write_configs_file_from_diagrams(self, writer, configs, mapconfigs,
                                         nexternal, ninitial, matrix_element, model):
        """Write the actual configs.inc file.
        
        configs is the diagrams corresponding to configs (each
        diagrams is a list of corresponding diagrams for all
        subprocesses, with None if there is no corresponding diagrams
        for a given process).
        mapconfigs gives the diagram number for each config.

        For s-channels, we need to output one PDG for each subprocess in
        the subprocess group, in order to be able to pick the right
        one for multiprocesses."""

        lines = []

        particle_dict = matrix_element.get('processes')[0].get('model').\
                        get('particle_dict')

        s_and_t_channels = []

        vert_list = [max([d for d in config if d][0].get_vertex_leg_numbers()) \
                       for config in configs if [d for d in config if d][0].\
                                                  get_vertex_leg_numbers()!=[]]
        
        minvert = min(vert_list) if vert_list!=[] else 0
        # Number of subprocesses
        nsubprocs = len(configs[0])

        nconfigs = 0

        new_pdg = model.get_first_non_pdg()

        for iconfig, helas_diags in enumerate(configs):
            if any([vert > minvert for vert in
                    [d for d in helas_diags if d][0].get_vertex_leg_numbers()]):
                # Only 3-vertices allowed in configs.inc
                continue
            nconfigs += 1

            # Need s- and t-channels for all subprocesses, including
            # those that don't contribute to this config
            empty_verts = []
            stchannels = []
            for h in helas_diags:
                if h:
                    # get_s_and_t_channels gives vertices starting from
                    # final state external particles and working inwards
                    stchannels.append(h.get('amplitudes')[0].\
                                      get_s_and_t_channels(ninitial,model,new_pdg))
                else:
                    stchannels.append((empty_verts, None))

            # For t-channels, just need the first non-empty one
            tchannels = [t for s,t in stchannels if t != None][0]

            # For s_and_t_channels (to be used later) use only first config
            s_and_t_channels.append([[s for s,t in stchannels if t != None][0],
                                     tchannels])

            # Make sure empty_verts is same length as real vertices
            if any([s for s,t in stchannels]):
                empty_verts[:] = [None]*max([len(s) for s,t in stchannels])

                # Reorganize s-channel vertices to get a list of all
                # subprocesses for each vertex
                schannels = list(zip(*[s for s,t in stchannels]))
            else:
                schannels = []

            allchannels = schannels
            if len(tchannels) > 1:
                # Write out tchannels only if there are any non-trivial ones
                allchannels = schannels + tchannels

            # Write out propagators for s-channel and t-channel vertices

            #lines.append("# Diagram %d" % (mapconfigs[iconfig]))
            # Correspondance between the config and the diagram = amp2
            lines.append("*     %d       %d " % (nconfigs,
                                                     mapconfigs[iconfig]))

            for verts in allchannels:
                if verts in schannels:
                    vert = [v for v in verts if v][0]
                else:
                    vert = verts
                daughters = [leg.get('number') for leg in vert.get('legs')[:-1]]
                last_leg = vert.get('legs')[-1]
                line=str(last_leg.get('number'))+" "+str(daughters[0])+"  "+str(daughters[1])
#                lines.append("data (iforest(i,%d,%d),i=1,%d)/%s/" % \
#                             (last_leg.get('number'), nconfigs, len(daughters),
#                              ",".join([str(d) for d in daughters])))

                if last_leg.get('id') == 21 and 21 not in particle_dict:
                    # Fake propagator used in multiparticle vertices
                    mass = 'zero'
                    width = 'zero'
                    pow_part = 0
                else:
                    if (last_leg.get('id')!=7):
                      particle = particle_dict[last_leg.get('id')]
                      # Get mass
                      mass = particle.get('mass')
                      # Get width
                      width = particle.get('width')
                    else : # fake propagator used in multiparticle vertices
                      mass= 'zero'
                      width= 'zero'

                line=line+"   "+mass+"  "+width+"   "

                if verts in schannels:
                    pdgs = []
                    for v in verts:
                        if v:
                            pdgs.append(v.get('legs')[-1].get('id'))
                        else:
                            pdgs.append(0)
                    lines.append(line+" S "+str(last_leg.get('id')))
#                    lines.append("data (sprop(i,%d,%d),i=1,%d)/%s/" % \
#                                 (last_leg.get('number'), nconfigs, nsubprocs,
#                                  ",".join([str(d) for d in pdgs])))
#                    lines.append("data tprid(%d,%d)/0/" % \
#                                 (last_leg.get('number'), nconfigs))
                elif verts in tchannels[:-1]:
                    lines.append(line+" T "+str(last_leg.get('id')))
#		    lines.append("data tprid(%d,%d)/%d/" % \
#                                 (last_leg.get('number'), nconfigs,
#                                  abs(last_leg.get('id'))))
#                    lines.append("data (sprop(i,%d,%d),i=1,%d)/%s/" % \
#                                 (last_leg.get('number'), nconfigs, nsubprocs,
#                                  ",".join(['0'] * nsubprocs)))

        # Write out number of configs
#        lines.append("# Number of configs")
#        lines.append("data mapconfig(0)/%d/" % nconfigs)
        lines.append(" *    ")  # a line with just a star indicates this is the end of file
        # Write the file
        writer.writelines(lines)

        return s_and_t_channels



#===============================================================================
# ProcessExporterFortranME
#===============================================================================
class ProcessExporterFortranME(ProcessExporterFortran):
    """Class to take care of exporting a set of matrix elements to
    MadEvent format."""

    matrix_file = "matrix_madevent_v4.inc"
    
    # helper function for customise helas writter
    @staticmethod
    def custom_helas_call(call, arg):
        if arg['mass'] == '%(M)s,%(W)s,':
            arg['mass'] = '%(M)s, fk_%(W)s,'
        elif '%(W)s' in arg['mass']:
            raise Exception
        return call, arg
    
    def copy_template(self, model):
        """Additional actions needed for setup of Template
        """

        super(ProcessExporterFortranME, self).copy_template(model)
        
        # File created from Template (Different in some child class)
        filename = pjoin(self.dir_path,'Source','run_config.inc')
        self.write_run_config_file(writers.FortranWriter(filename))
        
        # The next file are model dependant (due to SLAH convention)
        self.model_name = model.get('name')
        # Add the symmetry.f 
        filename = pjoin(self.dir_path,'SubProcesses','symmetry.f')
        self.write_symmetry(writers.FortranWriter(filename))
        #
        filename = pjoin(self.dir_path,'SubProcesses','addmothers.f')
        self.write_addmothers(writers.FortranWriter(filename))
        # Copy the different python file in the Template
        self.copy_python_file()
        
        if model["running_elements"]:
            shutil.copytree(pjoin(MG5DIR, 'Template',"RUNNING"), 
                            pjoin(self.dir_path,'Source','RUNNING'))
        
        

    


    #===========================================================================
    # generate_subprocess_directory 
    #===========================================================================        
    def copy_python_file(self):
        """copy the python file require for the Template"""

        # madevent interface
        cp(_file_path+'/interface/madevent_interface.py',
                            self.dir_path+'/bin/internal/madevent_interface.py')
        cp(_file_path+'/interface/extended_cmd.py',
                                  self.dir_path+'/bin/internal/extended_cmd.py')
        cp(_file_path+'/interface/common_run_interface.py',
                            self.dir_path+'/bin/internal/common_run_interface.py')
        cp(_file_path+'/various/misc.py', self.dir_path+'/bin/internal/misc.py')        
        cp(_file_path+'/iolibs/files.py', self.dir_path+'/bin/internal/files.py')
        cp(_file_path+'/iolibs/save_load_object.py', 
                              self.dir_path+'/bin/internal/save_load_object.py') 
        cp(_file_path+'/iolibs/file_writers.py', 
                              self.dir_path+'/bin/internal/file_writers.py')
        #model file                        
        cp(_file_path+'../models/check_param_card.py', 
                              self.dir_path+'/bin/internal/check_param_card.py')   
        
        #copy all the file present in madevent directory
        for name in os.listdir(pjoin(_file_path, 'madevent')):
            if name not in ['__init__.py'] and name.endswith('.py'):
                cp(_file_path+'/madevent/'+name, self.dir_path+'/bin/internal/')
        
        #madevent file
        cp(_file_path+'/__init__.py', self.dir_path+'/bin/internal/__init__.py')
        cp(_file_path+'/various/lhe_parser.py', 
                                self.dir_path+'/bin/internal/lhe_parser.py')                        
        cp(_file_path+'/various/banner.py', 
                                   self.dir_path+'/bin/internal/banner.py')
        cp(_file_path+'/various/histograms.py', 
                                   self.dir_path+'/bin/internal/histograms.py')
        cp(_file_path+'/various/plot_djrs.py', 
                                   self.dir_path+'/bin/internal/plot_djrs.py')
        cp(_file_path+'/various/systematics.py', self.dir_path+'/bin/internal/systematics.py')        

        cp(_file_path+'/various/cluster.py', 
                                       self.dir_path+'/bin/internal/cluster.py') 
        cp(_file_path+'/madevent/combine_runs.py', 
                                       self.dir_path+'/bin/internal/combine_runs.py')
        # logging configuration
        cp(_file_path+'/interface/.mg5_logging.conf', 
                                 self.dir_path+'/bin/internal/me5_logging.conf') 
        cp(_file_path+'/interface/coloring_logging.py', 
                                 self.dir_path+'/bin/internal/coloring_logging.py')
        # shower card and FO_analyse_card. 
        #  Although not needed, it is imported by banner.py
        cp(_file_path+'/various/shower_card.py', 
                                 self.dir_path+'/bin/internal/shower_card.py') 
        cp(_file_path+'/various/FO_analyse_card.py', 
                                 self.dir_path+'/bin/internal/FO_analyse_card.py') 
 
 
    def convert_model(self, model, wanted_lorentz = [], 
                                                         wanted_couplings = []):
         
        super(ProcessExporterFortranME,self).convert_model(model, 
                                               wanted_lorentz, wanted_couplings)
         
        IGNORE_PATTERNS = ('*.pyc','*.dat','*.py~')
        try:
            shutil.rmtree(pjoin(self.dir_path,'bin','internal','ufomodel'))
        except OSError as error:
            pass
        model_path = model.get('modelpath')
        # This is not safe if there is a '##' or '-' in the path.
        shutil.copytree(model_path, 
                               pjoin(self.dir_path,'bin','internal','ufomodel'),
                               ignore=shutil.ignore_patterns(*IGNORE_PATTERNS))
        if hasattr(model, 'restrict_card'):
            out_path = pjoin(self.dir_path, 'bin', 'internal','ufomodel',
                                                         'restrict_default.dat')
            if isinstance(model.restrict_card, check_param_card.ParamCard):
                model.restrict_card.write(out_path)
            else:
                files.cp(model.restrict_card, out_path)
                
    #===========================================================================
    # export model files
    #=========================================================================== 
    def export_model_files(self, model_path):
        """export the model dependent files"""

        super(ProcessExporterFortranME,self).export_model_files(model_path)
        
        # Add the routine update_as_param in v4 model 
        # This is a function created in the UFO 
        text="""
        subroutine update_as_param()
          call setpara('param_card.dat',.false.)
          return
        end
        """
        ff = open(pjoin(self.dir_path, 'Source', 'MODEL', 'couplings.f'),'a')
        ff.write(text)
        ff.close()
                
        # Add the symmetry.f 
        filename = pjoin(self.dir_path,'SubProcesses','symmetry.f')
        self.write_symmetry(writers.FortranWriter(filename), v5=False)
        
        # Modify setrun.f
        text = open(pjoin(self.dir_path,'Source','setrun.f')).read()
        text = text.replace('call setpara(param_card_name)', 'call setpara(param_card_name, .true.)')
        fsock = open(pjoin(self.dir_path,'Source','setrun.f'), 'w')
        fsock.write(text)
        fsock.close()
        
        self.make_model_symbolic_link()

    #===========================================================================
    # generate_subprocess_directory 
    #===========================================================================
    def generate_subprocess_directory(self, matrix_element,
                                         fortran_model,
                                         me_number):
        """Generate the Pxxxxx directory for a subprocess in MG4 madevent,
        including the necessary matrix.f and various helper files"""

        cwd = os.getcwd()
        path = pjoin(self.dir_path, 'SubProcesses')


        if not self.model:
            self.model = matrix_element.get('processes')[0].get('model')



        #os.chdir(path)
        # Create the directory PN_xx_xxxxx in the specified path
        subprocdir = "P%s" % matrix_element.get('processes')[0].shell_string()
        try:
            os.mkdir(pjoin(path,subprocdir))
        except os.error as error:
            logger.warning(error.strerror + " " + subprocdir)

        #try:
        #    os.chdir(subprocdir)
        #except os.error:
        #    logger.error('Could not cd to directory %s' % subprocdir)
        #    return 0

        logger.info('Creating files in directory %s' % subprocdir)
        Ppath = pjoin(path, subprocdir)
        
        # Extract number of external particles
        (nexternal, ninitial) = matrix_element.get_nexternal_ninitial()

        # Add the driver.f 
        ncomb = matrix_element.get_helicity_combinations()
        filename = pjoin(Ppath,'driver.f')
        self.write_driver(writers.FortranWriter(filename),ncomb,n_grouped_proc=1,
                          v5=self.opt['v5_model'])

        # Create the matrix.f file, auto_dsig.f file and all inc files
        filename = pjoin(Ppath, 'matrix.f')
        calls, ncolor = \
               self.write_matrix_element_v4(writers.FortranWriter(filename),
                      matrix_element, fortran_model, subproc_number = me_number)

        filename = pjoin(Ppath, 'auto_dsig.f')
        self.write_auto_dsig_file(writers.FortranWriter(filename),
                             matrix_element)

        filename = pjoin(Ppath, 'configs.inc')
        mapconfigs, (s_and_t_channels, nqcd_list) = self.write_configs_file(\
            writers.FortranWriter(filename),
            matrix_element)

        filename = pjoin(Ppath, 'config_nqcd.inc')
        self.write_config_nqcd_file(writers.FortranWriter(filename),
                               nqcd_list)

        filename = pjoin(Ppath, 'config_subproc_map.inc')
        self.write_config_subproc_map_file(writers.FortranWriter(filename),
                                           s_and_t_channels)

        filename = pjoin(Ppath, 'coloramps.inc')
        self.write_coloramps_file(writers.FortranWriter(filename),
                             mapconfigs,
                             matrix_element)

        filename = pjoin(Ppath, 'get_color.f')
        self.write_colors_file(writers.FortranWriter(filename),
                               matrix_element)

        filename = pjoin(Ppath, 'decayBW.inc')
        self.write_decayBW_file(writers.FortranWriter(filename),
                           s_and_t_channels)

        filename = pjoin(Ppath, 'dname.mg')
        self.write_dname_file(writers.FileWriter(filename),
                         "P"+matrix_element.get('processes')[0].shell_string())

        filename = pjoin(Ppath, 'iproc.dat')
        self.write_iproc_file(writers.FortranWriter(filename),
                         me_number)

        filename = pjoin(Ppath, 'leshouche.inc')
        self.write_leshouche_file(writers.FortranWriter(filename),
                             matrix_element)

        filename = pjoin(Ppath, 'maxamps.inc')
        self.write_maxamps_file(writers.FortranWriter(filename),
                           len(matrix_element.get('diagrams')),
                           ncolor,
                           len(matrix_element.get('processes')),
                           1)

        filename = pjoin(Ppath, 'mg.sym')
        self.write_mg_sym_file(writers.FortranWriter(filename),
                          matrix_element)

        filename = pjoin(Ppath, 'ncombs.inc')
        self.write_ncombs_file(writers.FortranWriter(filename),
                          nexternal)

        filename = pjoin(Ppath, 'nexternal.inc')
        self.write_nexternal_file(writers.FortranWriter(filename),
                             nexternal, ninitial)

        filename = pjoin(Ppath, 'ngraphs.inc')
        self.write_ngraphs_file(writers.FortranWriter(filename),
                           len(mapconfigs))


        filename = pjoin(Ppath, 'pmass.inc')
        self.write_pmass_file(writers.FortranWriter(filename),
                         matrix_element)

        filename = pjoin(Ppath, 'props.inc')
        self.write_props_file(writers.FortranWriter(filename),
                         matrix_element,
                         s_and_t_channels)

        # Find config symmetries and permutations
        symmetry, perms, ident_perms = \
                  diagram_symmetry.find_symmetry(matrix_element)

        filename = pjoin(Ppath, 'symswap.inc')
        self.write_symswap_file(writers.FortranWriter(filename),
                                ident_perms)

        filename = pjoin(Ppath, 'symfact_orig.dat')
        self.write_symfact_file(open(filename, 'w'), symmetry)

        # Generate diagrams
        if not 'noeps' in self.opt['output_options'] or self.opt['output_options']['noeps'] != 'True':
            filename = pjoin(Ppath, "matrix.ps")
            plot = draw.MultiEpsDiagramDrawer(matrix_element.get('base_amplitude').\
                                                 get('diagrams'),
                                              filename,
                                              model=matrix_element.get('processes')[0].\
                                                 get('model'),
                                              amplitude=True)
            logger.info("Generating Feynman diagrams for " + \
                         matrix_element.get('processes')[0].nice_string())
            plot.draw()

        self.link_files_in_SubProcess(Ppath)

        #import nexternal/leshouche in Source
        ln(pjoin(Ppath,'nexternal.inc'), pjoin(self.dir_path,'Source'), log=False)
        ln(pjoin(Ppath,'leshouche.inc'),  pjoin(self.dir_path,'Source'), log=False)
        ln(pjoin(Ppath,'maxamps.inc'),  pjoin(self.dir_path,'Source'), log=False)
        # Return to SubProcesses dir
        #os.chdir(os.path.pardir)

        # Add subprocess to subproc.mg
        filename = pjoin(path, 'subproc.mg')
        files.append_to_file(filename,
                             self.write_subproc,
                             subprocdir)

        # Return to original dir
        #os.chdir(cwd)

        # Generate info page
        gen_infohtml.make_info_html(self.dir_path)


        if not calls:
            calls = 0
        return calls

    link_Sub_files = ['addmothers.f',
                     'cluster.f',
                     'cluster.inc',
                     'coupl.inc',
                     'cuts.f',
                     'cuts.inc',
                     'genps.f',
                     'genps.inc',
                     'idenparts.f',
                     'initcluster.f',
                     'makefile',
                     'message.inc',
                     'myamp.f',
                     'reweight.f',
                     'run.inc',
                     'maxconfigs.inc',
                     'maxparticles.inc',
                     'run_config.inc',
                     'lhe_event_infos.inc',
                     'setcuts.f',
                     'setscales.f',
                     'sudakov.inc',
                     'symmetry.f',
                     'unwgt.f',
                     'dummy_fct.f'
                     ]

    def link_files_in_SubProcess(self, Ppath):
        """ Create the necessary links in the P* directory path Ppath"""
        
        #import genps.inc and maxconfigs.inc into Subprocesses
        ln(self.dir_path + '/Source/genps.inc', 
                                     self.dir_path + '/SubProcesses', log=False)
        ln(self.dir_path + '/Source/maxconfigs.inc',
                                     self.dir_path + '/SubProcesses', log=False)

        linkfiles = self.link_Sub_files

        for file in linkfiles:
            ln('../' + file , cwd=Ppath)    


    def finalize(self, matrix_elements, history, mg5options, flaglist):
        """Finalize ME v4 directory by creating jpeg diagrams, html
        pages,proc_card_mg5.dat and madevent.tar.gz."""
        
        if 'nojpeg' in flaglist:
            makejpg = False
        else:
            makejpg = True
        if 'online' in flaglist:
            online = True
        else:
            online = False
            
        compiler =  {'fortran': mg5options['fortran_compiler'],
                     'cpp': mg5options['cpp_compiler'],
                     'f2py': mg5options['f2py_compiler']}

        # indicate that the output type is not grouped
        if  not isinstance(self, ProcessExporterFortranMEGroup):
            self.proc_characteristic['grouped_matrix'] = False
        
        self.proc_characteristic['complex_mass_scheme'] = mg5options['complex_mass_scheme']

        # set limitation linked to the model
    
        
        # indicate the PDG of all initial particle
        try:
            pdgs1 = [p.get_initial_pdg(1) for me in matrix_elements for m in me.get('matrix_elements') for p in m.get('processes') if p.get_initial_pdg(1)]
            pdgs2 = [p.get_initial_pdg(2) for me in matrix_elements for m in me.get('matrix_elements') for p in m.get('processes') if p.get_initial_pdg(2)]
        except AttributeError:
            pdgs1 = [p.get_initial_pdg(1) for m in matrix_elements.get('matrix_elements') for p in m.get('processes') if p.get_initial_pdg(1)]
            pdgs2 = [p.get_initial_pdg(2) for m in matrix_elements.get('matrix_elements') for p in m.get('processes') if p.get_initial_pdg(2)]
        self.proc_characteristic['pdg_initial1'] = pdgs1
        self.proc_characteristic['pdg_initial2'] = pdgs2
        
        
        modelname = self.opt['model']
        if modelname == 'mssm' or modelname.startswith('mssm-'):
            param_card = pjoin(self.dir_path, 'Cards','param_card.dat')
            mg5_param = pjoin(self.dir_path, 'Source', 'MODEL', 'MG5_param.dat')
            check_param_card.convert_to_mg5card(param_card, mg5_param)
            check_param_card.check_valid_param_card(mg5_param)

        # Add the combine_events.f modify param_card path/number of @X
        filename = pjoin(self.dir_path,'Source','combine_events.f')
        try:
            nb_proc =[p.get('id') for me in matrix_elements for m in me.get('matrix_elements') for p in m.get('processes')]
        except AttributeError:
            nb_proc =[p.get('id') for m in matrix_elements.get('matrix_elements') for p in m.get('processes')]
        nb_proc = len(set(nb_proc))
        self.write_combine_events(writers.FortranWriter(filename), nb_proc) # already formatted
        # Write maxconfigs.inc based on max of ME's/subprocess groups
        filename = pjoin(self.dir_path,'Source','maxconfigs.inc')
        self.write_maxconfigs_file(writers.FortranWriter(filename),
                                   matrix_elements)
        
        # Write maxparticles.inc based on max of ME's/subprocess groups
        filename = pjoin(self.dir_path,'Source','maxparticles.inc')
        self.write_maxparticles_file(writers.FortranWriter(filename),
                                     matrix_elements)
        
        # Touch "done" file
        os.system('touch %s/done' % pjoin(self.dir_path,'SubProcesses'))

        # Check for compiler
        self.set_compiler(compiler)
        self.set_cpp_compiler(compiler['cpp'])
        

        old_pos = os.getcwd()
        subpath = pjoin(self.dir_path, 'SubProcesses')

        P_dir_list = [proc for proc in os.listdir(subpath) 
                      if os.path.isdir(pjoin(subpath,proc)) and proc[0] == 'P']

        devnull = os.open(os.devnull, os.O_RDWR)
        # Convert the poscript in jpg files (if authorize)
        if makejpg:
            try:
                os.remove(pjoin(self.dir_path,'HTML','card.jpg'))
            except Exception as error:
                pass
            
            if misc.which('gs'):
                logger.info("Generate jpeg diagrams")
                for Pdir in P_dir_list:
                    misc.call([pjoin(self.dir_path, 'bin', 'internal', 'gen_jpeg-pl')],
                                stdout = devnull, cwd=pjoin(subpath, Pdir))

        logger.info("Generate web pages")
        # Create the WebPage using perl script

        misc.call([pjoin(self.dir_path, 'bin', 'internal', 'gen_cardhtml-pl')], \
                                      stdout = devnull,cwd=pjoin(self.dir_path))

        #os.chdir(os.path.pardir)

        obj = gen_infohtml.make_info_html(self.dir_path)
              
        if online:
            nb_channel = obj.rep_rule['nb_gen_diag']
            open(pjoin(self.dir_path, 'Online'),'w').write(str(nb_channel))
        #add the information to proc_charac
        self.proc_characteristic['nb_channel'] = obj.rep_rule['nb_gen_diag']
        
        # Write command history as proc_card_mg5
        if os.path.isdir(pjoin(self.dir_path,'Cards')):
            output_file = pjoin(self.dir_path,'Cards', 'proc_card_mg5.dat')
            history.write(output_file)

        misc.call([pjoin(self.dir_path, 'bin', 'internal', 'gen_cardhtml-pl')],
                        stdout = devnull)

        #crate the proc_characteristic file 
        self.create_proc_charac(matrix_elements, history)

        # create the run_card
        ProcessExporterFortran.finalize(self, matrix_elements, history, mg5options, flaglist)

        # Run "make" to generate madevent.tar.gz file
        if os.path.exists(pjoin(self.dir_path,'SubProcesses', 'subproc.mg')):
            if os.path.exists(pjoin(self.dir_path,'madevent.tar.gz')):
                os.remove(pjoin(self.dir_path,'madevent.tar.gz'))
            misc.call([os.path.join(self.dir_path, 'bin', 'internal', 'make_madevent_tar')],
                        stdout = devnull, cwd=self.dir_path)

        misc.call([pjoin(self.dir_path, 'bin', 'internal', 'gen_cardhtml-pl')],
                        stdout = devnull, cwd=self.dir_path)






        #return to the initial dir
        #os.chdir(old_pos)               

    #===========================================================================
    # write_matrix_element_v4
    #===========================================================================
    def write_matrix_element_v4(self, writer, matrix_element, fortran_model,
                           proc_id = "", config_map = [], subproc_number = ""):
        """Export a matrix element to a matrix.f file in MG4 madevent format"""

        if not matrix_element.get('processes') or \
               not matrix_element.get('diagrams'):
            return 0

        if writer: 
            if not isinstance(writer, writers.FortranWriter):
                raise writers.FortranWriter.FortranWriterError(\
                "writer not FortranWriter")
            # Set lowercase/uppercase Fortran code
            writers.FortranWriter.downcase = False

        # check if MLM/.../ is supported for this matrix-element and update associate flag
        if self.model and 'MLM' in self.model["limitations"]:
            if 'MLM' not in self.proc_characteristic["limitations"]:
                used_couplings = matrix_element.get_used_couplings(output="set") 
                for vertex in self.model.get('interactions'):
                    particles = [p for p in vertex.get('particles')]
                    if 21 in [p.get('pdg_code') for p in particles]:
                        colors = [par.get('color') for par in particles]
                        if 1 in colors:
                            continue
                        elif 'QCD' not in vertex.get('orders'):
                            for bad_coup in vertex.get('couplings').values():
                                if bad_coup in used_couplings:
                                    self.proc_characteristic["limitations"].append('MLM')
                                    break

        # The proc prefix is not used for MadEvent output so it can safely be set
        # to an empty string.
        replace_dict = {'proc_prefix':''}

        # Extract helas calls
        helas_calls = fortran_model.get_matrix_element_calls(\
                    matrix_element)
        

        replace_dict['helas_calls'] = "\n".join(helas_calls)


        #adding the support for the fake width (forbidding too small width)
        mass_width = matrix_element.get_all_mass_widths()
        mass_width = sorted(list(mass_width))
        width_list = set([e[1] for e in mass_width])
        
        replace_dict['fake_width_declaration'] = \
            ('  double precision fk_%s \n' * len(width_list)) % tuple(width_list)
        replace_dict['fake_width_declaration'] += \
            ('  save fk_%s \n' * len(width_list)) % tuple(width_list)
        fk_w_defs = []
        one_def = ' fk_%(w)s = SIGN(MAX(ABS(%(w)s), ABS(%(m)s*small_width_treatment)), %(w)s)'     
        
        for m, w in mass_width:
            if w == 'zero':
                if ' fk_zero = 0d0' not in fk_w_defs: 
                    fk_w_defs.append(' fk_zero = 0d0')
                continue    
            fk_w_defs.append(one_def %{'m':m, 'w':w})
        replace_dict['fake_width_definitions'] = '\n'.join(fk_w_defs)

        # Extract version number and date from VERSION file
        info_lines = self.get_mg5_info_lines()
        replace_dict['info_lines'] = info_lines

        # Extract process info lines
        process_lines = self.get_process_info_lines(matrix_element)
        replace_dict['process_lines'] = process_lines

        # Set proc_id
        replace_dict['proc_id'] = proc_id

        # Extract ncomb
        ncomb = matrix_element.get_helicity_combinations()
        replace_dict['ncomb'] = ncomb

        # Extract helicity lines
        helicity_lines = self.get_helicity_lines(matrix_element)
        replace_dict['helicity_lines'] = helicity_lines

        # Extract IC line
        ic_line = self.get_ic_line(matrix_element)
        replace_dict['ic_line'] = ic_line

        # Extract overall denominator
        # Averaging initial state color, spin, and identical FS particles
        den_factor_line = self.get_den_factor_line(matrix_element)
        replace_dict['den_factor_line'] = den_factor_line

        # Extract ngraphs
        ngraphs = matrix_element.get_number_of_amplitudes()
        replace_dict['ngraphs'] = ngraphs

        # Extract ndiags
        ndiags = len(matrix_element.get('diagrams'))
        replace_dict['ndiags'] = ndiags

        # Set define_iconfigs_lines
        replace_dict['define_iconfigs_lines'] = \
             """INTEGER MAPCONFIG(0:LMAXCONFIGS), ICONFIG
             COMMON/TO_MCONFIGS/MAPCONFIG, ICONFIG"""

        if proc_id:
            # Set lines for subprocess group version
            # Set define_iconfigs_lines
            replace_dict['define_iconfigs_lines'] += \
                 """\nINTEGER SUBDIAG(MAXSPROC),IB(2)
                 COMMON/TO_SUB_DIAG/SUBDIAG,IB"""    
            # Set set_amp2_line
            replace_dict['set_amp2_line'] = "ANS=ANS*AMP2(SUBDIAG(%s))/XTOT" % \
                                            proc_id
        else:
            # Standard running
            # Set set_amp2_line
            replace_dict['set_amp2_line'] = "ANS=ANS*AMP2(MAPCONFIG(ICONFIG))/XTOT"

        # Extract nwavefuncs
        nwavefuncs = matrix_element.get_number_of_wavefunctions()
        replace_dict['nwavefuncs'] = nwavefuncs

        # Extract ncolor
        ncolor = max(1, len(matrix_element.get('color_basis')))
        replace_dict['ncolor'] = ncolor

        # Extract color data lines
        color_data_lines = self.get_color_data_lines(matrix_element)
        replace_dict['color_data_lines'] = "\n".join(color_data_lines)


        # Set the size of Wavefunction
        if not self.model or any([p.get('spin') in [4,5] for p in self.model.get('particles') if p]):
            replace_dict['wavefunctionsize'] = 18
        else:
            replace_dict['wavefunctionsize'] = 6

        # Extract amp2 lines
        amp2_lines = self.get_amp2_lines(matrix_element, config_map)
        replace_dict['amp2_lines'] = '\n'.join(amp2_lines)

        # The JAMP definition depends on the splitting order
        split_orders=matrix_element.get('processes')[0].get('split_orders')
        if len(split_orders)>0:
            squared_orders, amp_orders = matrix_element.get_split_orders_mapping()
            replace_dict['chosen_so_configs']=self.set_chosen_SO_index(
                              matrix_element.get('processes')[0],squared_orders)
        else:
            # Consider the output of a dummy order 'ALL_ORDERS' for which we
            # set all amplitude order to weight 1 and only one squared order
            # contribution which is of course ALL_ORDERS=2.
            squared_orders = [(2,),]
            amp_orders = [((1,),tuple(range(1,ngraphs+1)))]
            replace_dict['chosen_so_configs'] = '.TRUE.'
            
        replace_dict['nAmpSplitOrders']=len(amp_orders)
        replace_dict['nSqAmpSplitOrders']=len(squared_orders)
        replace_dict['split_order_str_list']=str(split_orders)
        replace_dict['nSplitOrders']=max(len(split_orders),1)
        amp_so = self.get_split_orders_lines(
                [amp_order[0] for amp_order in amp_orders],'AMPSPLITORDERS')
        sqamp_so = self.get_split_orders_lines(squared_orders,'SQSPLITORDERS')
        replace_dict['ampsplitorders']='\n'.join(amp_so)
        replace_dict['sqsplitorders']='\n'.join(sqamp_so)
        

        # Extract JAMP lines
        # If no split_orders then artificiall add one entry called 'ALL_ORDERS'
        jamp_lines = self.get_JAMP_lines_split_order(\
                             matrix_element,amp_orders,split_order_names=
                        split_orders if len(split_orders)>0 else ['ALL_ORDERS'])
        replace_dict['jamp_lines'] = '\n'.join(jamp_lines)

        replace_dict['template_file'] = pjoin(_file_path, \
                          'iolibs/template_files/%s' % self.matrix_file)
        replace_dict['template_file2'] = pjoin(_file_path, \
                          'iolibs/template_files/split_orders_helping_functions.inc')      
        
        s1,s2 = matrix_element.get_spin_state_initial()
        replace_dict['nb_spin_state1'] = s1
        replace_dict['nb_spin_state2'] = s2
        
        if writer:
            file = open(replace_dict['template_file']).read()
            file = file % replace_dict
            # Add the split orders helper functions.
            file = file + '\n' + open(replace_dict['template_file2'])\
                                                            .read()%replace_dict
            # Write the file
            writer.writelines(file)
            return len([call for call in helas_calls if call.find('#') != 0]), ncolor
        else:
            replace_dict['return_value'] = (len([call for call in helas_calls if call.find('#') != 0]), ncolor)
            return replace_dict
        
    #===========================================================================
    # write_auto_dsig_file
    #===========================================================================
    def write_auto_dsig_file(self, writer, matrix_element, proc_id = ""):
        """Write the auto_dsig.f file for the differential cross section
        calculation, includes pdf call information"""

        if not matrix_element.get('processes') or \
               not matrix_element.get('diagrams'):
            return 0

        nexternal, ninitial = matrix_element.get_nexternal_ninitial()
        self.proc_characteristic['ninitial'] = ninitial
        self.proc_characteristic['nexternal'] = max(self.proc_characteristic['nexternal'], nexternal)

        # Add information relevant for MLM matching:
        # Maximum QCD power in all the contributions
        max_qcd_order = 0
        for diag in matrix_element.get('diagrams'):
            orders = diag.calculate_orders()
            if 'QCD' in orders:
                max_qcd_order = max(max_qcd_order,orders['QCD'])
        max_n_light_final_partons = max(len([1 for id in proc.get_final_ids() 
            if proc.get('model').get_particle(id).get('mass')=='ZERO' and
               proc.get('model').get_particle(id).get('color')>1])
                                    for proc in matrix_element.get('processes'))
        # Maximum number of final state light jets to be matched
        self.proc_characteristic['max_n_matched_jets'] = max(
                               self.proc_characteristic['max_n_matched_jets'],
                                   min(max_qcd_order,max_n_light_final_partons))

        # List of default pdgs to be considered for the CKKWl merging cut
        self.proc_characteristic['colored_pdgs'] = \
          sorted(list(set([abs(p.get('pdg_code')) for p in
            matrix_element.get('processes')[0].get('model').get('particles') if
                                                           p.get('color')>1])))

        if ninitial < 1 or ninitial > 2:
            raise writers.FortranWriter.FortranWriterError("""Need ninitial = 1 or 2 to write auto_dsig file""")

        replace_dict = {}

        # Extract version number and date from VERSION file
        info_lines = self.get_mg5_info_lines()
        replace_dict['info_lines'] = info_lines

        # Extract process info lines
        process_lines = self.get_process_info_lines(matrix_element)
        replace_dict['process_lines'] = process_lines

        # Set proc_id
        replace_dict['proc_id'] = proc_id
        replace_dict['numproc'] = 1

        # Set dsig_line
        if ninitial == 1:
            # No conversion, since result of decay should be given in GeV
            dsig_line = "pd(0)*dsiguu"
        else:
            # Convert result (in GeV) to pb
            dsig_line = "pd(0)*conv*dsiguu"

        replace_dict['dsig_line'] = dsig_line

        # Extract pdf lines
        pdf_vars, pdf_data, pdf_lines = \
                  self.get_pdf_lines(matrix_element, ninitial, proc_id != "")
        replace_dict['pdf_vars'] = pdf_vars
        replace_dict['pdf_data'] = pdf_data
        replace_dict['pdf_lines'] = pdf_lines

        # Lines that differ between subprocess group and regular
        if proc_id:
            replace_dict['numproc'] = int(proc_id)
            replace_dict['passcuts_begin'] = ""
            replace_dict['passcuts_end'] = ""
            # Set lines for subprocess group version
            # Set define_iconfigs_lines
            replace_dict['define_subdiag_lines'] = \
                 """\nINTEGER SUBDIAG(MAXSPROC),IB(2)
                 COMMON/TO_SUB_DIAG/SUBDIAG,IB"""    
            replace_dict['cutsdone'] = ""
        else:
            replace_dict['passcuts_begin'] = "IF (PASSCUTS(PP)) THEN"
            replace_dict['passcuts_end'] = "ENDIF"
            replace_dict['define_subdiag_lines'] = ""
            replace_dict['cutsdone'] = "      cutsdone=.false.\n       cutspassed=.false."

        if not isinstance(self, ProcessExporterFortranMEGroup):
            ncomb=matrix_element.get_helicity_combinations()
            replace_dict['read_write_good_hel'] = self.read_write_good_hel(ncomb)
        else:
            replace_dict['read_write_good_hel'] = ""
        
        context = {'read_write_good_hel':True}
        
        if writer:
            file = open(pjoin(_file_path, \
                          'iolibs/template_files/auto_dsig_v4.inc')).read()
            file = file % replace_dict

            # Write the file
            writer.writelines(file, context=context)
        else:
            return replace_dict, context
    #===========================================================================
    # write_coloramps_file
    #===========================================================================
    def write_coloramps_file(self, writer, mapconfigs, matrix_element):
        """Write the coloramps.inc file for MadEvent"""

        lines = self.get_icolamp_lines(mapconfigs, matrix_element, 1)
        lines.insert(0, "logical icolamp(%d,%d,1)" % \
                        (max(len(list(matrix_element.get('color_basis').keys())), 1),
                         len(mapconfigs)))


        # Write the file
        writer.writelines(lines)

        return True

    #===========================================================================
    # write_colors_file
    #===========================================================================
    def write_colors_file(self, writer, matrix_elements):
        """Write the get_color.f file for MadEvent, which returns color
        for all particles used in the matrix element."""

        if isinstance(matrix_elements, helas_objects.HelasMatrixElement):
            matrix_elements = [matrix_elements]

        model = matrix_elements[0].get('processes')[0].get('model')

        # We need the both particle and antiparticle wf_ids, since the identity
        # depends on the direction of the wf.
        wf_ids = set(sum([sum([sum([[wf.get_pdg_code(),wf.get_anti_pdg_code()] \
                                    for wf in d.get('wavefunctions')],[]) \
                               for d in me.get('diagrams')], []) \
                          for me in matrix_elements], []))

        leg_ids = set(sum([sum([sum([[l.get('id'), 
                          model.get_particle(l.get('id')).get_anti_pdg_code()] \
                                  for l in p.get_legs_with_decays()], []) \
                                for p in me.get('processes')], []) \
                           for me in matrix_elements], []))
        particle_ids = sorted(list(wf_ids.union(leg_ids)))

        lines = """function get_color(ipdg)
        implicit none
        integer get_color, ipdg

        if(ipdg.eq.%d)then
        get_color=%d
        return
        """ % (particle_ids[0], model.get_particle(particle_ids[0]).get_color())

        for part_id in particle_ids[1:]:
            lines += """else if(ipdg.eq.%d)then
            get_color=%d
            return
            """ % (part_id, model.get_particle(part_id).get_color())
        # Dummy particle for multiparticle vertices with pdg given by
        # first code not in the model
        lines += """else if(ipdg.eq.%d)then
c           This is dummy particle used in multiparticle vertices
            get_color=2
            return
            """ % model.get_first_non_pdg()
        lines += """else
        write(*,*)'Error: No color given for pdg ',ipdg
        get_color=0        
        return
        endif
        end
        """
        
        # Write the file
        writer.writelines(lines)

        return True

    #===========================================================================
    # write_config_nqcd_file
    #===========================================================================
    def write_config_nqcd_file(self, writer, nqcd_list):
        """Write the config_nqcd.inc with the number of QCD couplings
        for each config"""

        lines = []
        for iconf, n in enumerate(nqcd_list):
            lines.append("data nqcd(%d)/%d/" % (iconf+1, n))

        # Write the file
        writer.writelines(lines)

        return True

    #===========================================================================
    # write_maxconfigs_file
    #===========================================================================
    def write_maxconfigs_file(self, writer, matrix_elements):
        """Write the maxconfigs.inc file for MadEvent"""

        if isinstance(matrix_elements, helas_objects.HelasMultiProcess):
            maxconfigs = max([me.get_num_configs() for me in \
                              matrix_elements.get('matrix_elements')])
        else:
            maxconfigs = max([me.get_num_configs() for me in matrix_elements])

        lines = "integer lmaxconfigs\n"
        lines += "parameter(lmaxconfigs=%d)" % maxconfigs

        # Write the file
        writer.writelines(lines)

        return True
    
    #===========================================================================
    # read_write_good_hel
    #===========================================================================
    def read_write_good_hel(self, ncomb):
        """return the code to read/write the good_hel common_block"""    

        convert = {'ncomb' : ncomb}
        output = """
        subroutine write_good_hel(stream_id)
        implicit none
        integer stream_id
        INTEGER                 NCOMB
        PARAMETER (             NCOMB=%(ncomb)d)
        LOGICAL GOODHEL(NCOMB)
        INTEGER NTRY
        common/BLOCK_GOODHEL/NTRY,GOODHEL
        write(stream_id,*) GOODHEL
        return
        end
        
        
        subroutine read_good_hel(stream_id)
        implicit none
        include 'genps.inc'
        integer stream_id
        INTEGER                 NCOMB
        PARAMETER (             NCOMB=%(ncomb)d)
        LOGICAL GOODHEL(NCOMB)
        INTEGER NTRY
        common/BLOCK_GOODHEL/NTRY,GOODHEL
        read(stream_id,*) GOODHEL
        NTRY = MAXTRIES + 1
        return
        end 
        
        subroutine init_good_hel()
        implicit none
        INTEGER                 NCOMB
        PARAMETER (             NCOMB=%(ncomb)d)
        LOGICAL GOODHEL(NCOMB)        
        INTEGER NTRY
        INTEGER I
        
        do i=1,NCOMB
            GOODHEL(I) = .false.
        enddo
        NTRY = 0
        end
        
        integer function get_maxsproc()
        implicit none
        get_maxsproc = 1
        return 
        end
        
        """ % convert
        
        return output
                                
    #===========================================================================
    # write_config_subproc_map_file
    #===========================================================================
    def write_config_subproc_map_file(self, writer, s_and_t_channels):
        """Write a dummy config_subproc.inc file for MadEvent"""

        lines = []

        for iconfig in range(len(s_and_t_channels)):
            lines.append("DATA CONFSUB(1,%d)/1/" % \
                         (iconfig + 1))

        # Write the file
        writer.writelines(lines)

        return True

    #===========================================================================
    # write_configs_file
    #===========================================================================
    def write_configs_file(self, writer, matrix_element):
        """Write the configs.inc file for MadEvent"""

        # Extract number of external particles
        (nexternal, ninitial) = matrix_element.get_nexternal_ninitial()

        model = matrix_element.get('processes')[0].get('model')
        configs = [(i+1, d) for (i, d) in \
                       enumerate(matrix_element.get('diagrams'))]
        mapconfigs = [c[0] for c in configs]
        return mapconfigs, self.write_configs_file_from_diagrams(writer,
                                                            [[c[1]] for c in configs],
                                                            mapconfigs,
                                                            nexternal, ninitial,
                                                            model)

    #===========================================================================
    # write_run_configs_file
    #===========================================================================
    def write_run_config_file(self, writer):
        """Write the run_configs.inc file for MadEvent"""

        path = pjoin(_file_path,'iolibs','template_files','madevent_run_config.inc')
        
        if self.proc_characteristic['loop_induced']:
            job_per_chan = 1
        else: 
           job_per_chan = 5
        
        if writer:
            text = open(path).read() % {'chanperjob': job_per_chan} 
            writer.write(text)
            return True
        else:
            return {'chanperjob': job_per_chan} 

    #===========================================================================
    # write_configs_file_from_diagrams
    #===========================================================================
    def write_configs_file_from_diagrams(self, writer, configs, mapconfigs,
                                         nexternal, ninitial, model):
        """Write the actual configs.inc file.
        
        configs is the diagrams corresponding to configs (each
        diagrams is a list of corresponding diagrams for all
        subprocesses, with None if there is no corresponding diagrams
        for a given process).
        mapconfigs gives the diagram number for each config.

        For s-channels, we need to output one PDG for each subprocess in
        the subprocess group, in order to be able to pick the right
        one for multiprocesses."""

        lines = []

        s_and_t_channels = []

        nqcd_list = []

        vert_list = [max([d for d in config if d][0].get_vertex_leg_numbers()) \
                       for config in configs if [d for d in config if d][0].\
                                                  get_vertex_leg_numbers()!=[]]
        minvert = min(vert_list) if vert_list!=[] else 0

        # Number of subprocesses
        nsubprocs = len(configs[0])

        nconfigs = 0

        new_pdg = model.get_first_non_pdg()

        for iconfig, helas_diags in enumerate(configs):
            if any([vert > minvert for vert in
                    [d for d in helas_diags if d][0].get_vertex_leg_numbers()]):
                # Only 3-vertices allowed in configs.inc
                continue
            nconfigs += 1

            # Need s- and t-channels for all subprocesses, including
            # those that don't contribute to this config
            empty_verts = []
            stchannels = []
            for h in helas_diags:
                if h:
                    # get_s_and_t_channels gives vertices starting from
                    # final state external particles and working inwards
                    stchannels.append(h.get('amplitudes')[0].\
                                      get_s_and_t_channels(ninitial, model,
                                                           new_pdg))
                else:
                    stchannels.append((empty_verts, None))

            # For t-channels, just need the first non-empty one
            tchannels = [t for s,t in stchannels if t != None][0]

            # For s_and_t_channels (to be used later) use only first config
            s_and_t_channels.append([[s for s,t in stchannels if t != None][0],
                                     tchannels])

            # Make sure empty_verts is same length as real vertices
            if any([s for s,t in stchannels]):
                empty_verts[:] = [None]*max([len(s) for s,t in stchannels])

                # Reorganize s-channel vertices to get a list of all
                # subprocesses for each vertex
                schannels = list(zip(*[s for s,t in stchannels]))
            else:
                schannels = []

            allchannels = schannels
            if len(tchannels) > 1:
                # Write out tchannels only if there are any non-trivial ones
                allchannels = schannels + tchannels

            # Write out propagators for s-channel and t-channel vertices

            lines.append("# Diagram %d" % (mapconfigs[iconfig]))
            # Correspondance between the config and the diagram = amp2
            lines.append("data mapconfig(%d)/%d/" % (nconfigs,
                                                     mapconfigs[iconfig]))
            # Number of QCD couplings in this diagram
            nqcd = 0
            for h in helas_diags:
                if h:
                    try:
                        nqcd = h.calculate_orders()['QCD']
                    except KeyError:
                        pass
                    break
                else:
                    continue

            nqcd_list.append(nqcd)

            for verts in allchannels:
                if verts in schannels:
                    vert = [v for v in verts if v][0]
                else:
                    vert = verts
                daughters = [leg.get('number') for leg in vert.get('legs')[:-1]]
                last_leg = vert.get('legs')[-1]
                lines.append("data (iforest(i,%d,%d),i=1,%d)/%s/" % \
                             (last_leg.get('number'), nconfigs, len(daughters),
                              ",".join([str(d) for d in daughters])))
                if verts in schannels:
                    pdgs = []
                    for v in verts:
                        if v:
                            pdgs.append(v.get('legs')[-1].get('id'))
                        else:
                            pdgs.append(0)
                    lines.append("data (sprop(i,%d,%d),i=1,%d)/%s/" % \
                                 (last_leg.get('number'), nconfigs, nsubprocs,
                                  ",".join([str(d) for d in pdgs])))
                    lines.append("data tprid(%d,%d)/0/" % \
                                 (last_leg.get('number'), nconfigs))
                elif verts in tchannels[:-1]:
                    lines.append("data tprid(%d,%d)/%d/" % \
                                 (last_leg.get('number'), nconfigs,
                                  abs(last_leg.get('id'))))
                    lines.append("data (sprop(i,%d,%d),i=1,%d)/%s/" % \
                                 (last_leg.get('number'), nconfigs, nsubprocs,
                                  ",".join(['0'] * nsubprocs)))

        # Write out number of configs
        lines.append("# Number of configs")
        lines.append("data mapconfig(0)/%d/" % nconfigs)

        # Write the file
        writer.writelines(lines)

        return s_and_t_channels, nqcd_list

    #===========================================================================
    # write_decayBW_file
    #===========================================================================
    def write_decayBW_file(self, writer, s_and_t_channels):
        """Write the decayBW.inc file for MadEvent"""

        lines = []

        booldict = {None: "0", True: "1", False: "2"}

        for iconf, config in enumerate(s_and_t_channels):
            schannels = config[0]
            for vertex in schannels:
                # For the resulting leg, pick out whether it comes from
                # decay or not, as given by the onshell flag
                leg = vertex.get('legs')[-1]
                lines.append("data gForceBW(%d,%d)/%s/" % \
                             (leg.get('number'), iconf + 1,
                              booldict[leg.get('onshell')]))

        # Write the file
        writer.writelines(lines)

        return True

    #===========================================================================
    # write_dname_file
    #===========================================================================
    def write_dname_file(self, writer, dir_name):
        """Write the dname.mg file for MG4"""

        line = "DIRNAME=%s" % dir_name

        # Write the file
        writer.write(line + "\n")

        return True

    #===========================================================================
    # write_driver
    #===========================================================================
    def write_driver(self, writer, ncomb, n_grouped_proc, v5=True):
        """Write the SubProcess/driver.f file for MG4"""

        path = pjoin(_file_path,'iolibs','template_files','madevent_driver.f')
        
        if self.model_name == 'mssm' or self.model_name.startswith('mssm-'):
            card = 'Source/MODEL/MG5_param.dat'
        else:
            card = 'param_card.dat'
        # Requiring each helicity configuration to be probed by 10 points for 
        # matrix element before using the resulting grid for MC over helicity
        # sampling.
        # We multiply this by 2 because each grouped subprocess is called at most
        # twice for each IMIRROR.
        replace_dict = {'param_card_name':card, 
                        'ncomb':ncomb,
                        'hel_init_points':n_grouped_proc*10*2}
        if not v5:
            replace_dict['secondparam']=',.true.'
        else:
            replace_dict['secondparam']=''            

        if writer:
            text = open(path).read() % replace_dict
            writer.write(text)
            return True
        else:
            return replace_dict

    #===========================================================================
    # write_addmothers
    #===========================================================================
    def write_addmothers(self, writer):
        """Write the SubProcess/addmothers.f"""

        path = pjoin(_file_path,'iolibs','template_files','addmothers.f')

        text = open(path).read() % {'iconfig': 'diag_number'}
        writer.write(text)
        
        return True


    #===========================================================================
    # write_combine_events
    #===========================================================================
    def write_combine_events(self, writer, nb_proc=100):
        """Write the SubProcess/driver.f file for MG4"""

        path = pjoin(_file_path,'iolibs','template_files','madevent_combine_events.f')
        
        if self.model_name == 'mssm' or self.model_name.startswith('mssm-'):
            card = 'Source/MODEL/MG5_param.dat'
        else:
            card = 'param_card.dat' 
        
        #set maxpup (number of @X in the process card)
            
        text = open(path).read() % {'param_card_name':card, 'maxpup':nb_proc+1}
        #the +1 is just a security. This is not needed but I feel(OM) safer with it.
        writer.write(text)
        
        return True


    #===========================================================================
    # write_symmetry
    #===========================================================================
    def write_symmetry(self, writer, v5=True):
        """Write the SubProcess/driver.f file for ME"""

        path = pjoin(_file_path,'iolibs','template_files','madevent_symmetry.f')
        
        if self.model_name == 'mssm' or self.model_name.startswith('mssm-'):
            card = 'Source/MODEL/MG5_param.dat'
        else:
            card = 'param_card.dat' 
        
        if v5:
            replace_dict = {'param_card_name':card, 'setparasecondarg':''}      
        else:
            replace_dict= {'param_card_name':card, 'setparasecondarg':',.true.'} 
        
        if writer:
            text = open(path).read() 
            text = text % replace_dict
            writer.write(text)
            return True
        else:
            return replace_dict



    #===========================================================================
    # write_iproc_file
    #===========================================================================
    def write_iproc_file(self, writer, me_number):
        """Write the iproc.dat file for MG4"""
        line = "%d" % (me_number + 1)

        # Write the file
        for line_to_write in writer.write_line(line):
            writer.write(line_to_write)
        return True

    #===========================================================================
    # write_mg_sym_file
    #===========================================================================
    def write_mg_sym_file(self, writer, matrix_element):
        """Write the mg.sym file for MadEvent."""

        lines = []

        # Extract process with all decays included
        final_legs = [leg for leg in matrix_element.get('processes')[0].get_legs_with_decays() if leg.get('state') == True]

        ninitial = len([leg for leg in matrix_element.get('processes')[0].get('legs') if leg.get('state') == False])

        identical_indices = {}

        # Extract identical particle info
        for i, leg in enumerate(final_legs):
            if leg.get('id') in identical_indices:
                identical_indices[leg.get('id')].append(\
                                    i + ninitial + 1)
            else:
                identical_indices[leg.get('id')] = [i + ninitial + 1]

        # Remove keys which have only one particle
        for key in list(identical_indices.keys()):
            if len(identical_indices[key]) < 2:
                del identical_indices[key]

        # Write mg.sym file
        lines.append(str(len(list(identical_indices.keys()))))
        for key in identical_indices.keys():
            lines.append(str(len(identical_indices[key])))
            for number in identical_indices[key]:
                lines.append(str(number))

        # Write the file
        writer.writelines(lines)

        return True

    #===========================================================================
    # write_mg_sym_file
    #===========================================================================
    def write_default_mg_sym_file(self, writer):
        """Write the mg.sym file for MadEvent."""

        lines = "0"

        # Write the file
        writer.writelines(lines)

        return True

    #===========================================================================
    # write_ncombs_file
    #===========================================================================
    def write_ncombs_file(self, writer, nexternal):
        """Write the ncombs.inc file for MadEvent."""

        # ncomb (used for clustering) is 2^nexternal
        file = "       integer    n_max_cl\n"
        file = file + "parameter (n_max_cl=%d)" % (2 ** nexternal)

        # Write the file
        writer.writelines(file)

        return True

    #===========================================================================
    # write_processes_file
    #===========================================================================
    def write_processes_file(self, writer, subproc_group):
        """Write the processes.dat file with info about the subprocesses
        in this group."""

        lines = []

        for ime, me in \
            enumerate(subproc_group.get('matrix_elements')):
            lines.append("%s %s" % (str(ime+1) + " " * (7-len(str(ime+1))),
                                    ",".join(p.base_string() for p in \
                                             me.get('processes'))))
            if me.get('has_mirror_process'):
                mirror_procs = [copy.copy(p) for p in me.get('processes')]
                for proc in mirror_procs:
                    legs = copy.copy(proc.get('legs_with_decays'))
                    legs.insert(0, legs.pop(1))
                    proc.set("legs_with_decays", legs)
                lines.append("mirror  %s" % ",".join(p.base_string() for p in \
                                                     mirror_procs))
            else:
                lines.append("mirror  none")

        # Write the file
        writer.write("\n".join(lines))

        return True

    #===========================================================================
    # write_symswap_file
    #===========================================================================
    def write_symswap_file(self, writer, ident_perms):
        """Write the file symswap.inc for MG4 by comparing diagrams using
        the internal matrix element value functionality."""

        lines = []

        # Write out lines for symswap.inc file (used to permute the
        # external leg momenta
        for iperm, perm in enumerate(ident_perms):
            lines.append("data (isym(i,%d),i=1,nexternal)/%s/" % \
                         (iperm+1, ",".join([str(i+1) for i in perm])))
        lines.append("data nsym/%d/" % len(ident_perms))

        # Write the file
        writer.writelines(lines)

        return True

    #===========================================================================
    # write_symfact_file
    #===========================================================================
    def write_symfact_file(self, writer, symmetry):
        """Write the files symfact.dat for MG4 by comparing diagrams using
        the internal matrix element value functionality."""

        pos = max(2, int(math.ceil(math.log10(len(symmetry)))))
        form = "%"+str(pos)+"r %"+str(pos+1)+"r"
        # Write out lines for symswap.inc file (used to permute the
        # external leg momenta
        lines = [ form %(i+1, s) for i,s in enumerate(symmetry) if s != 0] 
        # Write the file
        writer.write('\n'.join(lines))
        writer.write('\n')

        return True

    #===========================================================================
    # write_symperms_file
    #===========================================================================
    def write_symperms_file(self, writer, perms):
        """Write the symperms.inc file for subprocess group, used for
        symmetric configurations"""

        lines = []
        for iperm, perm in enumerate(perms):
            lines.append("data (perms(i,%d),i=1,nexternal)/%s/" % \
                         (iperm+1, ",".join([str(i+1) for i in perm])))

        # Write the file
        writer.writelines(lines)

        return True

    #===========================================================================
    # write_subproc
    #===========================================================================
    def write_subproc(self, writer, subprocdir):
        """Append this subprocess to the subproc.mg file for MG4"""

        # Write line to file
        writer.write(subprocdir + "\n")

        return True

#===============================================================================
# ProcessExporterFortranMEGroup
#===============================================================================
class ProcessExporterFortranMEGroup(ProcessExporterFortranME):
    """Class to take care of exporting a set of matrix elements to
    MadEvent subprocess group format."""

    matrix_file = "matrix_madevent_group_v4.inc"
    grouped_mode = 'madevent'
    #===========================================================================
    # generate_subprocess_directory
    #===========================================================================
    def generate_subprocess_directory(self, subproc_group,
                                         fortran_model,
                                         group_number):
        """Generate the Pn directory for a subprocess group in MadEvent,
        including the necessary matrix_N.f files, configs.inc and various
        other helper files."""

        assert isinstance(subproc_group, group_subprocs.SubProcessGroup), \
                                      "subproc_group object not SubProcessGroup"
        
        if not self.model:
            self.model = subproc_group.get('matrix_elements')[0].\
                         get('processes')[0].get('model')

        cwd = os.getcwd()
        path = pjoin(self.dir_path, 'SubProcesses')
        
        os.chdir(path)
        pathdir = os.getcwd()

        # Create the directory PN in the specified path
        subprocdir = "P%d_%s" % (subproc_group.get('number'),
                                 subproc_group.get('name'))
        try:
            os.mkdir(subprocdir)
        except os.error as error:
            logger.warning(error.strerror + " " + subprocdir)

        try:
            os.chdir(subprocdir)
        except os.error:
            logger.error('Could not cd to directory %s' % subprocdir)
            return 0

        logger.info('Creating files in directory %s' % subprocdir)

        # Create the matrix.f files, auto_dsig.f files and all inc files
        # for all subprocesses in the group

        maxamps = 0
        maxflows = 0
        tot_calls = 0

        matrix_elements = subproc_group.get('matrix_elements')

        # Add the driver.f, all grouped ME's must share the same number of 
        # helicity configuration
        ncomb = matrix_elements[0].get_helicity_combinations()
        for me in matrix_elements[1:]:
            if ncomb!=me.get_helicity_combinations():
                raise MadGraph5Error("All grouped processes must share the "+\
                                       "same number of helicity configurations.")                

        filename = 'driver.f'
        self.write_driver(writers.FortranWriter(filename),ncomb,
                                  n_grouped_proc=len(matrix_elements), v5=self.opt['v5_model'])

        for ime, matrix_element in \
                enumerate(matrix_elements):
            filename = 'matrix%d.f' % (ime+1)
            calls, ncolor = \
               self.write_matrix_element_v4(writers.FortranWriter(filename), 
                            matrix_element,
                            fortran_model,
                            proc_id=str(ime+1),
                            config_map=subproc_group.get('diagram_maps')[ime],
                            subproc_number=group_number)

            filename = 'auto_dsig%d.f' % (ime+1)
            self.write_auto_dsig_file(writers.FortranWriter(filename),
                                 matrix_element,
                                 str(ime+1))

            # Keep track of needed quantities
            tot_calls += int(calls)
            maxflows = max(maxflows, ncolor)
            maxamps = max(maxamps, len(matrix_element.get('diagrams')))

            # Draw diagrams
            if not 'noeps' in self.opt['output_options'] or self.opt['output_options']['noeps'] != 'True':
                filename = "matrix%d.ps" % (ime+1)
                plot = draw.MultiEpsDiagramDrawer(matrix_element.get('base_amplitude').\
                                                                        get('diagrams'),
                                                  filename,
                                                  model = \
                                                    matrix_element.get('processes')[0].\
                                                                           get('model'),
                                                  amplitude=True)
                logger.info("Generating Feynman diagrams for " + \
                             matrix_element.get('processes')[0].nice_string())
                plot.draw()

        # Extract number of external particles
        (nexternal, ninitial) = matrix_element.get_nexternal_ninitial()

        # Generate a list of diagrams corresponding to each configuration
        # [[d1, d2, ...,dn],...] where 1,2,...,n is the subprocess number
        # If a subprocess has no diagrams for this config, the number is 0
        subproc_diagrams_for_config = subproc_group.get('diagrams_for_configs')

        filename = 'auto_dsig.f'
        self.write_super_auto_dsig_file(writers.FortranWriter(filename),
                                   subproc_group)

        filename = 'coloramps.inc'
        self.write_coloramps_file(writers.FortranWriter(filename),
                                   subproc_diagrams_for_config,
                                   maxflows,
                                   matrix_elements)

        filename = 'get_color.f'
        self.write_colors_file(writers.FortranWriter(filename),
                               matrix_elements)

        filename = 'config_subproc_map.inc'
        self.write_config_subproc_map_file(writers.FortranWriter(filename),
                                           subproc_diagrams_for_config)

        filename = 'configs.inc'
        nconfigs, (s_and_t_channels, nqcd_list) = self.write_configs_file(\
            writers.FortranWriter(filename),
            subproc_group,
            subproc_diagrams_for_config)

        filename = 'config_nqcd.inc'
        self.write_config_nqcd_file(writers.FortranWriter(filename),
                                    nqcd_list)

        filename = 'decayBW.inc'
        self.write_decayBW_file(writers.FortranWriter(filename),
                           s_and_t_channels)

        filename = 'dname.mg'
        self.write_dname_file(writers.FortranWriter(filename),
                         subprocdir)

        filename = 'iproc.dat'
        self.write_iproc_file(writers.FortranWriter(filename),
                         group_number)

        filename = 'leshouche.inc'
        self.write_leshouche_file(writers.FortranWriter(filename),
                                   subproc_group)

        filename = 'maxamps.inc'
        self.write_maxamps_file(writers.FortranWriter(filename),
                           maxamps,
                           maxflows,
                           max([len(me.get('processes')) for me in \
                                matrix_elements]),
                           len(matrix_elements))

        # Note that mg.sym is not relevant for this case
        filename = 'mg.sym'
        self.write_default_mg_sym_file(writers.FortranWriter(filename))

        filename = 'mirrorprocs.inc'
        self.write_mirrorprocs(writers.FortranWriter(filename),
                          subproc_group)

        filename = 'ncombs.inc'
        self.write_ncombs_file(writers.FortranWriter(filename),
                          nexternal)

        filename = 'nexternal.inc'
        self.write_nexternal_file(writers.FortranWriter(filename),
                             nexternal, ninitial)

        filename = 'ngraphs.inc'
        self.write_ngraphs_file(writers.FortranWriter(filename),
                           nconfigs)

        filename = 'pmass.inc'
        self.write_pmass_file(writers.FortranWriter(filename),
                         matrix_element)

        filename = 'props.inc'
        self.write_props_file(writers.FortranWriter(filename),
                         matrix_element,
                         s_and_t_channels)

        filename = 'processes.dat'
        files.write_to_file(filename,
                            self.write_processes_file,
                            subproc_group)

        # Find config symmetries and permutations
        symmetry, perms, ident_perms = \
                  diagram_symmetry.find_symmetry(subproc_group)

        filename = 'symswap.inc'
        self.write_symswap_file(writers.FortranWriter(filename),
                                ident_perms)

        filename = 'symfact_orig.dat'
        self.write_symfact_file(open(filename, 'w'), symmetry)
        
        # check consistency
        for i, sym_fact in enumerate(symmetry):
            if sym_fact > 0:
                continue
            if nqcd_list[i] != nqcd_list[abs(sym_fact)-1]:
                misc.sprint(i, sym_fact, nqcd_list[i], nqcd_list[abs(sym_fact)])
                raise Exception("identical diagram with different QCD powwer")
                                      
        

        filename = 'symperms.inc'
        self.write_symperms_file(writers.FortranWriter(filename),
                           perms)

        # Generate jpgs -> pass in make_html
        #os.system(pjoin('..', '..', 'bin', 'gen_jpeg-pl'))

        self.link_files_in_SubProcess(pjoin(pathdir,subprocdir))

        #import nexternal/leshouch in Source
        ln('nexternal.inc', '../../Source', log=False)
        ln('leshouche.inc', '../../Source', log=False)
        ln('maxamps.inc', '../../Source', log=False)

        # Return to SubProcesses dir)
        os.chdir(pathdir)

        # Add subprocess to subproc.mg
        filename = 'subproc.mg'
        files.append_to_file(filename,
                             self.write_subproc,
                             subprocdir)
                
        # Return to original dir
        os.chdir(cwd)

        if not tot_calls:
            tot_calls = 0
        return tot_calls

    #===========================================================================
    # write_super_auto_dsig_file
    #===========================================================================
    def write_super_auto_dsig_file(self, writer, subproc_group):
        """Write the auto_dsig.f file selecting between the subprocesses
        in subprocess group mode"""

        replace_dict = {}

        # Extract version number and date from VERSION file
        info_lines = self.get_mg5_info_lines()
        replace_dict['info_lines'] = info_lines

        matrix_elements = subproc_group.get('matrix_elements')

        # Extract process info lines
        process_lines = '\n'.join([self.get_process_info_lines(me) for me in \
                                   matrix_elements])
        replace_dict['process_lines'] = process_lines

        nexternal, ninitial = matrix_elements[0].get_nexternal_ninitial()
        replace_dict['nexternal'] = nexternal

        replace_dict['nsprocs'] = 2*len(matrix_elements)

        # Generate dsig definition line
        dsig_def_line = "DOUBLE PRECISION " + \
                        ",".join(["DSIG%d" % (iproc + 1) for iproc in \
                                  range(len(matrix_elements))])
        replace_dict["dsig_def_line"] = dsig_def_line

        # Generate dsig process lines
        call_dsig_proc_lines = []
        for iproc in range(len(matrix_elements)):
            call_dsig_proc_lines.append(\
                "IF(IPROC.EQ.%(num)d) DSIGPROC=DSIG%(num)d(P1,WGT,IMODE) ! %(proc)s" % \
                {"num": iproc + 1,
                 "proc": matrix_elements[iproc].get('processes')[0].base_string()})
        replace_dict['call_dsig_proc_lines'] = "\n".join(call_dsig_proc_lines)

        ncomb=matrix_elements[0].get_helicity_combinations()
        replace_dict['read_write_good_hel'] = self.read_write_good_hel(ncomb)

        s1,s2 = matrix_elements[0].get_spin_state_initial()
        replace_dict['nb_spin_state1'] = s1
        replace_dict['nb_spin_state2'] = s2
        
        if writer:
            file = open(pjoin(_file_path, \
                       'iolibs/template_files/super_auto_dsig_group_v4.inc')).read()
            file = file % replace_dict

            # Write the file
            writer.writelines(file)
        else:
            return replace_dict
        
    #===========================================================================
    # write_mirrorprocs
    #===========================================================================
    def write_mirrorprocs(self, writer, subproc_group):
        """Write the mirrorprocs.inc file determining which processes have
        IS mirror process in subprocess group mode."""

        lines = []
        bool_dict = {True: '.true.', False: '.false.'}
        matrix_elements = subproc_group.get('matrix_elements')
        lines.append("DATA (MIRRORPROCS(I),I=1,%d)/%s/" % \
                     (len(matrix_elements),
                      ",".join([bool_dict[me.get('has_mirror_process')] for \
                                me in matrix_elements])))
        # Write the file
        writer.writelines(lines)

    #===========================================================================
    # write_addmothers
    #===========================================================================
    def write_addmothers(self, writer):
        """Write the SubProcess/addmothers.f"""

        path = pjoin(_file_path,'iolibs','template_files','addmothers.f')

        text = open(path).read() % {'iconfig': 'lconfig'}
        writer.write(text)
        
        return True


    #===========================================================================
    # write_coloramps_file
    #===========================================================================
    def write_coloramps_file(self, writer, diagrams_for_config, maxflows,
                                   matrix_elements):
        """Write the coloramps.inc file for MadEvent in Subprocess group mode"""

        # Create a map from subprocess (matrix element) to a list of
        # the diagrams corresponding to each config

        lines = []

        subproc_to_confdiag = {}
        for config in diagrams_for_config:
            for subproc, diag in enumerate(config):
                try:
                    subproc_to_confdiag[subproc].append(diag)
                except KeyError:
                    subproc_to_confdiag[subproc] = [diag]

        for subproc in sorted(subproc_to_confdiag.keys()):
            lines.extend(self.get_icolamp_lines(subproc_to_confdiag[subproc],
                                           matrix_elements[subproc],
                                           subproc + 1))

        lines.insert(0, "logical icolamp(%d,%d,%d)" % \
                        (maxflows,
                         len(diagrams_for_config),
                         len(matrix_elements)))

        # Write the file
        writer.writelines(lines)

        return True

    #===========================================================================
    # write_config_subproc_map_file
    #===========================================================================
    def write_config_subproc_map_file(self, writer, config_subproc_map):
        """Write the config_subproc_map.inc file for subprocess groups"""

        lines = []
        # Output only configs that have some corresponding diagrams
        iconfig = 0
        for config in config_subproc_map:
            if set(config) == set([0]):
                continue
            lines.append("DATA (CONFSUB(i,%d),i=1,%d)/%s/" % \
                         (iconfig + 1, len(config),
                          ",".join([str(i) for i in config])))
            iconfig += 1
        # Write the file
        writer.writelines(lines)

        return True

    #===========================================================================
    # read_write_good_hel
    #===========================================================================
    def read_write_good_hel(self, ncomb):
        """return the code to read/write the good_hel common_block"""    

        convert = {'ncomb' : ncomb}

        output = """
        subroutine write_good_hel(stream_id)
        implicit none
        integer stream_id
        INTEGER                 NCOMB
        PARAMETER (             NCOMB=%(ncomb)d)
        LOGICAL GOODHEL(NCOMB, 2)
        INTEGER NTRY(2)
        common/BLOCK_GOODHEL/NTRY,GOODHEL
        write(stream_id,*) GOODHEL
        return
        end
        
        
        subroutine read_good_hel(stream_id)
        implicit none
        include 'genps.inc'
        integer stream_id
        INTEGER                 NCOMB
        PARAMETER (             NCOMB=%(ncomb)d)
        LOGICAL GOODHEL(NCOMB, 2)
        INTEGER NTRY(2)
        common/BLOCK_GOODHEL/NTRY,GOODHEL
        read(stream_id,*) GOODHEL
        NTRY(1) = MAXTRIES + 1
        NTRY(2) = MAXTRIES + 1
        return
        end 
        
        subroutine init_good_hel()
        implicit none
        INTEGER                 NCOMB
        PARAMETER (             NCOMB=%(ncomb)d)
        LOGICAL GOODHEL(NCOMB, 2)        
        INTEGER NTRY(2)
        INTEGER I
        
        do i=1,NCOMB
            GOODHEL(I,1) = .false.
            GOODHEL(I,2) = .false.
        enddo
        NTRY(1) = 0
        NTRY(2) = 0
        end
        
        integer function get_maxsproc()
        implicit none
        include 'maxamps.inc'
        
        get_maxsproc = maxsproc
        return 
        end
                
        """ % convert
        
        return output
                           


    #===========================================================================
    # write_configs_file
    #===========================================================================
    def write_configs_file(self, writer, subproc_group, diagrams_for_config):
        """Write the configs.inc file with topology information for a
        subprocess group. Use the first subprocess with a diagram for each
        configuration."""

        matrix_elements = subproc_group.get('matrix_elements')
        model = matrix_elements[0].get('processes')[0].get('model')

        diagrams = []
        config_numbers = []
        for iconfig, config in enumerate(diagrams_for_config):
            # Check if any diagrams correspond to this config
            if set(config) == set([0]):
                continue
            subproc_diags = []
            for s,d in enumerate(config):
                if d:
                    subproc_diags.append(matrix_elements[s].\
                                         get('diagrams')[d-1])
                else:
                    subproc_diags.append(None)
            diagrams.append(subproc_diags)
            config_numbers.append(iconfig + 1)

        # Extract number of external particles
        (nexternal, ninitial) = subproc_group.get_nexternal_ninitial()

        return len(diagrams), \
               self.write_configs_file_from_diagrams(writer, diagrams,
                                                config_numbers,
                                                nexternal, ninitial,
                                                     model)

    #===========================================================================
    # write_run_configs_file
    #===========================================================================
    def write_run_config_file(self, writer):
        """Write the run_configs.inc file for MadEvent"""

        path = pjoin(_file_path,'iolibs','template_files','madevent_run_config.inc')
        if self.proc_characteristic['loop_induced']:
            job_per_chan = 1
        else: 
            job_per_chan = 2
        text = open(path).read() % {'chanperjob':job_per_chan} 
        writer.write(text)
        return True


    #===========================================================================
    # write_leshouche_file
    #===========================================================================
    def write_leshouche_file(self, writer, subproc_group):
        """Write the leshouche.inc file for MG4"""

        all_lines = []

        for iproc, matrix_element in \
            enumerate(subproc_group.get('matrix_elements')):
            all_lines.extend(self.get_leshouche_lines(matrix_element,
                                                 iproc))
        # Write the file
        writer.writelines(all_lines)
        return True


    def finalize(self,*args, **opts):

        super(ProcessExporterFortranMEGroup, self).finalize(*args, **opts)
        #ensure that the grouping information is on the correct value
        self.proc_characteristic['grouped_matrix'] = True        

        
#===============================================================================
# UFO_model_to_mg4
#===============================================================================

python_to_fortran = lambda x: parsers.UFOExpressionParserFortran().parse(x)

class UFO_model_to_mg4(object):
    """ A converter of the UFO-MG5 Model to the MG4 format """

    # The list below shows the only variables the user is allowed to change by
    # himself for each PS point. If he changes any other, then calling 
    # UPDATE_AS_PARAM() (or equivalently MP_UPDATE_AS_PARAM()) will not
    # correctly account for the change.
    PS_dependent_key = ['aS','MU_R']
    mp_complex_format = 'complex*32'
    mp_real_format = 'real*16'
    # Warning, it is crucial none of the couplings/parameters of the model
    # starts with this prefix. I should add a check for this.
    # You can change it as the global variable to check_param_card.ParamCard
    mp_prefix = check_param_card.ParamCard.mp_prefix
    
    def __init__(self, model, output_path, opt=None):
        """ initialization of the objects """
        
        self.model = model
        self.model_name = model['name']
        self.dir_path = output_path
        
        self.opt = {'complex_mass': False, 'export_format': 'madevent', 'mp':True,
                        'loop_induced': False}
        if opt:
            self.opt.update(opt)
            
        self.coups_dep = []    # (name, expression, type)
        self.coups_indep = []  # (name, expression, type)
        self.params_dep = []   # (name, expression, type)
        self.params_indep = [] # (name, expression, type)
        self.params_ext = []   # external parameter
        self.p_to_f = parsers.UFOExpressionParserFortran(self.model)
        self.mp_p_to_f = parsers.UFOExpressionParserMPFortran(self.model) 
        
        if self.model.get('running_elements'):
            all_elements = set()
            for runs in self.model.get('running_elements'):
                for line_run in runs.run_objects:
                    for one_element in line_run:
                        all_elements.add(one_element.name)
            all_elements.union(set(self.PS_dependent_key))
            self.PS_dependent_key = list(all_elements)

    
    def pass_parameter_to_case_insensitive(self):
        """modify the parameter if some of them are identical up to the case"""
    
        lower_dict={}
        duplicate = set()
        keys = list(self.model['parameters'].keys())
        keys.sort()
        for key in keys:
            for param in self.model['parameters'][key]:
                lower_name = param.name.lower()
                if not lower_name:
                    continue
                try:
                    lower_dict[lower_name].append(param)
                except KeyError as error:
                    lower_dict[lower_name] = [param]
                else:
                    duplicate.add(lower_name)
                    logger.debug('%s is define both as lower case and upper case.' 
                                 % lower_name)
        if not duplicate:
            return
        
        re_expr = r'''\b(%s)\b'''
        to_change = []
        change={}
        for value in duplicate:
            for i, var in enumerate(lower_dict[value]):
                to_change.append(var.name)
                new_name = '%s%s' % (var.name.lower(), 
                                                  ('__%d'%(i+1) if i>0 else ''))
                change[var.name] = new_name
                var.name = new_name
    
        # Apply the modification to the map_CTcoup_CTparam of the model
        # if it has one (giving for each coupling the CT parameters whcih
        # are necessary and which should be exported to the model.
        if hasattr(self.model,'map_CTcoup_CTparam'):
            for coup, ctparams in self.model.map_CTcoup_CTparam:
                for i, ctparam in enumerate(ctparams):
                    try:
                        self.model.map_CTcoup_CTparam[coup][i] = change[ctparam]
                    except KeyError:
                        pass

        replace = lambda match_pattern: change[match_pattern.groups()[0]]
        rep_pattern = re.compile(re_expr % '|'.join(to_change))
        
        # change parameters
        for key in keys:
            if key == ('external',):
                continue
            for param in self.model['parameters'][key]: 
                param.expr = rep_pattern.sub(replace, param.expr)
            
        # change couplings
        for key in self.model['couplings'].keys():
            for coup in self.model['couplings'][key]:
                coup.expr = rep_pattern.sub(replace, coup.expr)
                
        # change mass/width
        for part in self.model['particles']:
            if str(part.get('mass')) in to_change:
                part.set('mass', rep_pattern.sub(replace, str(part.get('mass'))))
            if str(part.get('width')) in to_change:
                part.set('width', rep_pattern.sub(replace, str(part.get('width'))))                
                
    def refactorize(self, wanted_couplings = []):    
        """modify the couplings to fit with MG4 convention """
            
<<<<<<< HEAD
            
        misc.sprint(self.PS_dependent_key)
        # Keep only separation in alphaS + running one        
        keys = self.model['parameters'].keys()
=======
        # Keep only separation in alphaS        
        keys = list(self.model['parameters'].keys())
>>>>>>> b50dfde1
        keys.sort(key=len)

        for key in keys:
            to_add = [o for o in self.model['parameters'][key] if o.name]

            if key == ('external',):
                self.params_ext += to_add
            elif any([(k in key) for k in self.PS_dependent_key]):
                self.params_dep += to_add
            else:
                self.params_indep += to_add
<<<<<<< HEAD
                
        # same for couplings + tracking which running happens
        keys = self.model['couplings'].keys()
=======
        # same for couplings
        keys = list(self.model['couplings'].keys())
>>>>>>> b50dfde1
        keys.sort(key=len)
        used_running_key = set()
        for key, coup_list in self.model['couplings'].items():
            if any([(k in key) for k in self.PS_dependent_key]):
                to_add = [c for c in coup_list if
                                   (not wanted_couplings or c.name in \
                                    wanted_couplings)]
                if to_add:
                    self.coups_dep += to_add
                    used_running_key.update(set(key))
            else:
                self.coups_indep += [c for c in coup_list if
                                     (not wanted_couplings or c.name in \
                                      wanted_couplings)]
        #store the running parameter that are used
        self.used_running_key = used_running_key  
        misc.sprint(self.used_running_key)   
        # MG4 use G and not aS as it basic object for alphas related computation
        #Pass G in the  independant list
        if 'G' in self.params_dep:
            index = self.params_dep.index('G')
            G = self.params_dep.pop(index)
        #    G.expr = '2*cmath.sqrt(as*pi)'
        #    self.params_indep.insert(0, self.params_dep.pop(index))
        # No need to add it if not defined   
            
        if 'aS' not in self.params_ext:
            logger.critical('aS not define as external parameter adding it!')
            #self.model['parameters']['aS'] = base_objects.ParamCardVariable('aS', 0.138,'DUMMY',(1,))
            self.params_indep.append( base_objects. ModelVariable('aS', '0.138','real'))
            self.params_indep.append( base_objects. ModelVariable('G', '4.1643','real'))
    def build(self, wanted_couplings = [], full=True):
        """modify the couplings to fit with MG4 convention and creates all the 
        different files"""
        
        self.pass_parameter_to_case_insensitive() 
        self.refactorize(wanted_couplings)

        # write the files
        if full:
            if wanted_couplings:
                # extract the wanted ct parameters
                self.extract_needed_CTparam(wanted_couplings=wanted_couplings)
            self.write_all()
            

    def open(self, name, comment='c', format='default'):
        """ Open the file name in the correct directory and with a valid
        header."""
        
        file_path = pjoin(self.dir_path, name)
        
        if format == 'fortran':
            fsock = writers.FortranWriter(file_path, 'w')
            write_class = io.FileIO
            
            write_class.writelines(fsock, comment * 77 + '\n')
            write_class.writelines(fsock, '%(comment)s written by the UFO converter\n' % \
                               {'comment': comment + (6 - len(comment)) *  ' '})
            write_class.writelines(fsock, comment * 77 + '\n\n')
        else:
            fsock = open(file_path, 'w')  
            fsock.writelines(comment * 77 + '\n')
            fsock.writelines('%(comment)s written by the UFO converter\n' % \
                                   {'comment': comment + (6 - len(comment)) *  ' '})
            fsock.writelines(comment * 77 + '\n\n')
        return fsock       

    
    def write_all(self):
        """ write all the files """
        #write the part related to the external parameter
        self.create_ident_card()
        self.create_param_read()
        
        #write the definition of the parameter
        self.create_input()
        self.create_intparam_def(dp=True,mp=False)
        if self.opt['mp']:
            self.create_intparam_def(dp=False,mp=True)
        
        # definition of the coupling.
        self.create_actualize_mp_ext_param_inc()
        self.create_coupl_inc()
        self.create_write_couplings()
        self.create_couplings()
        
        # the makefile
        self.create_makeinc()
        self.create_param_write()

        # The model functions
        self.create_model_functions_inc()
        self.create_model_functions_def()
        
        # The param_card.dat        
        self.create_param_card()
        

        # All the standard files
        self.copy_standard_file()

    ############################################################################
    ##  ROUTINE CREATING THE FILES  ############################################
    ############################################################################

    def copy_standard_file(self):
        """Copy the standard files for the fortran model."""
        
        #copy the library files
        file_to_link = ['formats.inc','printout.f', \
                        'rw_para.f', 'testprog.f']
    
        for filename in file_to_link:
            cp( MG5DIR + '/models/template_files/fortran/' + filename, \
                                                                self.dir_path)
            
        file = open(os.path.join(MG5DIR,\
                              'models/template_files/fortran/rw_para.f')).read()

        includes=["include \'coupl.inc\'","include \'input.inc\'",
                                              "include \'model_functions.inc\'"]
        if self.opt['mp']:
            includes.extend(["include \'mp_coupl.inc\'","include \'mp_input.inc\'"])
        # In standalone and madloop we do no use the compiled param card but
        # still parse the .dat one so we must load it.
        if self.opt['loop_induced']:
            #loop induced follow MadEvent way to handle the card.
            load_card = ''
            lha_read_filename='lha_read.f'            
        elif self.opt['export_format'] in ['madloop','madloop_optimized', 'madloop_matchbox']:
            load_card = 'call LHA_loadcard(param_name,npara,param,value)'
            lha_read_filename='lha_read_mp.f'
        elif self.opt['export_format'].startswith('standalone') \
            or self.opt['export_format'] in ['madweight', 'plugin']\
            or self.opt['export_format'].startswith('matchbox'):
            load_card = 'call LHA_loadcard(param_name,npara,param,value)'
            lha_read_filename='lha_read.f'
        else:
            load_card = ''
            lha_read_filename='lha_read.f'
        cp( MG5DIR + '/models/template_files/fortran/' + lha_read_filename, \
                                       os.path.join(self.dir_path,'lha_read.f'))
        
        file=file%{'includes':'\n      '.join(includes),
                   'load_card':load_card}
        writer=open(os.path.join(self.dir_path,'rw_para.f'),'w')
        writer.writelines(file)
        writer.close()

        if self.opt['export_format'] in ['madevent', 'FKS5_default', 'FKS5_optimized'] \
            or self.opt['loop_induced']:
            cp( MG5DIR + '/models/template_files/fortran/makefile_madevent', 
                self.dir_path + '/makefile')
            if self.opt['export_format'] in ['FKS5_default', 'FKS5_optimized']:
                path = pjoin(self.dir_path, 'makefile')
                text = open(path).read()
                text = text.replace('madevent','aMCatNLO')
                open(path, 'w').writelines(text)
        elif self.opt['export_format'] in ['standalone', 'standalone_msP','standalone_msF',
                                  'madloop','madloop_optimized', 'standalone_rw', 
                                  'madweight','matchbox','madloop_matchbox', 'plugin']:
            cp( MG5DIR + '/models/template_files/fortran/makefile_standalone', 
                self.dir_path + '/makefile')
        #elif self.opt['export_format'] in []:
            #pass
        else:
            raise MadGraph5Error('Unknown format')

    def create_coupl_inc(self):
        """ write coupling.inc """
        
        fsock = self.open('coupl.inc', format='fortran')
        if self.opt['mp']:
            mp_fsock = self.open('mp_coupl.inc', format='fortran')
            mp_fsock_same_name = self.open('mp_coupl_same_name.inc',\
                                            format='fortran')

        # Write header
        header = """double precision G
                common/strong/ G
                 
                double complex gal(2)
                common/weak/ gal
                
                double precision MU_R
                common/rscale/ MU_R

                double precision Nf
                parameter(Nf=%d)
                """ % self.model.get_nflav()
                
        fsock.writelines(header)
        
        if self.opt['mp']:
            header = """%(real_mp_format)s %(mp_prefix)sG
                    common/MP_strong/ %(mp_prefix)sG
                     
                    %(complex_mp_format)s %(mp_prefix)sgal(2)
                    common/MP_weak/ %(mp_prefix)sgal
                    
                    %(complex_mp_format)s %(mp_prefix)sMU_R
                    common/MP_rscale/ %(mp_prefix)sMU_R

                """




            mp_fsock.writelines(header%{'real_mp_format':self.mp_real_format,
                                  'complex_mp_format':self.mp_complex_format,
                                  'mp_prefix':self.mp_prefix})
            mp_fsock_same_name.writelines(header%{'real_mp_format':self.mp_real_format,
                                  'complex_mp_format':self.mp_complex_format,
                                  'mp_prefix':''})

        # Write the Mass definition/ common block
        masses = set()
        widths = set()
        if self.opt['complex_mass']:
            complex_mass = set()
            
        for particle in self.model.get('particles'):
            #find masses
            one_mass = particle.get('mass')
            if one_mass.lower() != 'zero':
                masses.add(one_mass)
                
            # find width
            one_width = particle.get('width')
            if one_width.lower() != 'zero':
                widths.add(one_width)
                if self.opt['complex_mass'] and one_mass.lower() != 'zero':
                    complex_mass.add('CMASS_%s' % one_mass)
            
        if masses:
            fsock.writelines('double precision '+','.join(masses)+'\n')
            fsock.writelines('common/masses/ '+','.join(masses)+'\n\n')
            if self.opt['mp']:
                mp_fsock_same_name.writelines(self.mp_real_format+' '+\
                                                          ','.join(masses)+'\n')
                mp_fsock_same_name.writelines('common/MP_masses/ '+\
                                                        ','.join(masses)+'\n\n')                
                mp_fsock.writelines(self.mp_real_format+' '+','.join([\
                                        self.mp_prefix+m for m in masses])+'\n')
                mp_fsock.writelines('common/MP_masses/ '+\
                            ','.join([self.mp_prefix+m for m in masses])+'\n\n')                

        if widths:
            fsock.writelines('double precision '+','.join(widths)+'\n')
            fsock.writelines('common/widths/ '+','.join(widths)+'\n\n')
            if self.opt['mp']:
                mp_fsock_same_name.writelines(self.mp_real_format+' '+\
                                                          ','.join(widths)+'\n')
                mp_fsock_same_name.writelines('common/MP_widths/ '+\
                                                        ','.join(widths)+'\n\n')                
                mp_fsock.writelines(self.mp_real_format+' '+','.join([\
                                        self.mp_prefix+w for w in widths])+'\n')
                mp_fsock.writelines('common/MP_widths/ '+\
                            ','.join([self.mp_prefix+w for w in widths])+'\n\n')
        
        # Write the Couplings
        coupling_list = [coupl.name for coupl in self.coups_dep + self.coups_indep]       
        fsock.writelines('double complex '+', '.join(coupling_list)+'\n')
        fsock.writelines('common/couplings/ '+', '.join(coupling_list)+'\n')
        if self.opt['mp']:
            mp_fsock_same_name.writelines(self.mp_complex_format+' '+\
                                                   ','.join(coupling_list)+'\n')
            mp_fsock_same_name.writelines('common/MP_couplings/ '+\
                                                 ','.join(coupling_list)+'\n\n')                
            mp_fsock.writelines(self.mp_complex_format+' '+','.join([\
                                 self.mp_prefix+c for c in coupling_list])+'\n')
            mp_fsock.writelines('common/MP_couplings/ '+\
                     ','.join([self.mp_prefix+c for c in coupling_list])+'\n\n')            
        
        # Write complex mass for complex mass scheme (if activated)
        if self.opt['complex_mass'] and complex_mass:
            fsock.writelines('double complex '+', '.join(complex_mass)+'\n')
            fsock.writelines('common/complex_mass/ '+', '.join(complex_mass)+'\n')
            if self.opt['mp']:
                mp_fsock_same_name.writelines(self.mp_complex_format+' '+\
                                                    ','.join(complex_mass)+'\n')
                mp_fsock_same_name.writelines('common/MP_complex_mass/ '+\
                                                  ','.join(complex_mass)+'\n\n')                
                mp_fsock.writelines(self.mp_complex_format+' '+','.join([\
                                self.mp_prefix+cm for cm in complex_mass])+'\n')
                mp_fsock.writelines('common/MP_complex_mass/ '+\
                    ','.join([self.mp_prefix+cm for cm in complex_mass])+'\n\n')                       
        
    def create_write_couplings(self):
        """ write the file coupl_write.inc """
        
        fsock = self.open('coupl_write.inc', format='fortran')
        
        fsock.writelines("""write(*,*)  ' Couplings of %s'  
                            write(*,*)  ' ---------------------------------'
                            write(*,*)  ' '""" % self.model_name)
        def format(coupl):
            return 'write(*,2) \'%(name)s = \', %(name)s' % {'name': coupl.name}
        
        # Write the Couplings
        lines = [format(coupl) for coupl in self.coups_dep + self.coups_indep]       
        fsock.writelines('\n'.join(lines))
        
        
    def create_input(self):
        """create input.inc containing the definition of the parameters"""
        
        fsock = self.open('input.inc', format='fortran')
        if self.opt['mp']:
            mp_fsock = self.open('mp_input.inc', format='fortran')
                    
        #find mass/ width since they are already define
        already_def = set()
        for particle in self.model.get('particles'):
            already_def.add(particle.get('mass').lower())
            already_def.add(particle.get('width').lower())
            if self.opt['complex_mass']:
                already_def.add('cmass_%s' % particle.get('mass').lower())
        
        is_valid = lambda name: name.lower() not in ['g', 'mu_r', 'zero'] and \
                                                 name.lower() not in already_def
        
        real_parameters = [param.name for param in self.params_dep + 
                            self.params_indep if param.type == 'real'
                            and is_valid(param.name)]

        real_parameters += [param.name for param in self.params_ext 
                            if param.type == 'real'and 
                               is_valid(param.name)]

        # check the parameter is a CT parameter or not
        # if yes, just use the needed ones        
        real_parameters = [param for param in real_parameters \
                                           if self.check_needed_param(param)]

        fsock.writelines('double precision '+','.join(real_parameters)+'\n')
        fsock.writelines('common/params_R/ '+','.join(real_parameters)+'\n\n')
        if self.opt['mp']:
            mp_fsock.writelines(self.mp_real_format+' '+','.join([\
                              self.mp_prefix+p for p in real_parameters])+'\n')
            mp_fsock.writelines('common/MP_params_R/ '+','.join([\
                            self.mp_prefix+p for p in real_parameters])+'\n\n')        
        
        complex_parameters = [param.name for param in self.params_dep + 
                            self.params_indep if param.type == 'complex' and
                            is_valid(param.name)]

        # check the parameter is a CT parameter or not
        # if yes, just use the needed ones        
        complex_parameters = [param for param in complex_parameters \
                             if self.check_needed_param(param)]

        if complex_parameters:
            fsock.writelines('double complex '+','.join(complex_parameters)+'\n')
            fsock.writelines('common/params_C/ '+','.join(complex_parameters)+'\n\n')
            if self.opt['mp']:
                mp_fsock.writelines(self.mp_complex_format+' '+','.join([\
                            self.mp_prefix+p for p in complex_parameters])+'\n')
                mp_fsock.writelines('common/MP_params_C/ '+','.join([\
                          self.mp_prefix+p for p in complex_parameters])+'\n\n')

    def check_needed_param(self, param):
        """ Returns whether the parameter in argument is needed for this 
        specific computation or not."""
    
        # If this is a leading order model or if there was no CT parameter
        # employed in this NLO model, one can directly return that the 
        # parameter is needed since only CTParameters are filtered.
        if not hasattr(self, 'allCTparameters') or \
               self.allCTparameters is None or self.usedCTparameters is None or \
               len(self.allCTparameters)==0:
            return True
         
        # We must allow the conjugate shorthand for the complex parameter as
        # well so we check wether either the parameter name or its name with
        # 'conjg__' substituted with '' is present in the list.
        # This is acceptable even if some parameter had an original name 
        # including 'conjg__' in it, because at worst we export a parameter 
        # was not needed.
        param = param.lower()
        cjg_param = param.replace('conjg__','',1)
                
        # First make sure it is a CTparameter
        if param not in self.allCTparameters and \
           cjg_param not in self.allCTparameters:
            return True
        
        # Now check if it is in the list of CTparameters actually used
        return (param in self.usedCTparameters or \
                                             cjg_param in self.usedCTparameters)
                
    def extract_needed_CTparam(self,wanted_couplings=[]):
        """ Extract what are the needed CT parameters given the wanted_couplings"""
        
        if not hasattr(self.model,'map_CTcoup_CTparam') or not wanted_couplings:
            # Setting these lists to none wil disable the filtering in 
            # check_needed_param
            self.allCTparameters  = None
            self.usedCTparameters = None
            return
        
        # All CTparameters appearin in all CT couplings        
        allCTparameters=list(self.model.map_CTcoup_CTparam.values())
        # Define in this class the list of all CT parameters
        self.allCTparameters=list(\
                            set(itertools.chain.from_iterable(allCTparameters)))

        # All used CT couplings
        w_coupls = [coupl.lower() for coupl in wanted_couplings]
        allUsedCTCouplings = [coupl for coupl in 
              self.model.map_CTcoup_CTparam.keys() if coupl.lower() in w_coupls]
        
        # Now define the list of all CT parameters that are actually used
        self.usedCTparameters=list(\
          set(itertools.chain.from_iterable([
            self.model.map_CTcoup_CTparam[coupl] for coupl in allUsedCTCouplings
                                                                            ])))       
        
        # Now at last, make these list case insensitive
        self.allCTparameters = [ct.lower() for ct in self.allCTparameters]
        self.usedCTparameters = [ct.lower() for ct in self.usedCTparameters]
        
    def create_intparam_def(self, dp=True, mp=False):
        """ create intparam_definition.inc setting the internal parameters.
        Output the double precision and/or the multiple precision parameters
        depending on the parameters dp and mp. If mp only, then the file names
        get the 'mp_' prefix.
         """

        fsock = self.open('%sintparam_definition.inc'%
                             ('mp_' if mp and not dp else ''), format='fortran')
        
        fsock.write_comments(\
                "Parameters that should not be recomputed event by event.\n")
        fsock.writelines("if(readlha) then\n")
        if dp:        
            fsock.writelines("G = 2 * DSQRT(AS*PI) ! for the first init\n")
        if mp:
            fsock.writelines("MP__G = 2 * SQRT(MP__AS*MP__PI) ! for the first init\n")
            
        for param in self.params_indep:
            if param.name == 'ZERO':
                continue
            # check whether the parameter is a CT parameter
            # if yes,just used the needed ones
            if not self.check_needed_param(param.name):
                continue
            if dp:
                fsock.writelines("%s = %s\n" % (param.name,
                                            self.p_to_f.parse(param.expr)))
            if mp:
                fsock.writelines("%s%s = %s\n" % (self.mp_prefix,param.name,
                                            self.mp_p_to_f.parse(param.expr)))    

        fsock.writelines('endif')
        
        fsock.write_comments('\nParameters that should be recomputed at an event by even basis.\n')
        if dp:        
            fsock.writelines("aS = G**2/4/pi\n")
        if mp:
            fsock.writelines("MP__aS = MP__G**2/4/MP__PI\n")
        for param in self.params_dep:
            # check whether the parameter is a CT parameter
            # if yes,just used the needed ones
            if not self.check_needed_param(param.name):
                continue
            if dp:
                fsock.writelines("%s = %s\n" % (param.name,
                                            self.p_to_f.parse(param.expr)))
            elif mp:
                fsock.writelines("%s%s = %s\n" % (self.mp_prefix,param.name,
                                            self.mp_p_to_f.parse(param.expr)))

        fsock.write_comments("\nDefinition of the EW coupling used in the write out of aqed\n")
        if ('aEWM1',) in self.model['parameters']:
            if dp:
                fsock.writelines(""" gal(1) = 3.5449077018110318d0 / DSQRT(aEWM1)
                                 gal(2) = 1d0
                         """)
            elif mp:
                fsock.writelines(""" %(mp_prefix)sgal(1) = 2 * SQRT(MP__PI/MP__aEWM1)
                                 %(mp_prefix)sgal(2) = 1d0 
                                 """ %{'mp_prefix':self.mp_prefix})
                pass
        # in Gmu scheme, aEWM1 is not external but Gf is an exteranl variable
        elif ('Gf',) in self.model['parameters']:
            if dp:
                fsock.writelines(""" gal(1) = 2.378414230005442133435d0*MDL_MW*DSQRT(1D0-MDL_MW**2/MDL_MZ**2)*DSQRT(MDL_Gf)
                                 gal(2) = 1d0
                         """)
            elif mp:
                fsock.writelines(""" %(mp_prefix)sgal(1) = 2*MP__MDL_MW*SQRT(1e0_16-MP__MDL_MW**2/MP__MDL_MZ**2)*SQRT(SQRT(2e0_16)*MP__MDL_Gf)
                                 %(mp_prefix)sgal(2) = 1d0
                                 """ %{'mp_prefix':self.mp_prefix})
                pass
        else:
            if dp:
                logger.warning('$RED aEWM1 and Gf not define in MODEL. AQED will not be written correcty in LHE FILE')
                fsock.writelines(""" gal(1) = 1d0
                                 gal(2) = 1d0
                             """)
            elif mp:
                fsock.writelines(""" %(mp_prefix)sgal(1) = 1e0_16
                                 %(mp_prefix)sgal(2) = 1e0_16
                             """%{'mp_prefix':self.mp_prefix})

    nb_def_by_file = 50
    def create_couplings(self):
        """ create couplings.f and all couplingsX.f """
        
        nb_def_by_file = self.nb_def_by_file
        
        self.create_couplings_main(nb_def_by_file)
        nb_coup_indep = 1 + len(self.coups_indep) // nb_def_by_file
        nb_coup_dep = 1 + len(self.coups_dep) // nb_def_by_file 
        
        for i in range(nb_coup_indep):
            # For the independent couplings, we compute the double and multiple
            # precision ones together
            data = self.coups_indep[nb_def_by_file * i: 
                             min(len(self.coups_indep), nb_def_by_file * (i+1))]
            self.create_couplings_part(i + 1, data, dp=True, mp=self.opt['mp'])
            
        for i in range(nb_coup_dep):
            # For the dependent couplings, we compute the double and multiple
            # precision ones in separate subroutines.
            data = self.coups_dep[nb_def_by_file * i: 
                               min(len(self.coups_dep), nb_def_by_file * (i+1))]
            self.create_couplings_part( i + 1 + nb_coup_indep , data, 
                                                               dp=True,mp=False)
            if self.opt['mp']:
                self.create_couplings_part( i + 1 + nb_coup_indep , data, 
                                                              dp=False,mp=True)
        
        
    def create_couplings_main(self, nb_def_by_file=25):
        """ create couplings.f """

        fsock = self.open('couplings.f', format='fortran')
        
        fsock.writelines("""subroutine coup()

                            implicit none
                            double precision PI, ZERO
                            logical READLHA
                            parameter  (PI=3.141592653589793d0)
                            parameter  (ZERO=0d0)
                            include \'model_functions.inc\'""")
        if self.opt['mp']:
            fsock.writelines("""%s MP__PI, MP__ZERO
                                parameter (MP__PI=3.1415926535897932384626433832795e0_16)
                                parameter (MP__ZERO=0e0_16)
                                include \'mp_input.inc\'
                                include \'mp_coupl.inc\'
                        """%self.mp_real_format) 
        fsock.writelines("""include \'input.inc\'
                            include \'coupl.inc\'
                            READLHA = .true.
                            include \'intparam_definition.inc\'""")
        if self.opt['mp']:
            fsock.writelines("""include \'mp_intparam_definition.inc\'\n""")
        
        nb_coup_indep = 1 + len(self.coups_indep) // nb_def_by_file 
        nb_coup_dep = 1 + len(self.coups_dep) // nb_def_by_file 
        
        fsock.writelines('\n'.join(\
                    ['call coup%s()' %  (i + 1) for i in range(nb_coup_indep)]))
        
        fsock.write_comments('\ncouplings needed to be evaluated points by points\n')

        fsock.writelines('\n'.join(\
                    ['call coup%s()' %  (nb_coup_indep + i + 1) \
                      for i in range(nb_coup_dep)]))
        if self.opt['mp']:
            fsock.writelines('\n'.join(\
                    ['call mp_coup%s()' %  (nb_coup_indep + i + 1) \
                      for i in range(nb_coup_dep)]))
        fsock.writelines('''\n return \n end\n''')

        fsock.writelines("""subroutine update_as_param()

                            implicit none
                            double precision PI, ZERO
                            logical READLHA
                            parameter  (PI=3.141592653589793d0)            
                            parameter  (ZERO=0d0)
                            include \'model_functions.inc\'""")
        fsock.writelines("""include \'input.inc\'
                            include \'coupl.inc\'
                            READLHA = .false.""")
        fsock.writelines("""    
                            include \'intparam_definition.inc\'\n
                         """)
        
        if self.model['running_elements']:
            running_block = self.model.get_running(self.used_running_key) 
            misc.sprint(running_block)
            if running_block:
                fsock.write_comments('calculate the running parameter')
            for i in range(len(running_block)):
                fsock.writelines(" call C_RUNNING_%s(G) ! %s \n" % (i+1,list(running_block[i])))   
            
        nb_coup_indep = 1 + len(self.coups_indep) // nb_def_by_file 
        nb_coup_dep = 1 + len(self.coups_dep) // nb_def_by_file 
                
        fsock.write_comments('\ncouplings needed to be evaluated points by points\n')

        fsock.writelines('\n'.join(\
                    ['call coup%s()' %  (nb_coup_indep + i + 1) \
                      for i in range(nb_coup_dep)]))
        fsock.writelines('''\n return \n end\n''')

        fsock.writelines("""subroutine update_as_param2(mu_r2,as2)

                            implicit none
                            double precision PI
                            parameter  (PI=3.141592653589793d0)
                            double precision mu_r2, as2
                            include \'model_functions.inc\'""")
        fsock.writelines("""include \'input.inc\'
                            include \'coupl.inc\'""")
        fsock.writelines("""
                            if (mu_r2.gt.0d0) MU_R = mu_r2
                            G = SQRT(4.0d0*PI*AS2) 
                            AS = as2

                            CALL UPDATE_AS_PARAM()
                         """)
        fsock.writelines('''\n return \n end\n''')

        if self.opt['mp']:
            fsock.writelines("""subroutine mp_update_as_param()
    
                                implicit none
                                logical READLHA
                                include \'model_functions.inc\'""")
            fsock.writelines("""%s MP__PI, MP__ZERO
                                    parameter (MP__PI=3.1415926535897932384626433832795e0_16)
                                    parameter (MP__ZERO=0e0_16)
                                    include \'mp_input.inc\'
                                    include \'mp_coupl.inc\'
                            """%self.mp_real_format)
            fsock.writelines("""include \'input.inc\'
                                include \'coupl.inc\'
                                include \'actualize_mp_ext_params.inc\'
                                READLHA = .false.
                                include \'mp_intparam_definition.inc\'\n
                             """)
            
            nb_coup_indep = 1 + len(self.coups_indep) // nb_def_by_file 
            nb_coup_dep = 1 + len(self.coups_dep) // nb_def_by_file 

            if self.model['running_elements']:
                #running_block = self.model.get_running(self.used_running_key) 
                misc.sprint(running_block)
                if running_block:
                    fsock.write_comments('calculate the running parameter')
                    for i in range(len(running_block)):
                        fsock.writelines(" call MP_C_RUNNING_%s(G) ! %s \n" % (i+1,list(running_block[i])))   
            
                    
            fsock.write_comments('\ncouplings needed to be evaluated points by points\n')
    
            fsock.writelines('\n'.join(\
                        ['call mp_coup%s()' %  (nb_coup_indep + i + 1) \
                          for i in range(nb_coup_dep)]))
            fsock.writelines('''\n return \n end\n''')
            
        if running_block:
            self.write_running_blocks(fsock, running_block)
    
    def write_running_blocks(self, fsock, running_block):
        
        for block_nb, runparams in enumerate(running_block):
            text = self.write_one_running_block(block_nb, runparams)
            misc.sprint(text)
            fsock.writelines(text)
            
    
    template_running_gs_gs2 = """
                  SUBROUTINE %(mp)sC_RUNNING_%(block_nb)i(GMU)

      IMPLICIT NONE
      DOUBLE PRECISION PI
      PARAMETER  (PI=3.141592653589793D0)

      include '../alfas.inc'
      INCLUDE '%(mp)sinput.inc'
      INCLUDE 'coupl.inc'
      double precision GMU

      double complex mat1(%(size)i,%(size)i), mat2(%(size)i,%(size)i), fullmat(%(size)i,%(size)i), matexp(%(size)i,%(size)i)
      data mat2 /%(mat2)s/
      data mat1 /%(mat1)s/
      double precision C0(%(size)i),Cout(%(size)i)
      data C0 /%(size)i * 0d0/
      logical first
      data first /.true./
      integer i,j,k
      double precision G0
      data G0 /0d0/
      double precision r1,r2
      if (first) then
         %(initc0)s
         G0 = SQRT(4.0D0*PI*ASMZ)
         first = .false.
      endif
      r1 = (G0/GMU -1)
      r2 = G0 * DLOG(G0/GMU)
      do j=1,%(size)i
         do i=1,%(size)i
            fullmat(j,i) = mat1(j,i) *r1 + mat2(j,i)*r2
         enddo
      enddo
      call c8mat_expm1( %(size)i, fullmat, matexp)
      do j=1,%(size)i
         Cout(j) = 0d0
      enddo

      do i=1,%(size)i
         do j=1,%(size)i
            Cout(j) = Cout(j) + matexp(j,i) * c0(i)
         enddo
      enddo

      %(assignc)s

      return
      end
            """
            
    template_running_gs2 = """
                  SUBROUTINE %(mp)sC_RUNNING_%(block_nb)i(GMU)

      IMPLICIT NONE
      DOUBLE PRECISION PI
      PARAMETER  (PI=3.141592653589793D0)

      include '../alfas.inc'
      INCLUDE '%(mp)sinput.inc'
      INCLUDE 'coupl.inc'
      double precision GMU

      double complex mat2(%(size)i,%(size)i), fullmat(%(size)i,%(size)i), matexp(%(size)i,%(size)i)
      data mat2 /%(mat2)s/
      double precision C0(%(size)i),Cout(%(size)i)
      data C0 /%(size)i * 0d0/
      logical first
      data first /.true./
      integer i,j,k
      double precision G0
      data G0 /0d0/
      double precision r1,r2
      if (first) then
         %(initc0)s
         G0 = SQRT(4.0D0*PI*ASMZ)
         first = .false.
      endif
      r2 = G0 * DLOG(G0/GMU)
      do j=1,%(size)i
         do i=1,%(size)i
            fullmat(j,i) = mat2(j,i)*r2
         enddo
      enddo
      call c8mat_expm1( %(size)i, fullmat, matexp)
      do j=1,%(size)i
         Cout(j) = 0d0
      enddo

      do i=1,%(size)i
         do j=1,%(size)i
            Cout(j) = Cout(j) + matexp(j,i) * c0(i)
         enddo
      enddo

      %(assignc)s

      return
      end
            """
            
    template_running_x3 = """
    SUBROUTINE %(mp)sC_RUNNING_%(block_nb)i(GMU)

      IMPLICIT NONE
      DOUBLE PRECISION PI
      PARAMETER  (PI=3.141592653589793D0)

      include '../alfas.inc'
      INCLUDE '%(mp)sinput.inc'
      INCLUDE 'coupl.inc'
      double precision GMU

      double complex mat3
      data mat3 /%(mat3)s/
      double precision C0
      data C0 /0d0/
      logical first
      data first /.true./
      integer i,j,k
      if (first) then
         C0 = %(mp)s%(initc0)s
         first = .false.
      endif
      
      %(mp)s%(assignc)s =  1/DSQRT( 1/C0/C0 - 2*mat3 *DLOG(MU_R/91.188))
      
      return
      end
      """
    
    def write_one_running_block(self, block_nb, runparams):
               
        runparams = list(runparams)
        
        size = len(runparams) 
        mat1=[[0]*size for _ in range(size)]
        mat2=[[0]*size for _ in range(size)]
        mat3=0
        
        for elements in self.model["running_elements"]:
            for params in elements.run_objects:
                params = [str(p) for p in params]
                if not any(param in runparams for param in params):
                    continue
                if 'aS' in params or params.count('G') == 2:
                    to_update = mat2
                    prefact = 4*math.pi
                    try:
                        params.remove('aS')
                    except:
                        params.remove('G')
                        params.remove('G')
                else:
                    to_update = mat1
                    params.remove('G')
                    prefact = 16*math.pi**2
                    
                if len(params) == 3:
                    if len(set(params)) !=1:
                        raise Exception, "Not supported type of running"    
                    mat3 = eval(elements.value)
                    continue
                elif len(params) !=2:
                    raise Exception, "Not supported type of running"
                id1 = runparams.index(params[0])
                id2 = runparams.index(params[1])
                assert to_update[id1][id2] == 0
                to_update[id1][id2] = eval(elements.value)*prefact
        
        data = {}
        data['block_nb'] = block_nb+1
        data['size'] = size
        data['mp'] = ''
        if mat3:
            template = self.template_running_x3
            data['mat3']
            data['initc0'] = "MDL_%s" % runparams[0]
            data['assignc'] = "MDL_%s" % runparams[0]
            text = template % data
            if self.opt['mp']:
                data['mp'] = 'MP_'
                data['initc0'] = "MP__MDL_%s" % runparams[0]
                data['assignc'] = "MP__MDL_%s" % runparams[0]
                text += template % data 
            return text
        
        data['initc0'] = "\n".join(["c0(%i) = MDL_%s" % (i+1, name)
                                    for i, name in enumerate(runparams)])
        data['assignc'] = "\n".join(["MDL_%s = COUT(%i)" % (name,i+1)
                                    for i, name in enumerate(runparams)])
        data['mp'] = ''
        # need to compute the matrices
        # carefull some component are proportional to aS
        # need to convert those to G^2
        # need to be carefull with prefactor included (none yet)

        
        
        
        
        data['mat1'] = ",".join(["%e" % mat1[j][i] for i in range(data['size']) for j in range(data['size'])])
        data['mat2'] = ",".join(["%e" % mat2[j][i] for i in range(data['size']) for j in range(data['size'])])
        if any(mat1[i][j] for i,j in zip(range(size),range(size))):
            template = self.template_running_gs_gs2
        else:
            template = self.template_running_gs2
        
        text = template % data
        if self.opt['mp']:
            data['mp'] = 'MP_'
            data['initc0'] = "\n".join(["c0(%i) = MP__MDL_%s" % (i+1, name)
                                    for i, name in enumerate(runparams)])
            data['assignc'] = "\n".join(["MP__MDL_%s = COUT(%i)" % (name,i+1)
                                    for i, name in enumerate(runparams)])
            text += template % data   
            
        return text

    def create_couplings_part(self, nb_file, data, dp=True, mp=False):
        """ create couplings[nb_file].f containing information coming from data.
        Outputs the computation of the double precision and/or the multiple
        precision couplings depending on the parameters dp and mp.
        If mp is True and dp is False, then the prefix 'MP_' is appended to the
        filename and subroutine name.
        """
        
        fsock = self.open('%scouplings%s.f' %('mp_' if mp and not dp else '',
                                                     nb_file), format='fortran')
        fsock.writelines("""subroutine %scoup%s()
          
          implicit none
          include \'model_functions.inc\'"""%('mp_' if mp and not dp else '',nb_file))
        if dp:
            fsock.writelines("""
              double precision PI, ZERO
              parameter  (PI=3.141592653589793d0)
              parameter  (ZERO=0d0)
              include 'input.inc'
              include 'coupl.inc'""")
        if mp:
            fsock.writelines("""%s MP__PI, MP__ZERO
                                parameter (MP__PI=3.1415926535897932384626433832795e0_16)
                                parameter (MP__ZERO=0e0_16)
                                include \'mp_input.inc\'
                                include \'mp_coupl.inc\'
                        """%self.mp_real_format) 

        for coupling in data:
            if dp:            
                fsock.writelines('%s = %s' % (coupling.name,
                                          self.p_to_f.parse(coupling.expr)))
            if mp:
                fsock.writelines('%s%s = %s' % (self.mp_prefix,coupling.name,
                                          self.mp_p_to_f.parse(coupling.expr)))
        fsock.writelines('end')

    def create_model_functions_inc(self):
        """ Create model_functions.inc which contains the various declarations
        of auxiliary functions which might be used in the couplings expressions
        """

        additional_fct = []
        # check for functions define in the UFO model
        ufo_fct = self.model.get('functions')
        if ufo_fct:
            for fct in ufo_fct:
                # already handle by default
                if str(fct.name) not in ["complexconjugate", "re", "im", "sec", 
                       "csc", "asec", "acsc", "theta_function", "cond", 
                       "condif", "reglogp", "reglogm", "reglog", "recms", "arg", "cot",
                                    "grreglog","regsqrt"]:
                    additional_fct.append(fct.name)
        
        fsock = self.open('model_functions.inc', format='fortran')
        fsock.writelines("""double complex cond
          double complex condif
          double complex reglog
          double complex reglogp
          double complex reglogm
          double complex recms
          double complex arg
          double complex grreglog
          double complex regsqrt
          %s
          """ % "\n".join(["          double complex %s" % i for i in additional_fct]))

        
        if self.opt['mp']:
            fsock.writelines("""%(complex_mp_format)s mp_cond
          %(complex_mp_format)s mp_condif
          %(complex_mp_format)s mp_reglog
          %(complex_mp_format)s mp_reglogp
          %(complex_mp_format)s mp_reglogm
          %(complex_mp_format)s mp_recms
          %(complex_mp_format)s mp_arg
          %(complex_mp_format)s mp_grreglog
          %(complex_mp_format)s mp_regsqrt
          %(additional)s
          """ %\
          {"additional": "\n".join(["          %s mp_%s" % (self.mp_complex_format, i) for i in additional_fct]),
           'complex_mp_format':self.mp_complex_format
           }) 

    def create_model_functions_def(self):
        """ Create model_functions.f which contains the various definitions
        of auxiliary functions which might be used in the couplings expressions
        Add the functions.f functions for formfactors support
        """

        fsock = self.open('model_functions.f', format='fortran')
        fsock.writelines("""double complex function cond(condition,truecase,falsecase)
          implicit none
          double complex condition,truecase,falsecase
          if(condition.eq.(0.0d0,0.0d0)) then
             cond=truecase
          else
             cond=falsecase
          endif
          end
          
          double complex function condif(condition,truecase,falsecase)
          implicit none
          logical condition
          double complex truecase,falsecase
          if(condition) then
             condif=truecase
          else
             condif=falsecase
          endif
          end

          double complex function recms(condition,expr)
          implicit none
          logical condition
          double complex expr
          if(condition)then
             recms=expr
          else
             recms=dcmplx(dble(expr))
          endif
          end
          
          double complex function reglog(arg)
          implicit none
          double complex TWOPII
          parameter (TWOPII=2.0d0*3.1415926535897932d0*(0.0d0,1.0d0))
          double complex arg
          if(arg.eq.(0.0d0,0.0d0)) then
             reglog=(0.0d0,0.0d0)
          else
             reglog=log(arg)
          endif
          end

          double complex function reglogp(arg)
          implicit none
          double complex TWOPII
          parameter (TWOPII=2.0d0*3.1415926535897932d0*(0.0d0,1.0d0))
          double complex arg
          if(arg.eq.(0.0d0,0.0d0))then
             reglogp=(0.0d0,0.0d0)
          else
             if(dble(arg).lt.0.0d0.and.dimag(arg).lt.0.0d0)then
                reglogp=log(arg) + TWOPII
             else
                reglogp=log(arg)
             endif
          endif
          end

          double complex function reglogm(arg)
          implicit none
          double complex TWOPII
          parameter (TWOPII=2.0d0*3.1415926535897932d0*(0.0d0,1.0d0))
          double complex arg
          if(arg.eq.(0.0d0,0.0d0))then
             reglogm=(0.0d0,0.0d0)
          else
             if(dble(arg).lt.0.0d0.and.dimag(arg).gt.0.0d0)then
                reglogm=log(arg) - TWOPII
             else
                reglogm=log(arg)
             endif
          endif
          end

          double complex function regsqrt(arg_in)
          implicit none
          double complex arg_in
          double complex arg
          arg=arg_in
          if(dabs(dimag(arg)).eq.0.0d0)then
             arg=dcmplx(dble(arg),0.0d0)
          endif
          if(dabs(dble(arg)).eq.0.0d0)then
             arg=dcmplx(0.0d0,dimag(arg))
          endif
          regsqrt=sqrt(arg)
          end

          double complex function grreglog(logsw,expr1_in,expr2_in)
          implicit none
          double complex TWOPII
          parameter (TWOPII=2.0d0*3.1415926535897932d0*(0.0d0,1.0d0))
          double complex expr1_in,expr2_in
          double complex expr1,expr2
          double precision logsw
          double precision imagexpr
          logical firstsheet
          expr1=expr1_in
          expr2=expr2_in
          if(dabs(dimag(expr1)).eq.0.0d0)then
             expr1=dcmplx(dble(expr1),0.0d0)
          endif
          if(dabs(dble(expr1)).eq.0.0d0)then
             expr1=dcmplx(0.0d0,dimag(expr1))
          endif
          if(dabs(dimag(expr2)).eq.0.0d0)then
             expr2=dcmplx(dble(expr2),0.0d0)
          endif
          if(dabs(dble(expr2)).eq.0.0d0)then
             expr2=dcmplx(0.0d0,dimag(expr2))
          endif
          if(expr1.eq.(0.0d0,0.0d0))then
             grreglog=(0.0d0,0.0d0)
          else
             imagexpr=dimag(expr1)*dimag(expr2)
             firstsheet=imagexpr.ge.0.0d0
             firstsheet=firstsheet.or.dble(expr1).ge.0.0d0
             firstsheet=firstsheet.or.dble(expr2).ge.0.0d0
             if(firstsheet)then
                grreglog=log(expr1)
             else
                if(dimag(expr1).gt.0.0d0)then
                   grreglog=log(expr1) - logsw*TWOPII
                else
                   grreglog=log(expr1) + logsw*TWOPII
                endif
             endif
          endif
          end
          
          double complex function arg(comnum)
          implicit none
          double complex comnum
          double complex iim 
          iim = (0.0d0,1.0d0)
          if(comnum.eq.(0.0d0,0.0d0)) then
             arg=(0.0d0,0.0d0)
          else
             arg=log(comnum/abs(comnum))/iim
          endif
          end""")
        if self.opt['mp']:
            fsock.writelines("""
              
              %(complex_mp_format)s function mp_cond(condition,truecase,falsecase)
              implicit none
              %(complex_mp_format)s condition,truecase,falsecase
              if(condition.eq.(0.0e0_16,0.0e0_16)) then
                 mp_cond=truecase
              else
                 mp_cond=falsecase
              endif
              end
              
              %(complex_mp_format)s function mp_condif(condition,truecase,falsecase)
              implicit none
              logical condition
              %(complex_mp_format)s truecase,falsecase
              if(condition) then
                 mp_condif=truecase
              else
                 mp_condif=falsecase
              endif
              end

              %(complex_mp_format)s function mp_recms(condition,expr)
              implicit none
              logical condition
              %(complex_mp_format)s expr
              if(condition)then
                 mp_recms=expr
              else
                 mp_recms=cmplx(real(expr),kind=16)
              endif
              end
              
              %(complex_mp_format)s function mp_reglog(arg)
              implicit none
              %(complex_mp_format)s TWOPII
              parameter (TWOPII=2.0e0_16*3.14169258478796109557151794433593750e0_16*(0.0e0_16,1.0e0_16))
              %(complex_mp_format)s arg
              if(arg.eq.(0.0e0_16,0.0e0_16)) then
                 mp_reglog=(0.0e0_16,0.0e0_16)
              else
                 mp_reglog=log(arg)
              endif
              end

              %(complex_mp_format)s function mp_reglogp(arg)
              implicit none
              %(complex_mp_format)s TWOPII
              parameter (TWOPII=2.0e0_16*3.14169258478796109557151794433593750e0_16*(0.0e0_16,1.0e0_16))
              %(complex_mp_format)s arg
              if(arg.eq.(0.0e0_16,0.0e0_16))then
                 mp_reglogp=(0.0e0_16,0.0e0_16)
              else
                 if(real(arg,kind=16).lt.0.0e0_16.and.imagpart(arg).lt.0.0e0_16)then
                    mp_reglogp=log(arg) + TWOPII
                 else
                    mp_reglogp=log(arg)
                 endif
              endif
              end
              
              %(complex_mp_format)s function mp_reglogm(arg)
              implicit none
              %(complex_mp_format)s TWOPII
              parameter (TWOPII=2.0e0_16*3.14169258478796109557151794433593750e0_16*(0.0e0_16,1.0e0_16))
              %(complex_mp_format)s arg
              if(arg.eq.(0.0e0_16,0.0e0_16))then
                 mp_reglogm=(0.0e0_16,0.0e0_16)
              else
                 if(real(arg,kind=16).lt.0.0e0_16.and.imagpart(arg).gt.0.0e0_16)then
                    mp_reglogm=log(arg) - TWOPII
                 else
                    mp_reglogm=log(arg)
                 endif 
              endif
              end

              %(complex_mp_format)s function mp_regsqrt(arg_in)
              implicit none
              %(complex_mp_format)s arg_in
              %(complex_mp_format)s arg
              arg=arg_in
              if(abs(imagpart(arg)).eq.0.0e0_16)then
                 arg=cmplx(real(arg,kind=16),0.0e0_16)
              endif
              if(abs(real(arg,kind=16)).eq.0.0e0_16)then
                 arg=cmplx(0.0e0_16,imagpart(arg))
              endif
              mp_regsqrt=sqrt(arg)
              end


              %(complex_mp_format)s function mp_grreglog(logsw,expr1_in,expr2_in)
              implicit none
              %(complex_mp_format)s TWOPII
              parameter (TWOPII=2.0e0_16*3.14169258478796109557151794433593750e0_16*(0.0e0_16,1.0e0_16))
              %(complex_mp_format)s expr1_in,expr2_in
              %(complex_mp_format)s expr1,expr2
              %(real_mp_format)s logsw
              %(real_mp_format)s imagexpr
              logical firstsheet
              expr1=expr1_in
              expr2=expr2_in
              if(abs(imagpart(expr1)).eq.0.0e0_16)then
                 expr1=cmplx(real(expr1,kind=16),0.0e0_16)
              endif
              if(abs(real(expr1,kind=16)).eq.0.0e0_16)then
                 expr1=cmplx(0.0e0_16,imagpart(expr1))
              endif
              if(abs(imagpart(expr2)).eq.0.0e0_16)then
                 expr2=cmplx(real(expr2,kind=16),0.0e0_16)
              endif
              if(abs(real(expr2,kind=16)).eq.0.0e0_16)then
                 expr2=cmplx(0.0e0_16,imagpart(expr2))
              endif
              if(expr1.eq.(0.0e0_16,0.0e0_16))then
                 mp_grreglog=(0.0e0_16,0.0e0_16)
              else
                 imagexpr=imagpart(expr1)*imagpart(expr2)
                 firstsheet=imagexpr.ge.0.0e0_16
                 firstsheet=firstsheet.or.real(expr1,kind=16).ge.0.0e0_16
                 firstsheet=firstsheet.or.real(expr2,kind=16).ge.0.0e0_16
                 if(firstsheet)then
                    mp_grreglog=log(expr1)
                 else
                    if(imagpart(expr1).gt.0.0e0_16)then
                       mp_grreglog=log(expr1) - logsw*TWOPII
                    else
                       mp_grreglog=log(expr1) + logsw*TWOPII
                    endif
                 endif
              endif
              end
              
              %(complex_mp_format)s function mp_arg(comnum)
              implicit none
              %(complex_mp_format)s comnum
              %(complex_mp_format)s imm
              imm = (0.0e0_16,1.0e0_16)
              if(comnum.eq.(0.0e0_16,0.0e0_16)) then
                 mp_arg=(0.0e0_16,0.0e0_16)
              else
                 mp_arg=log(comnum/abs(comnum))/imm
              endif
              end"""%{'complex_mp_format':self.mp_complex_format,'real_mp_format':self.mp_real_format})


        #check for the file functions.f
        model_path = self.model.get('modelpath')
        if os.path.exists(pjoin(model_path,'Fortran','functions.f')):
            fsock.write_comment_line(' USER DEFINE FUNCTIONS ')
            input = pjoin(model_path,'Fortran','functions.f')
            file.writelines(fsock, open(input).read())
            fsock.write_comment_line(' END USER DEFINE FUNCTIONS ')
            
        # check for functions define in the UFO model
        ufo_fct = self.model.get('functions')
        if ufo_fct:
            fsock.write_comment_line(' START UFO DEFINE FUNCTIONS ')
            done = []
            for fct in ufo_fct:
                # already handle by default
                if str(fct.name.lower()) not in ["complexconjugate", "re", "im", "sec", "csc", "asec", "acsc", "condif",
                                    "theta_function", "cond", "reglog", "reglogp", "reglogm", "recms","arg",
                                    "grreglog","regsqrt"] + done:
                    done.append(str(fct.name.lower()))
                    ufo_fct_template = """
          double complex function %(name)s(%(args)s)
          implicit none
          double complex %(args)s
          %(definitions)s
          %(name)s = %(fct)s

          return
          end
          """
                    str_fct = self.p_to_f.parse(fct.expr)
                    if not self.p_to_f.to_define:
                        definitions = []
                    else:
                        definitions=[]
                        for d in self.p_to_f.to_define:
                            if d == 'pi':
                                definitions.append(' double precision pi')
                                definitions.append(' data pi /3.1415926535897932d0/')
                            else:
                                definitions.append(' double complex %s' % d)
                                
                    text = ufo_fct_template % {
                                'name': fct.name,
                                'args': ", ".join(fct.arguments),                
                                'fct': str_fct,
                                'definitions': '\n'.join(definitions)
                                 }

                    fsock.writelines(text)
            if self.opt['mp']:
                fsock.write_comment_line(' START UFO DEFINE FUNCTIONS FOR MP')
                for fct in ufo_fct:
                    # already handle by default
                    if fct.name not in ["complexconjugate", "re", "im", "sec", "csc", "asec", "acsc","condif",
                                        "theta_function", "cond", "reglog", "reglogp","reglogm", "recms","arg",
                                        "grreglog","regsqrt"]:
                        ufo_fct_template = """
          %(complex_mp_format)s function mp_%(name)s(mp__%(args)s)
          implicit none
          %(complex_mp_format)s mp__%(args)s
          %(definitions)s
          mp_%(name)s = %(fct)s

          return
          end
          """
                        str_fct = self.mp_p_to_f.parse(fct.expr)
                        if not self.mp_p_to_f.to_define:
                            definitions = []
                        else:
                            definitions=[]
                            for d in self.mp_p_to_f.to_define:
                                if d == 'pi': 
                                    definitions.append(' %s mp__pi' % self.mp_real_format)
                                    definitions.append(' data mp__pi /3.141592653589793238462643383279502884197e+00_16/')
                                else:   
                                    definitions.append(' %s mp_%s' % (self.mp_complex_format,d))
                        text = ufo_fct_template % {
                                'name': fct.name,
                                'args': ", mp__".join(fct.arguments),                
                                'fct': str_fct,
                                'definitions': '\n'.join(definitions),
                                'complex_mp_format': self.mp_complex_format
                                 }
                        fsock.writelines(text)


                    
            fsock.write_comment_line(' STOP UFO DEFINE FUNCTIONS ')                    

        

    def create_makeinc(self):
        """create makeinc.inc containing the file to compile """
        
        fsock = self.open('makeinc.inc', comment='#')
        text = 'MODEL = couplings.o lha_read.o printout.o rw_para.o'
        text += ' model_functions.o '
        
        nb_coup_indep = 1 + len(self.coups_dep) // self.nb_def_by_file
        nb_coup_dep = 1 + len(self.coups_indep) // self.nb_def_by_file
        couplings_files=['couplings%s.o' % (i+1) \
                                for i in range(nb_coup_dep + nb_coup_indep) ]
        if self.opt['mp']:
            couplings_files+=['mp_couplings%s.o' % (i+1) for i in \
                               range(nb_coup_dep,nb_coup_dep + nb_coup_indep) ]
        text += ' '.join(couplings_files)
        fsock.writelines(text)
        
    def create_param_write(self):
        """ create param_write """

        fsock = self.open('param_write.inc', format='fortran')
        
        fsock.writelines("""write(*,*)  ' External Params'
                            write(*,*)  ' ---------------------------------'
                            write(*,*)  ' '""")
        def format(name):
            return 'write(*,*) \'%(name)s = \', %(name)s' % {'name': name}
        
        # Write the external parameter
        lines = [format(param.name) for param in self.params_ext]       
        fsock.writelines('\n'.join(lines))        
        
        fsock.writelines("""write(*,*)  ' Internal Params'
                            write(*,*)  ' ---------------------------------'
                            write(*,*)  ' '""")        
        lines = [format(data.name) for data in self.params_indep 
                  if data.name != 'ZERO' and self.check_needed_param(data.name)]
        fsock.writelines('\n'.join(lines))
        fsock.writelines("""write(*,*)  ' Internal Params evaluated point by point'
                            write(*,*)  ' ----------------------------------------'
                            write(*,*)  ' '""")         
        lines = [format(data.name) for data in self.params_dep \
                 if self.check_needed_param(data.name)]
        
        fsock.writelines('\n'.join(lines))                
        
 
    
    def create_ident_card(self):
        """ create the ident_card.dat """
    
        def format(parameter):
            """return the line for the ident_card corresponding to this parameter"""
            colum = [parameter.lhablock.lower()] + \
                    [str(value) for value in parameter.lhacode] + \
                    [parameter.name]
            if not parameter.name:
                return ''
            return ' '.join(colum)+'\n'
    
        fsock = self.open('ident_card.dat')
     
        external_param = [format(param) for param in self.params_ext]
        fsock.writelines('\n'.join(external_param))

    def create_actualize_mp_ext_param_inc(self):
        """ create the actualize_mp_ext_params.inc code """
        
        # In principle one should actualize all external, but for now, it is
        # hardcoded that only AS and MU_R can by dynamically changed by the user
        # so that we only update those ones.
        # Of course, to be on the safe side, one could decide to update all
        # external parameters.
        update_params_list=[p for p in self.params_ext if p.name in 
                                                          self.PS_dependent_key]
        
        res_strings = ["%(mp_prefix)s%(name)s=%(name)s"\
                        %{'mp_prefix':self.mp_prefix,'name':param.name}\
                                                for param in update_params_list]
        # When read_lha is false, it is G which is taken in input and not AS, so
        # this is what should be reset here too.
        if 'aS' in [param.name for param in update_params_list]:
            res_strings.append("%(mp_prefix)sG=G"%{'mp_prefix':self.mp_prefix})
            
        fsock = self.open('actualize_mp_ext_params.inc', format='fortran')
        fsock.writelines('\n'.join(res_strings))

    def create_param_read(self):    
        """create param_read"""
        
        if self.opt['export_format'] in ['madevent', 'FKS5_default', 'FKS5_optimized'] \
            or self.opt['loop_induced']:
            fsock = self.open('param_read.inc', format='fortran')
            fsock.writelines(' include \'../param_card.inc\'')
            return
    
        def format_line(parameter):
            """return the line for the ident_card corresponding to this 
            parameter"""
            template = \
            """ call LHA_get_real(npara,param,value,'%(name)s',%(name)s,%(value)s)""" \
                % {'name': parameter.name,
                   'value': self.p_to_f.parse(str(parameter.value.real))}
            if self.opt['mp']:
                template = template+ \
                ("\n call MP_LHA_get_real(npara,param,value,'%(name)s',"+
                 "%(mp_prefix)s%(name)s,%(value)s)") \
                % {'name': parameter.name,'mp_prefix': self.mp_prefix,
                   'value': self.mp_p_to_f.parse(str(parameter.value.real))}    
            return template        
    
        fsock = self.open('param_read.inc', format='fortran')
        res_strings = [format_line(param) \
                          for param in self.params_ext]
        
        # Correct width sign for Majorana particles (where the width
        # and mass need to have the same sign)        
        for particle in self.model.get('particles'):
            if particle.is_fermion() and particle.get('self_antipart') and \
                   particle.get('width').lower() != 'zero':
                
                res_strings.append('%(width)s = sign(%(width)s,%(mass)s)' % \
                 {'width': particle.get('width'), 'mass': particle.get('mass')})
                if self.opt['mp']:
                    res_strings.append(\
                      ('%(mp_pref)s%(width)s = sign(%(mp_pref)s%(width)s,'+\
                       '%(mp_pref)s%(mass)s)')%{'width': particle.get('width'),\
                       'mass': particle.get('mass'),'mp_pref':self.mp_prefix})

        fsock.writelines('\n'.join(res_strings))


    @staticmethod
    def create_param_card_static(model, output_path, rule_card_path=False,
                                 mssm_convert=True):
        """ create the param_card.dat for a givent model --static method-- """
        #1. Check if a default param_card is present:
        done = False
        if hasattr(model, 'restrict_card') and isinstance(model.restrict_card, str):
            restrict_name = os.path.basename(model.restrict_card)[9:-4]
            model_path = model.get('modelpath')
            if os.path.exists(pjoin(model_path,'paramcard_%s.dat' % restrict_name)):
                done = True
                files.cp(pjoin(model_path,'paramcard_%s.dat' % restrict_name),
                         output_path)
        if not done:
            param_writer.ParamCardWriter(model, output_path)
         
        if rule_card_path:   
            if hasattr(model, 'rule_card'):
                model.rule_card.write_file(rule_card_path)
        
        if mssm_convert:
            model_name = model.get('name')
            # IF MSSM convert the card to SLAH1
            if model_name == 'mssm' or model_name.startswith('mssm-'):
                import models.check_param_card as translator    
                # Check the format of the param_card for Pythia and make it correct
                if rule_card_path:
                    translator.make_valid_param_card(output_path, rule_card_path)
                translator.convert_to_slha1(output_path)        
    
    def create_param_card(self):
        """ create the param_card.dat """

        rule_card = pjoin(self.dir_path, 'param_card_rule.dat')
        if not hasattr(self.model, 'rule_card'):
            rule_card=False
        self.create_param_card_static(self.model, 
                                      output_path=pjoin(self.dir_path, 'param_card.dat'), 
                                      rule_card_path=rule_card, 
                                      mssm_convert=True)
        
def ExportV4Factory(cmd, noclean, output_type='default', group_subprocesses=True, cmd_options={}):
    """ Determine which Export_v4 class is required. cmd is the command 
        interface containing all potential usefull information.
        The output_type argument specifies from which context the output
        is called. It is 'madloop' for MadLoop5, 'amcatnlo' for FKS5 output
        and 'default' for tree-level outputs."""

    opt = dict(cmd.options)
    opt['output_options'] = cmd_options

    # ==========================================================================
    # First check whether Ninja must be installed.
    # Ninja would only be required if:
    #  a) Loop optimized output is selected
    #  b) the process gathered from the amplitude generated use loops

    if len(cmd._curr_amps)>0:
        try:
            curr_proc = cmd._curr_amps[0].get('process')
        except base_objects.PhysicsObject.PhysicsObjectError:
            curr_proc = None
    elif hasattr(cmd,'_fks_multi_proc') and \
                          len(cmd._fks_multi_proc.get('process_definitions'))>0:
        curr_proc = cmd._fks_multi_proc.get('process_definitions')[0]
    else:
        curr_proc = None

    requires_reduction_tool = opt['loop_optimized_output'] and \
                (not curr_proc is None) and \
                (curr_proc.get('perturbation_couplings') != [] and \
                not curr_proc.get('NLO_mode') in [None,'real','tree','LO','LOonly'])

    # An installation is required then, but only if the specified path is the
    # default local one and that the Ninja library appears missing.
    if requires_reduction_tool:
        cmd.install_reduction_library()
        
    # ==========================================================================
    # First treat the MadLoop5 standalone case       
    MadLoop_SA_options = {'clean': not noclean, 
      'complex_mass':cmd.options['complex_mass_scheme'],
      'export_format':'madloop', 
      'mp':True,
      'loop_dir': os.path.join(cmd._mgme_dir,'Template','loop_material'),
      'cuttools_dir': cmd._cuttools_dir,
      'iregi_dir':cmd._iregi_dir,
      'pjfry_dir':cmd.options['pjfry'],
      'golem_dir':cmd.options['golem'],
      'samurai_dir':cmd.options['samurai'],
      'ninja_dir':cmd.options['ninja'],
      'collier_dir':cmd.options['collier'],
      'fortran_compiler':cmd.options['fortran_compiler'],
      'f2py_compiler':cmd.options['f2py_compiler'],
      'output_dependencies':cmd.options['output_dependencies'],
      'SubProc_prefix':'P',
      'compute_color_flows':cmd.options['loop_color_flows'],
      'mode': 'reweight' if cmd._export_format == "standalone_rw" else '',
      'cluster_local_path': cmd.options['cluster_local_path'],
      'output_options': cmd_options
      }

    if output_type.startswith('madloop'):        
        import madgraph.loop.loop_exporters as loop_exporters
        if os.path.isdir(os.path.join(cmd._mgme_dir, 'Template/loop_material')):
            ExporterClass=None
            if not cmd.options['loop_optimized_output']:
                ExporterClass=loop_exporters.LoopProcessExporterFortranSA
            else:
                if output_type == "madloop":
                    ExporterClass=loop_exporters.LoopProcessOptimizedExporterFortranSA
                    MadLoop_SA_options['export_format'] = 'madloop_optimized'
                elif output_type == "madloop_matchbox":
                    ExporterClass=loop_exporters.LoopProcessExporterFortranMatchBox
                    MadLoop_SA_options['export_format'] = 'madloop_matchbox'
                else:
                    raise Exception("output_type not recognize %s" % output_type)
            return ExporterClass(cmd._export_dir, MadLoop_SA_options)
        else:
            raise MadGraph5Error('MG5_aMC cannot find the \'loop_material\' directory'+\
                                 ' in %s'%str(cmd._mgme_dir))

    # Then treat the aMC@NLO output     
    elif output_type=='amcatnlo':
        import madgraph.iolibs.export_fks as export_fks
        ExporterClass=None
        amcatnlo_options = dict(opt)
        amcatnlo_options.update(MadLoop_SA_options)
        amcatnlo_options['running'] = cmd._curr_model.get('running_elements')
        amcatnlo_options['mp'] = len(cmd._fks_multi_proc.get_virt_amplitudes()) > 0
        if not cmd.options['loop_optimized_output']:
            logger.info("Writing out the aMC@NLO code")
            ExporterClass = export_fks.ProcessExporterFortranFKS
            amcatnlo_options['export_format']='FKS5_default'
        else:
            logger.info("Writing out the aMC@NLO code, using optimized Loops")
            ExporterClass = export_fks.ProcessOptimizedExporterFortranFKS
            amcatnlo_options['export_format']='FKS5_optimized'
        return ExporterClass(cmd._export_dir, amcatnlo_options)


    # Then the default tree-level output
    elif output_type=='default':
        assert group_subprocesses in [True, False]
        
        opt = dict(opt)
        opt.update({'clean': not noclean,
               'complex_mass': cmd.options['complex_mass_scheme'],
               'export_format':cmd._export_format,
               'mp': False,  
               'sa_symmetry':False, 
               'model': cmd._curr_model.get('name'),
               'v5_model': False if cmd._model_v4_path else True,
               'running': cmd._curr_model.get('running_elements'),
                })

        format = cmd._export_format #shortcut

        if format in ['standalone_msP', 'standalone_msF', 'standalone_rw']:
            opt['sa_symmetry'] = True      
        elif format == 'plugin':
            opt['sa_symmetry'] = cmd._export_plugin.sa_symmetry
    
        loop_induced_opt = dict(opt)
        loop_induced_opt.update(MadLoop_SA_options)
        loop_induced_opt['export_format'] = 'madloop_optimized'
        loop_induced_opt['SubProc_prefix'] = 'PV'
        # For loop_induced output with MadEvent, we must have access to the 
        # color flows.
        loop_induced_opt['compute_color_flows'] = True
        for key in opt:
            if key not in loop_induced_opt:
                loop_induced_opt[key] = opt[key]
    
        # Madevent output supports MadAnalysis5
        if format in ['madevent']:
            opt['madanalysis5'] = cmd.options['madanalysis5_path']
            
        if format == 'matrix' or format.startswith('standalone'):
            return ProcessExporterFortranSA(cmd._export_dir, opt, format=format)
        
        elif format in ['madevent'] and group_subprocesses:
            if isinstance(cmd._curr_amps[0], 
                                         loop_diagram_generation.LoopAmplitude):
                import madgraph.loop.loop_exporters as loop_exporters
                return  loop_exporters.LoopInducedExporterMEGroup( 
                                               cmd._export_dir,loop_induced_opt)
            else:
                return  ProcessExporterFortranMEGroup(cmd._export_dir,opt)                
        elif format in ['madevent']:
            if isinstance(cmd._curr_amps[0], 
                                         loop_diagram_generation.LoopAmplitude):
                import madgraph.loop.loop_exporters as loop_exporters
                return  loop_exporters.LoopInducedExporterMENoGroup( 
                                               cmd._export_dir,loop_induced_opt)
            else:
                return  ProcessExporterFortranME(cmd._export_dir,opt)
        elif format in ['matchbox']:
            return ProcessExporterFortranMatchBox(cmd._export_dir,opt)
        elif cmd._export_format in ['madweight'] and group_subprocesses:

            return ProcessExporterFortranMWGroup(cmd._export_dir, opt)
        elif cmd._export_format in ['madweight']:
            return ProcessExporterFortranMW(cmd._export_dir, opt)
        elif format == 'plugin':
            if isinstance(cmd._curr_amps[0], 
                                         loop_diagram_generation.LoopAmplitude):
                return cmd._export_plugin(cmd._export_dir, loop_induced_opt)
            else:
                return cmd._export_plugin(cmd._export_dir, opt)

        else:
            raise Exception('Wrong export_v4 format')
    else:
        raise MadGraph5Error('Output type %s not reckognized in ExportV4Factory.')
    
            


#===============================================================================
# ProcessExporterFortranMWGroup
#===============================================================================
class ProcessExporterFortranMWGroup(ProcessExporterFortranMW):
    """Class to take care of exporting a set of matrix elements to
    MadEvent subprocess group format."""

    matrix_file = "matrix_madweight_group_v4.inc"
    grouped_mode = 'madweight'
    #===========================================================================
    # generate_subprocess_directory
    #===========================================================================
    def generate_subprocess_directory(self, subproc_group,
                                         fortran_model,
                                         group_number):
        """Generate the Pn directory for a subprocess group in MadEvent,
        including the necessary matrix_N.f files, configs.inc and various
        other helper files."""

        if not isinstance(subproc_group, group_subprocs.SubProcessGroup):
            raise base_objects.PhysicsObject.PhysicsObjectError("subproc_group object not SubProcessGroup")

        if not self.model:
            self.model = subproc_group.get('matrix_elements')[0].\
                         get('processes')[0].get('model')

        pathdir = os.path.join(self.dir_path, 'SubProcesses')

        # Create the directory PN in the specified path
        subprocdir = "P%d_%s" % (subproc_group.get('number'),
                                 subproc_group.get('name'))
        try:
            os.mkdir(pjoin(pathdir, subprocdir))
        except os.error as error:
            logger.warning(error.strerror + " " + subprocdir)


        logger.info('Creating files in directory %s' % subprocdir)
        Ppath = pjoin(pathdir, subprocdir)

        # Create the matrix.f files, auto_dsig.f files and all inc files
        # for all subprocesses in the group

        maxamps = 0
        maxflows = 0
        tot_calls = 0

        matrix_elements = subproc_group.get('matrix_elements')

        for ime, matrix_element in \
                enumerate(matrix_elements):
            filename = pjoin(Ppath, 'matrix%d.f' % (ime+1))
            calls, ncolor = \
               self.write_matrix_element_v4(writers.FortranWriter(filename), 
                                                matrix_element,
                                                fortran_model,
                                                str(ime+1),
                                                subproc_group.get('diagram_maps')[\
                                                                              ime])

            filename = pjoin(Ppath, 'auto_dsig%d.f' % (ime+1))
            self.write_auto_dsig_file(writers.FortranWriter(filename),
                                 matrix_element,
                                 str(ime+1))

            # Keep track of needed quantities
            tot_calls += int(calls)
            maxflows = max(maxflows, ncolor)
            maxamps = max(maxamps, len(matrix_element.get('diagrams')))

            # Draw diagrams
            filename = pjoin(Ppath, "matrix%d.ps" % (ime+1))
            plot = draw.MultiEpsDiagramDrawer(matrix_element.get('base_amplitude').\
                                                                    get('diagrams'),
                                              filename,
                                              model = \
                                                matrix_element.get('processes')[0].\
                                                                       get('model'),
                                              amplitude=True)
            logger.info("Generating Feynman diagrams for " + \
                         matrix_element.get('processes')[0].nice_string())
            plot.draw()

        # Extract number of external particles
        (nexternal, ninitial) = matrix_element.get_nexternal_ninitial()

        # Generate a list of diagrams corresponding to each configuration
        # [[d1, d2, ...,dn],...] where 1,2,...,n is the subprocess number
        # If a subprocess has no diagrams for this config, the number is 0

        subproc_diagrams_for_config = subproc_group.get('diagrams_for_configs')

        filename = pjoin(Ppath, 'auto_dsig.f')
        self.write_super_auto_dsig_file(writers.FortranWriter(filename),
                                   subproc_group)

        filename = pjoin(Ppath,'configs.inc')
        nconfigs, s_and_t_channels = self.write_configs_file(\
            writers.FortranWriter(filename),
            subproc_group,
            subproc_diagrams_for_config)

        filename = pjoin(Ppath, 'leshouche.inc')
        self.write_leshouche_file(writers.FortranWriter(filename),
                                   subproc_group)

        filename = pjoin(Ppath, 'phasespace.inc')
        self.write_phasespace_file(writers.FortranWriter(filename),
                           nconfigs)
                           

        filename = pjoin(Ppath, 'maxamps.inc')
        self.write_maxamps_file(writers.FortranWriter(filename),
                           maxamps,
                           maxflows,
                           max([len(me.get('processes')) for me in \
                                matrix_elements]),
                           len(matrix_elements))

        filename = pjoin(Ppath, 'mirrorprocs.inc')
        self.write_mirrorprocs(writers.FortranWriter(filename),
                          subproc_group)

        filename = pjoin(Ppath, 'nexternal.inc')
        self.write_nexternal_file(writers.FortranWriter(filename),
                             nexternal, ninitial)

        filename = pjoin(Ppath, 'pmass.inc')
        self.write_pmass_file(writers.FortranWriter(filename),
                         matrix_element)

        filename = pjoin(Ppath, 'props.inc')
        self.write_props_file(writers.FortranWriter(filename),
                         matrix_element,
                         s_and_t_channels)

#        filename = pjoin(Ppath, 'processes.dat')
#        files.write_to_file(filename,
#                            self.write_processes_file,
#                            subproc_group)

        # Generate jpgs -> pass in make_html
        #os.system(os.path.join('..', '..', 'bin', 'gen_jpeg-pl'))

        linkfiles = ['driver.f', 'cuts.f', 'initialization.f','gen_ps.f', 'makefile', 'coupl.inc','madweight_param.inc', 'run.inc', 'setscales.f']

        for file in linkfiles:
            ln('../%s' % file, cwd=Ppath)

        ln('nexternal.inc', '../../Source', cwd=Ppath, log=False)
        ln('leshouche.inc', '../../Source', cwd=Ppath, log=False)
        ln('maxamps.inc', '../../Source', cwd=Ppath, log=False)
        ln('../../Source/maxparticles.inc', '.', log=True, cwd=Ppath)
        ln('../../Source/maxparticles.inc', '.', name='genps.inc', log=True, cwd=Ppath)
        ln('phasespace.inc', '../', log=True, cwd=Ppath)
        if not tot_calls:
            tot_calls = 0
        return tot_calls


    #===========================================================================
    # Helper functions
    #===========================================================================
    def modify_grouping(self, matrix_element):
        """allow to modify the grouping (if grouping is in place)
            return two value:
            - True/False if the matrix_element was modified
            - the new(or old) matrix element"""
            
        return True, matrix_element.split_lepton_grouping()
    
    #===========================================================================
    # write_super_auto_dsig_file
    #===========================================================================
    def write_super_auto_dsig_file(self, writer, subproc_group):
        """Write the auto_dsig.f file selecting between the subprocesses
        in subprocess group mode"""

        replace_dict = {}

        # Extract version number and date from VERSION file
        info_lines = self.get_mg5_info_lines()
        replace_dict['info_lines'] = info_lines

        matrix_elements = subproc_group.get('matrix_elements')

        # Extract process info lines
        process_lines = '\n'.join([self.get_process_info_lines(me) for me in \
                                   matrix_elements])
        replace_dict['process_lines'] = process_lines

        nexternal, ninitial = matrix_elements[0].get_nexternal_ninitial()
        replace_dict['nexternal'] = nexternal

        replace_dict['nsprocs'] = 2*len(matrix_elements)

        # Generate dsig definition line
        dsig_def_line = "DOUBLE PRECISION " + \
                        ",".join(["DSIG%d" % (iproc + 1) for iproc in \
                                  range(len(matrix_elements))])
        replace_dict["dsig_def_line"] = dsig_def_line

        # Generate dsig process lines
        call_dsig_proc_lines = []
        for iproc in range(len(matrix_elements)):
            call_dsig_proc_lines.append(\
                "IF(IPROC.EQ.%(num)d) DSIGPROC=DSIG%(num)d(P1,WGT,IMODE) ! %(proc)s" % \
                {"num": iproc + 1,
                 "proc": matrix_elements[iproc].get('processes')[0].base_string()})
        replace_dict['call_dsig_proc_lines'] = "\n".join(call_dsig_proc_lines)

        if writer:
            file = open(os.path.join(_file_path, \
                       'iolibs/template_files/super_auto_dsig_mw_group_v4.inc')).read()
            file = file % replace_dict
            # Write the file
            writer.writelines(file)
        else:
            return replace_dict
        
    #===========================================================================
    # write_mirrorprocs
    #===========================================================================
    def write_mirrorprocs(self, writer, subproc_group):
        """Write the mirrorprocs.inc file determining which processes have
        IS mirror process in subprocess group mode."""

        lines = []
        bool_dict = {True: '.true.', False: '.false.'}
        matrix_elements = subproc_group.get('matrix_elements')
        lines.append("DATA (MIRRORPROCS(I),I=1,%d)/%s/" % \
                     (len(matrix_elements),
                      ",".join([bool_dict[me.get('has_mirror_process')] for \
                                me in matrix_elements])))
        # Write the file
        writer.writelines(lines)

    #===========================================================================
    # write_configs_file
    #===========================================================================
    def write_configs_file(self, writer, subproc_group, diagrams_for_config):
        """Write the configs.inc file with topology information for a
        subprocess group. Use the first subprocess with a diagram for each
        configuration."""

        matrix_elements = subproc_group.get('matrix_elements')
        model = matrix_elements[0].get('processes')[0].get('model')

        diagrams = []
        config_numbers = []
        for iconfig, config in enumerate(diagrams_for_config):
            # Check if any diagrams correspond to this config
            if set(config) == set([0]):
                continue
            subproc_diags = []
            for s,d in enumerate(config):
                if d:
                    subproc_diags.append(matrix_elements[s].\
                                         get('diagrams')[d-1])
                else:
                    subproc_diags.append(None)
            diagrams.append(subproc_diags)
            config_numbers.append(iconfig + 1)

        # Extract number of external particles
        (nexternal, ninitial) = subproc_group.get_nexternal_ninitial()

        return len(diagrams), \
               self.write_configs_file_from_diagrams(writer, diagrams,
                                                config_numbers,
                                                nexternal, ninitial,
                                                matrix_elements[0],model)

    #===========================================================================
    # write_run_configs_file
    #===========================================================================
    def write_run_config_file(self, writer):
        """Write the run_configs.inc file for MadEvent"""

        path = os.path.join(_file_path,'iolibs','template_files','madweight_run_config.inc') 
        text = open(path).read() % {'chanperjob':'2'} 
        writer.write(text)
        return True


    #===========================================================================
    # write_leshouche_file
    #===========================================================================
    def write_leshouche_file(self, writer, subproc_group):
        """Write the leshouche.inc file for MG4"""

        all_lines = []

        for iproc, matrix_element in \
            enumerate(subproc_group.get('matrix_elements')):
            all_lines.extend(self.get_leshouche_lines(matrix_element,
                                                 iproc))

        # Write the file
        writer.writelines(all_lines)

        return True


    <|MERGE_RESOLUTION|>--- conflicted
+++ resolved
@@ -12,23 +12,16 @@
 # For more information, visit madgraph.phys.ucl.ac.be and amcatnlo.web.cern.ch
 #
 ################################################################################
-<<<<<<< HEAD
 from __future__ import division
-=======
 from __future__ import absolute_import
->>>>>>> b50dfde1
 from madgraph.iolibs.helas_call_writers import HelasCallWriter
 from six.moves import range
 from six.moves import zip
 """Methods and classes to export matrix elements to v4 format."""
 
 import copy
-<<<<<<< HEAD
 import math, cmath
-from cStringIO import StringIO
-=======
 from six import StringIO
->>>>>>> b50dfde1
 from distutils import dir_util
 import itertools
 import fractions
@@ -5617,15 +5610,9 @@
     def refactorize(self, wanted_couplings = []):    
         """modify the couplings to fit with MG4 convention """
             
-<<<<<<< HEAD
-            
         misc.sprint(self.PS_dependent_key)
         # Keep only separation in alphaS + running one        
-        keys = self.model['parameters'].keys()
-=======
-        # Keep only separation in alphaS        
         keys = list(self.model['parameters'].keys())
->>>>>>> b50dfde1
         keys.sort(key=len)
 
         for key in keys:
@@ -5637,14 +5624,9 @@
                 self.params_dep += to_add
             else:
                 self.params_indep += to_add
-<<<<<<< HEAD
                 
         # same for couplings + tracking which running happens
-        keys = self.model['couplings'].keys()
-=======
-        # same for couplings
         keys = list(self.model['couplings'].keys())
->>>>>>> b50dfde1
         keys.sort(key=len)
         used_running_key = set()
         for key, coup_list in self.model['couplings'].items():
@@ -6486,11 +6468,11 @@
                     
                 if len(params) == 3:
                     if len(set(params)) !=1:
-                        raise Exception, "Not supported type of running"    
+                        raise Exception( "Not supported type of running")
                     mat3 = eval(elements.value)
                     continue
                 elif len(params) !=2:
-                    raise Exception, "Not supported type of running"
+                    raise Exception("Not supported type of running")
                 id1 = runparams.index(params[0])
                 id2 = runparams.index(params[1])
                 assert to_update[id1][id2] == 0

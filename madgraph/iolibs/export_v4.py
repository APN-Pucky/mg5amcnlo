################################################################################
#
# Copyright (c) 2009 The MadGraph5_aMC@NLO Development team and Contributors
#
# This file is a part of the MadGraph5_aMC@NLO project, an application which 
# automatically generates Feynman diagrams and matrix elements for arbitrary
# high-energy processes in the Standard Model and beyond.
#
# It is subject to the MadGraph5_aMC@NLO license which should accompany this 
# distribution.
#
# For more information, visit madgraph.phys.ucl.ac.be and amcatnlo.web.cern.ch
#
################################################################################
from __future__ import absolute_import
from madgraph.iolibs.helas_call_writers import HelasCallWriter
from six.moves import range
from six.moves import zip
"""Methods and classes to export matrix elements to v4 format."""

import copy
from six import StringIO
import itertools
import fractions
import glob
import logging
import math
import os
import io
import re
import shutil
import subprocess
import sys
import time
import traceback

import aloha

import madgraph.core.base_objects as base_objects
import madgraph.core.color_algebra as color
import madgraph.core.helas_objects as helas_objects
import madgraph.iolibs.drawing_eps as draw
import madgraph.iolibs.files as files
import madgraph.iolibs.group_subprocs as group_subprocs
import madgraph.iolibs.file_writers as writers
import madgraph.iolibs.gen_infohtml as gen_infohtml
import madgraph.iolibs.template_files as template_files
import madgraph.iolibs.ufo_expression_parsers as parsers
import madgraph.iolibs.helas_call_writers as helas_call_writers
import madgraph.interface.common_run_interface as common_run_interface
import madgraph.various.diagram_symmetry as diagram_symmetry
import madgraph.various.misc as misc
import madgraph.various.banner as banner_mod
import madgraph.various.process_checks as process_checks
import madgraph.loop.loop_diagram_generation as loop_diagram_generation
import aloha.create_aloha as create_aloha
import models.import_ufo as import_ufo
import models.write_param_card as param_writer
import models.check_param_card as check_param_card


from madgraph import MadGraph5Error, MG5DIR, ReadWrite
from madgraph.iolibs.files import cp, ln, mv

from madgraph import InvalidCmd

pjoin = os.path.join

_file_path = os.path.split(os.path.dirname(os.path.realpath(__file__)))[0] + '/'
logger = logging.getLogger('madgraph.export_v4')

default_compiler= {'fortran': 'gfortran',
                       'f2py': 'f2py',
                       'cpp':'g++'}


class VirtualExporter(object):
    
    #exporter variable who modified the way madgraph interacts with this class
    
    grouped_mode = 'madevent'  
    # This variable changes the type of object called within 'generate_subprocess_directory'
    #functions. 
    # False to avoid grouping (only identical matrix element are merged)
    # 'madevent' group the massless quark and massless lepton
    # 'madweight' group the gluon with the massless quark
    sa_symmetry = False
    # If no grouped_mode=False, uu~ and u~u will be called independently. 
    #Putting sa_symmetry generates only one of the two matrix-element.
    check = True
    # Ask madgraph to check if the directory already exists and propose to the user to 
    #remove it first if this is the case
    output = 'Template'
    # [Template, None, dir]
    #    - Template, madgraph will call copy_template
    #    - dir, madgraph will just create an empty directory for initialisation
    #    - None, madgraph do nothing for initialisation
    exporter = 'v4'
    # language of the output 'v4' for Fortran output
    #                        'cpp' for C++ output
    
    
    def __init__(self, dir_path = "", opt=None):
        # cmd_options is a dictionary with all the optional argurment passed at output time
        
        # Activate some monkey patching for the helas call writer.
        helas_call_writers.HelasCallWriter.customize_argument_for_all_other_helas_object = \
                self.helas_call_writer_custom
        

    # helper function for customise helas writter
    @staticmethod
    def custom_helas_call(call, arg):
        """static method to customise the way aloha function call are written
        call is the default template for the call
        arg are the dictionary used for the call
        """
        return call, arg
    
    helas_call_writer_custom = lambda x,y,z: x.custom_helas_call(y,z)


    def copy_template(self, model):
        return

    def generate_subprocess_directory(self, subproc_group, helicity_model, me=None):
    #    generate_subprocess_directory(self, matrix_element, helicity_model, me_number) [for ungrouped]
        return 0 # return an integer stating the number of call to helicity routine
    
    def convert_model(self, model, wanted_lorentz=[], wanted_couplings=[]):
        return
    
    def finalize(self,matrix_element, cmdhistory, MG5options, outputflag):
        return
    
    
    def pass_information_from_cmd(self, cmd):
        """pass information from the command interface to the exporter.
           Please do not modify any object of the interface from the exporter.
        """
        return
    
    def modify_grouping(self, matrix_element):
        return False, matrix_element
           
    def export_model_files(self, model_v4_path):
        raise Exception("V4 model not supported by this type of exporter. Please use UFO model")
        return
    
    def export_helas(self, HELAS_PATH):
        raise Exception("V4 model not supported by this type of exporter. Please use UFO model")
        return

#===============================================================================
# ProcessExporterFortran
#===============================================================================
class ProcessExporterFortran(VirtualExporter):
    """Class to take care of exporting a set of matrix elements to
    Fortran (v4) format."""

    default_opt = {'clean': False, 'complex_mass':False,
                        'export_format':'madevent', 'mp': False,
                        'v5_model': True,
                        'output_options':{}
                        }
    grouped_mode = False

    def __init__(self,  dir_path = "", opt=None):
        """Initiate the ProcessExporterFortran with directory information"""
        self.mgme_dir = MG5DIR
        self.dir_path = dir_path
        self.model = None

        self.opt = dict(self.default_opt)
        if opt:
            self.opt.update(opt)
        
        self.cmd_options = self.opt['output_options']
        
        #place holder to pass information to the run_interface
        self.proc_characteristic = banner_mod.ProcCharacteristic()
        # call mother class
        super(ProcessExporterFortran,self).__init__(dir_path, opt)
        
        
    #===========================================================================
    # process exporter fortran switch between group and not grouped
    #===========================================================================
    def export_processes(self, matrix_elements, fortran_model):
        """Make the switch between grouped and not grouped output"""
        
        calls = 0
        if isinstance(matrix_elements, group_subprocs.SubProcessGroupList):
            for (group_number, me_group) in enumerate(matrix_elements):
                calls = calls + self.generate_subprocess_directory(\
                                          me_group, fortran_model, group_number)
        else:
            for me_number, me in enumerate(matrix_elements.get_matrix_elements()):
                calls = calls + self.generate_subprocess_directory(\
                                                   me, fortran_model, me_number)    
                        
        return calls    
        

    #===========================================================================
    #  create the run_card 
    #===========================================================================
    def create_run_card(self, matrix_elements, history):
        """ """


        # bypass this for the loop-check
        import madgraph.loop.loop_helas_objects as loop_helas_objects
        if isinstance(matrix_elements, loop_helas_objects.LoopHelasMatrixElement):
            matrix_elements = None

        run_card = banner_mod.RunCard()
        
        
        default=True
        if isinstance(matrix_elements, group_subprocs.SubProcessGroupList):            
            processes = [me.get('processes')  for megroup in matrix_elements 
                                        for me in megroup['matrix_elements']]
        elif matrix_elements:
            processes = [me.get('processes') 
                                 for me in matrix_elements['matrix_elements']]
        else:
            default =False
    
        if default:
            run_card.create_default_for_process(self.proc_characteristic, 
                                            history,
                                            processes)
        
        run_card.write(pjoin(self.dir_path, 'Cards', 'run_card_default.dat'))
        shutil.copyfile(pjoin(self.dir_path, 'Cards', 'run_card_default.dat'),
                        pjoin(self.dir_path, 'Cards', 'run_card.dat'))
        
        
        
    #===========================================================================
    # copy the Template in a new directory.
    #===========================================================================
    def copy_template(self, model):
        """create the directory run_name as a copy of the MadEvent
        Template, and clean the directory
        """

        #First copy the full template tree if dir_path doesn't exit
        if not os.path.isdir(self.dir_path):
            assert self.mgme_dir, \
                     "No valid MG_ME path given for MG4 run directory creation."
            logger.info('initialize a new directory: %s' % \
                        os.path.basename(self.dir_path))
            shutil.copytree(pjoin(self.mgme_dir, 'Template/LO'),
                            self.dir_path, True)
            # misc.copytree since dir_path already exists
            misc.copytree(pjoin(self.mgme_dir, 'Template/Common'), 
                               self.dir_path)
            # copy plot_card
            for card in ['plot_card']:
                if os.path.isfile(pjoin(self.dir_path, 'Cards',card + '.dat')):
                    try:
                        shutil.copy(pjoin(self.dir_path, 'Cards',card + '.dat'),
                                   pjoin(self.dir_path, 'Cards', card + '_default.dat'))
                    except IOError:
                        logger.warning("Failed to copy " + card + ".dat to default")
        elif os.getcwd() == os.path.realpath(self.dir_path):
            logger.info('working in local directory: %s' % \
                                                os.path.realpath(self.dir_path))
            # misc.copytree since dir_path already exists
            misc.copytree(pjoin(self.mgme_dir, 'Template/LO'), 
                               self.dir_path)
#            for name in misc.glob('Template/LO/*', self.mgme_dir):
#                name = os.path.basename(name)
#                filname = pjoin(self.mgme_dir, 'Template','LO',name)
#                if os.path.isfile(filename):
#                    files.cp(filename, pjoin(self.dir_path,name))
#                elif os.path.isdir(filename):
#                     shutil.copytree(filename, pjoin(self.dir_path,name), True)
            # misc.copytree since dir_path already exists
            misc.copytree(pjoin(self.mgme_dir, 'Template/Common'), 
                               self.dir_path)
            # Copy plot_card
            for card in ['plot_card']:
                if os.path.isfile(pjoin(self.dir_path, 'Cards',card + '.dat')):
                    try:
                        shutil.copy(pjoin(self.dir_path, 'Cards', card + '.dat'),
                                   pjoin(self.dir_path, 'Cards', card + '_default.dat'))
                    except IOError:
                        logger.warning("Failed to copy " + card + ".dat to default")            
        elif not os.path.isfile(pjoin(self.dir_path, 'TemplateVersion.txt')):
            assert self.mgme_dir, \
                      "No valid MG_ME path given for MG4 run directory creation."
        try:
            shutil.copy(pjoin(self.mgme_dir, 'MGMEVersion.txt'), self.dir_path)
        except IOError:
            MG5_version = misc.get_pkg_info()
            open(pjoin(self.dir_path, 'MGMEVersion.txt'), 'w').write(MG5_version['version'])

        #Ensure that the Template is clean
        if self.opt['clean']:
            logger.info('remove old information in %s' % \
                                                  os.path.basename(self.dir_path))
            if 'MADGRAPH_BASE' in os.environ:
                misc.call([pjoin('bin', 'internal', 'clean_template'),
                                 '--web'], cwd=self.dir_path)
            else:
                try:
                    misc.call([pjoin('bin', 'internal', 'clean_template')], \
                                                                       cwd=self.dir_path)
                except Exception as why:
                    raise MadGraph5Error('Failed to clean correctly %s: \n %s' \
                                                % (os.path.basename(self.dir_path),why))

            #Write version info
            MG_version = misc.get_pkg_info()
            open(pjoin(self.dir_path, 'SubProcesses', 'MGVersion.txt'), 'w').write(
                                                              MG_version['version'])

        # add the makefile in Source directory 
        filename = pjoin(self.dir_path,'Source','makefile')
        self.write_source_makefile(writers.FileWriter(filename))
        
        # add the DiscreteSampler information
        files.cp(pjoin(MG5DIR,'vendor', 'DiscreteSampler', 'DiscreteSampler.f'), 
                 pjoin(self.dir_path, 'Source'))
        files.cp(pjoin(MG5DIR,'vendor', 'DiscreteSampler', 'StringCast.f'), 
                 pjoin(self.dir_path, 'Source'))
        
        # We need to create the correct open_data for the pdf
        self.write_pdf_opendata()
        
        
    #===========================================================================
    # Call MadAnalysis5 to generate the default cards for this process
    #=========================================================================== 
    def create_default_madanalysis5_cards(self, history, proc_defs, processes,
                            ma5_path, output_dir, levels = ['parton','hadron']):
        """ Call MA5 so that it writes default cards for both parton and
        post-shower levels, tailored for this particular process."""
        
        if len(levels)==0:
            return
        start = time.time()
        logger.info('Generating MadAnalysis5 default cards tailored to this process')
        try:
            MA5_interpreter = common_run_interface.CommonRunCmd.\
                          get_MadAnalysis5_interpreter(MG5DIR,ma5_path,loglevel=100)
        except (Exception, SystemExit) as e:
            logger.warning('Fail to create a MadAnalysis5 instance. Therefore the default analysis with MadAnalysis5 will be empty')
            return
        if MA5_interpreter is None:
            return

        MA5_main = MA5_interpreter.main
        for lvl in ['parton','hadron']:
            if lvl in levels:
                card_to_generate = pjoin(output_dir,'madanalysis5_%s_card_default.dat'%lvl)
                try:
                    text = MA5_main.madgraph.generate_card(history, proc_defs, processes,lvl)
                except (Exception, SystemExit) as e:
                    # keep the default card (skip only)
                    logger.warning('MadAnalysis5 failed to write a %s-level'%lvl+
                                                  ' default analysis card for this process.')
                    logger.warning('Therefore, %s-level default analysis with MadAnalysis5 will be empty.'%lvl)
                    error=StringIO()
                    traceback.print_exc(file=error)
                    logger.debug('MadAnalysis5 error was:')
                    logger.debug('-'*60)
                    logger.debug(error.getvalue()[:-1])
                    logger.debug('-'*60)
                else:
                    open(card_to_generate,'w').write(text)
        stop = time.time()
        if stop-start >1:
            logger.info('Cards created in %.2fs' % (stop-start))

    #===========================================================================
    # write a procdef_mg5 (an equivalent of the MG4 proc_card.dat)
    #===========================================================================
    def write_procdef_mg5(self, file_pos, modelname, process_str):
        """ write an equivalent of the MG4 proc_card in order that all the Madevent
        Perl script of MadEvent4 are still working properly for pure MG5 run."""

        proc_card_template = template_files.mg4_proc_card.mg4_template
        process_template = template_files.mg4_proc_card.process_template
        process_text = ''
        coupling = ''
        new_process_content = []


        # First find the coupling and suppress the coupling from process_str
        #But first ensure that coupling are define whithout spaces:
        process_str = process_str.replace(' =', '=')
        process_str = process_str.replace('= ', '=')
        process_str = process_str.replace(',',' , ')
        #now loop on the element and treat all the coupling
        for info in process_str.split():
            if '=' in info:
                coupling += info + '\n'
            else:
                new_process_content.append(info)
        # Recombine the process_str (which is the input process_str without coupling
        #info)
        process_str = ' '.join(new_process_content)

        #format the SubProcess
        replace_dict = {'process': process_str,
                        'coupling': coupling}
        process_text += process_template.substitute(replace_dict)
        
        replace_dict = {'process': process_text,
                                            'model': modelname,
                                            'multiparticle':''}
        text = proc_card_template.substitute(replace_dict)
        
        if file_pos:
            ff = open(file_pos, 'w')
            ff.write(text)
            ff.close()
        else:
            return replace_dict


    def pass_information_from_cmd(self, cmd):
        """Pass information for MA5"""
        
        self.proc_defs = cmd._curr_proc_defs

    #===========================================================================
    # Create jpeg diagrams, html pages,proc_card_mg5.dat and madevent.tar.gz
    #===========================================================================
    def finalize(self, matrix_elements, history='', mg5options={}, flaglist=[]):
        """Function to finalize v4 directory, for inheritance.""" 
        
        self.create_run_card(matrix_elements, history)
        self.create_MA5_cards(matrix_elements, history)
    
    def create_MA5_cards(self,matrix_elements,history):
        """ A wrapper around the creation of the MA5 cards so that it can be 
        bypassed by daughter classes (i.e. in standalone)."""
        if 'madanalysis5_path' in self.opt and not \
                self.opt['madanalysis5_path'] is None and not self.proc_defs is None:
            processes = None
            if isinstance(matrix_elements, group_subprocs.SubProcessGroupList):            
                processes = [me.get('processes')  for megroup in matrix_elements 
                                        for me in megroup['matrix_elements']]
            elif matrix_elements:
                processes = [me.get('processes') 
                                 for me in matrix_elements['matrix_elements']]
            
            self.create_default_madanalysis5_cards(
                history, self.proc_defs, processes,
                self.opt['madanalysis5_path'], pjoin(self.dir_path,'Cards'),
                levels = ['hadron','parton'])
            
            for level in ['hadron','parton']:
                # Copying these cards turn on the use of MadAnalysis5 by default.
                if os.path.isfile(pjoin(self.dir_path,'Cards','madanalysis5_%s_card_default.dat'%level)):
                    shutil.copy(pjoin(self.dir_path,'Cards','madanalysis5_%s_card_default.dat'%level),
                                pjoin(self.dir_path,'Cards','madanalysis5_%s_card.dat'%level))

    #===========================================================================
    # Create the proc_characteristic file passing information to the run_interface
    #===========================================================================
    def create_proc_charac(self, matrix_elements=None, history="", **opts):
        
        self.proc_characteristic.write(pjoin(self.dir_path, 'SubProcesses', 'proc_characteristics'))

    #===========================================================================
    # write_matrix_element_v4
    #===========================================================================
    def write_matrix_element_v4(self):
        """Function to write a matrix.f file, for inheritance.
        """
        pass

    #===========================================================================
    # write_pdf_opendata
    #===========================================================================
    def write_pdf_opendata(self):
        """ modify the pdf opendata file, to allow direct access to cluster node
        repository if configure"""
        
        if not self.opt["cluster_local_path"]:
            changer = {"pdf_systemwide": ""}
        else: 
            to_add = """
            tempname='%(path)s'//Tablefile
            open(IU,file=tempname,status='old',ERR=1)
            return
 1          tempname='%(path)s/Pdfdata/'//Tablefile
            open(IU,file=tempname,status='old',ERR=2)
            return
 2          tempname='%(path)s/lhapdf'//Tablefile
            open(IU,file=tempname,status='old',ERR=3)
            return            
 3          tempname='%(path)s/../lhapdf/pdfsets/'//Tablefile
            open(IU,file=tempname,status='old',ERR=4)
            return              
 4          tempname='%(path)s/../lhapdf/pdfsets/6.1/'//Tablefile
            open(IU,file=tempname,status='old',ERR=5)
            return  
            """ % {"path" : self.opt["cluster_local_path"]}
            
            changer = {"pdf_systemwide": to_add}


        ff = writers.FortranWriter(pjoin(self.dir_path, "Source", "PDF", "opendata.f"))        
        template = open(pjoin(MG5DIR, "madgraph", "iolibs", "template_files", "pdf_opendata.f"),"r").read()
        ff.writelines(template % changer)

        # Do the same for lhapdf set
        if not self.opt["cluster_local_path"]:
            changer = {"cluster_specific_path": ""}
        else:
            to_add="""
         LHAPath='%(path)s/PDFsets'
         Inquire(File=LHAPath, exist=exists)
         if(exists)return        
         LHAPath='%(path)s/../lhapdf/pdfsets/6.1/'
         Inquire(File=LHAPath, exist=exists)
         if(exists)return
         LHAPath='%(path)s/../lhapdf/pdfsets/'
         Inquire(File=LHAPath, exist=exists)
         if(exists)return  
         LHAPath='./PDFsets'            
         """ % {"path" : self.opt["cluster_local_path"]}
            changer = {"cluster_specific_path": to_add}

        ff = writers.FortranWriter(pjoin(self.dir_path, "Source", "PDF", "pdfwrap_lhapdf.f"))        
        #ff = open(pjoin(self.dir_path, "Source", "PDF", "pdfwrap_lhapdf.f"),"w")
        template = open(pjoin(MG5DIR, "madgraph", "iolibs", "template_files", "pdf_wrap_lhapdf.f"),"r").read()
        ff.writelines(template % changer)
        
        
        return



    #===========================================================================
    # write_maxparticles_file
    #===========================================================================
    def write_maxparticles_file(self, writer, matrix_elements):
        """Write the maxparticles.inc file for MadEvent"""

        if isinstance(matrix_elements, helas_objects.HelasMultiProcess):
            maxparticles = max([me.get_nexternal_ninitial()[0] for me in \
                              matrix_elements.get('matrix_elements')])
        else:
            maxparticles = max([me.get_nexternal_ninitial()[0] \
                              for me in matrix_elements])

        lines = "integer max_particles\n"
        lines += "parameter(max_particles=%d)" % maxparticles

        # Write the file
        writer.writelines(lines)

        return True

    
    #===========================================================================
    # export the model
    #===========================================================================
    def export_model_files(self, model_path):
        """Configure the files/link of the process according to the model"""

        # Import the model
        for file in os.listdir(model_path):
            if os.path.isfile(pjoin(model_path, file)):
                shutil.copy2(pjoin(model_path, file), \
                                     pjoin(self.dir_path, 'Source', 'MODEL'))


    def make_model_symbolic_link(self):
        """Make the copy/symbolic links"""
        model_path = self.dir_path + '/Source/MODEL/'
        if os.path.exists(pjoin(model_path, 'ident_card.dat')):
            mv(model_path + '/ident_card.dat', self.dir_path + '/Cards')
        if os.path.exists(pjoin(model_path, 'particles.dat')):
            ln(model_path + '/particles.dat', self.dir_path + '/SubProcesses')
            ln(model_path + '/interactions.dat', self.dir_path + '/SubProcesses')
        cp(model_path + '/param_card.dat', self.dir_path + '/Cards')
        mv(model_path + '/param_card.dat', self.dir_path + '/Cards/param_card_default.dat')
        ln(model_path + '/coupl.inc', self.dir_path + '/Source')
        ln(model_path + '/coupl.inc', self.dir_path + '/SubProcesses')
        self.make_source_links()
        
    def make_source_links(self):
        """ Create the links from the files in sources """

        ln(self.dir_path + '/Source/run.inc', self.dir_path + '/SubProcesses', log=False)
        ln(self.dir_path + '/Source/maxparticles.inc', self.dir_path + '/SubProcesses', log=False)
        ln(self.dir_path + '/Source/run_config.inc', self.dir_path + '/SubProcesses', log=False)
        ln(self.dir_path + '/Source/lhe_event_infos.inc', self.dir_path + '/SubProcesses', log=False)
        

    #===========================================================================
    # export the helas routine
    #===========================================================================
    def export_helas(self, helas_path):
        """Configure the files/link of the process according to the model"""

        # Import helas routine
        for filename in os.listdir(helas_path):
            filepos = pjoin(helas_path, filename)
            if os.path.isfile(filepos):
                if filepos.endswith('Makefile.template'):
                    cp(filepos, self.dir_path + '/Source/DHELAS/Makefile')
                elif filepos.endswith('Makefile'):
                    pass
                else:
                    cp(filepos, self.dir_path + '/Source/DHELAS')
    # following lines do the same but whithout symbolic link
    # 
    #def export_helas(mgme_dir, dir_path):
    #
    #        # Copy the HELAS directory
    #        helas_dir = pjoin(mgme_dir, 'HELAS')
    #        for filename in os.listdir(helas_dir): 
    #            if os.path.isfile(pjoin(helas_dir, filename)):
    #                shutil.copy2(pjoin(helas_dir, filename),
    #                            pjoin(dir_path, 'Source', 'DHELAS'))
    #        shutil.move(pjoin(dir_path, 'Source', 'DHELAS', 'Makefile.template'),
    #                    pjoin(dir_path, 'Source', 'DHELAS', 'Makefile'))
    #  

    #===========================================================================
    # generate_subprocess_directory
    #===========================================================================
    def generate_subprocess_directory(self, matrix_element,
                                         fortran_model,
                                         me_number):
        """Routine to generate a subprocess directory (for inheritance)"""

        pass

    #===========================================================================
    # get_source_libraries_list
    #===========================================================================
    def get_source_libraries_list(self):
        """ Returns the list of libraries to be compiling when compiling the
        SOURCE directory. It is different for loop_induced processes and 
        also depends on the value of the 'output_dependencies' option"""
        
        return ['$(LIBDIR)libdhelas.$(libext)',
                '$(LIBDIR)libpdf.$(libext)',
                '$(LIBDIR)libmodel.$(libext)',
                '$(LIBDIR)libcernlib.$(libext)',
                '$(LIBDIR)libbias.$(libext)']

    #===========================================================================
    # write_source_makefile
    #===========================================================================
    def write_source_makefile(self, writer):
        """Write the nexternal.inc file for MG4"""

        path = pjoin(_file_path,'iolibs','template_files','madevent_makefile_source')
        set_of_lib = ' '.join(['$(LIBRARIES)']+self.get_source_libraries_list())
        if self.opt['model'] == 'mssm' or self.opt['model'].startswith('mssm-'):
            model_line='''$(LIBDIR)libmodel.$(libext): MODEL param_card.inc\n\tcd MODEL; make
MODEL/MG5_param.dat: ../Cards/param_card.dat\n\t../bin/madevent treatcards param
param_card.inc: MODEL/MG5_param.dat\n\t../bin/madevent treatcards param\n'''
        else:
            model_line='''$(LIBDIR)libmodel.$(libext): MODEL param_card.inc\n\tcd MODEL; make    
param_card.inc: ../Cards/param_card.dat\n\t../bin/madevent treatcards param\n'''
        
        replace_dict= {'libraries': set_of_lib, 
                       'model':model_line,
                       'additional_dsample': '',
                       'additional_dependencies':''} 
        
        if writer:
            text = open(path).read() % replace_dict
            writer.write(text)
            
        return replace_dict

    #===========================================================================
    # write_nexternal_madspin
    #===========================================================================
    def write_nexternal_madspin(self, writer, nexternal, ninitial):
        """Write the nexternal_prod.inc file for madspin"""

        replace_dict = {}

        replace_dict['nexternal'] = nexternal
        replace_dict['ninitial'] = ninitial

        file = """ \
          integer    nexternal_prod
          parameter (nexternal_prod=%(nexternal)d)
          integer    nincoming_prod
          parameter (nincoming_prod=%(ninitial)d)""" % replace_dict

        # Write the file
        if writer:
            writer.writelines(file)
            return True
        else:
            return replace_dict

    #===========================================================================
    # write_helamp_madspin
    #===========================================================================
    def write_helamp_madspin(self, writer, ncomb):
        """Write the helamp.inc file for madspin"""

        replace_dict = {}

        replace_dict['ncomb'] = ncomb

        file = """ \
          integer    ncomb1
          parameter (ncomb1=%(ncomb)d)
          double precision helamp(ncomb1)    
          common /to_helamp/helamp """ % replace_dict

        # Write the file
        if writer:
            writer.writelines(file)
            return True
        else:
            return replace_dict



    #===========================================================================
    # write_nexternal_file
    #===========================================================================
    def write_nexternal_file(self, writer, nexternal, ninitial):
        """Write the nexternal.inc file for MG4"""

        replace_dict = {}

        replace_dict['nexternal'] = nexternal
        replace_dict['ninitial'] = ninitial

        file = """ \
          integer    nexternal
          parameter (nexternal=%(nexternal)d)
          integer    nincoming
          parameter (nincoming=%(ninitial)d)""" % replace_dict

        # Write the file
        if writer:
            writer.writelines(file)
            return True
        else:
            return replace_dict
    #===========================================================================
    # write_pmass_file
    #===========================================================================
    def write_pmass_file(self, writer, matrix_element):
        """Write the pmass.inc file for MG4"""

        model = matrix_element.get('processes')[0].get('model')
        
        lines = []
        for wf in matrix_element.get_external_wavefunctions():
            mass = model.get('particle_dict')[wf.get('pdg_code')].get('mass')
            if mass.lower() != "zero":
                mass = "abs(%s)" % mass

            lines.append("pmass(%d)=%s" % \
                         (wf.get('number_external'), mass))

        # Write the file
        writer.writelines(lines)

        return True

    #===========================================================================
    # write_ngraphs_file
    #===========================================================================
    def write_ngraphs_file(self, writer, nconfigs):
        """Write the ngraphs.inc file for MG4. Needs input from
        write_configs_file."""

        file = "       integer    n_max_cg\n"
        file = file + "parameter (n_max_cg=%d)" % nconfigs

        # Write the file
        writer.writelines(file)

        return True

    #===========================================================================
    # write_leshouche_file
    #===========================================================================
    def write_leshouche_file(self, writer, matrix_element):
        """Write the leshouche.inc file for MG4"""

        # Write the file
        writer.writelines(self.get_leshouche_lines(matrix_element, 0))

        return True

    #===========================================================================
    # get_leshouche_lines
    #===========================================================================
    def get_leshouche_lines(self, matrix_element, numproc):
        """Write the leshouche.inc file for MG4"""

        # Extract number of external particles
        (nexternal, ninitial) = matrix_element.get_nexternal_ninitial()

        lines = []
        for iproc, proc in enumerate(matrix_element.get('processes')):
            legs = proc.get_legs_with_decays()
            lines.append("DATA (IDUP(i,%d,%d),i=1,%d)/%s/" % \
                         (iproc + 1, numproc+1, nexternal,
                          ",".join([str(l.get('id')) for l in legs])))
            if iproc == 0 and numproc == 0:
                for i in [1, 2]:
                    lines.append("DATA (MOTHUP(%d,i),i=1,%2r)/%s/" % \
                             (i, nexternal,
                              ",".join([ "%3r" % 0 ] * ninitial + \
                                       [ "%3r" % i ] * (nexternal - ninitial))))

            # Here goes the color connections corresponding to the JAMPs
            # Only one output, for the first subproc!
            if iproc == 0:
                # If no color basis, just output trivial color flow
                if not matrix_element.get('color_basis'):
                    for i in [1, 2]:
                        lines.append("DATA (ICOLUP(%d,i,1,%d),i=1,%2r)/%s/" % \
                                 (i, numproc+1,nexternal,
                                  ",".join([ "%3r" % 0 ] * nexternal)))

                else:
                    # First build a color representation dictionnary
                    repr_dict = {}
                    for l in legs:
                        repr_dict[l.get('number')] = \
                            proc.get('model').get_particle(l.get('id')).get_color()\
                            * (-1)**(1+l.get('state'))
                    # Get the list of color flows
                    color_flow_list = \
                        matrix_element.get('color_basis').color_flow_decomposition(repr_dict,
                                                                                   ninitial)
                    # And output them properly
                    for cf_i, color_flow_dict in enumerate(color_flow_list):
                        for i in [0, 1]:
                            lines.append("DATA (ICOLUP(%d,i,%d,%d),i=1,%2r)/%s/" % \
                                 (i + 1, cf_i + 1, numproc+1, nexternal,
                                  ",".join(["%3r" % color_flow_dict[l.get('number')][i] \
                                            for l in legs])))

        return lines




    #===========================================================================
    # write_maxamps_file
    #===========================================================================
    def write_maxamps_file(self, writer, maxamps, maxflows,
                           maxproc,maxsproc):
        """Write the maxamps.inc file for MG4."""

        file = "       integer    maxamps, maxflow, maxproc, maxsproc\n"
        file = file + "parameter (maxamps=%d, maxflow=%d)\n" % \
               (maxamps, maxflows)
        file = file + "parameter (maxproc=%d, maxsproc=%d)" % \
               (maxproc, maxsproc)

        # Write the file
        writer.writelines(file)

        return True


    #===========================================================================
    # Routines to output UFO models in MG4 format
    #===========================================================================

    def convert_model(self, model, wanted_lorentz = [],
                             wanted_couplings = []):
        """ Create a full valid MG4 model from a MG5 model (coming from UFO)"""

        # Make sure aloha is in quadruple precision if needed
        old_aloha_mp=aloha.mp_precision
        aloha.mp_precision=self.opt['mp']
        self.model = model
        # create the MODEL
        write_dir=pjoin(self.dir_path, 'Source', 'MODEL')
        model_builder = UFO_model_to_mg4(model, write_dir, self.opt + self.proc_characteristic)
        model_builder.build(wanted_couplings)

        # Backup the loop mode, because it can be changed in what follows.
        old_loop_mode = aloha.loop_mode

        # Create the aloha model or use the existing one (for loop exporters
        # this is useful as the aloha model will be used again in the 
        # LoopHelasMatrixElements generated). We do not save the model generated
        # here if it didn't exist already because it would be a waste of
        # memory for tree level applications since aloha is only needed at the
        # time of creating the aloha fortran subroutines.
        if hasattr(self, 'aloha_model'):
            aloha_model = self.aloha_model
        else:
            try:
                with misc.MuteLogger(['madgraph.models'], [60]):
                    aloha_model = create_aloha.AbstractALOHAModel(os.path.basename(model.get('modelpath')))
            except ImportError:
                aloha_model = create_aloha.AbstractALOHAModel(model.get('modelpath'))
        aloha_model.add_Lorentz_object(model.get('lorentz'))

        # Compute the subroutines
        if wanted_lorentz:
            aloha_model.compute_subset(wanted_lorentz)
        else:
            aloha_model.compute_all(save=False)

        # Write them out
        write_dir=pjoin(self.dir_path, 'Source', 'DHELAS')
        aloha_model.write(write_dir, 'Fortran')

        # Revert the original aloha loop mode
        aloha.loop_mode = old_loop_mode

        #copy Helas Template
        cp(MG5DIR + '/aloha/template_files/Makefile_F', write_dir+'/makefile')
        if any([any([tag.startswith('L') for tag in d[1]]) for d in wanted_lorentz]):
            cp(MG5DIR + '/aloha/template_files/aloha_functions_loop.f', 
                                                 write_dir+'/aloha_functions.f')
            aloha_model.loop_mode = False
        else:
            cp(MG5DIR + '/aloha/template_files/aloha_functions.f', 
                                                 write_dir+'/aloha_functions.f')
        create_aloha.write_aloha_file_inc(write_dir, '.f', '.o')

        # Make final link in the Process
        self.make_model_symbolic_link()
    
        # Re-establish original aloha mode
        aloha.mp_precision=old_aloha_mp
    

    #===========================================================================
    # Helper functions
    #===========================================================================
    def modify_grouping(self, matrix_element):
        """allow to modify the grouping (if grouping is in place)
            return two value:
            - True/False if the matrix_element was modified
            - the new(or old) matrix element"""

        return False, matrix_element
        
    #===========================================================================
    # Helper functions
    #===========================================================================
    def get_mg5_info_lines(self):
        """Return info lines for MG5, suitable to place at beginning of
        Fortran files"""

        info = misc.get_pkg_info()
        info_lines = ""
        if info and 'version' in info and  'date' in info:
            info_lines = "#  Generated by MadGraph5_aMC@NLO v. %s, %s\n" % \
                         (info['version'], info['date'])
            info_lines = info_lines + \
                         "#  By the MadGraph5_aMC@NLO Development Team\n" + \
                         "#  Visit launchpad.net/madgraph5 and amcatnlo.web.cern.ch"
        else:
            info_lines = "#  Generated by MadGraph5_aMC@NLO\n" + \
                         "#  By the MadGraph5_aMC@NLO Development Team\n" + \
                         "#  Visit launchpad.net/madgraph5 and amcatnlo.web.cern.ch"        

        return info_lines

    def get_process_info_lines(self, matrix_element):
        """Return info lines describing the processes for this matrix element"""

        return"\n".join([ "C " + process.nice_string().replace('\n', '\nC * ') \
                         for process in matrix_element.get('processes')])


    def get_helicity_lines(self, matrix_element,array_name='NHEL'):
        """Return the Helicity matrix definition lines for this matrix element"""

        helicity_line_list = []
        i = 0
        for helicities in matrix_element.get_helicity_matrix():
            i = i + 1
            int_list = [i, len(helicities)]
            int_list.extend(helicities)
            helicity_line_list.append(\
                ("DATA ("+array_name+"(I,%4r),I=1,%d) /" + \
                 ",".join(['%2r'] * len(helicities)) + "/") % tuple(int_list))

        return "\n".join(helicity_line_list)

    def get_ic_line(self, matrix_element):
        """Return the IC definition line coming after helicities, required by
        switchmom in madevent"""

        nexternal = matrix_element.get_nexternal_ninitial()[0]
        int_list = list(range(1, nexternal + 1))

        return "DATA (IC(I,1),I=1,%i) /%s/" % (nexternal,
                                                     ",".join([str(i) for \
                                                               i in int_list]))

    def set_chosen_SO_index(self, process, squared_orders):
        """ From the squared order constraints set by the user, this function
        finds what indices of the squared_orders list the user intends to pick.
        It returns this as a string of comma-separated successive '.true.' or 
        '.false.' for each index."""
        
        user_squared_orders = process.get('squared_orders')
        split_orders = process.get('split_orders')
        
        if len(user_squared_orders)==0:
            return ','.join(['.true.']*len(squared_orders))
        
        res = []
        for sqsos in squared_orders:
            is_a_match = True
            for user_sqso, value in user_squared_orders.items():
                if (process.get_squared_order_type(user_sqso) =='==' and \
                        value!=sqsos[split_orders.index(user_sqso)]) or \
                   (process.get_squared_order_type(user_sqso) in ['<=','='] and \
                                value<sqsos[split_orders.index(user_sqso)]) or \
                   (process.get_squared_order_type(user_sqso) == '>' and \
                                value>=sqsos[split_orders.index(user_sqso)]):
                    is_a_match = False
                    break
            res.append('.true.' if is_a_match else '.false.')
            
        return ','.join(res)

    def get_split_orders_lines(self, orders, array_name, n=5):
        """ Return the split orders definition as defined in the list orders and
        for the name of the array 'array_name'. Split rows in chunks of size n."""
        
        ret_list = []  
        for index, order in enumerate(orders):      
            for k in range(0, len(order), n):
                ret_list.append("DATA (%s(%3r,i),i=%3r,%3r) /%s/" % \
                  (array_name,index + 1, k + 1, min(k + n, len(order)),
                              ','.join(["%5r" % i for i in order[k:k + n]])))
        return ret_list
    
    def format_integer_list(self, list, name, n=5):
        """ Return an initialization of the python list in argument following 
        the fortran syntax using the data keyword assignment, filling an array 
        of name 'name'. It splits rows in chunks of size n."""
        
        ret_list = []
        for k in range(0, len(list), n):
            ret_list.append("DATA (%s(i),i=%3r,%3r) /%s/" % \
                  (name, k + 1, min(k + n, len(list)),
                                  ','.join(["%5r" % i for i in list[k:k + n]])))
        return ret_list

    def get_color_data_lines(self, matrix_element, n=6):
        """Return the color matrix definition lines for this matrix element. Split
        rows in chunks of size n."""

        if not matrix_element.get('color_matrix'):
            return ["DATA Denom(1)/1/", "DATA (CF(i,1),i=1,1) /1/"]
        else:
            ret_list = []
            my_cs = color.ColorString()
            for index, denominator in \
                enumerate(matrix_element.get('color_matrix').\
                                                 get_line_denominators()):
                # First write the common denominator for this color matrix line
                ret_list.append("DATA Denom(%i)/%i/" % (index + 1, denominator))
                # Then write the numerators for the matrix elements
                num_list = matrix_element.get('color_matrix').\
                                            get_line_numerators(index, denominator)

                assert all([int(i)==i for i in num_list])

                for k in range(0, len(num_list), n):
                    ret_list.append("DATA (CF(i,%3r),i=%3r,%3r) /%s/" % \
                                    (index + 1, k + 1, min(k + n, len(num_list)),
                                     ','.join(["%5i" % int(i) for i in num_list[k:k + n]])))
                my_cs.from_immutable(sorted(matrix_element.get('color_basis').keys())[index])
                ret_list.append("C %s" % repr(my_cs))

            return ret_list


    def get_den_factor_line(self, matrix_element):
        """Return the denominator factor line for this matrix element"""

        return "DATA IDEN/%2r/" % \
               matrix_element.get_denominator_factor()

    def get_icolamp_lines(self, mapconfigs, matrix_element, num_matrix_element):
        """Return the ICOLAMP matrix, showing which JAMPs contribute to
        which configs (diagrams)."""

        ret_list = []

        booldict = {False: ".false.", True: ".true."}

        if not matrix_element.get('color_basis'):
            # No color, so only one color factor. Simply write a ".true." 
            # for each config (i.e., each diagram with only 3 particle
            # vertices
            configs = len(mapconfigs)
            ret_list.append("DATA(icolamp(1,i,%d),i=1,%d)/%s/" % \
                            (num_matrix_element, configs,
                             ','.join([".true." for i in range(configs)])))
            return ret_list

        # There is a color basis - create a list showing which JAMPs have
        # contributions to which configs

        # Only want to include leading color flows, so find max_Nc
        color_basis = matrix_element.get('color_basis')
        
        # We don't want to include the power of Nc's which come from the potential
        # loop color trace (i.e. in the case of a closed fermion loop for example)
        # so we subtract it here when computing max_Nc
        max_Nc = max(sum([[(v[4]-v[5]) for v in val] for val in 
                                                      color_basis.values()],[]))

        # Crate dictionary between diagram number and JAMP number
        diag_jamp = {}
        for ijamp, col_basis_elem in \
                enumerate(sorted(matrix_element.get('color_basis').keys())):
            for diag_tuple in matrix_element.get('color_basis')[col_basis_elem]:
                # Only use color flows with Nc == max_Nc. However, notice that
                # we don't want to include the Nc power coming from the loop
                # in this counting.
                if (diag_tuple[4]-diag_tuple[5]) == max_Nc:
                    diag_num = diag_tuple[0] + 1
                    # Add this JAMP number to this diag_num
                    diag_jamp[diag_num] = diag_jamp.setdefault(diag_num, []) + \
                                          [ijamp+1]

        colamps = ijamp + 1
        for iconfig, num_diag in enumerate(mapconfigs):        
            if num_diag == 0:
                continue

            # List of True or False 
            bool_list = [(i + 1 in diag_jamp[num_diag]) for i in range(colamps)]
            # Add line
            ret_list.append("DATA(icolamp(i,%d,%d),i=1,%d)/%s/" % \
                                (iconfig+1, num_matrix_element, colamps,
                                 ','.join(["%s" % booldict[b] for b in \
                                           bool_list])))

        return ret_list

    def get_amp2_lines(self, matrix_element, config_map = []):
        """Return the amp2(i) = sum(amp for diag(i))^2 lines"""

        nexternal, ninitial = matrix_element.get_nexternal_ninitial()
        # Get minimum legs in a vertex
        vert_list = [max(diag.get_vertex_leg_numbers()) for diag in \
       matrix_element.get('diagrams') if diag.get_vertex_leg_numbers()!=[]]
        minvert = min(vert_list) if vert_list!=[] else 0

        ret_lines = []
        if config_map:
            # In this case, we need to sum up all amplitudes that have
            # identical topologies, as given by the config_map (which
            # gives the topology/config for each of the diagrams
            diagrams = matrix_element.get('diagrams')
            # Combine the diagrams with identical topologies
            config_to_diag_dict = {}
            for idiag, diag in enumerate(matrix_element.get('diagrams')):
                if config_map[idiag] == 0:
                    continue
                try:
                    config_to_diag_dict[config_map[idiag]].append(idiag)
                except KeyError:
                    config_to_diag_dict[config_map[idiag]] = [idiag]
            # Write out the AMP2s summing squares of amplitudes belonging
            # to eiher the same diagram or different diagrams with
            # identical propagator properties.  Note that we need to use
            # AMP2 number corresponding to the first diagram number used
            # for that AMP2.
            for config in sorted(config_to_diag_dict.keys()):

                line = "AMP2(%(num)d)=AMP2(%(num)d)+" % \
                       {"num": (config_to_diag_dict[config][0] + 1)}

                amp = "+".join(["AMP(%(num)d)" % {"num": a.get('number')} for a in \
                                  sum([diagrams[idiag].get('amplitudes') for \
                                       idiag in config_to_diag_dict[config]], [])])
                
                # Not using \sum |M|^2 anymore since this creates troubles
                # when ckm is not diagonal due to the JIM mechanism.
                if '+' in amp:
                    line += "(%s)*dconjg(%s)" % (amp, amp)
                else:
                    line += "%s*dconjg(%s)" % (amp, amp)
                ret_lines.append(line)
        else:
            for idiag, diag in enumerate(matrix_element.get('diagrams')):
                # Ignore any diagrams with 4-particle vertices.
                if diag.get_vertex_leg_numbers()!=[] and max(diag.get_vertex_leg_numbers()) > minvert:
                    continue
                # Now write out the expression for AMP2, meaning the sum of
                # squared amplitudes belonging to the same diagram
                line = "AMP2(%(num)d)=AMP2(%(num)d)+" % {"num": (idiag + 1)}
                line += "+".join(["AMP(%(num)d)*dconjg(AMP(%(num)d))" % \
                                  {"num": a.get('number')} for a in \
                                  diag.get('amplitudes')])
                ret_lines.append(line)

        return ret_lines

    #===========================================================================
    # Returns the data statements initializing the coeffictients for the JAMP
    # decomposition. It is used when the JAMP initialization is decided to be 
    # done through big arrays containing the projection coefficients.
    #===========================================================================    
    def get_JAMP_coefs(self, color_amplitudes, color_basis=None, tag_letter="",\
                       n=50, Nc_value=3):
        """This functions return the lines defining the DATA statement setting
        the coefficients building the JAMPS out of the AMPS. Split rows in
        bunches of size n.
        One can specify the color_basis from which the color amplitudes originates
        so that there are commentaries telling what color structure each JAMP
        corresponds to."""
        
        if(not isinstance(color_amplitudes,list) or 
           not (color_amplitudes and isinstance(color_amplitudes[0],list))):
                raise MadGraph5Error("Incorrect col_amps argument passed to get_JAMP_coefs")

        res_list = []
        my_cs = color.ColorString()
        for index, coeff_list in enumerate(color_amplitudes):
            # Create the list of the complete numerical coefficient.
            coefs_list=[coefficient[0][0]*coefficient[0][1]*\
                        (fractions.Fraction(Nc_value)**coefficient[0][3]) for \
                        coefficient in coeff_list]
            # Create the list of the numbers of the contributing amplitudes.
            # Mutliply by -1 for those which have an imaginary coefficient.
            ampnumbers_list=[coefficient[1]*(-1 if coefficient[0][2] else 1) \
                              for coefficient in coeff_list]
            # Find the common denominator.      
            commondenom=abs(reduce(fractions.gcd, coefs_list).denominator)
            num_list=[(coefficient*commondenom).numerator \
                      for coefficient in coefs_list]
            res_list.append("DATA NCONTRIBAMPS%s(%i)/%i/"%(tag_letter,\
                                                         index+1,len(num_list)))
            res_list.append("DATA DENOMCCOEF%s(%i)/%i/"%(tag_letter,\
                                                         index+1,commondenom))
            if color_basis:
                my_cs.from_immutable(sorted(color_basis.keys())[index])
                res_list.append("C %s" % repr(my_cs))
            for k in range(0, len(num_list), n):
                res_list.append("DATA (NUMCCOEF%s(%3r,i),i=%6r,%6r) /%s/" % \
                    (tag_letter,index + 1, k + 1, min(k + n, len(num_list)),
                                 ','.join(["%6r" % i for i in num_list[k:k + n]])))
                res_list.append("DATA (AMPNUMBERS%s(%3r,i),i=%6r,%6r) /%s/" % \
                    (tag_letter,index + 1, k + 1, min(k + n, len(num_list)),
                                 ','.join(["%6r" % i for i in ampnumbers_list[k:k + n]])))
                pass
        return res_list


    def get_JAMP_lines_split_order(self, col_amps, split_order_amps, 
          split_order_names=None, JAMP_format="JAMP(%s)", AMP_format="AMP(%s)"):
        """Return the JAMP = sum(fermionfactor * AMP(i)) lines from col_amps 
        defined as a matrix element or directly as a color_amplitudes dictionary.
        The split_order_amps specifies the group of amplitudes sharing the same
        amplitude orders which should be put in together in a given set of JAMPS.
        The split_order_amps is supposed to have the format of the second output 
        of the function get_split_orders_mapping function in helas_objects.py.
        The split_order_names is optional (it should correspond to the process
        'split_orders' attribute) and only present to provide comments in the
        JAMP definitions in the code."""

        # Let the user call get_JAMP_lines_split_order directly from a 
        error_msg="Malformed '%s' argument passed to the "+\
                 "get_JAMP_lines_split_order function: %s"%str(split_order_amps)
        if(isinstance(col_amps,helas_objects.HelasMatrixElement)):
            color_amplitudes=col_amps.get_color_amplitudes()
        elif(isinstance(col_amps,list)):
            if(col_amps and isinstance(col_amps[0],list)):
                color_amplitudes=col_amps
            else:
                raise MadGraph5Error(error_msg%'col_amps')
        else:
            raise MadGraph5Error(error_msg%'col_amps')
        
        # Verify the sanity of the split_order_amps and split_order_names args
        if isinstance(split_order_amps,list):
            for elem in split_order_amps:
                if len(elem)!=2:
                    raise MadGraph5Error(error_msg%'split_order_amps')
                # Check the first element of the two lists to make sure they are
                # integers, although in principle they should all be integers.
                if not isinstance(elem[0],tuple) or \
                   not isinstance(elem[1],tuple) or \
                   not isinstance(elem[0][0],int) or \
                   not isinstance(elem[1][0],int):
                    raise MadGraph5Error(error_msg%'split_order_amps')
        else:
            raise MadGraph5Error(error_msg%'split_order_amps')
        
        if not split_order_names is None:
            if isinstance(split_order_names,list):
                # Should specify the same number of names as there are elements
                # in the key of the split_order_amps.
                if len(split_order_names)!=len(split_order_amps[0][0]):
                    raise MadGraph5Error(error_msg%'split_order_names')
                # Check the first element of the list to be a string
                if not isinstance(split_order_names[0],str):
                    raise MadGraph5Error(error_msg%'split_order_names')                    
            else:
                raise MadGraph5Error(error_msg%'split_order_names')                
        
        # Now scan all contributing orders to be individually computed and 
        # construct the list of color_amplitudes for JAMP to be constructed
        # accordingly.
        res_list=[]
        for i, amp_order in enumerate(split_order_amps):
            col_amps_order = []
            for jamp in color_amplitudes:
                col_amps_order.append([col_amp for col_amp in jamp if col_amp[1] in amp_order[1]])
            if split_order_names:
                res_list.append('C JAMPs contributing to orders '+' '.join(
                              ['%s=%i'%order for order in zip(split_order_names,
                                                                amp_order[0])]))
            if self.opt['export_format'] in ['madloop_matchbox']:
                res_list.extend(self.get_JAMP_lines(col_amps_order,
                                   JAMP_format="JAMP(%s,{0})".format(str(i+1)),
                                   JAMP_formatLC="LNJAMP(%s,{0})".format(str(i+1))))
            else:
                res_list.extend(self.get_JAMP_lines(col_amps_order,
                                   JAMP_format="JAMP(%s,{0})".format(str(i+1))))         

        return res_list


    def get_JAMP_lines(self, col_amps, JAMP_format="JAMP(%s)", AMP_format="AMP(%s)", 
                       split=-1):
        """Return the JAMP = sum(fermionfactor * AMP(i)) lines from col_amps 
        defined as a matrix element or directly as a color_amplitudes dictionary,
        Jamp_formatLC should be define to allow to add LeadingColor computation 
        (usefull for MatchBox)
        The split argument defines how the JAMP lines should be split in order
        not to be too long."""

        # Let the user call get_JAMP_lines directly from a MatrixElement or from
        # the color amplitudes lists.
        if(isinstance(col_amps,helas_objects.HelasMatrixElement)):
            color_amplitudes=col_amps.get_color_amplitudes()
        elif(isinstance(col_amps,list)):
            if(col_amps and isinstance(col_amps[0],list)):
                color_amplitudes=col_amps
            else:
                raise MadGraph5Error("Incorrect col_amps argument passed to get_JAMP_lines")
        else:
            raise MadGraph5Error("Incorrect col_amps argument passed to get_JAMP_lines")


        res_list = []
        for i, coeff_list in enumerate(color_amplitudes):
            # It might happen that coeff_list is empty if this function was
            # called from get_JAMP_lines_split_order (i.e. if some color flow
            # does not contribute at all for a given order).
            # In this case we simply set it to 0.
            if coeff_list==[]:
                res_list.append(((JAMP_format+"=0D0") % str(i + 1)))
                continue
            # Break the JAMP definition into 'n=split' pieces to avoid having
            # arbitrarly long lines.
            first=True
            n = (len(coeff_list)+1 if split<=0 else split) 
            while coeff_list!=[]:
                coefs=coeff_list[:n]
                coeff_list=coeff_list[n:]
                res = ((JAMP_format+"=") % str(i + 1)) + \
                      ((JAMP_format % str(i + 1)) if not first and split>0 else '')

                first=False
                # Optimization: if all contributions to that color basis element have
                # the same coefficient (up to a sign), put it in front
                list_fracs = [abs(coefficient[0][1]) for coefficient in coefs]
                common_factor = False
                diff_fracs = list(set(list_fracs))
                if len(diff_fracs) == 1 and abs(diff_fracs[0]) != 1:
                    common_factor = True
                    global_factor = diff_fracs[0]
                    res = res + '%s(' % self.coeff(1, global_factor, False, 0)
                
                # loop for JAMP
                for (coefficient, amp_number) in coefs:
                    if not coefficient:
                        continue
                    if common_factor:
                        res = (res + "%s" + AMP_format) % \
                                                   (self.coeff(coefficient[0],
                                                   coefficient[1] / abs(coefficient[1]),
                                                   coefficient[2],
                                                   coefficient[3]),
                                                   str(amp_number))
                    else:
                        res = (res + "%s" + AMP_format) % (self.coeff(coefficient[0],
                                                   coefficient[1],
                                                   coefficient[2],
                                                   coefficient[3]),
                                                   str(amp_number))
    
                if common_factor:
                    res = res + ')'
    
                res_list.append(res)
                    
        return res_list

    def get_pdf_lines(self, matrix_element, ninitial, subproc_group = False):
        """Generate the PDF lines for the auto_dsig.f file"""

        processes = matrix_element.get('processes')
        model = processes[0].get('model')

        pdf_definition_lines = ""
        pdf_data_lines = ""
        pdf_lines = ""

        if ninitial == 1:
            pdf_lines = "PD(0) = 0d0\nIPROC = 0\n"
            for i, proc in enumerate(processes):
                process_line = proc.base_string()
                pdf_lines = pdf_lines + "IPROC=IPROC+1 ! " + process_line
                pdf_lines = pdf_lines + "\nPD(IPROC)=1d0\n"
                pdf_lines = pdf_lines + "\nPD(0)=PD(0)+PD(IPROC)\n"
        else:
            # Pick out all initial state particles for the two beams
            initial_states = [sorted(list(set([p.get_initial_pdg(1) for \
                                               p in processes]))),
                              sorted(list(set([p.get_initial_pdg(2) for \
                                               p in processes])))]

            # Prepare all variable names
            pdf_codes = dict([(p, model.get_particle(p).get_name()) for p in \
                              sum(initial_states,[])])
            for key,val in pdf_codes.items():
                pdf_codes[key] = val.replace('~','x').replace('+','p').replace('-','m')

            # Set conversion from PDG code to number used in PDF calls
            pdgtopdf = {21: 0, 22: 7}

            # Fill in missing entries of pdgtopdf
            for pdg in sum(initial_states,[]):
                if not pdg in pdgtopdf and not pdg in list(pdgtopdf.values()):
                    pdgtopdf[pdg] = pdg
                elif pdg not in pdgtopdf and pdg in list(pdgtopdf.values()):
                    # If any particle has pdg code 7, we need to use something else
                    pdgtopdf[pdg] = 6000000 + pdg
                    
            # Get PDF variable declarations for all initial states
            for i in [0,1]:
                pdf_definition_lines += "DOUBLE PRECISION " + \
                                       ",".join(["%s%d" % (pdf_codes[pdg],i+1) \
                                                 for pdg in \
                                                 initial_states[i]]) + \
                                                 "\n"

            # Get PDF data lines for all initial states
            for i in [0,1]:
                pdf_data_lines += "DATA " + \
                                       ",".join(["%s%d" % (pdf_codes[pdg],i+1) \
                                                 for pdg in initial_states[i]]) + \
                                                 "/%d*1D0/" % len(initial_states[i]) + \
                                                 "\n"

            # Get PDF lines for all different initial states
            for i, init_states in enumerate(initial_states):
                if subproc_group:
                    pdf_lines = pdf_lines + \
                           "IF (ABS(LPP(IB(%d))).GE.1) THEN\nLP=SIGN(1,LPP(IB(%d)))\n" \
                                 % (i + 1, i + 1)
                else:
                    pdf_lines = pdf_lines + \
                           "IF (ABS(LPP(%d)) .GE. 1) THEN\nLP=SIGN(1,LPP(%d))\n" \
                                 % (i + 1, i + 1)

                for nbi,initial_state in enumerate(init_states):
                    if initial_state in list(pdf_codes.keys()):
                        if subproc_group:
                            pdf_lines = pdf_lines + \
                                        ("%s%d=PDG2PDF(ABS(LPP(IB(%d))),%d*LP, 1," + \
                                         "XBK(IB(%d)),DSQRT(Q2FACT(%d)))\n") % \
                                         (pdf_codes[initial_state],
                                          i + 1, i + 1, pdgtopdf[initial_state],
                                          i + 1, i + 1)
                        else:
                            pdf_lines = pdf_lines + \
                                        ("%s%d=PDG2PDF(ABS(LPP(%d)),%d*LP, %d," + \
                                         "XBK(%d),DSQRT(Q2FACT(%d)))\n") % \
                                         (pdf_codes[initial_state],
                                          i + 1, i + 1, pdgtopdf[initial_state],
                                          i + 1,
                                          i + 1, i + 1)
                pdf_lines = pdf_lines + "ENDIF\n"

            # Add up PDFs for the different initial state particles
            pdf_lines = pdf_lines + "PD(0) = 0d0\nIPROC = 0\n"
            for proc in processes:
                process_line = proc.base_string()
                pdf_lines = pdf_lines + "IPROC=IPROC+1 ! " + process_line
                pdf_lines = pdf_lines + "\nPD(IPROC)="
                for ibeam in [1, 2]:
                    initial_state = proc.get_initial_pdg(ibeam)
                    if initial_state in list(pdf_codes.keys()):
                        pdf_lines = pdf_lines + "%s%d*" % \
                                    (pdf_codes[initial_state], ibeam)
                    else:
                        pdf_lines = pdf_lines + "1d0*"
                # Remove last "*" from pdf_lines
                pdf_lines = pdf_lines[:-1] + "\n"
                pdf_lines = pdf_lines + "PD(0)=PD(0)+DABS(PD(IPROC))\n"

        # Remove last line break from the return variables
        return pdf_definition_lines[:-1], pdf_data_lines[:-1], pdf_lines[:-1]

    #===========================================================================
    # write_props_file
    #===========================================================================
    def write_props_file(self, writer, matrix_element, s_and_t_channels):
        """Write the props.inc file for MadEvent. Needs input from
        write_configs_file."""

        lines = []

        particle_dict = matrix_element.get('processes')[0].get('model').\
                        get('particle_dict')

        for iconf, configs in enumerate(s_and_t_channels):
            for vertex in configs[0] + configs[1][:-1]:
                leg = vertex.get('legs')[-1]
                if leg.get('id') not in particle_dict:
                    # Fake propagator used in multiparticle vertices
                    mass = 'zero'
                    width = 'zero'
                    pow_part = 0
                else:
                    particle = particle_dict[leg.get('id')]
                    # Get mass
                    if particle.get('mass').lower() == 'zero':
                        mass = particle.get('mass')
                    else:
                        mass = "abs(%s)" % particle.get('mass')
                    # Get width
                    if particle.get('width').lower() == 'zero':
                        width = particle.get('width')
                    else:
                        width = "abs(%s)" % particle.get('width')

                    pow_part = 1 + int(particle.is_boson())

                lines.append("prmass(%d,%d)  = %s" % \
                             (leg.get('number'), iconf + 1, mass))
                lines.append("prwidth(%d,%d) = %s" % \
                             (leg.get('number'), iconf + 1, width))
                lines.append("pow(%d,%d) = %d" % \
                             (leg.get('number'), iconf + 1, pow_part))

        # Write the file
        writer.writelines(lines)

        return True

    #===========================================================================
    # write_configs_file
    #===========================================================================
    def write_configs_file(self, writer, matrix_element):
        """Write the configs.inc file for MadEvent"""

        # Extract number of external particles
        (nexternal, ninitial) = matrix_element.get_nexternal_ninitial()

        configs = [(i+1, d) for i,d in enumerate(matrix_element.get('diagrams'))]
        mapconfigs = [c[0] for c in configs]
        model = matrix_element.get('processes')[0].get('model')
        return mapconfigs, self.write_configs_file_from_diagrams(writer,
                                                            [[c[1]] for c in configs],
                                                            mapconfigs,
                                                            nexternal, ninitial,
                                                            model)

    #===========================================================================
    # write_configs_file_from_diagrams
    #===========================================================================
    def write_configs_file_from_diagrams(self, writer, configs, mapconfigs,
                                         nexternal, ninitial, model):
        """Write the actual configs.inc file.
        
        configs is the diagrams corresponding to configs (each
        diagrams is a list of corresponding diagrams for all
        subprocesses, with None if there is no corresponding diagrams
        for a given process).
        mapconfigs gives the diagram number for each config.

        For s-channels, we need to output one PDG for each subprocess in
        the subprocess group, in order to be able to pick the right
        one for multiprocesses."""

        lines = []

        s_and_t_channels = []

        vert_list = [max([d for d in config if d][0].get_vertex_leg_numbers()) \
            for config in configs if [d for d in config if d][0].\
                                             get_vertex_leg_numbers()!=[]]
        minvert = min(vert_list) if vert_list!=[] else 0

        # Number of subprocesses
        nsubprocs = len(configs[0])

        nconfigs = 0

        new_pdg = model.get_first_non_pdg()

        for iconfig, helas_diags in enumerate(configs):
            if any(vert > minvert for vert in [d for d in helas_diags if d]\
              [0].get_vertex_leg_numbers()) :
                # Only 3-vertices allowed in configs.inc except for vertices
                # which originate from a shrunk loop.
                continue
            nconfigs += 1

            # Need s- and t-channels for all subprocesses, including
            # those that don't contribute to this config
            empty_verts = []
            stchannels = []
            for h in helas_diags:
                if h:
                    # get_s_and_t_channels gives vertices starting from
                    # final state external particles and working inwards
                    stchannels.append(h.get('amplitudes')[0].\
                                      get_s_and_t_channels(ninitial, model, new_pdg))
                else:
                    stchannels.append((empty_verts, None))

            # For t-channels, just need the first non-empty one
            tchannels = [t for s,t in stchannels if t != None][0]

            # For s_and_t_channels (to be used later) use only first config
            s_and_t_channels.append([[s for s,t in stchannels if t != None][0],
                                     tchannels])

            # Make sure empty_verts is same length as real vertices
            if any([s for s,t in stchannels]):
                empty_verts[:] = [None]*max([len(s) for s,t in stchannels])

                # Reorganize s-channel vertices to get a list of all
                # subprocesses for each vertex
                schannels = list(zip(*[s for s,t in stchannels]))
            else:
                schannels = []

            allchannels = schannels
            if len(tchannels) > 1:
                # Write out tchannels only if there are any non-trivial ones
                allchannels = schannels + tchannels

            # Write out propagators for s-channel and t-channel vertices

            lines.append("# Diagram %d" % (mapconfigs[iconfig]))
            # Correspondance between the config and the diagram = amp2
            lines.append("data mapconfig(%d)/%d/" % (nconfigs,
                                                     mapconfigs[iconfig]))

            for verts in allchannels:
                if verts in schannels:
                    vert = [v for v in verts if v][0]
                else:
                    vert = verts
                daughters = [leg.get('number') for leg in vert.get('legs')[:-1]]
                last_leg = vert.get('legs')[-1]
                lines.append("data (iforest(i,%d,%d),i=1,%d)/%s/" % \
                             (last_leg.get('number'), nconfigs, len(daughters),
                              ",".join([str(d) for d in daughters])))
                if verts in schannels:
                    pdgs = []
                    for v in verts:
                        if v:
                            pdgs.append(v.get('legs')[-1].get('id'))
                        else:
                            pdgs.append(0)
                    lines.append("data (sprop(i,%d,%d),i=1,%d)/%s/" % \
                                 (last_leg.get('number'), nconfigs, nsubprocs,
                                  ",".join([str(d) for d in pdgs])))
                    lines.append("data tprid(%d,%d)/0/" % \
                                 (last_leg.get('number'), nconfigs))
                elif verts in tchannels[:-1]:
                    lines.append("data tprid(%d,%d)/%d/" % \
                                 (last_leg.get('number'), nconfigs,
                                  abs(last_leg.get('id'))))
                    lines.append("data (sprop(i,%d,%d),i=1,%d)/%s/" % \
                                 (last_leg.get('number'), nconfigs, nsubprocs,
                                  ",".join(['0'] * nsubprocs)))

        # Write out number of configs
        lines.append("# Number of configs")
        lines.append("data mapconfig(0)/%d/" % nconfigs)

        # Write the file
        writer.writelines(lines)

        return s_and_t_channels

    #===========================================================================
    # Global helper methods
    #===========================================================================

    def coeff(self, ff_number, frac, is_imaginary, Nc_power, Nc_value=3):
        """Returns a nicely formatted string for the coefficients in JAMP lines"""

        total_coeff = ff_number * frac * fractions.Fraction(Nc_value) ** Nc_power

        if total_coeff == 1:
            if is_imaginary:
                return '+imag1*'
            else:
                return '+'
        elif total_coeff == -1:
            if is_imaginary:
                return '-imag1*'
            else:
                return '-'

        res_str = '%+iD0' % total_coeff.numerator

        if total_coeff.denominator != 1:
            # Check if total_coeff is an integer
            res_str = res_str + '/%iD0' % total_coeff.denominator

        if is_imaginary:
            res_str = res_str + '*imag1'

        return res_str + '*'


    def set_fortran_compiler(self, default_compiler, force=False):
        """Set compiler based on what's available on the system"""
               
        # Check for compiler
        if default_compiler['fortran'] and misc.which(default_compiler['fortran']):
            f77_compiler = default_compiler['fortran']
        elif misc.which('gfortran'):
            f77_compiler = 'gfortran'
        elif misc.which('g77'):
            f77_compiler = 'g77'
        elif misc.which('f77'):
            f77_compiler = 'f77'
        elif default_compiler['fortran']:
            logger.warning('No Fortran Compiler detected! Please install one')
            f77_compiler = default_compiler['fortran'] # maybe misc fail so try with it
        else:
            raise MadGraph5Error('No Fortran Compiler detected! Please install one')
        logger.info('Use Fortran compiler ' + f77_compiler)
        
        
        # Check for compiler. 1. set default.
        if default_compiler['f2py']:
            f2py_compiler = default_compiler['f2py']
        else:
            f2py_compiler = ''
        # Try to find the correct one.
        if default_compiler['f2py'] and misc.which(default_compiler['f2py']):
            f2py_compiler = default_compiler['f2py']
        elif misc.which('f2py'):
            f2py_compiler = 'f2py'
        elif sys.version_info[1] == 6:
            if misc.which('f2py-2.6'):
                f2py_compiler = 'f2py-2.6'
            elif misc.which('f2py2.6'):
                f2py_compiler = 'f2py2.6'
        elif sys.version_info[1] == 7:
            if misc.which('f2py-2.7'):
                f2py_compiler = 'f2py-2.7'
            elif misc.which('f2py2.7'):
                f2py_compiler = 'f2py2.7'            
        
        to_replace = {'fortran': f77_compiler, 'f2py': f2py_compiler}
        
        
        self.replace_make_opt_f_compiler(to_replace)
        # Replace also for Template but not for cluster
        if 'MADGRAPH_DATA' not in os.environ and ReadWrite:
            self.replace_make_opt_f_compiler(to_replace, pjoin(MG5DIR, 'Template', 'LO'))
        
        return f77_compiler

    # an alias for backward compatibility
    set_compiler = set_fortran_compiler


    def set_cpp_compiler(self, default_compiler, force=False):
        """Set compiler based on what's available on the system"""
                
        # Check for compiler
        if default_compiler and misc.which(default_compiler):
            compiler = default_compiler
        elif misc.which('g++'):
            #check if clang version
            p = misc.Popen(['g++', '--version'], stdout=subprocess.PIPE,
                           stderr=subprocess.PIPE) 
            out, _ = p.communicate()
            out = out.decode()
            if 'clang' in str(out) and  misc.which('clang'):
                compiler = 'clang'
            else:
                compiler = 'g++'
        elif misc.which('c++'):
            compiler = 'c++'
        elif misc.which('clang'):
            compiler = 'clang'
        elif default_compiler:
            logger.warning('No c++ Compiler detected! Please install one')
            compiler = default_compiler # maybe misc fail so try with it
        else:
            raise MadGraph5Error('No c++ Compiler detected! Please install one')
        logger.info('Use c++ compiler ' + compiler)
        self.replace_make_opt_c_compiler(compiler)
        # Replace also for Template but not for cluster
        if 'MADGRAPH_DATA' not in os.environ and ReadWrite and \
           not __debug__ and not os.path.exists(pjoin(MG5DIR,'bin','create_release.py')):
            self.replace_make_opt_c_compiler(compiler, pjoin(MG5DIR, 'Template', 'LO'))
        
        return compiler


    def replace_make_opt_f_compiler(self, compilers, root_dir = ""):
        """Set FC=compiler in Source/make_opts"""

        assert isinstance(compilers, dict)
        
        mod = False #avoid to rewrite the file if not needed
        if not root_dir:
            root_dir = self.dir_path
            
        compiler= compilers['fortran']
        f2py_compiler = compilers['f2py']
        if not f2py_compiler:
            f2py_compiler = 'f2py'
        for_update= {'DEFAULT_F_COMPILER':compiler,
                     'DEFAULT_F2PY_COMPILER':f2py_compiler}
        make_opts = pjoin(root_dir, 'Source', 'make_opts')

        try:
            common_run_interface.CommonRunCmd.update_make_opts_full(
                            make_opts, for_update)
        except IOError:
            if root_dir == self.dir_path:
                logger.info('Fail to set compiler. Trying to continue anyway.')            

    def replace_make_opt_c_compiler(self, compiler, root_dir = ""):
        """Set CXX=compiler in Source/make_opts.
        The version is also checked, in order to set some extra flags
        if the compiler is clang (on MACOS)"""
       
        is_clang = misc.detect_if_cpp_compiler_is_clang(compiler)
        is_lc    = misc.detect_cpp_std_lib_dependence(compiler) == '-lc++'


        # list of the variable to set in the make_opts file
        for_update= {'DEFAULT_CPP_COMPILER':compiler,
                     'MACFLAG':'-mmacosx-version-min=10.7' if is_clang and is_lc else '',
                     'STDLIB': '-lc++' if is_lc else '-lstdc++',
                     'STDLIB_FLAG': '-stdlib=libc++' if is_lc and is_clang else ''
                     }

        # for MOJAVE remove the MACFLAG:
        if is_clang:
            import platform
            version, _, _ = platform.mac_ver()
            if not version:# not linux 
                version = 14 # set version to remove MACFLAG
            else:
                version = int(version.split('.')[1])
            if version >= 14:
                for_update['MACFLAG'] = '-mmacosx-version-min=10.8' if is_lc else ''

        if not root_dir:
            root_dir = self.dir_path
        make_opts = pjoin(root_dir, 'Source', 'make_opts')

        try:
            common_run_interface.CommonRunCmd.update_make_opts_full(
                            make_opts, for_update)
        except IOError:
            if root_dir == self.dir_path:
                logger.info('Fail to set compiler. Trying to continue anyway.')  
    
        return

#===============================================================================
# ProcessExporterFortranSA
#===============================================================================
class ProcessExporterFortranSA(ProcessExporterFortran):
    """Class to take care of exporting a set of matrix elements to
    MadGraph v4 StandAlone format."""

    matrix_template = "matrix_standalone_v4.inc"

    def __init__(self, *args,**opts):
        """add the format information compare to standard init"""
        
        if 'format' in opts:
            self.format = opts['format']
            del opts['format']
        else:
            self.format = 'standalone'
        
        self.prefix_info = {}
        ProcessExporterFortran.__init__(self, *args, **opts)

    def copy_template(self, model):
        """Additional actions needed for setup of Template
        """

        #First copy the full template tree if dir_path doesn't exit
        if os.path.isdir(self.dir_path):
            return
        
        logger.info('initialize a new standalone directory: %s' % \
                        os.path.basename(self.dir_path))
        temp_dir = pjoin(self.mgme_dir, 'Template/LO')
        
        # Create the directory structure
        os.mkdir(self.dir_path)
        os.mkdir(pjoin(self.dir_path, 'Source'))
        os.mkdir(pjoin(self.dir_path, 'Source', 'MODEL'))
        os.mkdir(pjoin(self.dir_path, 'Source', 'DHELAS'))
        os.mkdir(pjoin(self.dir_path, 'SubProcesses'))
        os.mkdir(pjoin(self.dir_path, 'bin'))
        os.mkdir(pjoin(self.dir_path, 'bin', 'internal'))
        os.mkdir(pjoin(self.dir_path, 'lib'))
        os.mkdir(pjoin(self.dir_path, 'Cards'))
        
        # Information at top-level
        #Write version info
        shutil.copy(pjoin(temp_dir, 'TemplateVersion.txt'), self.dir_path)
        try:
            shutil.copy(pjoin(self.mgme_dir, 'MGMEVersion.txt'), self.dir_path)
        except IOError:
            MG5_version = misc.get_pkg_info()
            open(pjoin(self.dir_path, 'MGMEVersion.txt'), 'w').write( \
                "5." + MG5_version['version'])
        
        
        # Add file in SubProcesses
        shutil.copy(pjoin(self.mgme_dir, 'madgraph', 'iolibs', 'template_files', 'makefile_sa_f_sp'), 
                    pjoin(self.dir_path, 'SubProcesses', 'makefileP'))
        
        if self.format == 'standalone':
            shutil.copy(pjoin(self.mgme_dir, 'madgraph', 'iolibs', 'template_files', 'check_sa.f'), 
                    pjoin(self.dir_path, 'SubProcesses', 'check_sa.f'))
                        
        # Add file in Source
        shutil.copy(pjoin(temp_dir, 'Source', 'make_opts'), 
                    pjoin(self.dir_path, 'Source'))        
        # add the makefile 
        filename = pjoin(self.dir_path,'Source','makefile')
        self.write_source_makefile(writers.FileWriter(filename))          
        
    #===========================================================================
    # export model files
    #=========================================================================== 
    def export_model_files(self, model_path):
        """export the model dependent files for V4 model"""

        super(ProcessExporterFortranSA,self).export_model_files(model_path)
        # Add the routine update_as_param in v4 model 
        # This is a function created in the UFO  
        text="""
        subroutine update_as_param()
          call setpara('param_card.dat',.false.)
          return
        end
        """
        ff = open(os.path.join(self.dir_path, 'Source', 'MODEL', 'couplings.f'),'a')
        ff.write(text)
        ff.close()        
        
        text = open(pjoin(self.dir_path,'SubProcesses','check_sa.f')).read()
        text = text.replace('call setpara(\'param_card.dat\')', 'call setpara(\'param_card.dat\', .true.)')
        fsock = open(pjoin(self.dir_path,'SubProcesses','check_sa.f'), 'w')
        fsock.write(text)
        fsock.close()
        
        self.make_model_symbolic_link()

    #===========================================================================
    # write a procdef_mg5 (an equivalent of the MG4 proc_card.dat)
    #===========================================================================
    def write_procdef_mg5(self, file_pos, modelname, process_str):
        """ write an equivalent of the MG4 proc_card in order that all the Madevent
        Perl script of MadEvent4 are still working properly for pure MG5 run.
        Not needed for StandAlone so just return
        """
        
        return


    #===========================================================================
    # Make the Helas and Model directories for Standalone directory
    #===========================================================================
    def make(self):
        """Run make in the DHELAS and MODEL directories, to set up
        everything for running standalone
        """

        source_dir = pjoin(self.dir_path, "Source")
        logger.info("Running make for Helas")
        misc.compile(arg=['../lib/libdhelas.a'], cwd=source_dir, mode='fortran')
        logger.info("Running make for Model")
        misc.compile(arg=['../lib/libmodel.a'], cwd=source_dir, mode='fortran')

    #===========================================================================
    # Create proc_card_mg5.dat for Standalone directory
    #===========================================================================
    def finalize(self, matrix_elements, history, mg5options, flaglist):
        """Finalize Standalone MG4 directory by 
           generation proc_card_mg5.dat
           generate a global makefile
           """
            
        compiler =  {'fortran': mg5options['fortran_compiler'],
                     'cpp': mg5options['cpp_compiler'],
                     'f2py': mg5options['f2py_compiler']}

        self.compiler_choice(compiler)
        self.make()

        # Write command history as proc_card_mg5
        if history and os.path.isdir(pjoin(self.dir_path, 'Cards')):
            output_file = pjoin(self.dir_path, 'Cards', 'proc_card_mg5.dat')
            history.write(output_file)
        
        ProcessExporterFortran.finalize(self, matrix_elements, 
                                             history, mg5options, flaglist)
        open(pjoin(self.dir_path,'__init__.py'),'w')
        open(pjoin(self.dir_path,'SubProcesses','__init__.py'),'w')

        if False:#'mode' in self.opt and self.opt['mode'] == "reweight":
            #add the module to hande the NLO weight
            files.copytree(pjoin(MG5DIR, 'Template', 'RWGTNLO'),
                          pjoin(self.dir_path, 'Source'))
            files.copytree(pjoin(MG5DIR, 'Template', 'NLO', 'Source', 'PDF'),
                           pjoin(self.dir_path, 'Source', 'PDF'))
            self.write_pdf_opendata()
            
        if self.prefix_info: 
            self.write_f2py_splitter()
            self.write_f2py_makefile()
            self.write_f2py_check_sa(matrix_elements,
                            pjoin(self.dir_path,'SubProcesses','check_sa.py'))
        else:
            # create a single makefile to compile all the subprocesses
            text = '''\n# For python linking (require f2py part of numpy)\nifeq ($(origin MENUM),undefined)\n  MENUM=2\nendif\n''' 
            deppython = ''
            for Pdir in os.listdir(pjoin(self.dir_path,'SubProcesses')):
                if os.path.isdir(pjoin(self.dir_path, 'SubProcesses', Pdir)):
                    text += '%(0)s/matrix$(MENUM)py.so:\n\tcd %(0)s;make matrix$(MENUM)py.so\n'% {'0': Pdir}
                    deppython += ' %(0)s/matrix$(MENUM)py.so ' % {'0': Pdir}
            text+='all: %s\n\techo \'done\'' % deppython
            
            ff = open(pjoin(self.dir_path, 'SubProcesses', 'makefile'),'a')
            ff.write(text)
            ff.close()
                    
    def write_f2py_splitter(self):
        """write a function to call the correct matrix element"""
        
        template = """
%(python_information)s
  subroutine smatrixhel(pdgs, procid, npdg, p, ALPHAS, SCALE2, nhel, ANS)
  IMPLICIT NONE

CF2PY double precision, intent(in), dimension(0:3,npdg) :: p
CF2PY integer, intent(in), dimension(npdg) :: pdgs
CF2PY integer, intent(in):: procid
CF2PY integer, intent(in) :: npdg
CF2PY double precision, intent(out) :: ANS
CF2PY double precision, intent(in) :: ALPHAS
CF2PY double precision, intent(in) :: SCALE2
  integer pdgs(*)
  integer npdg, nhel, procid
  double precision p(*)
  double precision ANS, ALPHAS, PI,SCALE2
  include 'coupl.inc'
  
  PI = 3.141592653589793D0
  G = 2* DSQRT(ALPHAS*PI)
  CALL UPDATE_AS_PARAM()
  if (scale2.ne.0d0) stop 1

%(smatrixhel)s

      return
      end
  
      SUBROUTINE INITIALISE(PATH)
C     ROUTINE FOR F2PY to read the benchmark point.
      IMPLICIT NONE
      CHARACTER*512 PATH
CF2PY INTENT(IN) :: PATH
      CALL SETPARA(PATH)  !first call to setup the paramaters
      RETURN
      END
      
      
      subroutine CHANGE_PARA(name, value)
      implicit none
CF2PY intent(in) :: name
CF2PY intent(in) :: value

      character*512 name
      double precision value

      include '../Source/MODEL/input.inc'
      include '../Source/MODEL/coupl.inc'

      SELECT CASE (name)
         %(parameter_setup)s
         CASE DEFAULT
            write(*,*) 'no parameter matching', name, value
      END SELECT

      return
      end
      
    subroutine update_all_coup()
    implicit none
     call coup()
    return 
    end
      

    subroutine get_pdg_order(PDG, ALLPROC)
  IMPLICIT NONE
CF2PY INTEGER, intent(out) :: PDG(%(nb_me)i,%(maxpart)i)  
CF2PY INTEGER, intent(out) :: ALLPROC(%(nb_me)i)
  INTEGER PDG(%(nb_me)i,%(maxpart)i), PDGS(%(nb_me)i,%(maxpart)i)
  INTEGER ALLPROC(%(nb_me)i),PIDs(%(nb_me)i)
  DATA PDGS/ %(pdgs)s /
  DATA PIDS/ %(pids)s /
  PDG = PDGS
  ALLPROC = PIDS
  RETURN
  END 

    subroutine get_prefix(PREFIX)
  IMPLICIT NONE
CF2PY CHARACTER*20, intent(out) :: PREFIX(%(nb_me)i)
  character*20 PREFIX(%(nb_me)i),PREF(%(nb_me)i)
  DATA PREF / '%(prefix)s'/
  PREFIX = PREF
  RETURN
  END 
 
  
        """
         
        allids = list(self.prefix_info.keys())
        allprefix = [self.prefix_info[key][0] for key in allids]
        min_nexternal = min([len(ids[0]) for ids in allids])
        max_nexternal = max([len(ids[0]) for ids in allids])

        info = []
        for (key, pid), (prefix, tag) in self.prefix_info.items():
            info.append('#PY %s : %s # %s %s' % (tag, key, prefix, pid))
            

        text = []
        for n_ext in range(min_nexternal, max_nexternal+1):
            current_id = [ids[0] for ids in allids if len(ids[0])==n_ext]
            current_pid = [ids[1] for ids in allids if len(ids[0])==n_ext]
            if not current_id:
                continue
            if min_nexternal != max_nexternal:
                if n_ext == min_nexternal:
                    text.append('       if (npdg.eq.%i)then' % n_ext)
                else:
                    text.append('       else if (npdg.eq.%i)then' % n_ext)
            for ii,pdgs in enumerate(current_id):
                pid = current_pid[ii]
                condition = '.and.'.join(['%i.eq.pdgs(%i)' %(pdg, i+1) for i, pdg in enumerate(pdgs)])
                if ii==0:
                    text.append( ' if(%s.and.(procid.le.0.or.procid.eq.%d)) then ! %i' % (condition, pid, ii))
                else:
                    text.append( ' else if(%s.and.(procid.le.0.or.procid.eq.%d)) then ! %i' % (condition,pid,ii))
                text.append(' call %ssmatrixhel(p, nhel, ans)' % self.prefix_info[(pdgs,pid)][0])
            text.append(' endif')
        #close the function
        if min_nexternal != max_nexternal:
            text.append('endif')

        params = self.get_model_parameter(self.model)
        parameter_setup =[]
        for key, var in params.items():
            parameter_setup.append('        CASE ("%s")\n          %s = value' 
                                   % (key, var))

        formatting = {'python_information':'\n'.join(info), 
                          'smatrixhel': '\n'.join(text),
                          'maxpart': max_nexternal,
                          'nb_me': len(allids),
                          'pdgs': ','.join(str(pdg[i]) if i<len(pdg) else '0' 
                                           for i in range(max_nexternal) for (pdg,pid) in allids),
                          'prefix':'\',\''.join(allprefix),
                          'pids': ','.join(str(pid) for (pdg,pid) in allids),
                          'parameter_setup': '\n'.join(parameter_setup),
                          }
        formatting['lenprefix'] = len(formatting['prefix'])
        text = template % formatting
        fsock = writers.FortranWriter(pjoin(self.dir_path, 'SubProcesses', 'all_matrix.f'),'w')
        fsock.writelines(text)
        fsock.close()
    
    def get_model_parameter(self, model):
        """ returns all the model parameter
        """
        params = {}
        for p in model.get('parameters')[('external',)]:
            name = p.name
            nopref = name[4:] if name.startswith('mdl_') else name
            params[nopref] = name
            
            block = p.lhablock
            lha = '_'.join([str(i) for i in p.lhacode])
            params['%s_%s' % (block.upper(), lha)] = name

        return params                      
                                        
        
        
        
         
    def write_f2py_check_sa(self, matrix_element, writer):
        """ Write the general check_sa.py in SubProcesses that calls all processes successively."""
        # To be implemented. It is just an example file, i.e. not crucial.
        return
    
    def write_f2py_makefile(self):
        """ """
        # Add file in SubProcesses
        shutil.copy(pjoin(self.mgme_dir, 'madgraph', 'iolibs', 'template_files', 'makefile_sa_f2py'), 
                    pjoin(self.dir_path, 'SubProcesses', 'makefile'))

    def create_MA5_cards(self,*args,**opts):
        """ Overload the function of the mother so as to bypass this in StandAlone."""
        pass

    def compiler_choice(self, compiler):
        """ Different daughter classes might want different compilers.
        So this function is meant to be overloaded if desired."""
        
        self.set_compiler(compiler)

    #===========================================================================
    # generate_subprocess_directory
    #===========================================================================
    def generate_subprocess_directory(self, matrix_element,
                                         fortran_model, number):
        """Generate the Pxxxxx directory for a subprocess in MG4 standalone,
        including the necessary matrix.f and nexternal.inc files"""

        cwd = os.getcwd()
        # Create the directory PN_xx_xxxxx in the specified path
        dirpath = pjoin(self.dir_path, 'SubProcesses', \
                       "P%s" % matrix_element.get('processes')[0].shell_string())

        if self.opt['sa_symmetry']:
            # avoid symmetric output
            for i,proc in enumerate(matrix_element.get('processes')):
                   
                tag = proc.get_tag()     
                legs = proc.get('legs')[:]
                leg0 = proc.get('legs')[0]
                leg1 = proc.get('legs')[1]
                if not leg1.get('state'):
                    proc.get('legs')[0] = leg1
                    proc.get('legs')[1] = leg0
                    flegs = proc.get('legs')[2:]
                    for perm in itertools.permutations(flegs):
                        for i,p in enumerate(perm):
                            proc.get('legs')[i+2] = p
                        dirpath2 =  pjoin(self.dir_path, 'SubProcesses', \
                               "P%s" % proc.shell_string())
                        #restore original order
                        proc.get('legs')[2:] = legs[2:]              
                        if os.path.exists(dirpath2):
                            proc.get('legs')[:] = legs
                            return 0
                proc.get('legs')[:] = legs

        try:
            os.mkdir(dirpath)
        except os.error as error:
            logger.warning(error.strerror + " " + dirpath)

        #try:
        #    os.chdir(dirpath)
        #except os.error:
        #    logger.error('Could not cd to directory %s' % dirpath)
        #    return 0

        logger.info('Creating files in directory %s' % dirpath)

        # Extract number of external particles
        (nexternal, ninitial) = matrix_element.get_nexternal_ninitial()

        # Create the matrix.f file and the nexternal.inc file
        if self.opt['export_format']=='standalone_msP':
            filename = pjoin(dirpath, 'matrix_prod.f')
        else:
            filename = pjoin(dirpath, 'matrix.f')
            
        proc_prefix = ''
        if 'prefix' in self.cmd_options:
            if self.cmd_options['prefix'] == 'int':
                proc_prefix = 'M%s_' % number
            elif self.cmd_options['prefix'] == 'proc':
                proc_prefix = matrix_element.get('processes')[0].shell_string().split('_',1)[1]
            else:
                raise Exception('--prefix options supports only \'int\' and \'proc\'')
            for proc in matrix_element.get('processes'):
                ids = [l.get('id') for l in proc.get('legs_with_decays')]
                self.prefix_info[(tuple(ids), proc.get('id'))] = [proc_prefix, proc.get_tag()] 
                
        calls = self.write_matrix_element_v4(
            writers.FortranWriter(filename),
            matrix_element,
            fortran_model,
            proc_prefix=proc_prefix)

        if self.opt['export_format'] == 'standalone_msP':
            filename =  pjoin(dirpath,'configs_production.inc')
            mapconfigs, s_and_t_channels = self.write_configs_file(\
                writers.FortranWriter(filename),
                matrix_element)

            filename =  pjoin(dirpath,'props_production.inc')
            self.write_props_file(writers.FortranWriter(filename),
                             matrix_element,
                             s_and_t_channels)

            filename =  pjoin(dirpath,'nexternal_prod.inc')
            self.write_nexternal_madspin(writers.FortranWriter(filename),
                             nexternal, ninitial)

        if self.opt['export_format']=='standalone_msF':
            filename = pjoin(dirpath, 'helamp.inc')
            ncomb=matrix_element.get_helicity_combinations()
            self.write_helamp_madspin(writers.FortranWriter(filename),
                             ncomb)
            
        filename = pjoin(dirpath, 'nexternal.inc')
        self.write_nexternal_file(writers.FortranWriter(filename),
                             nexternal, ninitial)

        filename = pjoin(dirpath, 'pmass.inc')
        self.write_pmass_file(writers.FortranWriter(filename),
                         matrix_element)

        filename = pjoin(dirpath, 'ngraphs.inc')
        self.write_ngraphs_file(writers.FortranWriter(filename),
                           len(matrix_element.get_all_amplitudes()))

        # Generate diagrams
        if not 'noeps' in self.opt['output_options'] or self.opt['output_options']['noeps'] != 'True':
            filename = pjoin(dirpath, "matrix.ps")
            plot = draw.MultiEpsDiagramDrawer(matrix_element.get('base_amplitude').\
                                                 get('diagrams'),
                                              filename,
                                              model=matrix_element.get('processes')[0].\
                                                 get('model'),
                                              amplitude=True)
            logger.info("Generating Feynman diagrams for " + \
                         matrix_element.get('processes')[0].nice_string())
            plot.draw()

        linkfiles = ['check_sa.f', 'coupl.inc']

        if proc_prefix and os.path.exists(pjoin(dirpath, '..', 'check_sa.f')):
            text = open(pjoin(dirpath, '..', 'check_sa.f')).read()
            pat = re.compile('smatrix', re.I)
            new_text, n  = re.subn(pat, '%ssmatrix' % proc_prefix, text)
            with open(pjoin(dirpath, 'check_sa.f'),'w') as f:
                f.write(new_text)
            linkfiles.pop(0)

        for file in linkfiles:
            ln('../%s' % file, cwd=dirpath)
        ln('../makefileP', name='makefile', cwd=dirpath)
        # Return to original PWD
        #os.chdir(cwd)

        if not calls:
            calls = 0
        return calls


    #===========================================================================
    # write_source_makefile
    #===========================================================================
    def write_source_makefile(self, writer):
        """Write the nexternal.inc file for MG4"""

        path = pjoin(_file_path,'iolibs','template_files','madevent_makefile_source')
        set_of_lib = '$(LIBDIR)libdhelas.$(libext) $(LIBDIR)libmodel.$(libext)'
        model_line='''$(LIBDIR)libmodel.$(libext): MODEL\n\t cd MODEL; make\n'''

        replace_dict= {'libraries': set_of_lib, 
                       'model':model_line,
                       'additional_dsample': '',
                       'additional_dependencies':''} 

        text = open(path).read() % replace_dict
        
        if writer:
            writer.write(text)
        
        return replace_dict

    #===========================================================================
    # write_matrix_element_v4
    #===========================================================================
    def write_matrix_element_v4(self, writer, matrix_element, fortran_model,
                                write=True, proc_prefix=''):
        """Export a matrix element to a matrix.f file in MG4 standalone format
        if write is on False, just return the replace_dict and not write anything."""


        if not matrix_element.get('processes') or \
               not matrix_element.get('diagrams'):
            return 0
        
        if writer:
            if not isinstance(writer, writers.FortranWriter):
                raise writers.FortranWriter.FortranWriterError(\
                "writer not FortranWriter but %s" % type(writer))
            # Set lowercase/uppercase Fortran code
            writers.FortranWriter.downcase = False

            
        if 'sa_symmetry' not in self.opt:
            self.opt['sa_symmetry']=False


        # The proc_id is for MadEvent grouping which is never used in SA.
        replace_dict = {'global_variable':'', 'amp2_lines':'',
                                       'proc_prefix':proc_prefix, 'proc_id':''}

        # Extract helas calls
        helas_calls = fortran_model.get_matrix_element_calls(\
                    matrix_element)

        replace_dict['helas_calls'] = "\n".join(helas_calls)

        # Extract version number and date from VERSION file
        info_lines = self.get_mg5_info_lines()
        replace_dict['info_lines'] = info_lines

        # Extract process info lines
        process_lines = self.get_process_info_lines(matrix_element)
        replace_dict['process_lines'] = process_lines

        # Extract number of external particles
        (nexternal, ninitial) = matrix_element.get_nexternal_ninitial()
        replace_dict['nexternal'] = nexternal
        replace_dict['nincoming'] = ninitial

        # Extract ncomb
        ncomb = matrix_element.get_helicity_combinations()
        replace_dict['ncomb'] = ncomb

        # Extract helicity lines
        helicity_lines = self.get_helicity_lines(matrix_element)
        replace_dict['helicity_lines'] = helicity_lines

        # Extract overall denominator
        # Averaging initial state color, spin, and identical FS particles
        replace_dict['den_factor_line'] = self.get_den_factor_line(matrix_element)

        # Extract ngraphs
        ngraphs = matrix_element.get_number_of_amplitudes()
        replace_dict['ngraphs'] = ngraphs

        # Extract nwavefuncs
        nwavefuncs = matrix_element.get_number_of_wavefunctions()
        replace_dict['nwavefuncs'] = nwavefuncs

        # Extract ncolor
        ncolor = max(1, len(matrix_element.get('color_basis')))
        replace_dict['ncolor'] = ncolor

        replace_dict['hel_avg_factor'] = matrix_element.get_hel_avg_factor()
        replace_dict['beamone_helavgfactor'], replace_dict['beamtwo_helavgfactor'] =\
                                       matrix_element.get_beams_hel_avg_factor()

        # Extract color data lines
        color_data_lines = self.get_color_data_lines(matrix_element)
        replace_dict['color_data_lines'] = "\n".join(color_data_lines)

        if self.opt['export_format']=='standalone_msP':
        # For MadSpin need to return the AMP2
            amp2_lines = self.get_amp2_lines(matrix_element, [] )
            replace_dict['amp2_lines'] = '\n'.join(amp2_lines)
            replace_dict['global_variable'] = \
         "       Double Precision amp2(NGRAPHS)\n       common/to_amps/  amp2\n"

        # JAMP definition, depends on the number of independent split orders
        split_orders=matrix_element.get('processes')[0].get('split_orders')

        if len(split_orders)==0:
            replace_dict['nSplitOrders']=''
            # Extract JAMP lines
            jamp_lines = self.get_JAMP_lines(matrix_element)
            # Consider the output of a dummy order 'ALL_ORDERS' for which we
            # set all amplitude order to weight 1 and only one squared order
            # contribution which is of course ALL_ORDERS=2.
            squared_orders = [(2,),]
            amp_orders = [((1,),tuple(range(1,ngraphs+1)))]
            replace_dict['chosen_so_configs'] = '.TRUE.'
            replace_dict['nSqAmpSplitOrders']=1
            replace_dict['split_order_str_list']=''
        else:
            squared_orders, amp_orders = matrix_element.get_split_orders_mapping()
            replace_dict['nAmpSplitOrders']=len(amp_orders)
            replace_dict['nSqAmpSplitOrders']=len(squared_orders)
            replace_dict['nSplitOrders']=len(split_orders)
            replace_dict['split_order_str_list']=str(split_orders)
            amp_so = self.get_split_orders_lines(
                    [amp_order[0] for amp_order in amp_orders],'AMPSPLITORDERS')
            sqamp_so = self.get_split_orders_lines(squared_orders,'SQSPLITORDERS')
            replace_dict['ampsplitorders']='\n'.join(amp_so)
            replace_dict['sqsplitorders']='\n'.join(sqamp_so)           
            jamp_lines = self.get_JAMP_lines_split_order(\
                       matrix_element,amp_orders,split_order_names=split_orders)
            
            # Now setup the array specifying what squared split order is chosen
            replace_dict['chosen_so_configs']=self.set_chosen_SO_index(
                              matrix_element.get('processes')[0],squared_orders)
            
            # For convenience we also write the driver check_sa_splitOrders.f
            # that explicitely writes out the contribution from each squared order.
            # The original driver still works and is compiled with 'make' while
            # the splitOrders one is compiled with 'make check_sa_born_splitOrders'
            check_sa_writer=writers.FortranWriter('check_sa_born_splitOrders.f')
            self.write_check_sa_splitOrders(squared_orders,split_orders,
              nexternal,ninitial,proc_prefix,check_sa_writer)

        if write:
            writers.FortranWriter('nsqso_born.inc').writelines(
                """INTEGER NSQSO_BORN
                   PARAMETER (NSQSO_BORN=%d)"""%replace_dict['nSqAmpSplitOrders'])

        replace_dict['jamp_lines'] = '\n'.join(jamp_lines)    

        matrix_template = self.matrix_template
        if self.opt['export_format']=='standalone_msP' :
            matrix_template = 'matrix_standalone_msP_v4.inc'
        elif self.opt['export_format']=='standalone_msF':
            matrix_template = 'matrix_standalone_msF_v4.inc'
        elif self.opt['export_format']=='matchbox':
            replace_dict["proc_prefix"] = 'MG5_%i_' % matrix_element.get('processes')[0].get('id')
            replace_dict["color_information"] = self.get_color_string_lines(matrix_element)

        if len(split_orders)>0:
            if self.opt['export_format'] in ['standalone_msP', 'standalone_msF']:
                logger.debug("Warning: The export format %s is not "+\
                  " available for individual ME evaluation of given coupl. orders."+\
                  " Only the total ME will be computed.", self.opt['export_format'])
            elif  self.opt['export_format'] in ['madloop_matchbox']:
                replace_dict["color_information"] = self.get_color_string_lines(matrix_element)
                matrix_template = "matrix_standalone_matchbox_splitOrders_v4.inc"
            else:
                matrix_template = "matrix_standalone_splitOrders_v4.inc"

        replace_dict['template_file'] = pjoin(_file_path, 'iolibs', 'template_files', matrix_template)
        replace_dict['template_file2'] = pjoin(_file_path, \
                                   'iolibs/template_files/split_orders_helping_functions.inc')
        if write and writer:
            path = replace_dict['template_file']
            content = open(path).read()
            content = content % replace_dict
            # Write the file
            writer.writelines(content)
            # Add the helper functions.
            if len(split_orders)>0:
                content = '\n' + open(replace_dict['template_file2'])\
                                   .read()%replace_dict
                writer.writelines(content)
            return len([call for call in helas_calls if call.find('#') != 0])
        else:
            replace_dict['return_value'] = len([call for call in helas_calls if call.find('#') != 0])
            return replace_dict # for subclass update

    def write_check_sa_splitOrders(self,squared_orders, split_orders, nexternal,
                                                nincoming, proc_prefix, writer):
        """ Write out a more advanced version of the check_sa drivers that
        individually returns the matrix element for each contributing squared
        order."""
        
        check_sa_content = open(pjoin(self.mgme_dir, 'madgraph', 'iolibs', \
                             'template_files', 'check_sa_splitOrders.f')).read()
        printout_sq_orders=[]
        for i, squared_order in enumerate(squared_orders):
            sq_orders=[]
            for j, sqo in enumerate(squared_order):
                sq_orders.append('%s=%d'%(split_orders[j],sqo))
            printout_sq_orders.append(\
                    "write(*,*) '%d) Matrix element for (%s) = ',MATELEMS(%d)"\
                                                 %(i+1,' '.join(sq_orders),i+1))
        printout_sq_orders='\n'.join(printout_sq_orders)
        replace_dict = {'printout_sqorders':printout_sq_orders, 
                        'nSplitOrders':len(squared_orders),
                        'nexternal':nexternal,
                        'nincoming':nincoming,
                        'proc_prefix':proc_prefix}
        
        if writer:
            writer.writelines(check_sa_content % replace_dict)
        else:
            return replace_dict

class ProcessExporterFortranMatchBox(ProcessExporterFortranSA):
    """class to take care of exporting a set of matrix element for the Matchbox
    code in the case of Born only routine"""

    default_opt = {'clean': False, 'complex_mass':False,
                        'export_format':'matchbox', 'mp': False,
                        'sa_symmetry': True}

    #specific template of the born
           

    matrix_template = "matrix_standalone_matchbox.inc"
    
    @staticmethod    
    def get_color_string_lines(matrix_element):
        """Return the color matrix definition lines for this matrix element. Split
        rows in chunks of size n."""

        if not matrix_element.get('color_matrix'):
            return "\n".join(["out = 1"])
        
        #start the real work
        color_denominators = matrix_element.get('color_matrix').\
                                                         get_line_denominators()
        matrix_strings = []
        my_cs = color.ColorString()
        for i_color in range(len(color_denominators)):
            # Then write the numerators for the matrix elements
            my_cs.from_immutable(sorted(matrix_element.get('color_basis').keys())[i_color])
            t_str=repr(my_cs)
            t_match=re.compile(r"(\w+)\(([\s\d+\,]*)\)")
            # from '1 T(2,4,1) Tr(4,5,6) Epsilon(5,3,2,1) T(1,2)' returns with findall:
            # [('T', '2,4,1'), ('Tr', '4,5,6'), ('Epsilon', '5,3,2,1'), ('T', '1,2')]
            all_matches = t_match.findall(t_str)
            output = {}
            arg=[]
            for match in all_matches:
                ctype, tmparg = match[0], [m.strip() for m in match[1].split(',')]
                if ctype in ['ColorOne' ]:
                    continue
                if ctype not in ['T', 'Tr' ]:
                    raise MadGraph5Error('Color Structure not handled by Matchbox: %s'  % ctype)
                tmparg += ['0']
                arg +=tmparg
            for j, v in enumerate(arg):
                    output[(i_color,j)] = v

            for key in output:
                if matrix_strings == []:
                    #first entry
                    matrix_strings.append(""" 
                    if (in1.eq.%s.and.in2.eq.%s)then
                    out = %s
                    """  % (key[0], key[1], output[key]))
                else:
                    #not first entry
                    matrix_strings.append(""" 
                    elseif (in1.eq.%s.and.in2.eq.%s)then
                    out = %s
                    """  % (key[0], key[1], output[key]))
        if len(matrix_strings):                
            matrix_strings.append(" else \n out = - 1 \n endif")
        else: 
            return "\n out = - 1 \n "
        return "\n".join(matrix_strings)
    
    def make(self,*args,**opts):
        pass

    def get_JAMP_lines(self, col_amps, JAMP_format="JAMP(%s)", AMP_format="AMP(%s)", split=-1,
                       JAMP_formatLC=None):
    
        """Adding leading color part of the colorflow"""
        
        if not JAMP_formatLC:
            JAMP_formatLC= "LN%s" % JAMP_format

        error_msg="Malformed '%s' argument passed to the get_JAMP_lines"
        if(isinstance(col_amps,helas_objects.HelasMatrixElement)):
            col_amps=col_amps.get_color_amplitudes()
        elif(isinstance(col_amps,list)):
            if(col_amps and isinstance(col_amps[0],list)):
                col_amps=col_amps
            else:
                raise MadGraph5Error(error_msg % 'col_amps')
        else:
            raise MadGraph5Error(error_msg % 'col_amps')

        text = super(ProcessExporterFortranMatchBox, self).get_JAMP_lines(col_amps,
                                            JAMP_format=JAMP_format,
                                            AMP_format=AMP_format,
                                            split=-1)
        
        
        # Filter the col_ampls to generate only those without any 1/NC terms
        
        LC_col_amps = []
        for coeff_list in col_amps:
            to_add = []
            for (coefficient, amp_number) in coeff_list:
                if coefficient[3]==0:
                    to_add.append( (coefficient, amp_number) )
            LC_col_amps.append(to_add)
           
        text += super(ProcessExporterFortranMatchBox, self).get_JAMP_lines(LC_col_amps,
                                            JAMP_format=JAMP_formatLC,
                                            AMP_format=AMP_format,
                                            split=-1)
        
        return text




#===============================================================================
# ProcessExporterFortranMW
#===============================================================================
class ProcessExporterFortranMW(ProcessExporterFortran):
    """Class to take care of exporting a set of matrix elements to
    MadGraph v4 - MadWeight format."""

    matrix_file="matrix_standalone_v4.inc"

    def copy_template(self, model):
        """Additional actions needed for setup of Template
        """

        super(ProcessExporterFortranMW, self).copy_template(model)        

        # Add the MW specific file
        shutil.copytree(pjoin(MG5DIR,'Template','MadWeight'),
                               pjoin(self.dir_path, 'Source','MadWeight'), True)        
        shutil.copytree(pjoin(MG5DIR,'madgraph','madweight'),
                        pjoin(self.dir_path, 'bin','internal','madweight'), True) 
        files.mv(pjoin(self.dir_path, 'Source','MadWeight','src','setrun.f'),
                                      pjoin(self.dir_path, 'Source','setrun.f'))
        files.mv(pjoin(self.dir_path, 'Source','MadWeight','src','run.inc'),
                                      pjoin(self.dir_path, 'Source','run.inc'))
        # File created from Template (Different in some child class)
        filename = os.path.join(self.dir_path,'Source','run_config.inc')
        self.write_run_config_file(writers.FortranWriter(filename))

        try:
            subprocess.call([os.path.join(self.dir_path, 'Source','MadWeight','bin','internal','pass_to_madweight')],
                            stdout = os.open(os.devnull, os.O_RDWR),
                            stderr = os.open(os.devnull, os.O_RDWR),
                            cwd=self.dir_path)
        except OSError:
            # Probably madweight already called
            pass
        
        # Copy the different python file in the Template
        self.copy_python_file()
        # create the appropriate cuts.f
        self.get_mw_cuts_version()

        # add the makefile in Source directory 
        filename = os.path.join(self.dir_path,'Source','makefile')
        self.write_source_makefile(writers.FortranWriter(filename))



        
    #===========================================================================
    # convert_model
    #===========================================================================    
    def convert_model(self, model, wanted_lorentz = [], 
                                                         wanted_couplings = []):
         
        super(ProcessExporterFortranMW,self).convert_model(model, 
                                               wanted_lorentz, wanted_couplings)
         
        IGNORE_PATTERNS = ('*.pyc','*.dat','*.py~')
        try:
            shutil.rmtree(pjoin(self.dir_path,'bin','internal','ufomodel'))
        except OSError as error:
            pass
        model_path = model.get('modelpath')
        # This is not safe if there is a '##' or '-' in the path.
        shutil.copytree(model_path, 
                               pjoin(self.dir_path,'bin','internal','ufomodel'),
                               ignore=shutil.ignore_patterns(*IGNORE_PATTERNS))
        if hasattr(model, 'restrict_card'):
            out_path = pjoin(self.dir_path, 'bin', 'internal','ufomodel',
                                                         'restrict_default.dat')
            if isinstance(model.restrict_card, check_param_card.ParamCard):
                model.restrict_card.write(out_path)
            else:
                files.cp(model.restrict_card, out_path)

    #===========================================================================
    # generate_subprocess_directory 
    #===========================================================================        
    def copy_python_file(self):
        """copy the python file require for the Template"""

        # madevent interface
        cp(_file_path+'/interface/madweight_interface.py',
                            self.dir_path+'/bin/internal/madweight_interface.py')
        cp(_file_path+'/interface/extended_cmd.py',
                                  self.dir_path+'/bin/internal/extended_cmd.py')
        cp(_file_path+'/interface/common_run_interface.py',
                            self.dir_path+'/bin/internal/common_run_interface.py')
        cp(_file_path+'/various/misc.py', self.dir_path+'/bin/internal/misc.py')        
        cp(_file_path+'/iolibs/files.py', self.dir_path+'/bin/internal/files.py')
        cp(_file_path+'/iolibs/save_load_object.py', 
                              self.dir_path+'/bin/internal/save_load_object.py') 
        cp(_file_path+'/madevent/gen_crossxhtml.py', 
                              self.dir_path+'/bin/internal/gen_crossxhtml.py')
        cp(_file_path+'/madevent/sum_html.py', 
                              self.dir_path+'/bin/internal/sum_html.py')
        cp(_file_path+'/various/FO_analyse_card.py', 
                              self.dir_path+'/bin/internal/FO_analyse_card.py')                 
        cp(_file_path+'/iolibs/file_writers.py', 
                              self.dir_path+'/bin/internal/file_writers.py')
        #model file                        
        cp(_file_path+'../models/check_param_card.py', 
                              self.dir_path+'/bin/internal/check_param_card.py')   
                
        #madevent file
        cp(_file_path+'/__init__.py', self.dir_path+'/bin/internal/__init__.py')
        cp(_file_path+'/various/lhe_parser.py', 
                                self.dir_path+'/bin/internal/lhe_parser.py')         

        cp(_file_path+'/various/banner.py', 
                                   self.dir_path+'/bin/internal/banner.py')
        cp(_file_path+'/various/shower_card.py', 
                                   self.dir_path+'/bin/internal/shower_card.py')
        cp(_file_path+'/various/cluster.py', 
                                       self.dir_path+'/bin/internal/cluster.py') 
        
        # logging configuration
        cp(_file_path+'/interface/.mg5_logging.conf', 
                                 self.dir_path+'/bin/internal/me5_logging.conf') 
        cp(_file_path+'/interface/coloring_logging.py', 
                                 self.dir_path+'/bin/internal/coloring_logging.py')


    #===========================================================================
    # Change the version of cuts.f to the one compatible with MW
    #===========================================================================    
    def get_mw_cuts_version(self, outpath=None):
        """create the appropriate cuts.f
        This is based on the one associated to ME output but:
        1) No clustering (=> remove initcluster/setclscales)
        2) Adding the definition of cut_bw at the file.
        """
        
        template = open(pjoin(MG5DIR,'Template','LO','SubProcesses','cuts.f'))
        
        text = StringIO()
        #1) remove all dependencies in ickkw >1:
        nb_if = 0
        for line in template:
            if 'if(xqcut.gt.0d0' in line:
                nb_if = 1
            if nb_if == 0:
                text.write(line)
                continue
            if re.search(r'if\(.*\)\s*then', line):
                nb_if += 1
            elif 'endif' in line:
                nb_if -= 1
            
        #2) add fake cut_bw (have to put the true one later)
        text.write("""
      logical function cut_bw(p)
      include 'madweight_param.inc'
      double precision p(*)
      if (bw_cut) then
          cut_bw = .true.
      else
          stop 1
      endif
      return
      end
        """)
            
        final = text.getvalue()
        #3) remove the call to initcluster:
        template = final.replace('call initcluster', '! Remove for MW!call initcluster')
        template = template.replace('genps.inc', 'maxparticles.inc')
        #Now we can write it
        if not outpath:
            fsock =  open(pjoin(self.dir_path, 'SubProcesses', 'cuts.f'), 'w')
        elif isinstance(outpath, str):
            fsock = open(outpath, 'w')
        else:
            fsock = outpath
        fsock.write(template)
        
        
        
    #===========================================================================
    # Make the Helas and Model directories for Standalone directory
    #===========================================================================
    def make(self):
        """Run make in the DHELAS, MODEL, PDF and CERNLIB directories, to set up
        everything for running madweight
        """

        source_dir = os.path.join(self.dir_path, "Source")
        logger.info("Running make for Helas")
        misc.compile(arg=['../lib/libdhelas.a'], cwd=source_dir, mode='fortran')
        logger.info("Running make for Model")
        misc.compile(arg=['../lib/libmodel.a'], cwd=source_dir, mode='fortran')
        logger.info("Running make for PDF")
        misc.compile(arg=['../lib/libpdf.a'], cwd=source_dir, mode='fortran')
        logger.info("Running make for CERNLIB")
        misc.compile(arg=['../lib/libcernlib.a'], cwd=source_dir, mode='fortran')
        logger.info("Running make for GENERIC")
        misc.compile(arg=['../lib/libgeneric.a'], cwd=source_dir, mode='fortran')
        logger.info("Running make for blocks")
        misc.compile(arg=['../lib/libblocks.a'], cwd=source_dir, mode='fortran')
        logger.info("Running make for tools")
        misc.compile(arg=['../lib/libtools.a'], cwd=source_dir, mode='fortran')

    #===========================================================================
    # Create proc_card_mg5.dat for MadWeight directory
    #===========================================================================
    def finalize(self, matrix_elements, history, mg5options, flaglist):
        """Finalize Standalone MG4 directory by generation proc_card_mg5.dat"""
            
        compiler =  {'fortran': mg5options['fortran_compiler'],
                     'cpp': mg5options['cpp_compiler'],
                     'f2py': mg5options['f2py_compiler']}



        #proc_charac
        self.create_proc_charac()

        # Write maxparticles.inc based on max of ME's/subprocess groups
        filename = pjoin(self.dir_path,'Source','maxparticles.inc')
        self.write_maxparticles_file(writers.FortranWriter(filename),
                                     matrix_elements)
        ln(pjoin(self.dir_path, 'Source', 'maxparticles.inc'),
           pjoin(self.dir_path, 'Source','MadWeight','blocks'))
        ln(pjoin(self.dir_path, 'Source', 'maxparticles.inc'),
           pjoin(self.dir_path, 'Source','MadWeight','tools'))
        
        self.set_compiler(compiler)
        self.make()
        
        # Write command history as proc_card_mg5
        if os.path.isdir(os.path.join(self.dir_path, 'Cards')):
            output_file = os.path.join(self.dir_path, 'Cards', 'proc_card_mg5.dat')
            history.write(output_file)

        ProcessExporterFortran.finalize(self, matrix_elements,
                                             history, mg5options, flaglist)



    #===========================================================================
    # create the run_card for MW
    #=========================================================================== 
    def create_run_card(self, matrix_elements, history):
        """ """
 
        run_card = banner_mod.RunCard()
    
        # pass to default for MW
        run_card["run_tag"] = "\'not_use\'"
        run_card["fixed_ren_scale"] = "T"
        run_card["fixed_fac_scale"] = "T"
        run_card.remove_all_cut()
                  
        run_card.write(pjoin(self.dir_path, 'Cards', 'run_card_default.dat'),
                       template=pjoin(MG5DIR, 'Template', 'MadWeight', 'Cards', 'run_card.dat'),
                       python_template=True)
        run_card.write(pjoin(self.dir_path, 'Cards', 'run_card.dat'),
                       template=pjoin(MG5DIR, 'Template', 'MadWeight', 'Cards', 'run_card.dat'),
                       python_template=True)

    #===========================================================================
    # export model files
    #=========================================================================== 
    def export_model_files(self, model_path):
        """export the model dependent files for V4 model"""
        
        super(ProcessExporterFortranMW,self).export_model_files(model_path)
        # Add the routine update_as_param in v4 model 
        # This is a function created in the UFO  
        text="""
        subroutine update_as_param()
          call setpara('param_card.dat',.false.)
          return
        end
        """
        ff = open(os.path.join(self.dir_path, 'Source', 'MODEL', 'couplings.f'),'a')
        ff.write(text)
        ff.close()

        # Modify setrun.f
        text = open(os.path.join(self.dir_path,'Source','setrun.f')).read()
        text = text.replace('call setpara(param_card_name)', 'call setpara(param_card_name, .true.)')
        fsock = open(os.path.join(self.dir_path,'Source','setrun.f'), 'w')
        fsock.write(text)
        fsock.close()

        # Modify initialization.f
        text = open(os.path.join(self.dir_path,'SubProcesses','initialization.f')).read()
        text = text.replace('call setpara(param_name)', 'call setpara(param_name, .true.)')
        fsock = open(os.path.join(self.dir_path,'SubProcesses','initialization.f'), 'w')
        fsock.write(text)
        fsock.close()
                
                
        self.make_model_symbolic_link()

    #===========================================================================
    # generate_subprocess_directory
    #===========================================================================
    def generate_subprocess_directory(self, matrix_element,
                                         fortran_model,number):
        """Generate the Pxxxxx directory for a subprocess in MG4 MadWeight format,
        including the necessary matrix.f and nexternal.inc files"""

        cwd = os.getcwd()
        # Create the directory PN_xx_xxxxx in the specified path
        dirpath = os.path.join(self.dir_path, 'SubProcesses', \
                       "P%s" % matrix_element.get('processes')[0].shell_string())

        try:
            os.mkdir(dirpath)
        except os.error as error:
            logger.warning(error.strerror + " " + dirpath)

        #try:
        #    os.chdir(dirpath)
        #except os.error:
        #    logger.error('Could not cd to directory %s' % dirpath)
        #    return 0

        logger.info('Creating files in directory %s' % dirpath)

        # Extract number of external particles
        (nexternal, ninitial) = matrix_element.get_nexternal_ninitial()

        # Create the matrix.f file and the nexternal.inc file
        filename = pjoin(dirpath,'matrix.f')
        calls,ncolor = self.write_matrix_element_v4(
            writers.FortranWriter(filename),
            matrix_element,
            fortran_model)

        filename = pjoin(dirpath, 'auto_dsig.f')
        self.write_auto_dsig_file(writers.FortranWriter(filename),
                             matrix_element)

        filename = pjoin(dirpath, 'configs.inc')
        mapconfigs, s_and_t_channels = self.write_configs_file(\
            writers.FortranWriter(filename),
            matrix_element)

        filename = pjoin(dirpath, 'nexternal.inc')
        self.write_nexternal_file(writers.FortranWriter(filename),
                             nexternal, ninitial)

        filename = pjoin(dirpath, 'leshouche.inc')
        self.write_leshouche_file(writers.FortranWriter(filename),
                             matrix_element)

        filename = pjoin(dirpath, 'props.inc')
        self.write_props_file(writers.FortranWriter(filename),
                         matrix_element,
                         s_and_t_channels)

        filename = pjoin(dirpath, 'pmass.inc')
        self.write_pmass_file(writers.FortranWriter(filename),
                         matrix_element)

        filename = pjoin(dirpath, 'ngraphs.inc')
        self.write_ngraphs_file(writers.FortranWriter(filename),
                           len(matrix_element.get_all_amplitudes()))

        filename = pjoin(dirpath, 'maxamps.inc')
        self.write_maxamps_file(writers.FortranWriter(filename),
                           len(matrix_element.get('diagrams')),
                           ncolor,
                           len(matrix_element.get('processes')),
                           1)

        filename = pjoin(dirpath, 'phasespace.inc')
        self.write_phasespace_file(writers.FortranWriter(filename),
                           len(matrix_element.get('diagrams')),
                           )

        # Generate diagrams
        if not 'noeps' in self.opt['output_options'] or self.opt['output_options']['noeps'] != 'True':
            filename = pjoin(dirpath, "matrix.ps")
            plot = draw.MultiEpsDiagramDrawer(matrix_element.get('base_amplitude').\
                                                 get('diagrams'),
                                              filename,
                                              model=matrix_element.get('processes')[0].\
                                                 get('model'),
                                              amplitude='')
            logger.info("Generating Feynman diagrams for " + \
                         matrix_element.get('processes')[0].nice_string())
            plot.draw()

        #import genps.inc and maxconfigs.inc into Subprocesses
        ln(self.dir_path + '/Source/genps.inc', self.dir_path + '/SubProcesses', log=False)
        #ln(self.dir_path + '/Source/maxconfigs.inc', self.dir_path + '/SubProcesses', log=False)

        linkfiles = ['driver.f', 'cuts.f', 'initialization.f','gen_ps.f', 'makefile', 'coupl.inc','madweight_param.inc', 'run.inc', 'setscales.f', 'genps.inc']

        for file in linkfiles:
            ln('../%s' % file, starting_dir=cwd)
            
        ln('nexternal.inc', '../../Source', log=False, cwd=dirpath)
        ln('leshouche.inc', '../../Source', log=False, cwd=dirpath)
        ln('maxamps.inc', '../../Source', log=False, cwd=dirpath)
        ln('phasespace.inc', '../', log=True, cwd=dirpath)
        # Return to original PWD
        #os.chdir(cwd)

        if not calls:
            calls = 0
        return calls

    #===========================================================================
    # write_matrix_element_v4
    #===========================================================================
    def write_matrix_element_v4(self, writer, matrix_element, fortran_model,proc_id = "", config_map = []):
        """Export a matrix element to a matrix.f file in MG4 MadWeight format"""

        if not matrix_element.get('processes') or \
               not matrix_element.get('diagrams'):
            return 0

        if writer:
            if not isinstance(writer, writers.FortranWriter):
                raise writers.FortranWriter.FortranWriterError(\
                "writer not FortranWriter")

            # Set lowercase/uppercase Fortran code
            writers.FortranWriter.downcase = False

        replace_dict = {}

        # Extract version number and date from VERSION file
        info_lines = self.get_mg5_info_lines()
        replace_dict['info_lines'] = info_lines

        # Extract process info lines
        process_lines = self.get_process_info_lines(matrix_element)
        replace_dict['process_lines'] = process_lines

        # Set proc_id
        replace_dict['proc_id'] = proc_id

        # Extract number of external particles
        (nexternal, ninitial) = matrix_element.get_nexternal_ninitial()
        replace_dict['nexternal'] = nexternal

        # Extract ncomb
        ncomb = matrix_element.get_helicity_combinations()
        replace_dict['ncomb'] = ncomb

        # Extract helicity lines
        helicity_lines = self.get_helicity_lines(matrix_element)
        replace_dict['helicity_lines'] = helicity_lines

        # Extract overall denominator
        # Averaging initial state color, spin, and identical FS particles
        den_factor_line = self.get_den_factor_line(matrix_element)
        replace_dict['den_factor_line'] = den_factor_line

        # Extract ngraphs
        ngraphs = matrix_element.get_number_of_amplitudes()
        replace_dict['ngraphs'] = ngraphs

        # Extract nwavefuncs
        nwavefuncs = matrix_element.get_number_of_wavefunctions()
        replace_dict['nwavefuncs'] = nwavefuncs

        # Extract ncolor
        ncolor = max(1, len(matrix_element.get('color_basis')))
        replace_dict['ncolor'] = ncolor

        # Extract color data lines
        color_data_lines = self.get_color_data_lines(matrix_element)
        replace_dict['color_data_lines'] = "\n".join(color_data_lines)

        # Extract helas calls
        helas_calls = fortran_model.get_matrix_element_calls(\
                    matrix_element)

        replace_dict['helas_calls'] = "\n".join(helas_calls)

        # Extract JAMP lines
        jamp_lines = self.get_JAMP_lines(matrix_element)
        replace_dict['jamp_lines'] = '\n'.join(jamp_lines)
        
        replace_dict['template_file'] =  os.path.join(_file_path, \
                          'iolibs/template_files/%s' % self.matrix_file)
        replace_dict['template_file2'] = ''
        
        if writer:
            file = open(replace_dict['template_file']).read()
            file = file % replace_dict
            # Write the file
            writer.writelines(file)
            return len([call for call in helas_calls if call.find('#') != 0]),ncolor
        else:
            replace_dict['return_value'] = (len([call for call in helas_calls if call.find('#') != 0]),ncolor)
            
    #===========================================================================
    # write_source_makefile
    #===========================================================================
    def write_source_makefile(self, writer):
        """Write the nexternal.inc file for madweight"""


        path = os.path.join(_file_path,'iolibs','template_files','madweight_makefile_source')
        set_of_lib = '$(LIBRARIES) $(LIBDIR)libdhelas.$(libext) $(LIBDIR)libpdf.$(libext) $(LIBDIR)libmodel.$(libext) $(LIBDIR)libcernlib.$(libext) $(LIBDIR)libtf.$(libext)'
        text = open(path).read() % {'libraries': set_of_lib}
        writer.write(text)

        return True

    def write_phasespace_file(self, writer, nb_diag):
        """ """
        
        template = """      include 'maxparticles.inc' 
      integer max_branches
      parameter (max_branches=max_particles-1)
      integer max_configs
      parameter (max_configs=%(nb_diag)s)

c     channel position
      integer config_pos,perm_pos
      common /to_config/config_pos,perm_pos
        
        """

        writer.write(template % {'nb_diag': nb_diag})
        

    #===========================================================================
    # write_auto_dsig_file
    #===========================================================================
    def write_auto_dsig_file(self, writer, matrix_element, proc_id = ""):
        """Write the auto_dsig.f file for the differential cross section
        calculation, includes pdf call information (MadWeight format)"""

        if not matrix_element.get('processes') or \
               not matrix_element.get('diagrams'):
            return 0

        nexternal, ninitial = matrix_element.get_nexternal_ninitial()

        if ninitial < 1 or ninitial > 2:
            raise writers.FortranWriter.FortranWriterError("""Need ninitial = 1 or 2 to write auto_dsig file""")

        replace_dict = {}

        # Extract version number and date from VERSION file
        info_lines = self.get_mg5_info_lines()
        replace_dict['info_lines'] = info_lines

        # Extract process info lines
        process_lines = self.get_process_info_lines(matrix_element)
        replace_dict['process_lines'] = process_lines

        # Set proc_id
        replace_dict['proc_id'] = proc_id
        replace_dict['numproc'] = 1

        # Set dsig_line
        if ninitial == 1:
            # No conversion, since result of decay should be given in GeV
            dsig_line = "pd(0)*dsiguu"
        else:
            # Convert result (in GeV) to pb
            dsig_line = "pd(0)*conv*dsiguu"

        replace_dict['dsig_line'] = dsig_line

        # Extract pdf lines
        pdf_vars, pdf_data, pdf_lines = \
                  self.get_pdf_lines(matrix_element, ninitial, proc_id != "")
        replace_dict['pdf_vars'] = pdf_vars
        replace_dict['pdf_data'] = pdf_data
        replace_dict['pdf_lines'] = pdf_lines

        # Lines that differ between subprocess group and regular
        if proc_id:
            replace_dict['numproc'] = int(proc_id)
            replace_dict['passcuts_begin'] = "" 
            replace_dict['passcuts_end'] = "" 
            # Set lines for subprocess group version
            # Set define_iconfigs_lines
            replace_dict['define_subdiag_lines'] = \
                 """\nINTEGER SUBDIAG(MAXSPROC),IB(2)
                 COMMON/TO_SUB_DIAG/SUBDIAG,IB"""    
        else:
            replace_dict['passcuts_begin'] = "IF (PASSCUTS(PP)) THEN"
            replace_dict['passcuts_end'] = "ENDIF"
            replace_dict['define_subdiag_lines'] = "" 

        if writer:
            file = open(os.path.join(_file_path, \
                          'iolibs/template_files/auto_dsig_mw.inc')).read()
        
            file = file % replace_dict
            # Write the file
            writer.writelines(file)
        else:
            return replace_dict
    #===========================================================================
    # write_configs_file
    #===========================================================================
    def write_configs_file(self, writer, matrix_element):
        """Write the configs.inc file for MadEvent"""

        # Extract number of external particles
        (nexternal, ninitial) = matrix_element.get_nexternal_ninitial()

        configs = [(i+1, d) for i,d in enumerate(matrix_element.get('diagrams'))]
        mapconfigs = [c[0] for c in configs]
        model = matrix_element.get('processes')[0].get('model')
        return mapconfigs, self.write_configs_file_from_diagrams(writer,
                                                            [[c[1]] for c in configs],
                                                            mapconfigs,
                                                            nexternal, ninitial,matrix_element, model)

    #===========================================================================
    # write_run_configs_file
    #===========================================================================
    def write_run_config_file(self, writer):
        """Write the run_configs.inc file for MadWeight"""

        path = os.path.join(_file_path,'iolibs','template_files','madweight_run_config.inc')
        text = open(path).read() % {'chanperjob':'5'}
        writer.write(text)
        return True

    #===========================================================================
    # write_configs_file_from_diagrams
    #===========================================================================
    def write_configs_file_from_diagrams(self, writer, configs, mapconfigs,
                                         nexternal, ninitial, matrix_element, model):
        """Write the actual configs.inc file.
        
        configs is the diagrams corresponding to configs (each
        diagrams is a list of corresponding diagrams for all
        subprocesses, with None if there is no corresponding diagrams
        for a given process).
        mapconfigs gives the diagram number for each config.

        For s-channels, we need to output one PDG for each subprocess in
        the subprocess group, in order to be able to pick the right
        one for multiprocesses."""

        lines = []

        particle_dict = matrix_element.get('processes')[0].get('model').\
                        get('particle_dict')

        s_and_t_channels = []

        vert_list = [max([d for d in config if d][0].get_vertex_leg_numbers()) \
                       for config in configs if [d for d in config if d][0].\
                                                  get_vertex_leg_numbers()!=[]]
        
        minvert = min(vert_list) if vert_list!=[] else 0
        # Number of subprocesses
        nsubprocs = len(configs[0])

        nconfigs = 0

        new_pdg = model.get_first_non_pdg()

        for iconfig, helas_diags in enumerate(configs):
            if any([vert > minvert for vert in
                    [d for d in helas_diags if d][0].get_vertex_leg_numbers()]):
                # Only 3-vertices allowed in configs.inc
                continue
            nconfigs += 1

            # Need s- and t-channels for all subprocesses, including
            # those that don't contribute to this config
            empty_verts = []
            stchannels = []
            for h in helas_diags:
                if h:
                    # get_s_and_t_channels gives vertices starting from
                    # final state external particles and working inwards
                    stchannels.append(h.get('amplitudes')[0].\
                                      get_s_and_t_channels(ninitial,model,new_pdg))
                else:
                    stchannels.append((empty_verts, None))

            # For t-channels, just need the first non-empty one
            tchannels = [t for s,t in stchannels if t != None][0]

            # For s_and_t_channels (to be used later) use only first config
            s_and_t_channels.append([[s for s,t in stchannels if t != None][0],
                                     tchannels])

            # Make sure empty_verts is same length as real vertices
            if any([s for s,t in stchannels]):
                empty_verts[:] = [None]*max([len(s) for s,t in stchannels])

                # Reorganize s-channel vertices to get a list of all
                # subprocesses for each vertex
                schannels = list(zip(*[s for s,t in stchannels]))
            else:
                schannels = []

            allchannels = schannels
            if len(tchannels) > 1:
                # Write out tchannels only if there are any non-trivial ones
                allchannels = schannels + tchannels

            # Write out propagators for s-channel and t-channel vertices

            #lines.append("# Diagram %d" % (mapconfigs[iconfig]))
            # Correspondance between the config and the diagram = amp2
            lines.append("*     %d       %d " % (nconfigs,
                                                     mapconfigs[iconfig]))

            for verts in allchannels:
                if verts in schannels:
                    vert = [v for v in verts if v][0]
                else:
                    vert = verts
                daughters = [leg.get('number') for leg in vert.get('legs')[:-1]]
                last_leg = vert.get('legs')[-1]
                line=str(last_leg.get('number'))+" "+str(daughters[0])+"  "+str(daughters[1])
#                lines.append("data (iforest(i,%d,%d),i=1,%d)/%s/" % \
#                             (last_leg.get('number'), nconfigs, len(daughters),
#                              ",".join([str(d) for d in daughters])))

                if last_leg.get('id') == 21 and 21 not in particle_dict:
                    # Fake propagator used in multiparticle vertices
                    mass = 'zero'
                    width = 'zero'
                    pow_part = 0
                else:
                    if (last_leg.get('id')!=7):
                      particle = particle_dict[last_leg.get('id')]
                      # Get mass
                      mass = particle.get('mass')
                      # Get width
                      width = particle.get('width')
                    else : # fake propagator used in multiparticle vertices
                      mass= 'zero'
                      width= 'zero'

                line=line+"   "+mass+"  "+width+"   "

                if verts in schannels:
                    pdgs = []
                    for v in verts:
                        if v:
                            pdgs.append(v.get('legs')[-1].get('id'))
                        else:
                            pdgs.append(0)
                    lines.append(line+" S "+str(last_leg.get('id')))
#                    lines.append("data (sprop(i,%d,%d),i=1,%d)/%s/" % \
#                                 (last_leg.get('number'), nconfigs, nsubprocs,
#                                  ",".join([str(d) for d in pdgs])))
#                    lines.append("data tprid(%d,%d)/0/" % \
#                                 (last_leg.get('number'), nconfigs))
                elif verts in tchannels[:-1]:
                    lines.append(line+" T "+str(last_leg.get('id')))
#		    lines.append("data tprid(%d,%d)/%d/" % \
#                                 (last_leg.get('number'), nconfigs,
#                                  abs(last_leg.get('id'))))
#                    lines.append("data (sprop(i,%d,%d),i=1,%d)/%s/" % \
#                                 (last_leg.get('number'), nconfigs, nsubprocs,
#                                  ",".join(['0'] * nsubprocs)))

        # Write out number of configs
#        lines.append("# Number of configs")
#        lines.append("data mapconfig(0)/%d/" % nconfigs)
        lines.append(" *    ")  # a line with just a star indicates this is the end of file
        # Write the file
        writer.writelines(lines)

        return s_and_t_channels



#===============================================================================
# ProcessExporterFortranME
#===============================================================================
class ProcessExporterFortranME(ProcessExporterFortran):
    """Class to take care of exporting a set of matrix elements to
    MadEvent format."""

    matrix_file = "matrix_madevent_v4.inc"
    done_warning_tchannel = False
    
    # helper function for customise helas writter
    @staticmethod
    def custom_helas_call(call, arg):
        if arg['mass'] == '%(M)s,%(W)s,':
            arg['mass'] = '%(M)s, fk_%(W)s,'
        elif '%(W)s' in arg['mass']:
            raise Exception
        return call, arg
    
    def copy_template(self, model):
        """Additional actions needed for setup of Template
        """

        super(ProcessExporterFortranME, self).copy_template(model)
        
        # File created from Template (Different in some child class)
        filename = pjoin(self.dir_path,'Source','run_config.inc')
        self.write_run_config_file(writers.FortranWriter(filename))
        
        # The next file are model dependant (due to SLAH convention)
        self.model_name = model.get('name')
        # Add the symmetry.f 
        filename = pjoin(self.dir_path,'SubProcesses','symmetry.f')
        self.write_symmetry(writers.FortranWriter(filename))
        #
        filename = pjoin(self.dir_path,'SubProcesses','addmothers.f')
        self.write_addmothers(writers.FortranWriter(filename))
        # Copy the different python file in the Template
        self.copy_python_file()
        
        

    


    #===========================================================================
    # generate_subprocess_directory 
    #===========================================================================        
    def copy_python_file(self):
        """copy the python file require for the Template"""

        # madevent interface
        cp(_file_path+'/interface/madevent_interface.py',
                            self.dir_path+'/bin/internal/madevent_interface.py')
        cp(_file_path+'/interface/extended_cmd.py',
                                  self.dir_path+'/bin/internal/extended_cmd.py')
        cp(_file_path+'/interface/common_run_interface.py',
                            self.dir_path+'/bin/internal/common_run_interface.py')
        cp(_file_path+'/various/misc.py', self.dir_path+'/bin/internal/misc.py')        
        cp(_file_path+'/iolibs/files.py', self.dir_path+'/bin/internal/files.py')
        cp(_file_path+'/iolibs/save_load_object.py', 
                              self.dir_path+'/bin/internal/save_load_object.py') 
        cp(_file_path+'/iolibs/file_writers.py', 
                              self.dir_path+'/bin/internal/file_writers.py')
        #model file                        
        cp(_file_path+'../models/check_param_card.py', 
                              self.dir_path+'/bin/internal/check_param_card.py')   
        
        #copy all the file present in madevent directory
        for name in os.listdir(pjoin(_file_path, 'madevent')):
            if name not in ['__init__.py'] and name.endswith('.py'):
                cp(_file_path+'/madevent/'+name, self.dir_path+'/bin/internal/')
        
        #madevent file
        cp(_file_path+'/__init__.py', self.dir_path+'/bin/internal/__init__.py')
        cp(_file_path+'/various/lhe_parser.py', 
                                self.dir_path+'/bin/internal/lhe_parser.py')                        
        cp(_file_path+'/various/banner.py', 
                                   self.dir_path+'/bin/internal/banner.py')
        cp(_file_path+'/various/histograms.py', 
                                   self.dir_path+'/bin/internal/histograms.py')
        cp(_file_path+'/various/plot_djrs.py', 
                                   self.dir_path+'/bin/internal/plot_djrs.py')
        cp(_file_path+'/various/systematics.py', self.dir_path+'/bin/internal/systematics.py')        

        cp(_file_path+'/various/cluster.py', 
                                       self.dir_path+'/bin/internal/cluster.py') 
        cp(_file_path+'/madevent/combine_runs.py', 
                                       self.dir_path+'/bin/internal/combine_runs.py')
        # logging configuration
        cp(_file_path+'/interface/.mg5_logging.conf', 
                                 self.dir_path+'/bin/internal/me5_logging.conf') 
        cp(_file_path+'/interface/coloring_logging.py', 
                                 self.dir_path+'/bin/internal/coloring_logging.py')
        # shower card and FO_analyse_card. 
        #  Although not needed, it is imported by banner.py
        cp(_file_path+'/various/shower_card.py', 
                                 self.dir_path+'/bin/internal/shower_card.py') 
        cp(_file_path+'/various/FO_analyse_card.py', 
                                 self.dir_path+'/bin/internal/FO_analyse_card.py') 
 
 
    def convert_model(self, model, wanted_lorentz = [], 
                                                         wanted_couplings = []):
         
        super(ProcessExporterFortranME,self).convert_model(model, 
                                               wanted_lorentz, wanted_couplings)
         
        IGNORE_PATTERNS = ('*.pyc','*.dat','*.py~')
        try:
            shutil.rmtree(pjoin(self.dir_path,'bin','internal','ufomodel'))
        except OSError as error:
            pass
        model_path = model.get('modelpath')
        # This is not safe if there is a '##' or '-' in the path.
        shutil.copytree(model_path, 
                               pjoin(self.dir_path,'bin','internal','ufomodel'),
                               ignore=shutil.ignore_patterns(*IGNORE_PATTERNS))
        if hasattr(model, 'restrict_card'):
            out_path = pjoin(self.dir_path, 'bin', 'internal','ufomodel',
                                                         'restrict_default.dat')
            if isinstance(model.restrict_card, check_param_card.ParamCard):
                model.restrict_card.write(out_path)
            else:
                files.cp(model.restrict_card, out_path)
                
    #===========================================================================
    # export model files
    #=========================================================================== 
    def export_model_files(self, model_path):
        """export the model dependent files"""

        super(ProcessExporterFortranME,self).export_model_files(model_path)
        
        # Add the routine update_as_param in v4 model 
        # This is a function created in the UFO 
        text="""
        subroutine update_as_param()
          call setpara('param_card.dat',.false.)
          return
        end
        """
        ff = open(pjoin(self.dir_path, 'Source', 'MODEL', 'couplings.f'),'a')
        ff.write(text)
        ff.close()
                
        # Add the symmetry.f 
        filename = pjoin(self.dir_path,'SubProcesses','symmetry.f')
        self.write_symmetry(writers.FortranWriter(filename), v5=False)
        
        # Modify setrun.f
        text = open(pjoin(self.dir_path,'Source','setrun.f')).read()
        text = text.replace('call setpara(param_card_name)', 'call setpara(param_card_name, .true.)')
        fsock = open(pjoin(self.dir_path,'Source','setrun.f'), 'w')
        fsock.write(text)
        fsock.close()
        
        self.make_model_symbolic_link()

    #===========================================================================
    # generate_subprocess_directory 
    #===========================================================================
    def generate_subprocess_directory(self, matrix_element,
                                         fortran_model,
                                         me_number):
        """Generate the Pxxxxx directory for a subprocess in MG4 madevent,
        including the necessary matrix.f and various helper files"""

        cwd = os.getcwd()
        path = pjoin(self.dir_path, 'SubProcesses')


        if not self.model:
            self.model = matrix_element.get('processes')[0].get('model')



        #os.chdir(path)
        # Create the directory PN_xx_xxxxx in the specified path
        subprocdir = "P%s" % matrix_element.get('processes')[0].shell_string()
        try:
            os.mkdir(pjoin(path,subprocdir))
        except os.error as error:
            logger.warning(error.strerror + " " + subprocdir)

        #try:
        #    os.chdir(subprocdir)
        #except os.error:
        #    logger.error('Could not cd to directory %s' % subprocdir)
        #    return 0

        logger.info('Creating files in directory %s' % subprocdir)
        Ppath = pjoin(path, subprocdir)
        
        # Extract number of external particles
        (nexternal, ninitial) = matrix_element.get_nexternal_ninitial()

        # Add the driver.f 
        ncomb = matrix_element.get_helicity_combinations()
        filename = pjoin(Ppath,'driver.f')
        self.write_driver(writers.FortranWriter(filename),ncomb,n_grouped_proc=1,
                          v5=self.opt['v5_model'])

        # Create the matrix.f file, auto_dsig.f file and all inc files
        filename = pjoin(Ppath, 'matrix.f')
        calls, ncolor = \
               self.write_matrix_element_v4(writers.FortranWriter(filename),
                      matrix_element, fortran_model, subproc_number = me_number)

        filename = pjoin(Ppath, 'auto_dsig.f')
        self.write_auto_dsig_file(writers.FortranWriter(filename),
                             matrix_element)

        filename = pjoin(Ppath, 'configs.inc')
        mapconfigs, (s_and_t_channels, nqcd_list) = self.write_configs_file(\
            writers.FortranWriter(filename),
            matrix_element)

        filename = pjoin(Ppath, 'config_nqcd.inc')
        self.write_config_nqcd_file(writers.FortranWriter(filename),
                               nqcd_list)

        filename = pjoin(Ppath, 'config_subproc_map.inc')
        self.write_config_subproc_map_file(writers.FortranWriter(filename),
                                           s_and_t_channels)

        filename = pjoin(Ppath, 'coloramps.inc')
        self.write_coloramps_file(writers.FortranWriter(filename),
                             mapconfigs,
                             matrix_element)

        filename = pjoin(Ppath, 'get_color.f')
        self.write_colors_file(writers.FortranWriter(filename),
                               matrix_element)

        filename = pjoin(Ppath, 'decayBW.inc')
        self.write_decayBW_file(writers.FortranWriter(filename),
                           s_and_t_channels)

        filename = pjoin(Ppath, 'dname.mg')
        self.write_dname_file(writers.FileWriter(filename),
                         "P"+matrix_element.get('processes')[0].shell_string())

        filename = pjoin(Ppath, 'iproc.dat')
        self.write_iproc_file(writers.FortranWriter(filename),
                         me_number)

        filename = pjoin(Ppath, 'leshouche.inc')
        self.write_leshouche_file(writers.FortranWriter(filename),
                             matrix_element)

        filename = pjoin(Ppath, 'maxamps.inc')
        self.write_maxamps_file(writers.FortranWriter(filename),
                           len(matrix_element.get('diagrams')),
                           ncolor,
                           len(matrix_element.get('processes')),
                           1)

        filename = pjoin(Ppath, 'mg.sym')
        self.write_mg_sym_file(writers.FortranWriter(filename),
                          matrix_element)

        filename = pjoin(Ppath, 'ncombs.inc')
        self.write_ncombs_file(writers.FortranWriter(filename),
                          nexternal)

        filename = pjoin(Ppath, 'nexternal.inc')
        self.write_nexternal_file(writers.FortranWriter(filename),
                             nexternal, ninitial)

        filename = pjoin(Ppath, 'ngraphs.inc')
        self.write_ngraphs_file(writers.FortranWriter(filename),
                           len(mapconfigs))


        filename = pjoin(Ppath, 'pmass.inc')
        self.write_pmass_file(writers.FortranWriter(filename),
                         matrix_element)

        filename = pjoin(Ppath, 'props.inc')
        self.write_props_file(writers.FortranWriter(filename),
                         matrix_element,
                         s_and_t_channels)

        # Find config symmetries and permutations
        symmetry, perms, ident_perms = \
                  diagram_symmetry.find_symmetry(matrix_element)

        filename = pjoin(Ppath, 'symswap.inc')
        self.write_symswap_file(writers.FortranWriter(filename),
                                ident_perms)

        filename = pjoin(Ppath, 'symfact_orig.dat')
        self.write_symfact_file(open(filename, 'w'), symmetry)

        # Generate diagrams
        if not 'noeps' in self.opt['output_options'] or self.opt['output_options']['noeps'] != 'True':
            filename = pjoin(Ppath, "matrix.ps")
            plot = draw.MultiEpsDiagramDrawer(matrix_element.get('base_amplitude').\
                                                 get('diagrams'),
                                              filename,
                                              model=matrix_element.get('processes')[0].\
                                                 get('model'),
                                              amplitude=True)
            logger.info("Generating Feynman diagrams for " + \
                         matrix_element.get('processes')[0].nice_string())
            plot.draw()

        self.link_files_in_SubProcess(Ppath)

        #import nexternal/leshouche in Source
        ln(pjoin(Ppath,'nexternal.inc'), pjoin(self.dir_path,'Source'), log=False)
        ln(pjoin(Ppath,'leshouche.inc'),  pjoin(self.dir_path,'Source'), log=False)
        ln(pjoin(Ppath,'maxamps.inc'),  pjoin(self.dir_path,'Source'), log=False)
        # Return to SubProcesses dir
        #os.chdir(os.path.pardir)

        # Add subprocess to subproc.mg
        filename = pjoin(path, 'subproc.mg')
        files.append_to_file(filename,
                             self.write_subproc,
                             subprocdir)

        # Return to original dir
        #os.chdir(cwd)

        # Generate info page
        gen_infohtml.make_info_html(self.dir_path)


        if not calls:
            calls = 0
        return calls

    link_Sub_files = ['addmothers.f',
                     'cluster.f',
                     'cluster.inc',
                     'coupl.inc',
                     'cuts.f',
                     'cuts.inc',
                     'genps.f',
                     'genps.inc',
                     'idenparts.f',
                     'initcluster.f',
                     'makefile',
                     'message.inc',
                     'myamp.f',
                     'reweight.f',
                     'run.inc',
                     'maxconfigs.inc',
                     'maxparticles.inc',
                     'run_config.inc',
                     'lhe_event_infos.inc',
                     'setcuts.f',
                     'setscales.f',
                     'sudakov.inc',
                     'symmetry.f',
                     'unwgt.f',
                     'dummy_fct.f'
                     ]

    def link_files_in_SubProcess(self, Ppath):
        """ Create the necessary links in the P* directory path Ppath"""
        
        #import genps.inc and maxconfigs.inc into Subprocesses
        ln(self.dir_path + '/Source/genps.inc', 
                                     self.dir_path + '/SubProcesses', log=False)
        ln(self.dir_path + '/Source/maxconfigs.inc',
                                     self.dir_path + '/SubProcesses', log=False)

        linkfiles = self.link_Sub_files

        for file in linkfiles:
            ln('../' + file , cwd=Ppath)    


    def finalize(self, matrix_elements, history, mg5options, flaglist):
        """Finalize ME v4 directory by creating jpeg diagrams, html
        pages,proc_card_mg5.dat and madevent.tar.gz."""
        
        if 'nojpeg' in flaglist:
            makejpg = False
        else:
            makejpg = True
        if 'online' in flaglist:
            online = True
        else:
            online = False
            
        compiler =  {'fortran': mg5options['fortran_compiler'],
                     'cpp': mg5options['cpp_compiler'],
                     'f2py': mg5options['f2py_compiler']}

        # indicate that the output type is not grouped
        if  not isinstance(self, ProcessExporterFortranMEGroup):
            self.proc_characteristic['grouped_matrix'] = False
        
        self.proc_characteristic['complex_mass_scheme'] = mg5options['complex_mass_scheme']

        # set limitation linked to the model
    
        
        # indicate the PDG of all initial particle
        try:
            pdgs1 = [p.get_initial_pdg(1) for me in matrix_elements for m in me.get('matrix_elements') for p in m.get('processes') if p.get_initial_pdg(1)]
            pdgs2 = [p.get_initial_pdg(2) for me in matrix_elements for m in me.get('matrix_elements') for p in m.get('processes') if p.get_initial_pdg(2)]
        except AttributeError:
            pdgs1 = [p.get_initial_pdg(1) for m in matrix_elements.get('matrix_elements') for p in m.get('processes') if p.get_initial_pdg(1)]
            pdgs2 = [p.get_initial_pdg(2) for m in matrix_elements.get('matrix_elements') for p in m.get('processes') if p.get_initial_pdg(2)]
        self.proc_characteristic['pdg_initial1'] = pdgs1
        self.proc_characteristic['pdg_initial2'] = pdgs2
        
        
        modelname = self.opt['model']
        if modelname == 'mssm' or modelname.startswith('mssm-'):
            param_card = pjoin(self.dir_path, 'Cards','param_card.dat')
            mg5_param = pjoin(self.dir_path, 'Source', 'MODEL', 'MG5_param.dat')
            check_param_card.convert_to_mg5card(param_card, mg5_param)
            check_param_card.check_valid_param_card(mg5_param)

        # Add the combine_events.f modify param_card path/number of @X
        filename = pjoin(self.dir_path,'Source','combine_events.f')
        try:
            nb_proc =[p.get('id') for me in matrix_elements for m in me.get('matrix_elements') for p in m.get('processes')]
        except AttributeError:
            nb_proc =[p.get('id') for m in matrix_elements.get('matrix_elements') for p in m.get('processes')]
        nb_proc = len(set(nb_proc))
        self.write_combine_events(writers.FortranWriter(filename), nb_proc) # already formatted
        # Write maxconfigs.inc based on max of ME's/subprocess groups
        filename = pjoin(self.dir_path,'Source','maxconfigs.inc')
        self.write_maxconfigs_file(writers.FortranWriter(filename),
                                   matrix_elements)
        
        # Write maxparticles.inc based on max of ME's/subprocess groups
        filename = pjoin(self.dir_path,'Source','maxparticles.inc')
        self.write_maxparticles_file(writers.FortranWriter(filename),
                                     matrix_elements)
        
        # Touch "done" file
        os.system('touch %s/done' % pjoin(self.dir_path,'SubProcesses'))

        # Check for compiler
        self.set_compiler(compiler)
        self.set_cpp_compiler(compiler['cpp'])
        

        old_pos = os.getcwd()
        subpath = pjoin(self.dir_path, 'SubProcesses')

        P_dir_list = [proc for proc in os.listdir(subpath) 
                      if os.path.isdir(pjoin(subpath,proc)) and proc[0] == 'P']

        devnull = os.open(os.devnull, os.O_RDWR)
        # Convert the poscript in jpg files (if authorize)
        if makejpg:
            try:
                os.remove(pjoin(self.dir_path,'HTML','card.jpg'))
            except Exception as error:
                pass
            
            if misc.which('gs'):
                logger.info("Generate jpeg diagrams")
                for Pdir in P_dir_list:
                    misc.call([pjoin(self.dir_path, 'bin', 'internal', 'gen_jpeg-pl')],
                                stdout = devnull, cwd=pjoin(subpath, Pdir))

        logger.info("Generate web pages")
        # Create the WebPage using perl script

        misc.call([pjoin(self.dir_path, 'bin', 'internal', 'gen_cardhtml-pl')], \
                                      stdout = devnull,cwd=pjoin(self.dir_path))

        #os.chdir(os.path.pardir)

        obj = gen_infohtml.make_info_html(self.dir_path)
              
        if online:
            nb_channel = obj.rep_rule['nb_gen_diag']
            open(pjoin(self.dir_path, 'Online'),'w').write(str(nb_channel))
        #add the information to proc_charac
        self.proc_characteristic['nb_channel'] = obj.rep_rule['nb_gen_diag']
        
        # Write command history as proc_card_mg5
        if os.path.isdir(pjoin(self.dir_path,'Cards')):
            output_file = pjoin(self.dir_path,'Cards', 'proc_card_mg5.dat')
            history.write(output_file)

        misc.call([pjoin(self.dir_path, 'bin', 'internal', 'gen_cardhtml-pl')],
                        stdout = devnull)

        #crate the proc_characteristic file 
        self.create_proc_charac(matrix_elements, history)

        # create the run_card
        ProcessExporterFortran.finalize(self, matrix_elements, history, mg5options, flaglist)

        # Run "make" to generate madevent.tar.gz file
        if os.path.exists(pjoin(self.dir_path,'SubProcesses', 'subproc.mg')):
            if os.path.exists(pjoin(self.dir_path,'madevent.tar.gz')):
                os.remove(pjoin(self.dir_path,'madevent.tar.gz'))
            misc.call([os.path.join(self.dir_path, 'bin', 'internal', 'make_madevent_tar')],
                        stdout = devnull, cwd=self.dir_path)

        misc.call([pjoin(self.dir_path, 'bin', 'internal', 'gen_cardhtml-pl')],
                        stdout = devnull, cwd=self.dir_path)






        #return to the initial dir
        #os.chdir(old_pos)               

    #===========================================================================
    # write_matrix_element_v4
    #===========================================================================
    def write_matrix_element_v4(self, writer, matrix_element, fortran_model,
                           proc_id = "", config_map = [], subproc_number = ""):
        """Export a matrix element to a matrix.f file in MG4 madevent format"""

        if not matrix_element.get('processes') or \
               not matrix_element.get('diagrams'):
            return 0

        if writer: 
            if not isinstance(writer, writers.FortranWriter):
                raise writers.FortranWriter.FortranWriterError(\
                "writer not FortranWriter")
            # Set lowercase/uppercase Fortran code
            writers.FortranWriter.downcase = False

        # check if MLM/.../ is supported for this matrix-element and update associate flag
        if self.model and 'MLM' in self.model["limitations"]:
            if 'MLM' not in self.proc_characteristic["limitations"]:
                used_couplings = matrix_element.get_used_couplings(output="set") 
                for vertex in self.model.get('interactions'):
                    particles = [p for p in vertex.get('particles')]
                    if 21 in [p.get('pdg_code') for p in particles]:
                        colors = [par.get('color') for par in particles]
                        if 1 in colors:
                            continue
                        elif 'QCD' not in vertex.get('orders'):
                            for bad_coup in vertex.get('couplings').values():
                                if bad_coup in used_couplings:
                                    self.proc_characteristic["limitations"].append('MLM')
                                    break

        # The proc prefix is not used for MadEvent output so it can safely be set
        # to an empty string.
        replace_dict = {'proc_prefix':''}

        # Extract helas calls
        helas_calls = fortran_model.get_matrix_element_calls(\
                    matrix_element)
        if fortran_model.width_tchannel_set_tozero and not ProcessExporterFortranME.done_warning_tchannel:
            logger.warning("Some T-channel width have been set to zero [new since 2.8.0]\n if you want to keep this width please set \"zerowidth_tchannel\" to False")
            ProcessExporterFortranME.done_warning_tchannel = True

        replace_dict['helas_calls'] = "\n".join(helas_calls)


        #adding the support for the fake width (forbidding too small width)
        mass_width = matrix_element.get_all_mass_widths()
        mass_width = sorted(list(mass_width))
        width_list = set([e[1] for e in mass_width])
        
        replace_dict['fake_width_declaration'] = \
            ('  double precision fk_%s \n' * len(width_list)) % tuple(width_list)
        replace_dict['fake_width_declaration'] += \
            ('  save fk_%s \n' * len(width_list)) % tuple(width_list)
        fk_w_defs = []
<<<<<<< HEAD
        one_def = ' fk_%(w)s = SIGN(MAX(ABS(%(w)s), ABS(%(m)s*small_width_treatment)), %(w)s)'     
        
=======
        one_def = ' IF(%(w)s.ne.0d0) fk_%(w)s = SIGN(MAX(ABS(%(w)s), ABS(%(m)s*small_width_treatment)), %(w)s)'     
>>>>>>> c92286e2
        for m, w in mass_width:
            if w == 'zero':
                if ' fk_zero = 0d0' not in fk_w_defs: 
                    fk_w_defs.append(' fk_zero = 0d0')
                continue    
            fk_w_defs.append(one_def %{'m':m, 'w':w})
        replace_dict['fake_width_definitions'] = '\n'.join(fk_w_defs)

        # Extract version number and date from VERSION file
        info_lines = self.get_mg5_info_lines()
        replace_dict['info_lines'] = info_lines

        # Extract process info lines
        process_lines = self.get_process_info_lines(matrix_element)
        replace_dict['process_lines'] = process_lines

        # Set proc_id
        replace_dict['proc_id'] = proc_id

        # Extract ncomb
        ncomb = matrix_element.get_helicity_combinations()
        replace_dict['ncomb'] = ncomb

        # Extract helicity lines
        helicity_lines = self.get_helicity_lines(matrix_element)
        replace_dict['helicity_lines'] = helicity_lines

        # Extract IC line
        ic_line = self.get_ic_line(matrix_element)
        replace_dict['ic_line'] = ic_line

        # Extract overall denominator
        # Averaging initial state color, spin, and identical FS particles
        den_factor_line = self.get_den_factor_line(matrix_element)
        replace_dict['den_factor_line'] = den_factor_line

        # Extract ngraphs
        ngraphs = matrix_element.get_number_of_amplitudes()
        replace_dict['ngraphs'] = ngraphs

        # Extract ndiags
        ndiags = len(matrix_element.get('diagrams'))
        replace_dict['ndiags'] = ndiags

        # Set define_iconfigs_lines
        replace_dict['define_iconfigs_lines'] = \
             """INTEGER MAPCONFIG(0:LMAXCONFIGS), ICONFIG
             COMMON/TO_MCONFIGS/MAPCONFIG, ICONFIG"""

        if proc_id:
            # Set lines for subprocess group version
            # Set define_iconfigs_lines
            replace_dict['define_iconfigs_lines'] += \
                 """\nINTEGER SUBDIAG(MAXSPROC),IB(2)
                 COMMON/TO_SUB_DIAG/SUBDIAG,IB"""    
            # Set set_amp2_line
            replace_dict['set_amp2_line'] = "ANS=ANS*AMP2(SUBDIAG(%s))/XTOT" % \
                                            proc_id
        else:
            # Standard running
            # Set set_amp2_line
            replace_dict['set_amp2_line'] = "ANS=ANS*AMP2(MAPCONFIG(ICONFIG))/XTOT"

        # Extract nwavefuncs
        nwavefuncs = matrix_element.get_number_of_wavefunctions()
        replace_dict['nwavefuncs'] = nwavefuncs

        # Extract ncolor
        ncolor = max(1, len(matrix_element.get('color_basis')))
        replace_dict['ncolor'] = ncolor

        # Extract color data lines
        color_data_lines = self.get_color_data_lines(matrix_element)
        replace_dict['color_data_lines'] = "\n".join(color_data_lines)


        # Set the size of Wavefunction
        if not self.model or any([p.get('spin') in [4,5] for p in self.model.get('particles') if p]):
            replace_dict['wavefunctionsize'] = 18
        else:
            replace_dict['wavefunctionsize'] = 6

        # Extract amp2 lines
        amp2_lines = self.get_amp2_lines(matrix_element, config_map)
        replace_dict['amp2_lines'] = '\n'.join(amp2_lines)

        # The JAMP definition depends on the splitting order
        split_orders=matrix_element.get('processes')[0].get('split_orders')
        if len(split_orders)>0:
            squared_orders, amp_orders = matrix_element.get_split_orders_mapping()
            replace_dict['chosen_so_configs']=self.set_chosen_SO_index(
                              matrix_element.get('processes')[0],squared_orders)
        else:
            # Consider the output of a dummy order 'ALL_ORDERS' for which we
            # set all amplitude order to weight 1 and only one squared order
            # contribution which is of course ALL_ORDERS=2.
            squared_orders = [(2,),]
            amp_orders = [((1,),tuple(range(1,ngraphs+1)))]
            replace_dict['chosen_so_configs'] = '.TRUE.'
            
        replace_dict['nAmpSplitOrders']=len(amp_orders)
        replace_dict['nSqAmpSplitOrders']=len(squared_orders)
        replace_dict['split_order_str_list']=str(split_orders)
        replace_dict['nSplitOrders']=max(len(split_orders),1)
        amp_so = self.get_split_orders_lines(
                [amp_order[0] for amp_order in amp_orders],'AMPSPLITORDERS')
        sqamp_so = self.get_split_orders_lines(squared_orders,'SQSPLITORDERS')
        replace_dict['ampsplitorders']='\n'.join(amp_so)
        replace_dict['sqsplitorders']='\n'.join(sqamp_so)
        

        # Extract JAMP lines
        # If no split_orders then artificiall add one entry called 'ALL_ORDERS'
        jamp_lines = self.get_JAMP_lines_split_order(\
                             matrix_element,amp_orders,split_order_names=
                        split_orders if len(split_orders)>0 else ['ALL_ORDERS'])
        replace_dict['jamp_lines'] = '\n'.join(jamp_lines)

        replace_dict['template_file'] = pjoin(_file_path, \
                          'iolibs/template_files/%s' % self.matrix_file)
        replace_dict['template_file2'] = pjoin(_file_path, \
                          'iolibs/template_files/split_orders_helping_functions.inc')      
        
        s1,s2 = matrix_element.get_spin_state_initial()
        replace_dict['nb_spin_state1'] = s1
        replace_dict['nb_spin_state2'] = s2
        
        if writer:
            file = open(replace_dict['template_file']).read()
            file = file % replace_dict
            # Add the split orders helper functions.
            file = file + '\n' + open(replace_dict['template_file2'])\
                                                            .read()%replace_dict
            # Write the file
            writer.writelines(file)
            return len([call for call in helas_calls if call.find('#') != 0]), ncolor
        else:
            replace_dict['return_value'] = (len([call for call in helas_calls if call.find('#') != 0]), ncolor)
            return replace_dict
        
    #===========================================================================
    # write_auto_dsig_file
    #===========================================================================
    def write_auto_dsig_file(self, writer, matrix_element, proc_id = ""):
        """Write the auto_dsig.f file for the differential cross section
        calculation, includes pdf call information"""

        if not matrix_element.get('processes') or \
               not matrix_element.get('diagrams'):
            return 0

        nexternal, ninitial = matrix_element.get_nexternal_ninitial()
        self.proc_characteristic['ninitial'] = ninitial
        self.proc_characteristic['nexternal'] = max(self.proc_characteristic['nexternal'], nexternal)

        # Add information relevant for MLM matching:
        # Maximum QCD power in all the contributions
        max_qcd_order = 0
        for diag in matrix_element.get('diagrams'):
            orders = diag.calculate_orders()
            if 'QCD' in orders:
                max_qcd_order = max(max_qcd_order,orders['QCD'])
        max_n_light_final_partons = max(len([1 for id in proc.get_final_ids() 
            if proc.get('model').get_particle(id).get('mass')=='ZERO' and
               proc.get('model').get_particle(id).get('color')>1])
                                    for proc in matrix_element.get('processes'))
        # Maximum number of final state light jets to be matched
        self.proc_characteristic['max_n_matched_jets'] = max(
                               self.proc_characteristic['max_n_matched_jets'],
                                   min(max_qcd_order,max_n_light_final_partons))

        # List of default pdgs to be considered for the CKKWl merging cut
        self.proc_characteristic['colored_pdgs'] = \
          sorted(list(set([abs(p.get('pdg_code')) for p in
            matrix_element.get('processes')[0].get('model').get('particles') if
                                                           p.get('color')>1])))

        if ninitial < 1 or ninitial > 2:
            raise writers.FortranWriter.FortranWriterError("""Need ninitial = 1 or 2 to write auto_dsig file""")

        replace_dict = {}

        # Extract version number and date from VERSION file
        info_lines = self.get_mg5_info_lines()
        replace_dict['info_lines'] = info_lines

        # Extract process info lines
        process_lines = self.get_process_info_lines(matrix_element)
        replace_dict['process_lines'] = process_lines

        # Set proc_id
        replace_dict['proc_id'] = proc_id
        replace_dict['numproc'] = 1

        # Set dsig_line
        if ninitial == 1:
            # No conversion, since result of decay should be given in GeV
            dsig_line = "pd(0)*dsiguu"
        else:
            # Convert result (in GeV) to pb
            dsig_line = "pd(0)*conv*dsiguu"

        replace_dict['dsig_line'] = dsig_line

        # Extract pdf lines
        pdf_vars, pdf_data, pdf_lines = \
                  self.get_pdf_lines(matrix_element, ninitial, proc_id != "")
        replace_dict['pdf_vars'] = pdf_vars
        replace_dict['pdf_data'] = pdf_data
        replace_dict['pdf_lines'] = pdf_lines

        # Lines that differ between subprocess group and regular
        if proc_id:
            replace_dict['numproc'] = int(proc_id)
            replace_dict['passcuts_begin'] = ""
            replace_dict['passcuts_end'] = ""
            # Set lines for subprocess group version
            # Set define_iconfigs_lines
            replace_dict['define_subdiag_lines'] = \
                 """\nINTEGER SUBDIAG(MAXSPROC),IB(2)
                 COMMON/TO_SUB_DIAG/SUBDIAG,IB"""    
            replace_dict['cutsdone'] = ""
        else:
            replace_dict['passcuts_begin'] = "IF (PASSCUTS(PP)) THEN"
            replace_dict['passcuts_end'] = "ENDIF"
            replace_dict['define_subdiag_lines'] = ""
            replace_dict['cutsdone'] = "      cutsdone=.false.\n       cutspassed=.false."

        if not isinstance(self, ProcessExporterFortranMEGroup):
            ncomb=matrix_element.get_helicity_combinations()
            replace_dict['read_write_good_hel'] = self.read_write_good_hel(ncomb)
        else:
            replace_dict['read_write_good_hel'] = ""
        
        context = {'read_write_good_hel':True}
        
        if writer:
            file = open(pjoin(_file_path, \
                          'iolibs/template_files/auto_dsig_v4.inc')).read()
            file = file % replace_dict

            # Write the file
            writer.writelines(file, context=context)
        else:
            return replace_dict, context
    #===========================================================================
    # write_coloramps_file
    #===========================================================================
    def write_coloramps_file(self, writer, mapconfigs, matrix_element):
        """Write the coloramps.inc file for MadEvent"""

        lines = self.get_icolamp_lines(mapconfigs, matrix_element, 1)
        lines.insert(0, "logical icolamp(%d,%d,1)" % \
                        (max(len(list(matrix_element.get('color_basis').keys())), 1),
                         len(mapconfigs)))


        # Write the file
        writer.writelines(lines)

        return True

    #===========================================================================
    # write_colors_file
    #===========================================================================
    def write_colors_file(self, writer, matrix_elements):
        """Write the get_color.f file for MadEvent, which returns color
        for all particles used in the matrix element."""

        if isinstance(matrix_elements, helas_objects.HelasMatrixElement):
            matrix_elements = [matrix_elements]

        model = matrix_elements[0].get('processes')[0].get('model')

        # We need the both particle and antiparticle wf_ids, since the identity
        # depends on the direction of the wf.
        wf_ids = set(sum([sum([sum([[wf.get_pdg_code(),wf.get_anti_pdg_code()] \
                                    for wf in d.get('wavefunctions')],[]) \
                               for d in me.get('diagrams')], []) \
                          for me in matrix_elements], []))

        leg_ids = set(sum([sum([sum([[l.get('id'), 
                          model.get_particle(l.get('id')).get_anti_pdg_code()] \
                                  for l in p.get_legs_with_decays()], []) \
                                for p in me.get('processes')], []) \
                           for me in matrix_elements], []))
        particle_ids = sorted(list(wf_ids.union(leg_ids)))

        lines = """function get_color(ipdg)
        implicit none
        integer get_color, ipdg

        if(ipdg.eq.%d)then
        get_color=%d
        return
        """ % (particle_ids[0], model.get_particle(particle_ids[0]).get_color())

        for part_id in particle_ids[1:]:
            lines += """else if(ipdg.eq.%d)then
            get_color=%d
            return
            """ % (part_id, model.get_particle(part_id).get_color())
        # Dummy particle for multiparticle vertices with pdg given by
        # first code not in the model
        lines += """else if(ipdg.eq.%d)then
c           This is dummy particle used in multiparticle vertices
            get_color=2
            return
            """ % model.get_first_non_pdg()
        lines += """else
        write(*,*)'Error: No color given for pdg ',ipdg
        get_color=0        
        return
        endif
        end
        """
        
        # Write the file
        writer.writelines(lines)

        return True

    #===========================================================================
    # write_config_nqcd_file
    #===========================================================================
    def write_config_nqcd_file(self, writer, nqcd_list):
        """Write the config_nqcd.inc with the number of QCD couplings
        for each config"""

        lines = []
        for iconf, n in enumerate(nqcd_list):
            lines.append("data nqcd(%d)/%d/" % (iconf+1, n))

        # Write the file
        writer.writelines(lines)

        return True

    #===========================================================================
    # write_maxconfigs_file
    #===========================================================================
    def write_maxconfigs_file(self, writer, matrix_elements):
        """Write the maxconfigs.inc file for MadEvent"""

        if isinstance(matrix_elements, helas_objects.HelasMultiProcess):
            maxconfigs = max([me.get_num_configs() for me in \
                              matrix_elements.get('matrix_elements')])
        else:
            maxconfigs = max([me.get_num_configs() for me in matrix_elements])

        lines = "integer lmaxconfigs\n"
        lines += "parameter(lmaxconfigs=%d)" % maxconfigs

        # Write the file
        writer.writelines(lines)

        return True
    
    #===========================================================================
    # read_write_good_hel
    #===========================================================================
    def read_write_good_hel(self, ncomb):
        """return the code to read/write the good_hel common_block"""    

        convert = {'ncomb' : ncomb}
        output = """
        subroutine write_good_hel(stream_id)
        implicit none
        integer stream_id
        INTEGER                 NCOMB
        PARAMETER (             NCOMB=%(ncomb)d)
        LOGICAL GOODHEL(NCOMB)
        INTEGER NTRY
        common/BLOCK_GOODHEL/NTRY,GOODHEL
        write(stream_id,*) GOODHEL
        return
        end
        
        
        subroutine read_good_hel(stream_id)
        implicit none
        include 'genps.inc'
        integer stream_id
        INTEGER                 NCOMB
        PARAMETER (             NCOMB=%(ncomb)d)
        LOGICAL GOODHEL(NCOMB)
        INTEGER NTRY
        common/BLOCK_GOODHEL/NTRY,GOODHEL
        read(stream_id,*) GOODHEL
        NTRY = MAXTRIES + 1
        return
        end 
        
        subroutine init_good_hel()
        implicit none
        INTEGER                 NCOMB
        PARAMETER (             NCOMB=%(ncomb)d)
        LOGICAL GOODHEL(NCOMB)        
        INTEGER NTRY
        INTEGER I
        
        do i=1,NCOMB
            GOODHEL(I) = .false.
        enddo
        NTRY = 0
        end
        
        integer function get_maxsproc()
        implicit none
        get_maxsproc = 1
        return 
        end
        
        """ % convert
        
        return output
                                
    #===========================================================================
    # write_config_subproc_map_file
    #===========================================================================
    def write_config_subproc_map_file(self, writer, s_and_t_channels):
        """Write a dummy config_subproc.inc file for MadEvent"""

        lines = []

        for iconfig in range(len(s_and_t_channels)):
            lines.append("DATA CONFSUB(1,%d)/1/" % \
                         (iconfig + 1))

        # Write the file
        writer.writelines(lines)

        return True

    #===========================================================================
    # write_configs_file
    #===========================================================================
    def write_configs_file(self, writer, matrix_element):
        """Write the configs.inc file for MadEvent"""

        # Extract number of external particles
        (nexternal, ninitial) = matrix_element.get_nexternal_ninitial()

        model = matrix_element.get('processes')[0].get('model')
        configs = [(i+1, d) for (i, d) in \
                       enumerate(matrix_element.get('diagrams'))]
        mapconfigs = [c[0] for c in configs]
        return mapconfigs, self.write_configs_file_from_diagrams(writer,
                                                            [[c[1]] for c in configs],
                                                            mapconfigs,
                                                            nexternal, ninitial,
                                                            model)

    #===========================================================================
    # write_run_configs_file
    #===========================================================================
    def write_run_config_file(self, writer):
        """Write the run_configs.inc file for MadEvent"""

        path = pjoin(_file_path,'iolibs','template_files','madevent_run_config.inc')
        
        if self.proc_characteristic['loop_induced']:
            job_per_chan = 1
        else: 
           job_per_chan = 5
        
        if writer:
            text = open(path).read() % {'chanperjob': job_per_chan} 
            writer.write(text)
            return True
        else:
            return {'chanperjob': job_per_chan} 

    #===========================================================================
    # write_configs_file_from_diagrams
    #===========================================================================
    def write_configs_file_from_diagrams(self, writer, configs, mapconfigs,
                                         nexternal, ninitial, model):
        """Write the actual configs.inc file.
        
        configs is the diagrams corresponding to configs (each
        diagrams is a list of corresponding diagrams for all
        subprocesses, with None if there is no corresponding diagrams
        for a given process).
        mapconfigs gives the diagram number for each config.

        For s-channels, we need to output one PDG for each subprocess in
        the subprocess group, in order to be able to pick the right
        one for multiprocesses."""

        lines = []

        s_and_t_channels = []

        nqcd_list = []

        vert_list = [max([d for d in config if d][0].get_vertex_leg_numbers()) \
                       for config in configs if [d for d in config if d][0].\
                                                  get_vertex_leg_numbers()!=[]]
        minvert = min(vert_list) if vert_list!=[] else 0

        # Number of subprocesses
        nsubprocs = len(configs[0])

        nconfigs = 0

        new_pdg = model.get_first_non_pdg()

        for iconfig, helas_diags in enumerate(configs):
            if any([vert > minvert for vert in
                    [d for d in helas_diags if d][0].get_vertex_leg_numbers()]):
                # Only 3-vertices allowed in configs.inc
                continue
            nconfigs += 1

            # Need s- and t-channels for all subprocesses, including
            # those that don't contribute to this config
            empty_verts = []
            stchannels = []
            for h in helas_diags:
                if h:
                    # get_s_and_t_channels gives vertices starting from
                    # final state external particles and working inwards
                    stchannels.append(h.get('amplitudes')[0].\
                                      get_s_and_t_channels(ninitial, model,
                                                           new_pdg))
                else:
                    stchannels.append((empty_verts, None))

            # For t-channels, just need the first non-empty one
            tchannels = [t for s,t in stchannels if t != None][0]

            # For s_and_t_channels (to be used later) use only first config
            s_and_t_channels.append([[s for s,t in stchannels if t != None][0],
                                     tchannels])

            # Make sure empty_verts is same length as real vertices
            if any([s for s,t in stchannels]):
                empty_verts[:] = [None]*max([len(s) for s,t in stchannels])

                # Reorganize s-channel vertices to get a list of all
                # subprocesses for each vertex
                schannels = list(zip(*[s for s,t in stchannels]))
            else:
                schannels = []

            allchannels = schannels
            if len(tchannels) > 1:
                # Write out tchannels only if there are any non-trivial ones
                allchannels = schannels + tchannels

            # Write out propagators for s-channel and t-channel vertices

            lines.append("# Diagram %d" % (mapconfigs[iconfig]))
            # Correspondance between the config and the diagram = amp2
            lines.append("data mapconfig(%d)/%d/" % (nconfigs,
                                                     mapconfigs[iconfig]))
            # Number of QCD couplings in this diagram
            nqcd = 0
            for h in helas_diags:
                if h:
                    try:
                        nqcd = h.calculate_orders()['QCD']
                    except KeyError:
                        pass
                    break
                else:
                    continue

            nqcd_list.append(nqcd)

            for verts in allchannels:
                if verts in schannels:
                    vert = [v for v in verts if v][0]
                else:
                    vert = verts
                daughters = [leg.get('number') for leg in vert.get('legs')[:-1]]
                last_leg = vert.get('legs')[-1]
                lines.append("data (iforest(i,%d,%d),i=1,%d)/%s/" % \
                             (last_leg.get('number'), nconfigs, len(daughters),
                              ",".join([str(d) for d in daughters])))
                if verts in schannels:
                    pdgs = []
                    for v in verts:
                        if v:
                            pdgs.append(v.get('legs')[-1].get('id'))
                        else:
                            pdgs.append(0)
                    lines.append("data (sprop(i,%d,%d),i=1,%d)/%s/" % \
                                 (last_leg.get('number'), nconfigs, nsubprocs,
                                  ",".join([str(d) for d in pdgs])))
                    lines.append("data tprid(%d,%d)/0/" % \
                                 (last_leg.get('number'), nconfigs))
                elif verts in tchannels[:-1]:
                    lines.append("data tprid(%d,%d)/%d/" % \
                                 (last_leg.get('number'), nconfigs,
                                  abs(last_leg.get('id'))))
                    lines.append("data (sprop(i,%d,%d),i=1,%d)/%s/" % \
                                 (last_leg.get('number'), nconfigs, nsubprocs,
                                  ",".join(['0'] * nsubprocs)))

        # Write out number of configs
        lines.append("# Number of configs")
        lines.append("data mapconfig(0)/%d/" % nconfigs)

        # Write the file
        writer.writelines(lines)

        return s_and_t_channels, nqcd_list

    #===========================================================================
    # write_decayBW_file
    #===========================================================================
    def write_decayBW_file(self, writer, s_and_t_channels):
        """Write the decayBW.inc file for MadEvent"""

        lines = []

        booldict = {None: "0", True: "1", False: "2"}

        for iconf, config in enumerate(s_and_t_channels):
            schannels = config[0]
            for vertex in schannels:
                # For the resulting leg, pick out whether it comes from
                # decay or not, as given by the onshell flag
                leg = vertex.get('legs')[-1]
                lines.append("data gForceBW(%d,%d)/%s/" % \
                             (leg.get('number'), iconf + 1,
                              booldict[leg.get('onshell')]))

        # Write the file
        writer.writelines(lines)

        return True

    #===========================================================================
    # write_dname_file
    #===========================================================================
    def write_dname_file(self, writer, dir_name):
        """Write the dname.mg file for MG4"""

        line = "DIRNAME=%s" % dir_name

        # Write the file
        writer.write(line + "\n")

        return True

    #===========================================================================
    # write_driver
    #===========================================================================
    def write_driver(self, writer, ncomb, n_grouped_proc, v5=True):
        """Write the SubProcess/driver.f file for MG4"""

        path = pjoin(_file_path,'iolibs','template_files','madevent_driver.f')
        
        if self.model_name == 'mssm' or self.model_name.startswith('mssm-'):
            card = 'Source/MODEL/MG5_param.dat'
        else:
            card = 'param_card.dat'
        # Requiring each helicity configuration to be probed by 10 points for 
        # matrix element before using the resulting grid for MC over helicity
        # sampling.
        # We multiply this by 2 because each grouped subprocess is called at most
        # twice for each IMIRROR.
        replace_dict = {'param_card_name':card, 
                        'ncomb':ncomb,
                        'hel_init_points':n_grouped_proc*10*2}
        if not v5:
            replace_dict['secondparam']=',.true.'
        else:
            replace_dict['secondparam']=''            

        if writer:
            text = open(path).read() % replace_dict
            writer.write(text)
            return True
        else:
            return replace_dict

    #===========================================================================
    # write_addmothers
    #===========================================================================
    def write_addmothers(self, writer):
        """Write the SubProcess/addmothers.f"""

        path = pjoin(_file_path,'iolibs','template_files','addmothers.f')

        text = open(path).read() % {'iconfig': 'diag_number'}
        writer.write(text)
        
        return True


    #===========================================================================
    # write_combine_events
    #===========================================================================
    def write_combine_events(self, writer, nb_proc=100):
        """Write the SubProcess/driver.f file for MG4"""

        path = pjoin(_file_path,'iolibs','template_files','madevent_combine_events.f')
        
        if self.model_name == 'mssm' or self.model_name.startswith('mssm-'):
            card = 'Source/MODEL/MG5_param.dat'
        else:
            card = 'param_card.dat' 
        
        #set maxpup (number of @X in the process card)
            
        text = open(path).read() % {'param_card_name':card, 'maxpup':nb_proc+1}
        #the +1 is just a security. This is not needed but I feel(OM) safer with it.
        writer.write(text)
        
        return True


    #===========================================================================
    # write_symmetry
    #===========================================================================
    def write_symmetry(self, writer, v5=True):
        """Write the SubProcess/driver.f file for ME"""

        path = pjoin(_file_path,'iolibs','template_files','madevent_symmetry.f')
        
        if self.model_name == 'mssm' or self.model_name.startswith('mssm-'):
            card = 'Source/MODEL/MG5_param.dat'
        else:
            card = 'param_card.dat' 
        
        if v5:
            replace_dict = {'param_card_name':card, 'setparasecondarg':''}      
        else:
            replace_dict= {'param_card_name':card, 'setparasecondarg':',.true.'} 
        
        if writer:
            text = open(path).read() 
            text = text % replace_dict
            writer.write(text)
            return True
        else:
            return replace_dict



    #===========================================================================
    # write_iproc_file
    #===========================================================================
    def write_iproc_file(self, writer, me_number):
        """Write the iproc.dat file for MG4"""
        line = "%d" % (me_number + 1)

        # Write the file
        for line_to_write in writer.write_line(line):
            writer.write(line_to_write)
        return True

    #===========================================================================
    # write_mg_sym_file
    #===========================================================================
    def write_mg_sym_file(self, writer, matrix_element):
        """Write the mg.sym file for MadEvent."""

        lines = []

        # Extract process with all decays included
        final_legs = [leg for leg in matrix_element.get('processes')[0].get_legs_with_decays() if leg.get('state') == True]

        ninitial = len([leg for leg in matrix_element.get('processes')[0].get('legs') if leg.get('state') == False])

        identical_indices = {}

        # Extract identical particle info
        for i, leg in enumerate(final_legs):
            if leg.get('id') in identical_indices:
                identical_indices[leg.get('id')].append(\
                                    i + ninitial + 1)
            else:
                identical_indices[leg.get('id')] = [i + ninitial + 1]

        # Remove keys which have only one particle
        for key in list(identical_indices.keys()):
            if len(identical_indices[key]) < 2:
                del identical_indices[key]

        # Write mg.sym file
        lines.append(str(len(list(identical_indices.keys()))))
        for key in identical_indices.keys():
            lines.append(str(len(identical_indices[key])))
            for number in identical_indices[key]:
                lines.append(str(number))

        # Write the file
        writer.writelines(lines)

        return True

    #===========================================================================
    # write_mg_sym_file
    #===========================================================================
    def write_default_mg_sym_file(self, writer):
        """Write the mg.sym file for MadEvent."""

        lines = "0"

        # Write the file
        writer.writelines(lines)

        return True

    #===========================================================================
    # write_ncombs_file
    #===========================================================================
    def write_ncombs_file(self, writer, nexternal):
        """Write the ncombs.inc file for MadEvent."""

        # ncomb (used for clustering) is 2^nexternal
        file = "       integer    n_max_cl\n"
        file = file + "parameter (n_max_cl=%d)" % (2 ** nexternal)

        # Write the file
        writer.writelines(file)

        return True

    #===========================================================================
    # write_processes_file
    #===========================================================================
    def write_processes_file(self, writer, subproc_group):
        """Write the processes.dat file with info about the subprocesses
        in this group."""

        lines = []

        for ime, me in \
            enumerate(subproc_group.get('matrix_elements')):
            lines.append("%s %s" % (str(ime+1) + " " * (7-len(str(ime+1))),
                                    ",".join(p.base_string() for p in \
                                             me.get('processes'))))
            if me.get('has_mirror_process'):
                mirror_procs = [copy.copy(p) for p in me.get('processes')]
                for proc in mirror_procs:
                    legs = copy.copy(proc.get('legs_with_decays'))
                    legs.insert(0, legs.pop(1))
                    proc.set("legs_with_decays", legs)
                lines.append("mirror  %s" % ",".join(p.base_string() for p in \
                                                     mirror_procs))
            else:
                lines.append("mirror  none")

        # Write the file
        writer.write("\n".join(lines))

        return True

    #===========================================================================
    # write_symswap_file
    #===========================================================================
    def write_symswap_file(self, writer, ident_perms):
        """Write the file symswap.inc for MG4 by comparing diagrams using
        the internal matrix element value functionality."""

        lines = []

        # Write out lines for symswap.inc file (used to permute the
        # external leg momenta
        for iperm, perm in enumerate(ident_perms):
            lines.append("data (isym(i,%d),i=1,nexternal)/%s/" % \
                         (iperm+1, ",".join([str(i+1) for i in perm])))
        lines.append("data nsym/%d/" % len(ident_perms))

        # Write the file
        writer.writelines(lines)

        return True

    #===========================================================================
    # write_symfact_file
    #===========================================================================
    def write_symfact_file(self, writer, symmetry):
        """Write the files symfact.dat for MG4 by comparing diagrams using
        the internal matrix element value functionality."""

        pos = max(2, int(math.ceil(math.log10(len(symmetry)))))
        form = "%"+str(pos)+"r %"+str(pos+1)+"r"
        # Write out lines for symswap.inc file (used to permute the
        # external leg momenta
        lines = [ form %(i+1, s) for i,s in enumerate(symmetry) if s != 0] 
        # Write the file
        writer.write('\n'.join(lines))
        writer.write('\n')

        return True

    #===========================================================================
    # write_symperms_file
    #===========================================================================
    def write_symperms_file(self, writer, perms):
        """Write the symperms.inc file for subprocess group, used for
        symmetric configurations"""

        lines = []
        for iperm, perm in enumerate(perms):
            lines.append("data (perms(i,%d),i=1,nexternal)/%s/" % \
                         (iperm+1, ",".join([str(i+1) for i in perm])))

        # Write the file
        writer.writelines(lines)

        return True

    #===========================================================================
    # write_subproc
    #===========================================================================
    def write_subproc(self, writer, subprocdir):
        """Append this subprocess to the subproc.mg file for MG4"""

        # Write line to file
        writer.write(subprocdir + "\n")

        return True

#===============================================================================
# ProcessExporterFortranMEGroup
#===============================================================================
class ProcessExporterFortranMEGroup(ProcessExporterFortranME):
    """Class to take care of exporting a set of matrix elements to
    MadEvent subprocess group format."""

    matrix_file = "matrix_madevent_group_v4.inc"
    grouped_mode = 'madevent'
    #===========================================================================
    # generate_subprocess_directory
    #===========================================================================
    def generate_subprocess_directory(self, subproc_group,
                                         fortran_model,
                                         group_number):
        """Generate the Pn directory for a subprocess group in MadEvent,
        including the necessary matrix_N.f files, configs.inc and various
        other helper files."""

        assert isinstance(subproc_group, group_subprocs.SubProcessGroup), \
                                      "subproc_group object not SubProcessGroup"
        
        if not self.model:
            self.model = subproc_group.get('matrix_elements')[0].\
                         get('processes')[0].get('model')

        cwd = os.getcwd()
        path = pjoin(self.dir_path, 'SubProcesses')
        
        os.chdir(path)
        pathdir = os.getcwd()

        # Create the directory PN in the specified path
        subprocdir = "P%d_%s" % (subproc_group.get('number'),
                                 subproc_group.get('name'))
        try:
            os.mkdir(subprocdir)
        except os.error as error:
            logger.warning(error.strerror + " " + subprocdir)

        try:
            os.chdir(subprocdir)
        except os.error:
            logger.error('Could not cd to directory %s' % subprocdir)
            return 0

        logger.info('Creating files in directory %s' % subprocdir)

        # Create the matrix.f files, auto_dsig.f files and all inc files
        # for all subprocesses in the group

        maxamps = 0
        maxflows = 0
        tot_calls = 0

        matrix_elements = subproc_group.get('matrix_elements')

        # Add the driver.f, all grouped ME's must share the same number of 
        # helicity configuration
        ncomb = matrix_elements[0].get_helicity_combinations()
        for me in matrix_elements[1:]:
            if ncomb!=me.get_helicity_combinations():
                raise MadGraph5Error("All grouped processes must share the "+\
                                       "same number of helicity configurations.")                

        filename = 'driver.f'
        self.write_driver(writers.FortranWriter(filename),ncomb,
                                  n_grouped_proc=len(matrix_elements), v5=self.opt['v5_model'])

        for ime, matrix_element in \
                enumerate(matrix_elements):
            filename = 'matrix%d.f' % (ime+1)
            calls, ncolor = \
               self.write_matrix_element_v4(writers.FortranWriter(filename), 
                            matrix_element,
                            fortran_model,
                            proc_id=str(ime+1),
                            config_map=subproc_group.get('diagram_maps')[ime],
                            subproc_number=group_number)

            filename = 'auto_dsig%d.f' % (ime+1)
            self.write_auto_dsig_file(writers.FortranWriter(filename),
                                 matrix_element,
                                 str(ime+1))

            # Keep track of needed quantities
            tot_calls += int(calls)
            maxflows = max(maxflows, ncolor)
            maxamps = max(maxamps, len(matrix_element.get('diagrams')))

            # Draw diagrams
            if not 'noeps' in self.opt['output_options'] or self.opt['output_options']['noeps'] != 'True':
                filename = "matrix%d.ps" % (ime+1)
                plot = draw.MultiEpsDiagramDrawer(matrix_element.get('base_amplitude').\
                                                                        get('diagrams'),
                                                  filename,
                                                  model = \
                                                    matrix_element.get('processes')[0].\
                                                                           get('model'),
                                                  amplitude=True)
                logger.info("Generating Feynman diagrams for " + \
                             matrix_element.get('processes')[0].nice_string())
                plot.draw()

        # Extract number of external particles
        (nexternal, ninitial) = matrix_element.get_nexternal_ninitial()

        # Generate a list of diagrams corresponding to each configuration
        # [[d1, d2, ...,dn],...] where 1,2,...,n is the subprocess number
        # If a subprocess has no diagrams for this config, the number is 0
        subproc_diagrams_for_config = subproc_group.get('diagrams_for_configs')

        filename = 'auto_dsig.f'
        self.write_super_auto_dsig_file(writers.FortranWriter(filename),
                                   subproc_group)

        filename = 'coloramps.inc'
        self.write_coloramps_file(writers.FortranWriter(filename),
                                   subproc_diagrams_for_config,
                                   maxflows,
                                   matrix_elements)

        filename = 'get_color.f'
        self.write_colors_file(writers.FortranWriter(filename),
                               matrix_elements)

        filename = 'config_subproc_map.inc'
        self.write_config_subproc_map_file(writers.FortranWriter(filename),
                                           subproc_diagrams_for_config)

        filename = 'configs.inc'
        nconfigs, (s_and_t_channels, nqcd_list) = self.write_configs_file(\
            writers.FortranWriter(filename),
            subproc_group,
            subproc_diagrams_for_config)

        filename = 'config_nqcd.inc'
        self.write_config_nqcd_file(writers.FortranWriter(filename),
                                    nqcd_list)

        filename = 'decayBW.inc'
        self.write_decayBW_file(writers.FortranWriter(filename),
                           s_and_t_channels)

        filename = 'dname.mg'
        self.write_dname_file(writers.FortranWriter(filename),
                         subprocdir)

        filename = 'iproc.dat'
        self.write_iproc_file(writers.FortranWriter(filename),
                         group_number)

        filename = 'leshouche.inc'
        self.write_leshouche_file(writers.FortranWriter(filename),
                                   subproc_group)

        filename = 'maxamps.inc'
        self.write_maxamps_file(writers.FortranWriter(filename),
                           maxamps,
                           maxflows,
                           max([len(me.get('processes')) for me in \
                                matrix_elements]),
                           len(matrix_elements))

        # Note that mg.sym is not relevant for this case
        filename = 'mg.sym'
        self.write_default_mg_sym_file(writers.FortranWriter(filename))

        filename = 'mirrorprocs.inc'
        self.write_mirrorprocs(writers.FortranWriter(filename),
                          subproc_group)

        filename = 'ncombs.inc'
        self.write_ncombs_file(writers.FortranWriter(filename),
                          nexternal)

        filename = 'nexternal.inc'
        self.write_nexternal_file(writers.FortranWriter(filename),
                             nexternal, ninitial)

        filename = 'ngraphs.inc'
        self.write_ngraphs_file(writers.FortranWriter(filename),
                           nconfigs)

        filename = 'pmass.inc'
        self.write_pmass_file(writers.FortranWriter(filename),
                         matrix_element)

        filename = 'props.inc'
        self.write_props_file(writers.FortranWriter(filename),
                         matrix_element,
                         s_and_t_channels)

        filename = 'processes.dat'
        files.write_to_file(filename,
                            self.write_processes_file,
                            subproc_group)

        # Find config symmetries and permutations
        symmetry, perms, ident_perms = \
                  diagram_symmetry.find_symmetry(subproc_group)

        filename = 'symswap.inc'
        self.write_symswap_file(writers.FortranWriter(filename),
                                ident_perms)

        filename = 'symfact_orig.dat'
        self.write_symfact_file(open(filename, 'w'), symmetry)
        
        # check consistency
        for i, sym_fact in enumerate(symmetry):
            
            if sym_fact >= 0:
                continue
            if nqcd_list[i] != nqcd_list[abs(sym_fact)-1]:
                misc.sprint(i, sym_fact, nqcd_list[i], nqcd_list[abs(sym_fact)])
                raise Exception("identical diagram with different QCD powwer")
        

        filename = 'symperms.inc'
        self.write_symperms_file(writers.FortranWriter(filename),
                           perms)

        # Generate jpgs -> pass in make_html
        #os.system(pjoin('..', '..', 'bin', 'gen_jpeg-pl'))

        self.link_files_in_SubProcess(pjoin(pathdir,subprocdir))

        #import nexternal/leshouch in Source
        ln('nexternal.inc', '../../Source', log=False)
        ln('leshouche.inc', '../../Source', log=False)
        ln('maxamps.inc', '../../Source', log=False)

        # Return to SubProcesses dir)
        os.chdir(pathdir)

        # Add subprocess to subproc.mg
        filename = 'subproc.mg'
        files.append_to_file(filename,
                             self.write_subproc,
                             subprocdir)
                
        # Return to original dir
        os.chdir(cwd)

        if not tot_calls:
            tot_calls = 0
        return tot_calls

    #===========================================================================
    # write_super_auto_dsig_file
    #===========================================================================
    def write_super_auto_dsig_file(self, writer, subproc_group):
        """Write the auto_dsig.f file selecting between the subprocesses
        in subprocess group mode"""

        replace_dict = {}

        # Extract version number and date from VERSION file
        info_lines = self.get_mg5_info_lines()
        replace_dict['info_lines'] = info_lines

        matrix_elements = subproc_group.get('matrix_elements')

        # Extract process info lines
        process_lines = '\n'.join([self.get_process_info_lines(me) for me in \
                                   matrix_elements])
        replace_dict['process_lines'] = process_lines

        nexternal, ninitial = matrix_elements[0].get_nexternal_ninitial()
        replace_dict['nexternal'] = nexternal

        replace_dict['nsprocs'] = 2*len(matrix_elements)

        # Generate dsig definition line
        dsig_def_line = "DOUBLE PRECISION " + \
                        ",".join(["DSIG%d" % (iproc + 1) for iproc in \
                                  range(len(matrix_elements))])
        replace_dict["dsig_def_line"] = dsig_def_line

        # Generate dsig process lines
        call_dsig_proc_lines = []
        for iproc in range(len(matrix_elements)):
            call_dsig_proc_lines.append(\
                "IF(IPROC.EQ.%(num)d) DSIGPROC=DSIG%(num)d(P1,WGT,IMODE) ! %(proc)s" % \
                {"num": iproc + 1,
                 "proc": matrix_elements[iproc].get('processes')[0].base_string()})
        replace_dict['call_dsig_proc_lines'] = "\n".join(call_dsig_proc_lines)

        ncomb=matrix_elements[0].get_helicity_combinations()
        replace_dict['read_write_good_hel'] = self.read_write_good_hel(ncomb)

        s1,s2 = matrix_elements[0].get_spin_state_initial()
        replace_dict['nb_spin_state1'] = s1
        replace_dict['nb_spin_state2'] = s2
        
        if writer:
            file = open(pjoin(_file_path, \
                       'iolibs/template_files/super_auto_dsig_group_v4.inc')).read()
            file = file % replace_dict

            # Write the file
            writer.writelines(file)
        else:
            return replace_dict
        
    #===========================================================================
    # write_mirrorprocs
    #===========================================================================
    def write_mirrorprocs(self, writer, subproc_group):
        """Write the mirrorprocs.inc file determining which processes have
        IS mirror process in subprocess group mode."""

        lines = []
        bool_dict = {True: '.true.', False: '.false.'}
        matrix_elements = subproc_group.get('matrix_elements')
        lines.append("DATA (MIRRORPROCS(I),I=1,%d)/%s/" % \
                     (len(matrix_elements),
                      ",".join([bool_dict[me.get('has_mirror_process')] for \
                                me in matrix_elements])))
        # Write the file
        writer.writelines(lines)

    #===========================================================================
    # write_addmothers
    #===========================================================================
    def write_addmothers(self, writer):
        """Write the SubProcess/addmothers.f"""

        path = pjoin(_file_path,'iolibs','template_files','addmothers.f')

        text = open(path).read() % {'iconfig': 'lconfig'}
        writer.write(text)
        
        return True


    #===========================================================================
    # write_coloramps_file
    #===========================================================================
    def write_coloramps_file(self, writer, diagrams_for_config, maxflows,
                                   matrix_elements):
        """Write the coloramps.inc file for MadEvent in Subprocess group mode"""

        # Create a map from subprocess (matrix element) to a list of
        # the diagrams corresponding to each config

        lines = []

        subproc_to_confdiag = {}
        for config in diagrams_for_config:
            for subproc, diag in enumerate(config):
                try:
                    subproc_to_confdiag[subproc].append(diag)
                except KeyError:
                    subproc_to_confdiag[subproc] = [diag]

        for subproc in sorted(subproc_to_confdiag.keys()):
            lines.extend(self.get_icolamp_lines(subproc_to_confdiag[subproc],
                                           matrix_elements[subproc],
                                           subproc + 1))

        lines.insert(0, "logical icolamp(%d,%d,%d)" % \
                        (maxflows,
                         len(diagrams_for_config),
                         len(matrix_elements)))

        # Write the file
        writer.writelines(lines)

        return True

    #===========================================================================
    # write_config_subproc_map_file
    #===========================================================================
    def write_config_subproc_map_file(self, writer, config_subproc_map):
        """Write the config_subproc_map.inc file for subprocess groups"""

        lines = []
        # Output only configs that have some corresponding diagrams
        iconfig = 0
        for config in config_subproc_map:
            if set(config) == set([0]):
                continue
            lines.append("DATA (CONFSUB(i,%d),i=1,%d)/%s/" % \
                         (iconfig + 1, len(config),
                          ",".join([str(i) for i in config])))
            iconfig += 1
        # Write the file
        writer.writelines(lines)

        return True

    #===========================================================================
    # read_write_good_hel
    #===========================================================================
    def read_write_good_hel(self, ncomb):
        """return the code to read/write the good_hel common_block"""    

        convert = {'ncomb' : ncomb}

        output = """
        subroutine write_good_hel(stream_id)
        implicit none
        integer stream_id
        INTEGER                 NCOMB
        PARAMETER (             NCOMB=%(ncomb)d)
        LOGICAL GOODHEL(NCOMB, 2)
        INTEGER NTRY(2)
        common/BLOCK_GOODHEL/NTRY,GOODHEL
        write(stream_id,*) GOODHEL
        return
        end
        
        
        subroutine read_good_hel(stream_id)
        implicit none
        include 'genps.inc'
        integer stream_id
        INTEGER                 NCOMB
        PARAMETER (             NCOMB=%(ncomb)d)
        LOGICAL GOODHEL(NCOMB, 2)
        INTEGER NTRY(2)
        common/BLOCK_GOODHEL/NTRY,GOODHEL
        read(stream_id,*) GOODHEL
        NTRY(1) = MAXTRIES + 1
        NTRY(2) = MAXTRIES + 1
        return
        end 
        
        subroutine init_good_hel()
        implicit none
        INTEGER                 NCOMB
        PARAMETER (             NCOMB=%(ncomb)d)
        LOGICAL GOODHEL(NCOMB, 2)        
        INTEGER NTRY(2)
        INTEGER I
        
        do i=1,NCOMB
            GOODHEL(I,1) = .false.
            GOODHEL(I,2) = .false.
        enddo
        NTRY(1) = 0
        NTRY(2) = 0
        end
        
        integer function get_maxsproc()
        implicit none
        include 'maxamps.inc'
        
        get_maxsproc = maxsproc
        return 
        end
                
        """ % convert
        
        return output
                           


    #===========================================================================
    # write_configs_file
    #===========================================================================
    def write_configs_file(self, writer, subproc_group, diagrams_for_config):
        """Write the configs.inc file with topology information for a
        subprocess group. Use the first subprocess with a diagram for each
        configuration."""

        matrix_elements = subproc_group.get('matrix_elements')
        model = matrix_elements[0].get('processes')[0].get('model')

        diagrams = []
        config_numbers = []
        for iconfig, config in enumerate(diagrams_for_config):
            # Check if any diagrams correspond to this config
            if set(config) == set([0]):
                continue
            subproc_diags = []
            for s,d in enumerate(config):
                if d:
                    subproc_diags.append(matrix_elements[s].\
                                         get('diagrams')[d-1])
                else:
                    subproc_diags.append(None)
            diagrams.append(subproc_diags)
            config_numbers.append(iconfig + 1)

        # Extract number of external particles
        (nexternal, ninitial) = subproc_group.get_nexternal_ninitial()

        return len(diagrams), \
               self.write_configs_file_from_diagrams(writer, diagrams,
                                                config_numbers,
                                                nexternal, ninitial,
                                                     model)

    #===========================================================================
    # write_run_configs_file
    #===========================================================================
    def write_run_config_file(self, writer):
        """Write the run_configs.inc file for MadEvent"""

        path = pjoin(_file_path,'iolibs','template_files','madevent_run_config.inc')
        if self.proc_characteristic['loop_induced']:
            job_per_chan = 1
        else: 
            job_per_chan = 2
        text = open(path).read() % {'chanperjob':job_per_chan} 
        writer.write(text)
        return True


    #===========================================================================
    # write_leshouche_file
    #===========================================================================
    def write_leshouche_file(self, writer, subproc_group):
        """Write the leshouche.inc file for MG4"""

        all_lines = []

        for iproc, matrix_element in \
            enumerate(subproc_group.get('matrix_elements')):
            all_lines.extend(self.get_leshouche_lines(matrix_element,
                                                 iproc))
        # Write the file
        writer.writelines(all_lines)
        return True


    def finalize(self,*args, **opts):

        super(ProcessExporterFortranMEGroup, self).finalize(*args, **opts)
        #ensure that the grouping information is on the correct value
        self.proc_characteristic['grouped_matrix'] = True        

        
#===============================================================================
# UFO_model_to_mg4
#===============================================================================

python_to_fortran = lambda x: parsers.UFOExpressionParserFortran().parse(x)

class UFO_model_to_mg4(object):
    """ A converter of the UFO-MG5 Model to the MG4 format """

    # The list below shows the only variables the user is allowed to change by
    # himself for each PS point. If he changes any other, then calling 
    # UPDATE_AS_PARAM() (or equivalently MP_UPDATE_AS_PARAM()) will not
    # correctly account for the change.
    PS_dependent_key = ['aS','MU_R']
    mp_complex_format = 'complex*32'
    mp_real_format = 'real*16'
    # Warning, it is crucial none of the couplings/parameters of the model
    # starts with this prefix. I should add a check for this.
    # You can change it as the global variable to check_param_card.ParamCard
    mp_prefix = check_param_card.ParamCard.mp_prefix
    
    def __init__(self, model, output_path, opt=None):
        """ initialization of the objects """
        
        self.model = model
        self.model_name = model['name']
        self.dir_path = output_path
        
        self.opt = {'complex_mass': False, 'export_format': 'madevent', 'mp':True,
                        'loop_induced': False}
        if opt:
            self.opt.update(opt)
            
        self.coups_dep = []    # (name, expression, type)
        self.coups_indep = []  # (name, expression, type)
        self.params_dep = []   # (name, expression, type)
        self.params_indep = [] # (name, expression, type)
        self.params_ext = []   # external parameter
        self.p_to_f = parsers.UFOExpressionParserFortran(self.model)
        self.mp_p_to_f = parsers.UFOExpressionParserMPFortran(self.model)            
    
    def pass_parameter_to_case_insensitive(self):
        """modify the parameter if some of them are identical up to the case"""
    
        lower_dict={}
        duplicate = set()
        keys = list(self.model['parameters'].keys())
        keys.sort()
        for key in keys:
            for param in self.model['parameters'][key]:
                lower_name = param.name.lower()
                if not lower_name:
                    continue
                try:
                    lower_dict[lower_name].append(param)
                except KeyError as error:
                    lower_dict[lower_name] = [param]
                else:
                    duplicate.add(lower_name)
                    logger.debug('%s is define both as lower case and upper case.' 
                                 % lower_name)
        if not duplicate:
            return
        
        re_expr = r'''\b(%s)\b'''
        to_change = []
        change={}
        for value in duplicate:
            for i, var in enumerate(lower_dict[value]):
                to_change.append(var.name)
                new_name = '%s%s' % (var.name.lower(), 
                                                  ('__%d'%(i+1) if i>0 else ''))
                change[var.name] = new_name
                var.name = new_name
    
        # Apply the modification to the map_CTcoup_CTparam of the model
        # if it has one (giving for each coupling the CT parameters whcih
        # are necessary and which should be exported to the model.
        if hasattr(self.model,'map_CTcoup_CTparam'):
            for coup, ctparams in self.model.map_CTcoup_CTparam:
                for i, ctparam in enumerate(ctparams):
                    try:
                        self.model.map_CTcoup_CTparam[coup][i] = change[ctparam]
                    except KeyError:
                        pass

        replace = lambda match_pattern: change[match_pattern.groups()[0]]
        rep_pattern = re.compile(re_expr % '|'.join(to_change))
        
        # change parameters
        for key in keys:
            if key == ('external',):
                continue
            for param in self.model['parameters'][key]: 
                param.expr = rep_pattern.sub(replace, param.expr)
            
        # change couplings
        for key in self.model['couplings'].keys():
            for coup in self.model['couplings'][key]:
                coup.expr = rep_pattern.sub(replace, coup.expr)
                
        # change mass/width
        for part in self.model['particles']:
            if str(part.get('mass')) in to_change:
                part.set('mass', rep_pattern.sub(replace, str(part.get('mass'))))
            if str(part.get('width')) in to_change:
                part.set('width', rep_pattern.sub(replace, str(part.get('width'))))                
                
    def refactorize(self, wanted_couplings = []):    
        """modify the couplings to fit with MG4 convention """
            
        # Keep only separation in alphaS        
        keys = list(self.model['parameters'].keys())
        keys.sort(key=len)
        for key in keys:
            to_add = [o for o in self.model['parameters'][key] if o.name]

            if key == ('external',):
                self.params_ext += to_add
            elif any([(k in key) for k in self.PS_dependent_key]):
                self.params_dep += to_add
            else:
                self.params_indep += to_add
        # same for couplings
        keys = list(self.model['couplings'].keys())
        keys.sort(key=len)
        for key, coup_list in self.model['couplings'].items():
            if any([(k in key) for k in self.PS_dependent_key]):
                self.coups_dep += [c for c in coup_list if
                                   (not wanted_couplings or c.name in \
                                    wanted_couplings)]
            else:
                self.coups_indep += [c for c in coup_list if
                                     (not wanted_couplings or c.name in \
                                      wanted_couplings)]
                
        # MG4 use G and not aS as it basic object for alphas related computation
        #Pass G in the  independant list
        if 'G' in self.params_dep:
            index = self.params_dep.index('G')
            G = self.params_dep.pop(index)
        #    G.expr = '2*cmath.sqrt(as*pi)'
        #    self.params_indep.insert(0, self.params_dep.pop(index))
        # No need to add it if not defined   
            
        if 'aS' not in self.params_ext:
            logger.critical('aS not define as external parameter adding it!')
            #self.model['parameters']['aS'] = base_objects.ParamCardVariable('aS', 0.138,'DUMMY',(1,))
            self.params_indep.append( base_objects. ModelVariable('aS', '0.138','real'))
            self.params_indep.append( base_objects. ModelVariable('G', '4.1643','real'))
    def build(self, wanted_couplings = [], full=True):
        """modify the couplings to fit with MG4 convention and creates all the 
        different files"""
        
        self.pass_parameter_to_case_insensitive() 
        self.refactorize(wanted_couplings)

        # write the files
        if full:
            if wanted_couplings:
                # extract the wanted ct parameters
                self.extract_needed_CTparam(wanted_couplings=wanted_couplings)
            self.write_all()
            

    def open(self, name, comment='c', format='default'):
        """ Open the file name in the correct directory and with a valid
        header."""
        
        file_path = pjoin(self.dir_path, name)
        
        if format == 'fortran':
            fsock = writers.FortranWriter(file_path, 'w')
            write_class = io.FileIO
            
            write_class.writelines(fsock, comment * 77 + '\n')
            write_class.writelines(fsock, '%(comment)s written by the UFO converter\n' % \
                               {'comment': comment + (6 - len(comment)) *  ' '})
            write_class.writelines(fsock, comment * 77 + '\n\n')
        else:
            fsock = open(file_path, 'w')  
            fsock.writelines(comment * 77 + '\n')
            fsock.writelines('%(comment)s written by the UFO converter\n' % \
                                   {'comment': comment + (6 - len(comment)) *  ' '})
            fsock.writelines(comment * 77 + '\n\n')
        return fsock       

    
    def write_all(self):
        """ write all the files """
        #write the part related to the external parameter
        self.create_ident_card()
        self.create_param_read()
        
        #write the definition of the parameter
        self.create_input()
        self.create_intparam_def(dp=True,mp=False)
        if self.opt['mp']:
            self.create_intparam_def(dp=False,mp=True)
        
        # definition of the coupling.
        self.create_actualize_mp_ext_param_inc()
        self.create_coupl_inc()
        self.create_write_couplings()
        self.create_couplings()
        
        # the makefile
        self.create_makeinc()
        self.create_param_write()

        # The model functions
        self.create_model_functions_inc()
        self.create_model_functions_def()
        
        # The param_card.dat        
        self.create_param_card()
        

        # All the standard files
        self.copy_standard_file()

    ############################################################################
    ##  ROUTINE CREATING THE FILES  ############################################
    ############################################################################

    def copy_standard_file(self):
        """Copy the standard files for the fortran model."""
        
        #copy the library files
        file_to_link = ['formats.inc','printout.f', \
                        'rw_para.f', 'testprog.f']
    
        for filename in file_to_link:
            cp( MG5DIR + '/models/template_files/fortran/' + filename, \
                                                                self.dir_path)
            
        file = open(os.path.join(MG5DIR,\
                              'models/template_files/fortran/rw_para.f')).read()

        includes=["include \'coupl.inc\'","include \'input.inc\'",
                                              "include \'model_functions.inc\'"]
        if self.opt['mp']:
            includes.extend(["include \'mp_coupl.inc\'","include \'mp_input.inc\'"])
        # In standalone and madloop we do no use the compiled param card but
        # still parse the .dat one so we must load it.
        if self.opt['loop_induced']:
            #loop induced follow MadEvent way to handle the card.
            load_card = ''
            lha_read_filename='lha_read.f'            
        elif self.opt['export_format'] in ['madloop','madloop_optimized', 'madloop_matchbox']:
            load_card = 'call LHA_loadcard(param_name,npara,param,value)'
            lha_read_filename='lha_read_mp.f'
        elif self.opt['export_format'].startswith('standalone') \
            or self.opt['export_format'] in ['madweight', 'plugin']\
            or self.opt['export_format'].startswith('matchbox'):
            load_card = 'call LHA_loadcard(param_name,npara,param,value)'
            lha_read_filename='lha_read.f'
        else:
            load_card = ''
            lha_read_filename='lha_read.f'
        cp( MG5DIR + '/models/template_files/fortran/' + lha_read_filename, \
                                       os.path.join(self.dir_path,'lha_read.f'))
        
        file=file%{'includes':'\n      '.join(includes),
                   'load_card':load_card}
        writer=open(os.path.join(self.dir_path,'rw_para.f'),'w')
        writer.writelines(file)
        writer.close()

        if self.opt['export_format'] in ['madevent', 'FKS5_default', 'FKS5_optimized'] \
            or self.opt['loop_induced']:
            cp( MG5DIR + '/models/template_files/fortran/makefile_madevent', 
                self.dir_path + '/makefile')
            if self.opt['export_format'] in ['FKS5_default', 'FKS5_optimized']:
                path = pjoin(self.dir_path, 'makefile')
                text = open(path).read()
                text = text.replace('madevent','aMCatNLO')
                open(path, 'w').writelines(text)
        elif self.opt['export_format'] in ['standalone', 'standalone_msP','standalone_msF',
                                  'madloop','madloop_optimized', 'standalone_rw', 
                                  'madweight','matchbox','madloop_matchbox', 'plugin']:
            cp( MG5DIR + '/models/template_files/fortran/makefile_standalone', 
                self.dir_path + '/makefile')
        #elif self.opt['export_format'] in []:
            #pass
        else:
            raise MadGraph5Error('Unknown format')

    def create_coupl_inc(self):
        """ write coupling.inc """
        
        fsock = self.open('coupl.inc', format='fortran')
        if self.opt['mp']:
            mp_fsock = self.open('mp_coupl.inc', format='fortran')
            mp_fsock_same_name = self.open('mp_coupl_same_name.inc',\
                                            format='fortran')

        # Write header
        header = """double precision G
                common/strong/ G
                 
                double complex gal(2)
                common/weak/ gal
                
                double precision MU_R
                common/rscale/ MU_R

                double precision Nf
                parameter(Nf=%d)
                """ % self.model.get_nflav()
                
        fsock.writelines(header)
        
        if self.opt['mp']:
            header = """%(real_mp_format)s %(mp_prefix)sG
                    common/MP_strong/ %(mp_prefix)sG
                     
                    %(complex_mp_format)s %(mp_prefix)sgal(2)
                    common/MP_weak/ %(mp_prefix)sgal
                    
                    %(complex_mp_format)s %(mp_prefix)sMU_R
                    common/MP_rscale/ %(mp_prefix)sMU_R

                """




            mp_fsock.writelines(header%{'real_mp_format':self.mp_real_format,
                                  'complex_mp_format':self.mp_complex_format,
                                  'mp_prefix':self.mp_prefix})
            mp_fsock_same_name.writelines(header%{'real_mp_format':self.mp_real_format,
                                  'complex_mp_format':self.mp_complex_format,
                                  'mp_prefix':''})

        # Write the Mass definition/ common block
        masses = set()
        widths = set()
        if self.opt['complex_mass']:
            complex_mass = set()
            
        for particle in self.model.get('particles'):
            #find masses
            one_mass = particle.get('mass')
            if one_mass.lower() != 'zero':
                masses.add(one_mass)
                
            # find width
            one_width = particle.get('width')
            if one_width.lower() != 'zero':
                widths.add(one_width)
                if self.opt['complex_mass'] and one_mass.lower() != 'zero':
                    complex_mass.add('CMASS_%s' % one_mass)
            
        if masses:
            fsock.writelines('double precision '+','.join(masses)+'\n')
            fsock.writelines('common/masses/ '+','.join(masses)+'\n\n')
            if self.opt['mp']:
                mp_fsock_same_name.writelines(self.mp_real_format+' '+\
                                                          ','.join(masses)+'\n')
                mp_fsock_same_name.writelines('common/MP_masses/ '+\
                                                        ','.join(masses)+'\n\n')                
                mp_fsock.writelines(self.mp_real_format+' '+','.join([\
                                        self.mp_prefix+m for m in masses])+'\n')
                mp_fsock.writelines('common/MP_masses/ '+\
                            ','.join([self.mp_prefix+m for m in masses])+'\n\n')                

        if widths:
            fsock.writelines('double precision '+','.join(widths)+'\n')
            fsock.writelines('common/widths/ '+','.join(widths)+'\n\n')
            if self.opt['mp']:
                mp_fsock_same_name.writelines(self.mp_real_format+' '+\
                                                          ','.join(widths)+'\n')
                mp_fsock_same_name.writelines('common/MP_widths/ '+\
                                                        ','.join(widths)+'\n\n')                
                mp_fsock.writelines(self.mp_real_format+' '+','.join([\
                                        self.mp_prefix+w for w in widths])+'\n')
                mp_fsock.writelines('common/MP_widths/ '+\
                            ','.join([self.mp_prefix+w for w in widths])+'\n\n')
        
        # Write the Couplings
        coupling_list = [coupl.name for coupl in self.coups_dep + self.coups_indep]       
        fsock.writelines('double complex '+', '.join(coupling_list)+'\n')
        fsock.writelines('common/couplings/ '+', '.join(coupling_list)+'\n')
        if self.opt['mp']:
            mp_fsock_same_name.writelines(self.mp_complex_format+' '+\
                                                   ','.join(coupling_list)+'\n')
            mp_fsock_same_name.writelines('common/MP_couplings/ '+\
                                                 ','.join(coupling_list)+'\n\n')                
            mp_fsock.writelines(self.mp_complex_format+' '+','.join([\
                                 self.mp_prefix+c for c in coupling_list])+'\n')
            mp_fsock.writelines('common/MP_couplings/ '+\
                     ','.join([self.mp_prefix+c for c in coupling_list])+'\n\n')            
        
        # Write complex mass for complex mass scheme (if activated)
        if self.opt['complex_mass'] and complex_mass:
            fsock.writelines('double complex '+', '.join(complex_mass)+'\n')
            fsock.writelines('common/complex_mass/ '+', '.join(complex_mass)+'\n')
            if self.opt['mp']:
                mp_fsock_same_name.writelines(self.mp_complex_format+' '+\
                                                    ','.join(complex_mass)+'\n')
                mp_fsock_same_name.writelines('common/MP_complex_mass/ '+\
                                                  ','.join(complex_mass)+'\n\n')                
                mp_fsock.writelines(self.mp_complex_format+' '+','.join([\
                                self.mp_prefix+cm for cm in complex_mass])+'\n')
                mp_fsock.writelines('common/MP_complex_mass/ '+\
                    ','.join([self.mp_prefix+cm for cm in complex_mass])+'\n\n')                       
        
    def create_write_couplings(self):
        """ write the file coupl_write.inc """
        
        fsock = self.open('coupl_write.inc', format='fortran')
        
        fsock.writelines("""write(*,*)  ' Couplings of %s'  
                            write(*,*)  ' ---------------------------------'
                            write(*,*)  ' '""" % self.model_name)
        def format(coupl):
            return 'write(*,2) \'%(name)s = \', %(name)s' % {'name': coupl.name}
        
        # Write the Couplings
        lines = [format(coupl) for coupl in self.coups_dep + self.coups_indep]       
        fsock.writelines('\n'.join(lines))
        
        
    def create_input(self):
        """create input.inc containing the definition of the parameters"""
        
        fsock = self.open('input.inc', format='fortran')
        if self.opt['mp']:
            mp_fsock = self.open('mp_input.inc', format='fortran')
                    
        #find mass/ width since they are already define
        already_def = set()
        for particle in self.model.get('particles'):
            already_def.add(particle.get('mass').lower())
            already_def.add(particle.get('width').lower())
            if self.opt['complex_mass']:
                already_def.add('cmass_%s' % particle.get('mass').lower())
        
        is_valid = lambda name: name.lower() not in ['g', 'mu_r', 'zero'] and \
                                                 name.lower() not in already_def
        
        real_parameters = [param.name for param in self.params_dep + 
                            self.params_indep if param.type == 'real'
                            and is_valid(param.name)]

        real_parameters += [param.name for param in self.params_ext 
                            if param.type == 'real'and 
                               is_valid(param.name)]

        # check the parameter is a CT parameter or not
        # if yes, just use the needed ones        
        real_parameters = [param for param in real_parameters \
                                           if self.check_needed_param(param)]

        fsock.writelines('double precision '+','.join(real_parameters)+'\n')
        fsock.writelines('common/params_R/ '+','.join(real_parameters)+'\n\n')
        if self.opt['mp']:
            mp_fsock.writelines(self.mp_real_format+' '+','.join([\
                              self.mp_prefix+p for p in real_parameters])+'\n')
            mp_fsock.writelines('common/MP_params_R/ '+','.join([\
                            self.mp_prefix+p for p in real_parameters])+'\n\n')        
        
        complex_parameters = [param.name for param in self.params_dep + 
                            self.params_indep if param.type == 'complex' and
                            is_valid(param.name)]

        # check the parameter is a CT parameter or not
        # if yes, just use the needed ones        
        complex_parameters = [param for param in complex_parameters \
                             if self.check_needed_param(param)]

        if complex_parameters:
            fsock.writelines('double complex '+','.join(complex_parameters)+'\n')
            fsock.writelines('common/params_C/ '+','.join(complex_parameters)+'\n\n')
            if self.opt['mp']:
                mp_fsock.writelines(self.mp_complex_format+' '+','.join([\
                            self.mp_prefix+p for p in complex_parameters])+'\n')
                mp_fsock.writelines('common/MP_params_C/ '+','.join([\
                          self.mp_prefix+p for p in complex_parameters])+'\n\n')

    def check_needed_param(self, param):
        """ Returns whether the parameter in argument is needed for this 
        specific computation or not."""
    
        # If this is a leading order model or if there was no CT parameter
        # employed in this NLO model, one can directly return that the 
        # parameter is needed since only CTParameters are filtered.
        if not hasattr(self, 'allCTparameters') or \
               self.allCTparameters is None or self.usedCTparameters is None or \
               len(self.allCTparameters)==0:
            return True
         
        # We must allow the conjugate shorthand for the complex parameter as
        # well so we check wether either the parameter name or its name with
        # 'conjg__' substituted with '' is present in the list.
        # This is acceptable even if some parameter had an original name 
        # including 'conjg__' in it, because at worst we export a parameter 
        # was not needed.
        param = param.lower()
        cjg_param = param.replace('conjg__','',1)
                
        # First make sure it is a CTparameter
        if param not in self.allCTparameters and \
           cjg_param not in self.allCTparameters:
            return True
        
        # Now check if it is in the list of CTparameters actually used
        return (param in self.usedCTparameters or \
                                             cjg_param in self.usedCTparameters)
                
    def extract_needed_CTparam(self,wanted_couplings=[]):
        """ Extract what are the needed CT parameters given the wanted_couplings"""
        
        if not hasattr(self.model,'map_CTcoup_CTparam') or not wanted_couplings:
            # Setting these lists to none wil disable the filtering in 
            # check_needed_param
            self.allCTparameters  = None
            self.usedCTparameters = None
            return
        
        # All CTparameters appearin in all CT couplings        
        allCTparameters=list(self.model.map_CTcoup_CTparam.values())
        # Define in this class the list of all CT parameters
        self.allCTparameters=list(\
                            set(itertools.chain.from_iterable(allCTparameters)))

        # All used CT couplings
        w_coupls = [coupl.lower() for coupl in wanted_couplings]
        allUsedCTCouplings = [coupl for coupl in 
              self.model.map_CTcoup_CTparam.keys() if coupl.lower() in w_coupls]
        
        # Now define the list of all CT parameters that are actually used
        self.usedCTparameters=list(\
          set(itertools.chain.from_iterable([
            self.model.map_CTcoup_CTparam[coupl] for coupl in allUsedCTCouplings
                                                                            ])))       
        
        # Now at last, make these list case insensitive
        self.allCTparameters = [ct.lower() for ct in self.allCTparameters]
        self.usedCTparameters = [ct.lower() for ct in self.usedCTparameters]
        
    def create_intparam_def(self, dp=True, mp=False):
        """ create intparam_definition.inc setting the internal parameters.
        Output the double precision and/or the multiple precision parameters
        depending on the parameters dp and mp. If mp only, then the file names
        get the 'mp_' prefix.
         """

        fsock = self.open('%sintparam_definition.inc'%
                             ('mp_' if mp and not dp else ''), format='fortran')
        
        fsock.write_comments(\
                "Parameters that should not be recomputed event by event.\n")
        fsock.writelines("if(readlha) then\n")
        if dp:        
            fsock.writelines("G = 2 * DSQRT(AS*PI) ! for the first init\n")
        if mp:
            fsock.writelines("MP__G = 2 * SQRT(MP__AS*MP__PI) ! for the first init\n")
            
        for param in self.params_indep:
            if param.name == 'ZERO':
                continue
            # check whether the parameter is a CT parameter
            # if yes,just used the needed ones
            if not self.check_needed_param(param.name):
                continue
            if dp:
                fsock.writelines("%s = %s\n" % (param.name,
                                            self.p_to_f.parse(param.expr)))
            if mp:
                fsock.writelines("%s%s = %s\n" % (self.mp_prefix,param.name,
                                            self.mp_p_to_f.parse(param.expr)))    

        fsock.writelines('endif')
        
        fsock.write_comments('\nParameters that should be recomputed at an event by even basis.\n')
        if dp:        
            fsock.writelines("aS = G**2/4/pi\n")
        if mp:
            fsock.writelines("MP__aS = MP__G**2/4/MP__PI\n")
        for param in self.params_dep:
            # check whether the parameter is a CT parameter
            # if yes,just used the needed ones
            if not self.check_needed_param(param.name):
                continue
            if dp:
                fsock.writelines("%s = %s\n" % (param.name,
                                            self.p_to_f.parse(param.expr)))
            elif mp:
                fsock.writelines("%s%s = %s\n" % (self.mp_prefix,param.name,
                                            self.mp_p_to_f.parse(param.expr)))

        fsock.write_comments("\nDefinition of the EW coupling used in the write out of aqed\n")
        if ('aEWM1',) in self.model['parameters']:
            if dp:
                fsock.writelines(""" gal(1) = 3.5449077018110318d0 / DSQRT(aEWM1)
                                 gal(2) = 1d0
                         """)
            elif mp:
                fsock.writelines(""" %(mp_prefix)sgal(1) = 2 * SQRT(MP__PI/MP__aEWM1)
                                 %(mp_prefix)sgal(2) = 1d0 
                                 """ %{'mp_prefix':self.mp_prefix})
                pass
        # in Gmu scheme, aEWM1 is not external but Gf is an exteranl variable
        elif ('Gf',) in self.model['parameters']:
            if dp:
                fsock.writelines(""" gal(1) = 2.378414230005442133435d0*MDL_MW*DSQRT(1D0-MDL_MW**2/MDL_MZ**2)*DSQRT(MDL_Gf)
                                 gal(2) = 1d0
                         """)
            elif mp:
                fsock.writelines(""" %(mp_prefix)sgal(1) = 2*MP__MDL_MW*SQRT(1e0_16-MP__MDL_MW**2/MP__MDL_MZ**2)*SQRT(SQRT(2e0_16)*MP__MDL_Gf)
                                 %(mp_prefix)sgal(2) = 1d0
                                 """ %{'mp_prefix':self.mp_prefix})
                pass
        else:
            if dp:
                logger.warning('$RED aEWM1 and Gf not define in MODEL. AQED will not be written correcty in LHE FILE')
                fsock.writelines(""" gal(1) = 1d0
                                 gal(2) = 1d0
                             """)
            elif mp:
                fsock.writelines(""" %(mp_prefix)sgal(1) = 1e0_16
                                 %(mp_prefix)sgal(2) = 1e0_16
                             """%{'mp_prefix':self.mp_prefix})

    
    def create_couplings(self):
        """ create couplings.f and all couplingsX.f """
        
        nb_def_by_file = 25
        
        self.create_couplings_main(nb_def_by_file)
        nb_coup_indep = 1 + len(self.coups_indep) // nb_def_by_file
        nb_coup_dep = 1 + len(self.coups_dep) // nb_def_by_file 
        
        for i in range(nb_coup_indep):
            # For the independent couplings, we compute the double and multiple
            # precision ones together
            data = self.coups_indep[nb_def_by_file * i: 
                             min(len(self.coups_indep), nb_def_by_file * (i+1))]
            self.create_couplings_part(i + 1, data, dp=True, mp=self.opt['mp'])
            
        for i in range(nb_coup_dep):
            # For the dependent couplings, we compute the double and multiple
            # precision ones in separate subroutines.
            data = self.coups_dep[nb_def_by_file * i: 
                               min(len(self.coups_dep), nb_def_by_file * (i+1))]
            self.create_couplings_part( i + 1 + nb_coup_indep , data, 
                                                               dp=True,mp=False)
            if self.opt['mp']:
                self.create_couplings_part( i + 1 + nb_coup_indep , data, 
                                                              dp=False,mp=True)
        
        
    def create_couplings_main(self, nb_def_by_file=25):
        """ create couplings.f """

        fsock = self.open('couplings.f', format='fortran')
        
        fsock.writelines("""subroutine coup()

                            implicit none
                            double precision PI, ZERO
                            logical READLHA
                            parameter  (PI=3.141592653589793d0)
                            parameter  (ZERO=0d0)
                            include \'model_functions.inc\'""")
        if self.opt['mp']:
            fsock.writelines("""%s MP__PI, MP__ZERO
                                parameter (MP__PI=3.1415926535897932384626433832795e0_16)
                                parameter (MP__ZERO=0e0_16)
                                include \'mp_input.inc\'
                                include \'mp_coupl.inc\'
                        """%self.mp_real_format) 
        fsock.writelines("""include \'input.inc\'
                            include \'coupl.inc\'
                            READLHA = .true.
                            include \'intparam_definition.inc\'""")
        if self.opt['mp']:
            fsock.writelines("""include \'mp_intparam_definition.inc\'\n""")
        
        nb_coup_indep = 1 + len(self.coups_indep) // nb_def_by_file 
        nb_coup_dep = 1 + len(self.coups_dep) // nb_def_by_file 
        
        fsock.writelines('\n'.join(\
                    ['call coup%s()' %  (i + 1) for i in range(nb_coup_indep)]))
        
        fsock.write_comments('\ncouplings needed to be evaluated points by points\n')

        fsock.writelines('\n'.join(\
                    ['call coup%s()' %  (nb_coup_indep + i + 1) \
                      for i in range(nb_coup_dep)]))
        if self.opt['mp']:
            fsock.writelines('\n'.join(\
                    ['call mp_coup%s()' %  (nb_coup_indep + i + 1) \
                      for i in range(nb_coup_dep)]))
        fsock.writelines('''\n return \n end\n''')

        fsock.writelines("""subroutine update_as_param()

                            implicit none
                            double precision PI, ZERO
                            logical READLHA
                            parameter  (PI=3.141592653589793d0)            
                            parameter  (ZERO=0d0)
                            include \'model_functions.inc\'""")
        fsock.writelines("""include \'input.inc\'
                            include \'coupl.inc\'
                            READLHA = .false.""")
        fsock.writelines("""    
                            include \'intparam_definition.inc\'\n
                         """)
            
        nb_coup_indep = 1 + len(self.coups_indep) // nb_def_by_file 
        nb_coup_dep = 1 + len(self.coups_dep) // nb_def_by_file 
                
        fsock.write_comments('\ncouplings needed to be evaluated points by points\n')

        fsock.writelines('\n'.join(\
                    ['call coup%s()' %  (nb_coup_indep + i + 1) \
                      for i in range(nb_coup_dep)]))
        fsock.writelines('''\n return \n end\n''')

        fsock.writelines("""subroutine update_as_param2(mu_r2,as2)

                            implicit none
                            double precision PI
                            parameter  (PI=3.141592653589793d0)
                            double precision mu_r2, as2
                            include \'model_functions.inc\'""")
        fsock.writelines("""include \'input.inc\'
                            include \'coupl.inc\'""")
        fsock.writelines("""
                            if (mu_r2.gt.0d0) MU_R = mu_r2
                            G = SQRT(4.0d0*PI*AS2) 
                            AS = as2

                            CALL UPDATE_AS_PARAM()
                         """)
        fsock.writelines('''\n return \n end\n''')

        if self.opt['mp']:
            fsock.writelines("""subroutine mp_update_as_param()
    
                                implicit none
                                logical READLHA
                                include \'model_functions.inc\'""")
            fsock.writelines("""%s MP__PI, MP__ZERO
                                    parameter (MP__PI=3.1415926535897932384626433832795e0_16)
                                    parameter (MP__ZERO=0e0_16)
                                    include \'mp_input.inc\'
                                    include \'mp_coupl.inc\'
                            """%self.mp_real_format)
            fsock.writelines("""include \'input.inc\'
                                include \'coupl.inc\'
                                include \'actualize_mp_ext_params.inc\'
                                READLHA = .false.
                                include \'mp_intparam_definition.inc\'\n
                             """)
            
            nb_coup_indep = 1 + len(self.coups_indep) // nb_def_by_file 
            nb_coup_dep = 1 + len(self.coups_dep) // nb_def_by_file 
                    
            fsock.write_comments('\ncouplings needed to be evaluated points by points\n')
    
            fsock.writelines('\n'.join(\
                        ['call mp_coup%s()' %  (nb_coup_indep + i + 1) \
                          for i in range(nb_coup_dep)]))
            fsock.writelines('''\n return \n end\n''')

    def create_couplings_part(self, nb_file, data, dp=True, mp=False):
        """ create couplings[nb_file].f containing information coming from data.
        Outputs the computation of the double precision and/or the multiple
        precision couplings depending on the parameters dp and mp.
        If mp is True and dp is False, then the prefix 'MP_' is appended to the
        filename and subroutine name.
        """
        
        fsock = self.open('%scouplings%s.f' %('mp_' if mp and not dp else '',
                                                     nb_file), format='fortran')
        fsock.writelines("""subroutine %scoup%s()
          
          implicit none
          include \'model_functions.inc\'"""%('mp_' if mp and not dp else '',nb_file))
        if dp:
            fsock.writelines("""
              double precision PI, ZERO
              parameter  (PI=3.141592653589793d0)
              parameter  (ZERO=0d0)
              include 'input.inc'
              include 'coupl.inc'""")
        if mp:
            fsock.writelines("""%s MP__PI, MP__ZERO
                                parameter (MP__PI=3.1415926535897932384626433832795e0_16)
                                parameter (MP__ZERO=0e0_16)
                                include \'mp_input.inc\'
                                include \'mp_coupl.inc\'
                        """%self.mp_real_format) 

        for coupling in data:
            if dp:            
                fsock.writelines('%s = %s' % (coupling.name,
                                          self.p_to_f.parse(coupling.expr)))
            if mp:
                fsock.writelines('%s%s = %s' % (self.mp_prefix,coupling.name,
                                          self.mp_p_to_f.parse(coupling.expr)))
        fsock.writelines('end')

    def create_model_functions_inc(self):
        """ Create model_functions.inc which contains the various declarations
        of auxiliary functions which might be used in the couplings expressions
        """

        additional_fct = []
        # check for functions define in the UFO model
        ufo_fct = self.model.get('functions')
        if ufo_fct:
            for fct in ufo_fct:
                # already handle by default
                if str(fct.name) not in ["complexconjugate", "re", "im", "sec", 
                       "csc", "asec", "acsc", "theta_function", "cond", 
                       "condif", "reglogp", "reglogm", "reglog", "recms", "arg", "cot",
                                    "grreglog","regsqrt"]:
                    additional_fct.append(fct.name)
        
        fsock = self.open('model_functions.inc', format='fortran')
        fsock.writelines("""double complex cond
          double complex condif
          double complex reglog
          double complex reglogp
          double complex reglogm
          double complex recms
          double complex arg
          double complex grreglog
          double complex regsqrt
          %s
          """ % "\n".join(["          double complex %s" % i for i in additional_fct]))

        
        if self.opt['mp']:
            fsock.writelines("""%(complex_mp_format)s mp_cond
          %(complex_mp_format)s mp_condif
          %(complex_mp_format)s mp_reglog
          %(complex_mp_format)s mp_reglogp
          %(complex_mp_format)s mp_reglogm
          %(complex_mp_format)s mp_recms
          %(complex_mp_format)s mp_arg
          %(complex_mp_format)s mp_grreglog
          %(complex_mp_format)s mp_regsqrt
          %(additional)s
          """ %\
          {"additional": "\n".join(["          %s mp_%s" % (self.mp_complex_format, i) for i in additional_fct]),
           'complex_mp_format':self.mp_complex_format
           }) 

    def create_model_functions_def(self):
        """ Create model_functions.f which contains the various definitions
        of auxiliary functions which might be used in the couplings expressions
        Add the functions.f functions for formfactors support
        """

        fsock = self.open('model_functions.f', format='fortran')
        fsock.writelines("""double complex function cond(condition,truecase,falsecase)
          implicit none
          double complex condition,truecase,falsecase
          if(condition.eq.(0.0d0,0.0d0)) then
             cond=truecase
          else
             cond=falsecase
          endif
          end
          
          double complex function condif(condition,truecase,falsecase)
          implicit none
          logical condition
          double complex truecase,falsecase
          if(condition) then
             condif=truecase
          else
             condif=falsecase
          endif
          end

          double complex function recms(condition,expr)
          implicit none
          logical condition
          double complex expr
          if(condition)then
             recms=expr
          else
             recms=dcmplx(dble(expr))
          endif
          end
          
          double complex function reglog(arg)
          implicit none
          double complex TWOPII
          parameter (TWOPII=2.0d0*3.1415926535897932d0*(0.0d0,1.0d0))
          double complex arg
          if(arg.eq.(0.0d0,0.0d0)) then
             reglog=(0.0d0,0.0d0)
          else
             reglog=log(arg)
          endif
          end

          double complex function reglogp(arg)
          implicit none
          double complex TWOPII
          parameter (TWOPII=2.0d0*3.1415926535897932d0*(0.0d0,1.0d0))
          double complex arg
          if(arg.eq.(0.0d0,0.0d0))then
             reglogp=(0.0d0,0.0d0)
          else
             if(dble(arg).lt.0.0d0.and.dimag(arg).lt.0.0d0)then
                reglogp=log(arg) + TWOPII
             else
                reglogp=log(arg)
             endif
          endif
          end

          double complex function reglogm(arg)
          implicit none
          double complex TWOPII
          parameter (TWOPII=2.0d0*3.1415926535897932d0*(0.0d0,1.0d0))
          double complex arg
          if(arg.eq.(0.0d0,0.0d0))then
             reglogm=(0.0d0,0.0d0)
          else
             if(dble(arg).lt.0.0d0.and.dimag(arg).gt.0.0d0)then
                reglogm=log(arg) - TWOPII
             else
                reglogm=log(arg)
             endif
          endif
          end

          double complex function regsqrt(arg_in)
          implicit none
          double complex arg_in
          double complex arg
          arg=arg_in
          if(dabs(dimag(arg)).eq.0.0d0)then
             arg=dcmplx(dble(arg),0.0d0)
          endif
          if(dabs(dble(arg)).eq.0.0d0)then
             arg=dcmplx(0.0d0,dimag(arg))
          endif
          regsqrt=sqrt(arg)
          end

          double complex function grreglog(logsw,expr1_in,expr2_in)
          implicit none
          double complex TWOPII
          parameter (TWOPII=2.0d0*3.1415926535897932d0*(0.0d0,1.0d0))
          double complex expr1_in,expr2_in
          double complex expr1,expr2
          double precision logsw
          double precision imagexpr
          logical firstsheet
          expr1=expr1_in
          expr2=expr2_in
          if(dabs(dimag(expr1)).eq.0.0d0)then
             expr1=dcmplx(dble(expr1),0.0d0)
          endif
          if(dabs(dble(expr1)).eq.0.0d0)then
             expr1=dcmplx(0.0d0,dimag(expr1))
          endif
          if(dabs(dimag(expr2)).eq.0.0d0)then
             expr2=dcmplx(dble(expr2),0.0d0)
          endif
          if(dabs(dble(expr2)).eq.0.0d0)then
             expr2=dcmplx(0.0d0,dimag(expr2))
          endif
          if(expr1.eq.(0.0d0,0.0d0))then
             grreglog=(0.0d0,0.0d0)
          else
             imagexpr=dimag(expr1)*dimag(expr2)
             firstsheet=imagexpr.ge.0.0d0
             firstsheet=firstsheet.or.dble(expr1).ge.0.0d0
             firstsheet=firstsheet.or.dble(expr2).ge.0.0d0
             if(firstsheet)then
                grreglog=log(expr1)
             else
                if(dimag(expr1).gt.0.0d0)then
                   grreglog=log(expr1) - logsw*TWOPII
                else
                   grreglog=log(expr1) + logsw*TWOPII
                endif
             endif
          endif
          end
          
          double complex function arg(comnum)
          implicit none
          double complex comnum
          double complex iim 
          iim = (0.0d0,1.0d0)
          if(comnum.eq.(0.0d0,0.0d0)) then
             arg=(0.0d0,0.0d0)
          else
             arg=log(comnum/abs(comnum))/iim
          endif
          end""")
        if self.opt['mp']:
            fsock.writelines("""
              
              %(complex_mp_format)s function mp_cond(condition,truecase,falsecase)
              implicit none
              %(complex_mp_format)s condition,truecase,falsecase
              if(condition.eq.(0.0e0_16,0.0e0_16)) then
                 mp_cond=truecase
              else
                 mp_cond=falsecase
              endif
              end
              
              %(complex_mp_format)s function mp_condif(condition,truecase,falsecase)
              implicit none
              logical condition
              %(complex_mp_format)s truecase,falsecase
              if(condition) then
                 mp_condif=truecase
              else
                 mp_condif=falsecase
              endif
              end

              %(complex_mp_format)s function mp_recms(condition,expr)
              implicit none
              logical condition
              %(complex_mp_format)s expr
              if(condition)then
                 mp_recms=expr
              else
                 mp_recms=cmplx(real(expr),kind=16)
              endif
              end
              
              %(complex_mp_format)s function mp_reglog(arg)
              implicit none
              %(complex_mp_format)s TWOPII
              parameter (TWOPII=2.0e0_16*3.14169258478796109557151794433593750e0_16*(0.0e0_16,1.0e0_16))
              %(complex_mp_format)s arg
              if(arg.eq.(0.0e0_16,0.0e0_16)) then
                 mp_reglog=(0.0e0_16,0.0e0_16)
              else
                 mp_reglog=log(arg)
              endif
              end

              %(complex_mp_format)s function mp_reglogp(arg)
              implicit none
              %(complex_mp_format)s TWOPII
              parameter (TWOPII=2.0e0_16*3.14169258478796109557151794433593750e0_16*(0.0e0_16,1.0e0_16))
              %(complex_mp_format)s arg
              if(arg.eq.(0.0e0_16,0.0e0_16))then
                 mp_reglogp=(0.0e0_16,0.0e0_16)
              else
                 if(real(arg,kind=16).lt.0.0e0_16.and.imagpart(arg).lt.0.0e0_16)then
                    mp_reglogp=log(arg) + TWOPII
                 else
                    mp_reglogp=log(arg)
                 endif
              endif
              end
              
              %(complex_mp_format)s function mp_reglogm(arg)
              implicit none
              %(complex_mp_format)s TWOPII
              parameter (TWOPII=2.0e0_16*3.14169258478796109557151794433593750e0_16*(0.0e0_16,1.0e0_16))
              %(complex_mp_format)s arg
              if(arg.eq.(0.0e0_16,0.0e0_16))then
                 mp_reglogm=(0.0e0_16,0.0e0_16)
              else
                 if(real(arg,kind=16).lt.0.0e0_16.and.imagpart(arg).gt.0.0e0_16)then
                    mp_reglogm=log(arg) - TWOPII
                 else
                    mp_reglogm=log(arg)
                 endif 
              endif
              end

              %(complex_mp_format)s function mp_regsqrt(arg_in)
              implicit none
              %(complex_mp_format)s arg_in
              %(complex_mp_format)s arg
              arg=arg_in
              if(abs(imagpart(arg)).eq.0.0e0_16)then
                 arg=cmplx(real(arg,kind=16),0.0e0_16)
              endif
              if(abs(real(arg,kind=16)).eq.0.0e0_16)then
                 arg=cmplx(0.0e0_16,imagpart(arg))
              endif
              mp_regsqrt=sqrt(arg)
              end


              %(complex_mp_format)s function mp_grreglog(logsw,expr1_in,expr2_in)
              implicit none
              %(complex_mp_format)s TWOPII
              parameter (TWOPII=2.0e0_16*3.14169258478796109557151794433593750e0_16*(0.0e0_16,1.0e0_16))
              %(complex_mp_format)s expr1_in,expr2_in
              %(complex_mp_format)s expr1,expr2
              %(real_mp_format)s logsw
              %(real_mp_format)s imagexpr
              logical firstsheet
              expr1=expr1_in
              expr2=expr2_in
              if(abs(imagpart(expr1)).eq.0.0e0_16)then
                 expr1=cmplx(real(expr1,kind=16),0.0e0_16)
              endif
              if(abs(real(expr1,kind=16)).eq.0.0e0_16)then
                 expr1=cmplx(0.0e0_16,imagpart(expr1))
              endif
              if(abs(imagpart(expr2)).eq.0.0e0_16)then
                 expr2=cmplx(real(expr2,kind=16),0.0e0_16)
              endif
              if(abs(real(expr2,kind=16)).eq.0.0e0_16)then
                 expr2=cmplx(0.0e0_16,imagpart(expr2))
              endif
              if(expr1.eq.(0.0e0_16,0.0e0_16))then
                 mp_grreglog=(0.0e0_16,0.0e0_16)
              else
                 imagexpr=imagpart(expr1)*imagpart(expr2)
                 firstsheet=imagexpr.ge.0.0e0_16
                 firstsheet=firstsheet.or.real(expr1,kind=16).ge.0.0e0_16
                 firstsheet=firstsheet.or.real(expr2,kind=16).ge.0.0e0_16
                 if(firstsheet)then
                    mp_grreglog=log(expr1)
                 else
                    if(imagpart(expr1).gt.0.0e0_16)then
                       mp_grreglog=log(expr1) - logsw*TWOPII
                    else
                       mp_grreglog=log(expr1) + logsw*TWOPII
                    endif
                 endif
              endif
              end
              
              %(complex_mp_format)s function mp_arg(comnum)
              implicit none
              %(complex_mp_format)s comnum
              %(complex_mp_format)s imm
              imm = (0.0e0_16,1.0e0_16)
              if(comnum.eq.(0.0e0_16,0.0e0_16)) then
                 mp_arg=(0.0e0_16,0.0e0_16)
              else
                 mp_arg=log(comnum/abs(comnum))/imm
              endif
              end"""%{'complex_mp_format':self.mp_complex_format,'real_mp_format':self.mp_real_format})


        #check for the file functions.f
        model_path = self.model.get('modelpath')
        if os.path.exists(pjoin(model_path,'Fortran','functions.f')):
            fsock.write_comment_line(' USER DEFINE FUNCTIONS ')
            input = pjoin(model_path,'Fortran','functions.f')
            file.writelines(fsock, open(input).read())
            fsock.write_comment_line(' END USER DEFINE FUNCTIONS ')
            
        # check for functions define in the UFO model
        ufo_fct = self.model.get('functions')
        if ufo_fct:
            fsock.write_comment_line(' START UFO DEFINE FUNCTIONS ')
            done = []
            for fct in ufo_fct:
                # already handle by default
                if str(fct.name.lower()) not in ["complexconjugate", "re", "im", "sec", "csc", "asec", "acsc", "condif",
                                    "theta_function", "cond", "reglog", "reglogp", "reglogm", "recms","arg",
                                    "grreglog","regsqrt"] + done:
                    done.append(str(fct.name.lower()))
                    ufo_fct_template = """
          double complex function %(name)s(%(args)s)
          implicit none
          double complex %(args)s
          %(definitions)s
          %(name)s = %(fct)s

          return
          end
          """
                    str_fct = self.p_to_f.parse(fct.expr)
                    if not self.p_to_f.to_define:
                        definitions = []
                    else:
                        definitions=[]
                        for d in self.p_to_f.to_define:
                            if d == 'pi':
                                definitions.append(' double precision pi')
                                definitions.append(' data pi /3.1415926535897932d0/')
                            else:
                                definitions.append(' double complex %s' % d)
                                
                    text = ufo_fct_template % {
                                'name': fct.name,
                                'args': ", ".join(fct.arguments),                
                                'fct': str_fct,
                                'definitions': '\n'.join(definitions)
                                 }

                    fsock.writelines(text)
            if self.opt['mp']:
                fsock.write_comment_line(' START UFO DEFINE FUNCTIONS FOR MP')
                for fct in ufo_fct:
                    # already handle by default
                    if fct.name not in ["complexconjugate", "re", "im", "sec", "csc", "asec", "acsc","condif",
                                        "theta_function", "cond", "reglog", "reglogp","reglogm", "recms","arg",
                                        "grreglog","regsqrt"]:
                        ufo_fct_template = """
          %(complex_mp_format)s function mp_%(name)s(mp__%(args)s)
          implicit none
          %(complex_mp_format)s mp__%(args)s
          %(definitions)s
          mp_%(name)s = %(fct)s

          return
          end
          """
                        str_fct = self.mp_p_to_f.parse(fct.expr)
                        if not self.mp_p_to_f.to_define:
                            definitions = []
                        else:
                            definitions=[]
                            for d in self.mp_p_to_f.to_define:
                                if d == 'pi': 
                                    definitions.append(' %s mp__pi' % self.mp_real_format)
                                    definitions.append(' data mp__pi /3.141592653589793238462643383279502884197e+00_16/')
                                else:   
                                    definitions.append(' %s mp_%s' % (self.mp_complex_format,d))
                        text = ufo_fct_template % {
                                'name': fct.name,
                                'args': ", mp__".join(fct.arguments),                
                                'fct': str_fct,
                                'definitions': '\n'.join(definitions),
                                'complex_mp_format': self.mp_complex_format
                                 }
                        fsock.writelines(text)


                    
            fsock.write_comment_line(' STOP UFO DEFINE FUNCTIONS ')                    

        

    def create_makeinc(self):
        """create makeinc.inc containing the file to compile """
        
        fsock = self.open('makeinc.inc', comment='#')
        text = 'MODEL = couplings.o lha_read.o printout.o rw_para.o'
        text += ' model_functions.o '
        
        nb_coup_indep = 1 + len(self.coups_dep) // 25 
        nb_coup_dep = 1 + len(self.coups_indep) // 25
        couplings_files=['couplings%s.o' % (i+1) \
                                for i in range(nb_coup_dep + nb_coup_indep) ]
        if self.opt['mp']:
            couplings_files+=['mp_couplings%s.o' % (i+1) for i in \
                               range(nb_coup_dep,nb_coup_dep + nb_coup_indep) ]
        text += ' '.join(couplings_files)
        fsock.writelines(text)
        
    def create_param_write(self):
        """ create param_write """

        fsock = self.open('param_write.inc', format='fortran')
        
        fsock.writelines("""write(*,*)  ' External Params'
                            write(*,*)  ' ---------------------------------'
                            write(*,*)  ' '""")
        def format(name):
            return 'write(*,*) \'%(name)s = \', %(name)s' % {'name': name}
        
        # Write the external parameter
        lines = [format(param.name) for param in self.params_ext]       
        fsock.writelines('\n'.join(lines))        
        
        fsock.writelines("""write(*,*)  ' Internal Params'
                            write(*,*)  ' ---------------------------------'
                            write(*,*)  ' '""")        
        lines = [format(data.name) for data in self.params_indep 
                  if data.name != 'ZERO' and self.check_needed_param(data.name)]
        fsock.writelines('\n'.join(lines))
        fsock.writelines("""write(*,*)  ' Internal Params evaluated point by point'
                            write(*,*)  ' ----------------------------------------'
                            write(*,*)  ' '""")         
        lines = [format(data.name) for data in self.params_dep \
                 if self.check_needed_param(data.name)]
        
        fsock.writelines('\n'.join(lines))                
        
 
    
    def create_ident_card(self):
        """ create the ident_card.dat """
    
        def format(parameter):
            """return the line for the ident_card corresponding to this parameter"""
            colum = [parameter.lhablock.lower()] + \
                    [str(value) for value in parameter.lhacode] + \
                    [parameter.name]
            if not parameter.name:
                return ''
            return ' '.join(colum)+'\n'
    
        fsock = self.open('ident_card.dat')
     
        external_param = [format(param) for param in self.params_ext]
        fsock.writelines('\n'.join(external_param))

    def create_actualize_mp_ext_param_inc(self):
        """ create the actualize_mp_ext_params.inc code """
        
        # In principle one should actualize all external, but for now, it is
        # hardcoded that only AS and MU_R can by dynamically changed by the user
        # so that we only update those ones.
        # Of course, to be on the safe side, one could decide to update all
        # external parameters.
        update_params_list=[p for p in self.params_ext if p.name in 
                                                          self.PS_dependent_key]
        
        res_strings = ["%(mp_prefix)s%(name)s=%(name)s"\
                        %{'mp_prefix':self.mp_prefix,'name':param.name}\
                                                for param in update_params_list]
        # When read_lha is false, it is G which is taken in input and not AS, so
        # this is what should be reset here too.
        if 'aS' in [param.name for param in update_params_list]:
            res_strings.append("%(mp_prefix)sG=G"%{'mp_prefix':self.mp_prefix})
            
        fsock = self.open('actualize_mp_ext_params.inc', format='fortran')
        fsock.writelines('\n'.join(res_strings))

    def create_param_read(self):    
        """create param_read"""
        
        if self.opt['export_format'] in ['madevent', 'FKS5_default', 'FKS5_optimized'] \
            or self.opt['loop_induced']:
            fsock = self.open('param_read.inc', format='fortran')
            fsock.writelines(' include \'../param_card.inc\'')
            return
    
        def format_line(parameter):
            """return the line for the ident_card corresponding to this 
            parameter"""
            template = \
            """ call LHA_get_real(npara,param,value,'%(name)s',%(name)s,%(value)s)""" \
                % {'name': parameter.name,
                   'value': self.p_to_f.parse(str(parameter.value.real))}
            if self.opt['mp']:
                template = template+ \
                ("\n call MP_LHA_get_real(npara,param,value,'%(name)s',"+
                 "%(mp_prefix)s%(name)s,%(value)s)") \
                % {'name': parameter.name,'mp_prefix': self.mp_prefix,
                   'value': self.mp_p_to_f.parse(str(parameter.value.real))}    
            return template        
    
        fsock = self.open('param_read.inc', format='fortran')
        res_strings = [format_line(param) \
                          for param in self.params_ext]
        
        # Correct width sign for Majorana particles (where the width
        # and mass need to have the same sign)        
        for particle in self.model.get('particles'):
            if particle.is_fermion() and particle.get('self_antipart') and \
                   particle.get('width').lower() != 'zero':
                
                res_strings.append('%(width)s = sign(%(width)s,%(mass)s)' % \
                 {'width': particle.get('width'), 'mass': particle.get('mass')})
                if self.opt['mp']:
                    res_strings.append(\
                      ('%(mp_pref)s%(width)s = sign(%(mp_pref)s%(width)s,'+\
                       '%(mp_pref)s%(mass)s)')%{'width': particle.get('width'),\
                       'mass': particle.get('mass'),'mp_pref':self.mp_prefix})

        fsock.writelines('\n'.join(res_strings))


    @staticmethod
    def create_param_card_static(model, output_path, rule_card_path=False,
                                 mssm_convert=True):
        """ create the param_card.dat for a givent model --static method-- """
        #1. Check if a default param_card is present:
        done = False
        if hasattr(model, 'restrict_card') and isinstance(model.restrict_card, str):
            restrict_name = os.path.basename(model.restrict_card)[9:-4]
            model_path = model.get('modelpath')
            if os.path.exists(pjoin(model_path,'paramcard_%s.dat' % restrict_name)):
                done = True
                files.cp(pjoin(model_path,'paramcard_%s.dat' % restrict_name),
                         output_path)
        if not done:
            param_writer.ParamCardWriter(model, output_path)
         
        if rule_card_path:   
            if hasattr(model, 'rule_card'):
                model.rule_card.write_file(rule_card_path)
        
        if mssm_convert:
            model_name = model.get('name')
            # IF MSSM convert the card to SLAH1
            if model_name == 'mssm' or model_name.startswith('mssm-'):
                import models.check_param_card as translator    
                # Check the format of the param_card for Pythia and make it correct
                if rule_card_path:
                    translator.make_valid_param_card(output_path, rule_card_path)
                translator.convert_to_slha1(output_path)        
    
    def create_param_card(self):
        """ create the param_card.dat """

        rule_card = pjoin(self.dir_path, 'param_card_rule.dat')
        if not hasattr(self.model, 'rule_card'):
            rule_card=False
        self.create_param_card_static(self.model, 
                                      output_path=pjoin(self.dir_path, 'param_card.dat'), 
                                      rule_card_path=rule_card, 
                                      mssm_convert=True)
        
def ExportV4Factory(cmd, noclean, output_type='default', group_subprocesses=True, cmd_options={}):
    """ Determine which Export_v4 class is required. cmd is the command 
        interface containing all potential usefull information.
        The output_type argument specifies from which context the output
        is called. It is 'madloop' for MadLoop5, 'amcatnlo' for FKS5 output
        and 'default' for tree-level outputs."""

    opt = dict(cmd.options)
    opt['output_options'] = cmd_options

    # ==========================================================================
    # First check whether Ninja must be installed.
    # Ninja would only be required if:
    #  a) Loop optimized output is selected
    #  b) the process gathered from the amplitude generated use loops

    if len(cmd._curr_amps)>0:
        try:
            curr_proc = cmd._curr_amps[0].get('process')
        except base_objects.PhysicsObject.PhysicsObjectError:
            curr_proc = None
    elif hasattr(cmd,'_fks_multi_proc') and \
                          len(cmd._fks_multi_proc.get('process_definitions'))>0:
        curr_proc = cmd._fks_multi_proc.get('process_definitions')[0]
    else:
        curr_proc = None

    requires_reduction_tool = opt['loop_optimized_output'] and \
                (not curr_proc is None) and \
                (curr_proc.get('perturbation_couplings') != [] and \
                not curr_proc.get('NLO_mode') in [None,'real','tree','LO','LOonly'])

    # An installation is required then, but only if the specified path is the
    # default local one and that the Ninja library appears missing.
    if requires_reduction_tool:
        cmd.install_reduction_library()
        
    # ==========================================================================
    # First treat the MadLoop5 standalone case       
    MadLoop_SA_options = {'clean': not noclean, 
      'complex_mass':cmd.options['complex_mass_scheme'],
      'export_format':'madloop', 
      'mp':True,
      'loop_dir': os.path.join(cmd._mgme_dir,'Template','loop_material'),
      'cuttools_dir': cmd._cuttools_dir,
      'iregi_dir':cmd._iregi_dir,
      'golem_dir':cmd.options['golem'],
      'samurai_dir':cmd.options['samurai'],
      'ninja_dir':cmd.options['ninja'],
      'collier_dir':cmd.options['collier'],
      'fortran_compiler':cmd.options['fortran_compiler'],
      'f2py_compiler':cmd.options['f2py_compiler'],
      'output_dependencies':cmd.options['output_dependencies'],
      'SubProc_prefix':'P',
      'compute_color_flows':cmd.options['loop_color_flows'],
      'mode': 'reweight' if cmd._export_format == "standalone_rw" else '',
      'cluster_local_path': cmd.options['cluster_local_path'],
      'output_options': cmd_options
      }

    if output_type.startswith('madloop'):        
        import madgraph.loop.loop_exporters as loop_exporters
        if os.path.isdir(os.path.join(cmd._mgme_dir, 'Template/loop_material')):
            ExporterClass=None
            if not cmd.options['loop_optimized_output']:
                ExporterClass=loop_exporters.LoopProcessExporterFortranSA
            else:
                if output_type == "madloop":
                    ExporterClass=loop_exporters.LoopProcessOptimizedExporterFortranSA
                    MadLoop_SA_options['export_format'] = 'madloop_optimized'
                elif output_type == "madloop_matchbox":
                    ExporterClass=loop_exporters.LoopProcessExporterFortranMatchBox
                    MadLoop_SA_options['export_format'] = 'madloop_matchbox'
                else:
                    raise Exception("output_type not recognize %s" % output_type)
            return ExporterClass(cmd._export_dir, MadLoop_SA_options)
        else:
            raise MadGraph5Error('MG5_aMC cannot find the \'loop_material\' directory'+\
                                 ' in %s'%str(cmd._mgme_dir))

    # Then treat the aMC@NLO output     
    elif output_type=='amcatnlo':
        import madgraph.iolibs.export_fks as export_fks
        ExporterClass=None
        amcatnlo_options = dict(opt)
        amcatnlo_options.update(MadLoop_SA_options)
        amcatnlo_options['mp'] = len(cmd._fks_multi_proc.get_virt_amplitudes()) > 0
        if not cmd.options['loop_optimized_output']:
            logger.info("Writing out the aMC@NLO code")
            ExporterClass = export_fks.ProcessExporterFortranFKS
            amcatnlo_options['export_format']='FKS5_default'
        else:
            logger.info("Writing out the aMC@NLO code, using optimized Loops")
            ExporterClass = export_fks.ProcessOptimizedExporterFortranFKS
            amcatnlo_options['export_format']='FKS5_optimized'
        return ExporterClass(cmd._export_dir, amcatnlo_options)


    # Then the default tree-level output
    elif output_type=='default':
        assert group_subprocesses in [True, False]
        
        opt = dict(opt)
        opt.update({'clean': not noclean,
               'complex_mass': cmd.options['complex_mass_scheme'],
               'export_format':cmd._export_format,
               'mp': False,  
               'sa_symmetry':False, 
               'model': cmd._curr_model.get('name'),
               'v5_model': False if cmd._model_v4_path else True })

        format = cmd._export_format #shortcut

        if format in ['standalone_msP', 'standalone_msF', 'standalone_rw']:
            opt['sa_symmetry'] = True      
        elif format == 'plugin':
            opt['sa_symmetry'] = cmd._export_plugin.sa_symmetry
    
        loop_induced_opt = dict(opt)
        loop_induced_opt.update(MadLoop_SA_options)
        loop_induced_opt['export_format'] = 'madloop_optimized'
        loop_induced_opt['SubProc_prefix'] = 'PV'
        # For loop_induced output with MadEvent, we must have access to the 
        # color flows.
        loop_induced_opt['compute_color_flows'] = True
        for key in opt:
            if key not in loop_induced_opt:
                loop_induced_opt[key] = opt[key]
    
        # Madevent output supports MadAnalysis5
        if format in ['madevent']:
            opt['madanalysis5'] = cmd.options['madanalysis5_path']
            
        if format == 'matrix' or format.startswith('standalone'):
            return ProcessExporterFortranSA(cmd._export_dir, opt, format=format)
        
        elif format in ['madevent'] and group_subprocesses:
            if isinstance(cmd._curr_amps[0], 
                                         loop_diagram_generation.LoopAmplitude):
                import madgraph.loop.loop_exporters as loop_exporters
                return  loop_exporters.LoopInducedExporterMEGroup( 
                                               cmd._export_dir,loop_induced_opt)
            else:
                return  ProcessExporterFortranMEGroup(cmd._export_dir,opt)                
        elif format in ['madevent']:
            if isinstance(cmd._curr_amps[0], 
                                         loop_diagram_generation.LoopAmplitude):
                import madgraph.loop.loop_exporters as loop_exporters
                return  loop_exporters.LoopInducedExporterMENoGroup( 
                                               cmd._export_dir,loop_induced_opt)
            else:
                return  ProcessExporterFortranME(cmd._export_dir,opt)
        elif format in ['matchbox']:
            return ProcessExporterFortranMatchBox(cmd._export_dir,opt)
        elif cmd._export_format in ['madweight'] and group_subprocesses:

            return ProcessExporterFortranMWGroup(cmd._export_dir, opt)
        elif cmd._export_format in ['madweight']:
            return ProcessExporterFortranMW(cmd._export_dir, opt)
        elif format == 'plugin':
            if isinstance(cmd._curr_amps[0], 
                                         loop_diagram_generation.LoopAmplitude):
                return cmd._export_plugin(cmd._export_dir, loop_induced_opt)
            else:
                return cmd._export_plugin(cmd._export_dir, opt)

        else:
            raise Exception('Wrong export_v4 format')
    else:
        raise MadGraph5Error('Output type %s not reckognized in ExportV4Factory.')
    
            


#===============================================================================
# ProcessExporterFortranMWGroup
#===============================================================================
class ProcessExporterFortranMWGroup(ProcessExporterFortranMW):
    """Class to take care of exporting a set of matrix elements to
    MadEvent subprocess group format."""

    matrix_file = "matrix_madweight_group_v4.inc"
    grouped_mode = 'madweight'
    #===========================================================================
    # generate_subprocess_directory
    #===========================================================================
    def generate_subprocess_directory(self, subproc_group,
                                         fortran_model,
                                         group_number):
        """Generate the Pn directory for a subprocess group in MadEvent,
        including the necessary matrix_N.f files, configs.inc and various
        other helper files."""

        if not isinstance(subproc_group, group_subprocs.SubProcessGroup):
            raise base_objects.PhysicsObject.PhysicsObjectError("subproc_group object not SubProcessGroup")

        if not self.model:
            self.model = subproc_group.get('matrix_elements')[0].\
                         get('processes')[0].get('model')

        pathdir = os.path.join(self.dir_path, 'SubProcesses')

        # Create the directory PN in the specified path
        subprocdir = "P%d_%s" % (subproc_group.get('number'),
                                 subproc_group.get('name'))
        try:
            os.mkdir(pjoin(pathdir, subprocdir))
        except os.error as error:
            logger.warning(error.strerror + " " + subprocdir)


        logger.info('Creating files in directory %s' % subprocdir)
        Ppath = pjoin(pathdir, subprocdir)

        # Create the matrix.f files, auto_dsig.f files and all inc files
        # for all subprocesses in the group

        maxamps = 0
        maxflows = 0
        tot_calls = 0

        matrix_elements = subproc_group.get('matrix_elements')

        for ime, matrix_element in \
                enumerate(matrix_elements):
            filename = pjoin(Ppath, 'matrix%d.f' % (ime+1))
            calls, ncolor = \
               self.write_matrix_element_v4(writers.FortranWriter(filename), 
                                                matrix_element,
                                                fortran_model,
                                                str(ime+1),
                                                subproc_group.get('diagram_maps')[\
                                                                              ime])

            filename = pjoin(Ppath, 'auto_dsig%d.f' % (ime+1))
            self.write_auto_dsig_file(writers.FortranWriter(filename),
                                 matrix_element,
                                 str(ime+1))

            # Keep track of needed quantities
            tot_calls += int(calls)
            maxflows = max(maxflows, ncolor)
            maxamps = max(maxamps, len(matrix_element.get('diagrams')))

            # Draw diagrams
            filename = pjoin(Ppath, "matrix%d.ps" % (ime+1))
            plot = draw.MultiEpsDiagramDrawer(matrix_element.get('base_amplitude').\
                                                                    get('diagrams'),
                                              filename,
                                              model = \
                                                matrix_element.get('processes')[0].\
                                                                       get('model'),
                                              amplitude=True)
            logger.info("Generating Feynman diagrams for " + \
                         matrix_element.get('processes')[0].nice_string())
            plot.draw()

        # Extract number of external particles
        (nexternal, ninitial) = matrix_element.get_nexternal_ninitial()

        # Generate a list of diagrams corresponding to each configuration
        # [[d1, d2, ...,dn],...] where 1,2,...,n is the subprocess number
        # If a subprocess has no diagrams for this config, the number is 0

        subproc_diagrams_for_config = subproc_group.get('diagrams_for_configs')

        filename = pjoin(Ppath, 'auto_dsig.f')
        self.write_super_auto_dsig_file(writers.FortranWriter(filename),
                                   subproc_group)

        filename = pjoin(Ppath,'configs.inc')
        nconfigs, s_and_t_channels = self.write_configs_file(\
            writers.FortranWriter(filename),
            subproc_group,
            subproc_diagrams_for_config)

        filename = pjoin(Ppath, 'leshouche.inc')
        self.write_leshouche_file(writers.FortranWriter(filename),
                                   subproc_group)

        filename = pjoin(Ppath, 'phasespace.inc')
        self.write_phasespace_file(writers.FortranWriter(filename),
                           nconfigs)
                           

        filename = pjoin(Ppath, 'maxamps.inc')
        self.write_maxamps_file(writers.FortranWriter(filename),
                           maxamps,
                           maxflows,
                           max([len(me.get('processes')) for me in \
                                matrix_elements]),
                           len(matrix_elements))

        filename = pjoin(Ppath, 'mirrorprocs.inc')
        self.write_mirrorprocs(writers.FortranWriter(filename),
                          subproc_group)

        filename = pjoin(Ppath, 'nexternal.inc')
        self.write_nexternal_file(writers.FortranWriter(filename),
                             nexternal, ninitial)

        filename = pjoin(Ppath, 'pmass.inc')
        self.write_pmass_file(writers.FortranWriter(filename),
                         matrix_element)

        filename = pjoin(Ppath, 'props.inc')
        self.write_props_file(writers.FortranWriter(filename),
                         matrix_element,
                         s_and_t_channels)

#        filename = pjoin(Ppath, 'processes.dat')
#        files.write_to_file(filename,
#                            self.write_processes_file,
#                            subproc_group)

        # Generate jpgs -> pass in make_html
        #os.system(os.path.join('..', '..', 'bin', 'gen_jpeg-pl'))

        linkfiles = ['driver.f', 'cuts.f', 'initialization.f','gen_ps.f', 'makefile', 'coupl.inc','madweight_param.inc', 'run.inc', 'setscales.f']

        for file in linkfiles:
            ln('../%s' % file, cwd=Ppath)

        ln('nexternal.inc', '../../Source', cwd=Ppath, log=False)
        ln('leshouche.inc', '../../Source', cwd=Ppath, log=False)
        ln('maxamps.inc', '../../Source', cwd=Ppath, log=False)
        ln('../../Source/maxparticles.inc', '.', log=True, cwd=Ppath)
        ln('../../Source/maxparticles.inc', '.', name='genps.inc', log=True, cwd=Ppath)
        ln('phasespace.inc', '../', log=True, cwd=Ppath)
        if not tot_calls:
            tot_calls = 0
        return tot_calls


    #===========================================================================
    # Helper functions
    #===========================================================================
    def modify_grouping(self, matrix_element):
        """allow to modify the grouping (if grouping is in place)
            return two value:
            - True/False if the matrix_element was modified
            - the new(or old) matrix element"""
            
        return True, matrix_element.split_lepton_grouping()
    
    #===========================================================================
    # write_super_auto_dsig_file
    #===========================================================================
    def write_super_auto_dsig_file(self, writer, subproc_group):
        """Write the auto_dsig.f file selecting between the subprocesses
        in subprocess group mode"""

        replace_dict = {}

        # Extract version number and date from VERSION file
        info_lines = self.get_mg5_info_lines()
        replace_dict['info_lines'] = info_lines

        matrix_elements = subproc_group.get('matrix_elements')

        # Extract process info lines
        process_lines = '\n'.join([self.get_process_info_lines(me) for me in \
                                   matrix_elements])
        replace_dict['process_lines'] = process_lines

        nexternal, ninitial = matrix_elements[0].get_nexternal_ninitial()
        replace_dict['nexternal'] = nexternal

        replace_dict['nsprocs'] = 2*len(matrix_elements)

        # Generate dsig definition line
        dsig_def_line = "DOUBLE PRECISION " + \
                        ",".join(["DSIG%d" % (iproc + 1) for iproc in \
                                  range(len(matrix_elements))])
        replace_dict["dsig_def_line"] = dsig_def_line

        # Generate dsig process lines
        call_dsig_proc_lines = []
        for iproc in range(len(matrix_elements)):
            call_dsig_proc_lines.append(\
                "IF(IPROC.EQ.%(num)d) DSIGPROC=DSIG%(num)d(P1,WGT,IMODE) ! %(proc)s" % \
                {"num": iproc + 1,
                 "proc": matrix_elements[iproc].get('processes')[0].base_string()})
        replace_dict['call_dsig_proc_lines'] = "\n".join(call_dsig_proc_lines)

        if writer:
            file = open(os.path.join(_file_path, \
                       'iolibs/template_files/super_auto_dsig_mw_group_v4.inc')).read()
            file = file % replace_dict
            # Write the file
            writer.writelines(file)
        else:
            return replace_dict
        
    #===========================================================================
    # write_mirrorprocs
    #===========================================================================
    def write_mirrorprocs(self, writer, subproc_group):
        """Write the mirrorprocs.inc file determining which processes have
        IS mirror process in subprocess group mode."""

        lines = []
        bool_dict = {True: '.true.', False: '.false.'}
        matrix_elements = subproc_group.get('matrix_elements')
        lines.append("DATA (MIRRORPROCS(I),I=1,%d)/%s/" % \
                     (len(matrix_elements),
                      ",".join([bool_dict[me.get('has_mirror_process')] for \
                                me in matrix_elements])))
        # Write the file
        writer.writelines(lines)

    #===========================================================================
    # write_configs_file
    #===========================================================================
    def write_configs_file(self, writer, subproc_group, diagrams_for_config):
        """Write the configs.inc file with topology information for a
        subprocess group. Use the first subprocess with a diagram for each
        configuration."""

        matrix_elements = subproc_group.get('matrix_elements')
        model = matrix_elements[0].get('processes')[0].get('model')

        diagrams = []
        config_numbers = []
        for iconfig, config in enumerate(diagrams_for_config):
            # Check if any diagrams correspond to this config
            if set(config) == set([0]):
                continue
            subproc_diags = []
            for s,d in enumerate(config):
                if d:
                    subproc_diags.append(matrix_elements[s].\
                                         get('diagrams')[d-1])
                else:
                    subproc_diags.append(None)
            diagrams.append(subproc_diags)
            config_numbers.append(iconfig + 1)

        # Extract number of external particles
        (nexternal, ninitial) = subproc_group.get_nexternal_ninitial()

        return len(diagrams), \
               self.write_configs_file_from_diagrams(writer, diagrams,
                                                config_numbers,
                                                nexternal, ninitial,
                                                matrix_elements[0],model)

    #===========================================================================
    # write_run_configs_file
    #===========================================================================
    def write_run_config_file(self, writer):
        """Write the run_configs.inc file for MadEvent"""

        path = os.path.join(_file_path,'iolibs','template_files','madweight_run_config.inc') 
        text = open(path).read() % {'chanperjob':'2'} 
        writer.write(text)
        return True


    #===========================================================================
    # write_leshouche_file
    #===========================================================================
    def write_leshouche_file(self, writer, subproc_group):
        """Write the leshouche.inc file for MG4"""

        all_lines = []

        for iproc, matrix_element in \
            enumerate(subproc_group.get('matrix_elements')):
            all_lines.extend(self.get_leshouche_lines(matrix_element,
                                                 iproc))

        # Write the file
        writer.writelines(all_lines)

        return True


    <|MERGE_RESOLUTION|>--- conflicted
+++ resolved
@@ -4089,12 +4089,7 @@
         replace_dict['fake_width_declaration'] += \
             ('  save fk_%s \n' * len(width_list)) % tuple(width_list)
         fk_w_defs = []
-<<<<<<< HEAD
-        one_def = ' fk_%(w)s = SIGN(MAX(ABS(%(w)s), ABS(%(m)s*small_width_treatment)), %(w)s)'     
-        
-=======
         one_def = ' IF(%(w)s.ne.0d0) fk_%(w)s = SIGN(MAX(ABS(%(w)s), ABS(%(m)s*small_width_treatment)), %(w)s)'     
->>>>>>> c92286e2
         for m, w in mass_width:
             if w == 'zero':
                 if ' fk_zero = 0d0' not in fk_w_defs: 

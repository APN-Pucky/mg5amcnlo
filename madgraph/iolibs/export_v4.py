--- conflicted
+++ resolved
@@ -3025,28 +3025,17 @@
             to_add = [o for o in self.model['parameters'][key] if o.name]
 
             if key == ('external',):
-<<<<<<< HEAD
-                self.params_ext += self.model['parameters'][key]
+                self.params_ext += to_add
             elif any([(k in key) for k in self.PS_dependent_key]):
-                self.params_dep += self.model['parameters'][key]
-=======
-                self.params_ext += to_add
-            elif 'aS' in key:
                 self.params_dep += to_add
->>>>>>> 52a46935
             else:
                 self.params_indep += to_add
         # same for couplings
         keys = self.model['couplings'].keys()
         keys.sort(key=len)
         for key, coup_list in self.model['couplings'].items():
-<<<<<<< HEAD
             if any([(k in key) for k in self.PS_dependent_key]):
                 self.coups_dep += [c for c in coup_list if
-=======
-            if 'aS' in key:
-                self.coups_dep += [c for c in coup_list if 
->>>>>>> 52a46935
                                    (not wanted_couplings or c.name in \
                                     wanted_couplings)]
             else:

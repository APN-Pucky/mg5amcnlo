################################################################################
#
# Copyright (c) 2009 The MadGraph5_aMC@NLO Development team and Contributors
#
# This file is a part of the MadGraph5_aMC@NLO project, an application which 
# automatically generates Feynman diagrams and matrix elements for arbitrary
# high-energy processes in the Standard Model and beyond.
#
# It is subject to the MadGraph5_aMC@NLO license which should accompany this 
# distribution.
#
# For more information, visit madgraph.phys.ucl.ac.be and amcatnlo.web.cern.ch
#
################################################################################
"""Methods and classes to export matrix elements to v4 format."""

import copy
from cStringIO import StringIO
from distutils import dir_util
import itertools
import fractions
import glob
import logging
import math
import os
import re
import shutil
import subprocess
import sys
import traceback

import aloha

import madgraph.core.base_objects as base_objects
import madgraph.core.color_algebra as color
import madgraph.core.helas_objects as helas_objects
import madgraph.iolibs.drawing_eps as draw
import madgraph.iolibs.files as files
import madgraph.iolibs.group_subprocs as group_subprocs
import madgraph.iolibs.file_writers as writers
import madgraph.iolibs.gen_infohtml as gen_infohtml
import madgraph.iolibs.template_files as template_files
import madgraph.iolibs.ufo_expression_parsers as parsers
import madgraph.iolibs.helas_call_writers as helas_call_writers
import madgraph.interface.common_run_interface as common_run_interface
import madgraph.various.diagram_symmetry as diagram_symmetry
import madgraph.various.misc as misc
import madgraph.various.banner as banner_mod
import madgraph.various.process_checks as process_checks
import madgraph.loop.loop_diagram_generation as loop_diagram_generation
import aloha.create_aloha as create_aloha
import models.import_ufo as import_ufo
import models.write_param_card as param_writer
import models.check_param_card as check_param_card


from madgraph import MadGraph5Error, MG5DIR, ReadWrite
from madgraph.iolibs.files import cp, ln, mv

from madgraph import InvalidCmd

pjoin = os.path.join

_file_path = os.path.split(os.path.dirname(os.path.realpath(__file__)))[0] + '/'
logger = logging.getLogger('madgraph.export_v4')

default_compiler= {'fortran': 'gfortran',
                       'f2py': 'f2py',
                       'cpp':'g++'}


class VirtualExporter(object):
    
    #exporter variable who modified the way madgraph interacts with this class
    
    grouped_mode = 'madevent'  
    # This variable changes the type of object called within 'generate_subprocess_directory'
    #functions. 
    # False to avoid grouping (only identical matrix element are merged)
    # 'madevent' group the massless quark and massless lepton
    # 'madweight' group the gluon with the massless quark
    sa_symmetry = False
    # If no grouped_mode=False, uu~ and u~u will be called independently. 
    #Putting sa_symmetry generates only one of the two matrix-element.
    check = True
    # Ask madgraph to check if the directory already exists and propose to the user to 
    #remove it first if this is the case
    output = 'Template'
    # [Template, None, dir]
    #    - Template, madgraph will call copy_template
    #    - dir, madgraph will just create an empty directory for initialisation
    #    - None, madgraph do nothing for initialisation
    exporter = 'v4'
    # language of the output 'v4' for Fortran output
    #                        'cpp' for C++ output 
    
    
    def __init__(self, dir_path = "", opt=None):
        return

    def copy_template(self, model):
        return

    def generate_subprocess_directory(self, subproc_group, helicity_model, me=None):
    #    generate_subprocess_directory(self, matrix_element, helicity_model, me_number) [for ungrouped]
        return 0 # return an integer stating the number of call to helicity routine
    
    def convert_model(self, model, wanted_lorentz=[], wanted_couplings=[]):
        return
    
    def finalize(self,matrix_element, cmdhistory, MG5options, outputflag):
        return
    
    
    def pass_information_from_cmd(self, cmd):
        """pass information from the command interface to the exporter.
           Please do not modify any object of the interface from the exporter.
        """
        return
    
    def modify_grouping(self, matrix_element):
        return False, matrix_element
           
    def export_model_files(self, model_v4_path):
        raise Exception, "V4 model not supported by this type of exporter. Please use UFO model"
        return
    
    def export_helas(self, HELAS_PATH):
        raise Exception, "V4 model not supported by this type of exporter. Please use UFO model"
        return

#===============================================================================
# ProcessExporterFortran
#===============================================================================
class ProcessExporterFortran(VirtualExporter):
    """Class to take care of exporting a set of matrix elements to
    Fortran (v4) format."""

    default_opt = {'clean': False, 'complex_mass':False,
                        'export_format':'madevent', 'mp': False,
                        'v5_model': True
                        }
    grouped_mode = False

    def __init__(self,  dir_path = "", opt=None):
        """Initiate the ProcessExporterFortran with directory information"""
        self.mgme_dir = MG5DIR
        self.dir_path = dir_path
        self.model = None

        self.opt = dict(self.default_opt)
        if opt:
            self.opt.update(opt)
        
        #place holder to pass information to the run_interface
        self.proc_characteristic = banner_mod.ProcCharacteristic()
        
        
    #===========================================================================
    # process exporter fortran switch between group and not grouped
    #===========================================================================
    def export_processes(self, matrix_elements, fortran_model):
        """Make the switch between grouped and not grouped output"""
        
        calls = 0
        if isinstance(matrix_elements, group_subprocs.SubProcessGroupList):
            for (group_number, me_group) in enumerate(matrix_elements):
                calls = calls + self.generate_subprocess_directory(\
                                          me_group, fortran_model, group_number)
        else:
            for me_number, me in enumerate(matrix_elements.get_matrix_elements()):
                calls = calls + self.generate_subprocess_directory(\
                                                   me, fortran_model, me_number)    
                        
        return calls    
        

    #===========================================================================
    #  create the run_card 
    #===========================================================================
    def create_run_card(self, matrix_elements, history):
        """ """


        # bypass this for the loop-check
        import madgraph.loop.loop_helas_objects as loop_helas_objects
        if isinstance(matrix_elements, loop_helas_objects.LoopHelasMatrixElement):
            matrix_elements = None

        run_card = banner_mod.RunCard()
        
        
        default=True
        if isinstance(matrix_elements, group_subprocs.SubProcessGroupList):            
            processes = [me.get('processes')  for megroup in matrix_elements 
                                        for me in megroup['matrix_elements']]
        elif matrix_elements:
            processes = [me.get('processes') 
                                 for me in matrix_elements['matrix_elements']]
        else:
            default =False
    
        if default:
            run_card.create_default_for_process(self.proc_characteristic, 
                                            history,
                                            processes)
          
    
        run_card.write(pjoin(self.dir_path, 'Cards', 'run_card_default.dat'))
        run_card.write(pjoin(self.dir_path, 'Cards', 'run_card.dat'))
        
        
    #===========================================================================
    # copy the Template in a new directory.
    #===========================================================================
    def copy_template(self, model):
        """create the directory run_name as a copy of the MadEvent
        Template, and clean the directory
        """

        #First copy the full template tree if dir_path doesn't exit
        if not os.path.isdir(self.dir_path):
            assert self.mgme_dir, \
                     "No valid MG_ME path given for MG4 run directory creation."
            logger.info('initialize a new directory: %s' % \
                        os.path.basename(self.dir_path))
            shutil.copytree(pjoin(self.mgme_dir, 'Template/LO'),
                            self.dir_path, True)
            # distutils.dir_util.copy_tree since dir_path already exists
            dir_util.copy_tree(pjoin(self.mgme_dir, 'Template/Common'), 
                               self.dir_path)
            # Duplicate run_card and plot_card
            for card in ['plot_card']:
                try:
                    shutil.copy(pjoin(self.dir_path, 'Cards',
                                             card + '.dat'),
                               pjoin(self.dir_path, 'Cards',
                                            card + '_default.dat'))
                except IOError:
                    logger.warning("Failed to copy " + card + ".dat to default")
        elif os.getcwd() == os.path.realpath(self.dir_path):
            logger.info('working in local directory: %s' % \
                                                os.path.realpath(self.dir_path))
            # distutils.dir_util.copy_tree since dir_path already exists
            dir_util.copy_tree(pjoin(self.mgme_dir, 'Template/LO'), 
                               self.dir_path)
#            for name in misc.glob('Template/LO/*', self.mgme_dir):
#                name = os.path.basename(name)
#                filname = pjoin(self.mgme_dir, 'Template','LO',name)
#                if os.path.isfile(filename):
#                    files.cp(filename, pjoin(self.dir_path,name))
#                elif os.path.isdir(filename):
#                     shutil.copytree(filename, pjoin(self.dir_path,name), True)
            # distutils.dir_util.copy_tree since dir_path already exists
            dir_util.copy_tree(pjoin(self.mgme_dir, 'Template/Common'), 
                               self.dir_path)
            # Duplicate run_card and plot_card
            for card in ['plot_card']:
                try:
                    shutil.copy(pjoin(self.dir_path, 'Cards',
                                             card + '.dat'),
                               pjoin(self.dir_path, 'Cards',
                                            card + '_default.dat'))
                except IOError:
                    logger.warning("Failed to copy " + card + ".dat to default")            
        elif not os.path.isfile(pjoin(self.dir_path, 'TemplateVersion.txt')):
            assert self.mgme_dir, \
                      "No valid MG_ME path given for MG4 run directory creation."
        try:
            shutil.copy(pjoin(self.mgme_dir, 'MGMEVersion.txt'), self.dir_path)
        except IOError:
            MG5_version = misc.get_pkg_info()
            open(pjoin(self.dir_path, 'MGMEVersion.txt'), 'w').write( \
                "5." + MG5_version['version'])

        #Ensure that the Template is clean
        if self.opt['clean']:
            logger.info('remove old information in %s' % \
                                                  os.path.basename(self.dir_path))
            if os.environ.has_key('MADGRAPH_BASE'):
                misc.call([pjoin('bin', 'internal', 'clean_template'),
                                 '--web'], cwd=self.dir_path)
            else:
                try:
                    misc.call([pjoin('bin', 'internal', 'clean_template')], \
                                                                       cwd=self.dir_path)
                except Exception, why:
                    raise MadGraph5Error('Failed to clean correctly %s: \n %s' \
                                                % (os.path.basename(self.dir_path),why))

            #Write version info
            MG_version = misc.get_pkg_info()
            open(pjoin(self.dir_path, 'SubProcesses', 'MGVersion.txt'), 'w').write(
                                                              MG_version['version'])

        # add the makefile in Source directory 
        filename = pjoin(self.dir_path,'Source','makefile')
        self.write_source_makefile(writers.FileWriter(filename))
        
        # add the DiscreteSampler information
        files.cp(pjoin(MG5DIR,'vendor', 'DiscreteSampler', 'DiscreteSampler.f'), 
                 pjoin(self.dir_path, 'Source'))
        files.cp(pjoin(MG5DIR,'vendor', 'DiscreteSampler', 'StringCast.f'), 
                 pjoin(self.dir_path, 'Source'))
        
        # We need to create the correct open_data for the pdf
        self.write_pdf_opendata()
        
        
    #===========================================================================
    # Call MadAnalysis5 to generate the default cards for this process
    #=========================================================================== 
    def create_default_madanalysis5_cards(self, history, proc_defs, processes,
                            ma5_path, output_dir, levels = ['parton','hadron']):
        """ Call MA5 so that it writes default cards for both parton and
        post-shower levels, tailored for this particular process."""
        
        if len(levels)==0:
            return
        
        logger.info('Generating MadAnalysis5 default cards tailored to this process')
        MA5_interpreter = misc.get_MadAnalysis5_interpreter(MG5DIR,ma5_path,
                                                                   loglevel=100)
        MA5_main = MA5_interpreter.main
       
        for lvl in ['parton','hadron']:
            if lvl in levels:
                try:
                    open(pjoin(output_dir,'madanalysis5_%s_card_default.dat'%lvl),'w').write(
                        MA5_main.madgraph.generate_card(history, proc_defs, processes,lvl))
                except Exception as e:
                    logger.warning('MadAnalysis5 failed to write a %s-level'%lvl+
                                                  ' default analysis card for this process.')
                    logger.warning('Therefore, %s-level analysis with MadAnalysis5 will not be possible.'%lvl)
                    error=StringIO()
                    traceback.print_exc(file=error)
                    logger.debug('MadAnalysis5 error was:')
                    logger.debug('-'*60)
                    logger.debug(error.getvalue()[:-1])
                    logger.debug('-'*60)

    #===========================================================================
    # write a procdef_mg5 (an equivalent of the MG4 proc_card.dat)
    #===========================================================================
    def write_procdef_mg5(self, file_pos, modelname, process_str):
        """ write an equivalent of the MG4 proc_card in order that all the Madevent
        Perl script of MadEvent4 are still working properly for pure MG5 run."""

        proc_card_template = template_files.mg4_proc_card.mg4_template
        process_template = template_files.mg4_proc_card.process_template
        process_text = ''
        coupling = ''
        new_process_content = []


        # First find the coupling and suppress the coupling from process_str
        #But first ensure that coupling are define whithout spaces:
        process_str = process_str.replace(' =', '=')
        process_str = process_str.replace('= ', '=')
        process_str = process_str.replace(',',' , ')
        #now loop on the element and treat all the coupling
        for info in process_str.split():
            if '=' in info:
                coupling += info + '\n'
            else:
                new_process_content.append(info)
        # Recombine the process_str (which is the input process_str without coupling
        #info)
        process_str = ' '.join(new_process_content)

        #format the SubProcess
        replace_dict = {'process': process_str,
                        'coupling': coupling}
        process_text += process_template.substitute(replace_dict)
        
        replace_dict = {'process': process_text,
                                            'model': modelname,
                                            'multiparticle':''}
        text = proc_card_template.substitute(replace_dict)
        
        if file_pos:
            ff = open(file_pos, 'w')
            ff.write(text)
            ff.close()
        else:
            return replace_dict


    def pass_information_from_cmd(self, cmd):
        """Pass information for MA5"""
        
        self.proc_defs = cmd._curr_proc_defs

        
    #===========================================================================
    # Create jpeg diagrams, html pages,proc_card_mg5.dat and madevent.tar.gz
    #===========================================================================
    def finalize(self, matrix_elements, history='', mg5options={}, flaglist=[]):
        """Function to finalize v4 directory, for inheritance.""" 
        
        self.create_run_card(matrix_elements, history)         

        if 'madanalysis5_path' in self.opt and not \
                self.opt['madanalysis5_path'] is None and not self.proc_defs is None:
            processes = None
            if isinstance(matrix_elements, group_subprocs.SubProcessGroupList):            
                processes = [me.get('processes')  for megroup in matrix_elements 
                                        for me in megroup['matrix_elements']]
            elif matrix_elements:
                processes = [me.get('processes') 
                                 for me in matrix_elements['matrix_elements']]
            self.create_default_madanalysis5_cards(
                history, self.proc_defs, processes,
                self.opt['madanalysis5_path'], pjoin(self.dir_path,'Cards'),
                levels = ['hadron','parton'])
        
    #===========================================================================
    # Create the proc_characteristic file passing information to the run_interface
    #===========================================================================
    def create_proc_charac(self, matrix_elements=None, history="", **opts):
        
        self.proc_characteristic.write(pjoin(self.dir_path, 'SubProcesses', 'proc_characteristics'))

    #===========================================================================
    # write_matrix_element_v4
    #===========================================================================
    def write_matrix_element_v4(self):
        """Function to write a matrix.f file, for inheritance.
        """
        pass

    #===========================================================================
    # write_pdf_opendata
    #===========================================================================
    def write_pdf_opendata(self):
        """ modify the pdf opendata file, to allow direct access to cluster node
        repository if configure"""
        
        if not self.opt["cluster_local_path"]:
            changer = {"pdf_systemwide": ""}
        else: 
            to_add = """
            tempname='%(path)s'//Tablefile
            open(IU,file=tempname,status='old',ERR=1)
            return
 1          tempname='%(path)s/Pdfdata/'//Tablefile
            open(IU,file=tempname,status='old',ERR=2)
            return
 2          tempname='%(path)s/lhapdf'//Tablefile
            open(IU,file=tempname,status='old',ERR=3)
            return            
 3          tempname='%(path)s/../lhapdf/pdfsets/'//Tablefile
            open(IU,file=tempname,status='old',ERR=4)
            return              
 4          tempname='%(path)s/../lhapdf/pdfsets/6.1/'//Tablefile
            open(IU,file=tempname,status='old',ERR=5)
            return  
            """ % {"path" : self.opt["cluster_local_path"]}
            
            changer = {"pdf_systemwide": to_add}


        ff = writers.FortranWriter(pjoin(self.dir_path, "Source", "PDF", "opendata.f"))        
        template = open(pjoin(MG5DIR, "madgraph", "iolibs", "template_files", "pdf_opendata.f"),"r").read()
        ff.writelines(template % changer)

        # Do the same for lhapdf set
        if not self.opt["cluster_local_path"]:
            changer = {"cluster_specific_path": ""}
        else:
            to_add="""
         LHAPath='%(path)s/PDFsets'
         Inquire(File=LHAPath, exist=exists)
         if(exists)return        
         LHAPath='%(path)s/../lhapdf/pdfsets/6.1/'
         Inquire(File=LHAPath, exist=exists)
         if(exists)return
         LHAPath='%(path)s/../lhapdf/pdfsets/'
         Inquire(File=LHAPath, exist=exists)
         if(exists)return  
         LHAPath='./PDFsets'            
         """ % {"path" : self.opt["cluster_local_path"]}
            changer = {"cluster_specific_path": to_add}

        ff = writers.FortranWriter(pjoin(self.dir_path, "Source", "PDF", "pdfwrap_lhapdf.f"))        
        #ff = open(pjoin(self.dir_path, "Source", "PDF", "pdfwrap_lhapdf.f"),"w")
        template = open(pjoin(MG5DIR, "madgraph", "iolibs", "template_files", "pdf_wrap_lhapdf.f"),"r").read()
        ff.writelines(template % changer)
        
        
        return



    #===========================================================================
    # write_maxparticles_file
    #===========================================================================
    def write_maxparticles_file(self, writer, matrix_elements):
        """Write the maxparticles.inc file for MadEvent"""

        if isinstance(matrix_elements, helas_objects.HelasMultiProcess):
            maxparticles = max([me.get_nexternal_ninitial()[0] for me in \
                              matrix_elements.get('matrix_elements')])
        else:
            maxparticles = max([me.get_nexternal_ninitial()[0] \
                              for me in matrix_elements])

        lines = "integer max_particles\n"
        lines += "parameter(max_particles=%d)" % maxparticles

        # Write the file
        writer.writelines(lines)

        return True

    
    #===========================================================================
    # export the model
    #===========================================================================
    def export_model_files(self, model_path):
        """Configure the files/link of the process according to the model"""

        # Import the model
        for file in os.listdir(model_path):
            if os.path.isfile(pjoin(model_path, file)):
                shutil.copy2(pjoin(model_path, file), \
                                     pjoin(self.dir_path, 'Source', 'MODEL'))


    def make_model_symbolic_link(self):
        """Make the copy/symbolic links"""
        model_path = self.dir_path + '/Source/MODEL/'
        if os.path.exists(pjoin(model_path, 'ident_card.dat')):
            mv(model_path + '/ident_card.dat', self.dir_path + '/Cards')
        if os.path.exists(pjoin(model_path, 'particles.dat')):
            ln(model_path + '/particles.dat', self.dir_path + '/SubProcesses')
            ln(model_path + '/interactions.dat', self.dir_path + '/SubProcesses')
        cp(model_path + '/param_card.dat', self.dir_path + '/Cards')
        mv(model_path + '/param_card.dat', self.dir_path + '/Cards/param_card_default.dat')
        ln(model_path + '/coupl.inc', self.dir_path + '/Source')
        ln(model_path + '/coupl.inc', self.dir_path + '/SubProcesses')
        self.make_source_links()
        
    def make_source_links(self):
        """ Create the links from the files in sources """

        ln(self.dir_path + '/Source/run.inc', self.dir_path + '/SubProcesses', log=False)
        ln(self.dir_path + '/Source/maxparticles.inc', self.dir_path + '/SubProcesses', log=False)
        ln(self.dir_path + '/Source/run_config.inc', self.dir_path + '/SubProcesses', log=False)

    #===========================================================================
    # export the helas routine
    #===========================================================================
    def export_helas(self, helas_path):
        """Configure the files/link of the process according to the model"""

        # Import helas routine
        for filename in os.listdir(helas_path):
            filepos = pjoin(helas_path, filename)
            if os.path.isfile(filepos):
                if filepos.endswith('Makefile.template'):
                    cp(filepos, self.dir_path + '/Source/DHELAS/Makefile')
                elif filepos.endswith('Makefile'):
                    pass
                else:
                    cp(filepos, self.dir_path + '/Source/DHELAS')
    # following lines do the same but whithout symbolic link
    # 
    #def export_helas(mgme_dir, dir_path):
    #
    #        # Copy the HELAS directory
    #        helas_dir = pjoin(mgme_dir, 'HELAS')
    #        for filename in os.listdir(helas_dir): 
    #            if os.path.isfile(pjoin(helas_dir, filename)):
    #                shutil.copy2(pjoin(helas_dir, filename),
    #                            pjoin(dir_path, 'Source', 'DHELAS'))
    #        shutil.move(pjoin(dir_path, 'Source', 'DHELAS', 'Makefile.template'),
    #                    pjoin(dir_path, 'Source', 'DHELAS', 'Makefile'))
    #  

    #===========================================================================
    # generate_subprocess_directory
    #===========================================================================
    def generate_subprocess_directory(self, matrix_element,
                                         fortran_model,
                                         me_number):
        """Routine to generate a subprocess directory (for inheritance)"""

        pass

    #===========================================================================
    # get_source_libraries_list
    #===========================================================================
    def get_source_libraries_list(self):
        """ Returns the list of libraries to be compiling when compiling the
        SOURCE directory. It is different for loop_induced processes and 
        also depends on the value of the 'output_dependencies' option"""
        
        return ['$(LIBDIR)libdhelas.$(libext)',
                '$(LIBDIR)libpdf.$(libext)',
                '$(LIBDIR)libmodel.$(libext)',
                '$(LIBDIR)libcernlib.$(libext)']

    #===========================================================================
    # write_source_makefile
    #===========================================================================
    def write_source_makefile(self, writer):
        """Write the nexternal.inc file for MG4"""

        path = pjoin(_file_path,'iolibs','template_files','madevent_makefile_source')
        set_of_lib = ' '.join(['$(LIBRARIES)']+self.get_source_libraries_list())
        if self.opt['model'] == 'mssm' or self.opt['model'].startswith('mssm-'):
            model_line='''$(LIBDIR)libmodel.$(libext): MODEL param_card.inc\n\tcd MODEL; make
MODEL/MG5_param.dat: ../Cards/param_card.dat\n\t../bin/madevent treatcards param
param_card.inc: MODEL/MG5_param.dat\n\t../bin/madevent treatcards param\n'''
        else:
            model_line='''$(LIBDIR)libmodel.$(libext): MODEL param_card.inc\n\tcd MODEL; make    
param_card.inc: ../Cards/param_card.dat\n\t../bin/madevent treatcards param\n'''
        text = open(path).read() % {'libraries': set_of_lib, 'model':model_line} 
        writer.write(text)
        
        return True

    #===========================================================================
    # write_nexternal_madspin
    #===========================================================================
    def write_nexternal_madspin(self, writer, nexternal, ninitial):
        """Write the nexternal_prod.inc file for madspin"""

        replace_dict = {}

        replace_dict['nexternal'] = nexternal
        replace_dict['ninitial'] = ninitial

        file = """ \
          integer    nexternal_prod
          parameter (nexternal_prod=%(nexternal)d)
          integer    nincoming_prod
          parameter (nincoming_prod=%(ninitial)d)""" % replace_dict

        # Write the file
        if writer:
            writer.writelines(file)
            return True
        else:
            return replace_dict

    #===========================================================================
    # write_helamp_madspin
    #===========================================================================
    def write_helamp_madspin(self, writer, ncomb):
        """Write the helamp.inc file for madspin"""

        replace_dict = {}

        replace_dict['ncomb'] = ncomb

        file = """ \
          integer    ncomb1
          parameter (ncomb1=%(ncomb)d)
          double precision helamp(ncomb1)    
          common /to_helamp/helamp """ % replace_dict

        # Write the file
        if writer:
            writer.writelines(file)
            return True
        else:
            return replace_dict



    #===========================================================================
    # write_nexternal_file
    #===========================================================================
    def write_nexternal_file(self, writer, nexternal, ninitial):
        """Write the nexternal.inc file for MG4"""

        replace_dict = {}

        replace_dict['nexternal'] = nexternal
        replace_dict['ninitial'] = ninitial

        file = """ \
          integer    nexternal
          parameter (nexternal=%(nexternal)d)
          integer    nincoming
          parameter (nincoming=%(ninitial)d)""" % replace_dict

        # Write the file
        if writer:
            writer.writelines(file)
            return True
        else:
            return replace_dict
    #===========================================================================
    # write_pmass_file
    #===========================================================================
    def write_pmass_file(self, writer, matrix_element):
        """Write the pmass.inc file for MG4"""

        model = matrix_element.get('processes')[0].get('model')
        
        lines = []
        for wf in matrix_element.get_external_wavefunctions():
            mass = model.get('particle_dict')[wf.get('pdg_code')].get('mass')
            if mass.lower() != "zero":
                mass = "abs(%s)" % mass

            lines.append("pmass(%d)=%s" % \
                         (wf.get('number_external'), mass))

        # Write the file
        writer.writelines(lines)

        return True

    #===========================================================================
    # write_ngraphs_file
    #===========================================================================
    def write_ngraphs_file(self, writer, nconfigs):
        """Write the ngraphs.inc file for MG4. Needs input from
        write_configs_file."""

        file = "       integer    n_max_cg\n"
        file = file + "parameter (n_max_cg=%d)" % nconfigs

        # Write the file
        writer.writelines(file)

        return True

    #===========================================================================
    # write_leshouche_file
    #===========================================================================
    def write_leshouche_file(self, writer, matrix_element):
        """Write the leshouche.inc file for MG4"""

        # Write the file
        writer.writelines(self.get_leshouche_lines(matrix_element, 0))

        return True

    #===========================================================================
    # get_leshouche_lines
    #===========================================================================
    def get_leshouche_lines(self, matrix_element, numproc):
        """Write the leshouche.inc file for MG4"""

        # Extract number of external particles
        (nexternal, ninitial) = matrix_element.get_nexternal_ninitial()

        lines = []
        for iproc, proc in enumerate(matrix_element.get('processes')):
            legs = proc.get_legs_with_decays()
            lines.append("DATA (IDUP(i,%d,%d),i=1,%d)/%s/" % \
                         (iproc + 1, numproc+1, nexternal,
                          ",".join([str(l.get('id')) for l in legs])))
            if iproc == 0 and numproc == 0:
                for i in [1, 2]:
                    lines.append("DATA (MOTHUP(%d,i),i=1,%2r)/%s/" % \
                             (i, nexternal,
                              ",".join([ "%3r" % 0 ] * ninitial + \
                                       [ "%3r" % i ] * (nexternal - ninitial))))

            # Here goes the color connections corresponding to the JAMPs
            # Only one output, for the first subproc!
            if iproc == 0:
                # If no color basis, just output trivial color flow
                if not matrix_element.get('color_basis'):
                    for i in [1, 2]:
                        lines.append("DATA (ICOLUP(%d,i,1,%d),i=1,%2r)/%s/" % \
                                 (i, numproc+1,nexternal,
                                  ",".join([ "%3r" % 0 ] * nexternal)))

                else:
                    # First build a color representation dictionnary
                    repr_dict = {}
                    for l in legs:
                        repr_dict[l.get('number')] = \
                            proc.get('model').get_particle(l.get('id')).get_color()\
                            * (-1)**(1+l.get('state'))
                    # Get the list of color flows
                    color_flow_list = \
                        matrix_element.get('color_basis').color_flow_decomposition(repr_dict,
                                                                                   ninitial)
                    # And output them properly
                    for cf_i, color_flow_dict in enumerate(color_flow_list):
                        for i in [0, 1]:
                            lines.append("DATA (ICOLUP(%d,i,%d,%d),i=1,%2r)/%s/" % \
                                 (i + 1, cf_i + 1, numproc+1, nexternal,
                                  ",".join(["%3r" % color_flow_dict[l.get('number')][i] \
                                            for l in legs])))

        return lines




    #===========================================================================
    # write_maxamps_file
    #===========================================================================
    def write_maxamps_file(self, writer, maxamps, maxflows,
                           maxproc,maxsproc):
        """Write the maxamps.inc file for MG4."""

        file = "       integer    maxamps, maxflow, maxproc, maxsproc\n"
        file = file + "parameter (maxamps=%d, maxflow=%d)\n" % \
               (maxamps, maxflows)
        file = file + "parameter (maxproc=%d, maxsproc=%d)" % \
               (maxproc, maxsproc)

        # Write the file
        writer.writelines(file)

        return True


    #===========================================================================
    # Routines to output UFO models in MG4 format
    #===========================================================================

    def convert_model(self, model, wanted_lorentz = [],
                             wanted_couplings = []):
        """ Create a full valid MG4 model from a MG5 model (coming from UFO)"""

        # Make sure aloha is in quadruple precision if needed
        old_aloha_mp=aloha.mp_precision
        aloha.mp_precision=self.opt['mp']

        # create the MODEL
        write_dir=pjoin(self.dir_path, 'Source', 'MODEL')
        model_builder = UFO_model_to_mg4(model, write_dir, self.opt + self.proc_characteristic)
        model_builder.build(wanted_couplings)

        # Backup the loop mode, because it can be changed in what follows.
        old_loop_mode = aloha.loop_mode

        # Create the aloha model or use the existing one (for loop exporters
        # this is useful as the aloha model will be used again in the 
        # LoopHelasMatrixElements generated). We do not save the model generated
        # here if it didn't exist already because it would be a waste of
        # memory for tree level applications since aloha is only needed at the
        # time of creating the aloha fortran subroutines.
        if hasattr(self, 'aloha_model'):
            aloha_model = self.aloha_model
        else:
            aloha_model = create_aloha.AbstractALOHAModel(os.path.basename(model.get('modelpath')))
        aloha_model.add_Lorentz_object(model.get('lorentz'))

        # Compute the subroutines
        if wanted_lorentz:
            aloha_model.compute_subset(wanted_lorentz)
        else:
            aloha_model.compute_all(save=False)

        # Write them out
        write_dir=pjoin(self.dir_path, 'Source', 'DHELAS')
        aloha_model.write(write_dir, 'Fortran')

        # Revert the original aloha loop mode
        aloha.loop_mode = old_loop_mode

        #copy Helas Template
        cp(MG5DIR + '/aloha/template_files/Makefile_F', write_dir+'/makefile')
        if any([any(['L' in tag for tag in d[1]]) for d in wanted_lorentz]):
            cp(MG5DIR + '/aloha/template_files/aloha_functions_loop.f', 
                                                 write_dir+'/aloha_functions.f')
            aloha_model.loop_mode = False
        else:
            cp(MG5DIR + '/aloha/template_files/aloha_functions.f', 
                                                 write_dir+'/aloha_functions.f')
        create_aloha.write_aloha_file_inc(write_dir, '.f', '.o')

        # Make final link in the Process
        self.make_model_symbolic_link()
    
        # Re-establish original aloha mode
        aloha.mp_precision=old_aloha_mp
    

    #===========================================================================
    # Helper functions
    #===========================================================================
    def modify_grouping(self, matrix_element):
        """allow to modify the grouping (if grouping is in place)
            return two value:
            - True/False if the matrix_element was modified
            - the new(or old) matrix element"""
        misc.sprint("DO not modify grouping") 
        return False, matrix_element
        
    #===========================================================================
    # Helper functions
    #===========================================================================
    def get_mg5_info_lines(self):
        """Return info lines for MG5, suitable to place at beginning of
        Fortran files"""

        info = misc.get_pkg_info()
        info_lines = ""
        if info and info.has_key('version') and  info.has_key('date'):
            info_lines = "#  Generated by MadGraph5_aMC@NLO v. %s, %s\n" % \
                         (info['version'], info['date'])
            info_lines = info_lines + \
                         "#  By the MadGraph5_aMC@NLO Development Team\n" + \
                         "#  Visit launchpad.net/madgraph5 and amcatnlo.web.cern.ch"
        else:
            info_lines = "#  Generated by MadGraph5_aMC@NLO\n" + \
                         "#  By the MadGraph5_aMC@NLO Development Team\n" + \
                         "#  Visit launchpad.net/madgraph5 and amcatnlo.web.cern.ch"        

        return info_lines

    def get_process_info_lines(self, matrix_element):
        """Return info lines describing the processes for this matrix element"""

        return"\n".join([ "C " + process.nice_string().replace('\n', '\nC * ') \
                         for process in matrix_element.get('processes')])


    def get_helicity_lines(self, matrix_element,array_name='NHEL'):
        """Return the Helicity matrix definition lines for this matrix element"""

        helicity_line_list = []
        i = 0
        for helicities in matrix_element.get_helicity_matrix():
            i = i + 1
            int_list = [i, len(helicities)]
            int_list.extend(helicities)
            helicity_line_list.append(\
                ("DATA ("+array_name+"(I,%4r),I=1,%d) /" + \
                 ",".join(['%2r'] * len(helicities)) + "/") % tuple(int_list))

        return "\n".join(helicity_line_list)

    def get_ic_line(self, matrix_element):
        """Return the IC definition line coming after helicities, required by
        switchmom in madevent"""

        nexternal = matrix_element.get_nexternal_ninitial()[0]
        int_list = range(1, nexternal + 1)

        return "DATA (IC(I,1),I=1,%i) /%s/" % (nexternal,
                                                     ",".join([str(i) for \
                                                               i in int_list]))

    def set_chosen_SO_index(self, process, squared_orders):
        """ From the squared order constraints set by the user, this function
        finds what indices of the squared_orders list the user intends to pick.
        It returns this as a string of comma-separated successive '.true.' or 
        '.false.' for each index."""
        
        user_squared_orders = process.get('squared_orders')
        split_orders = process.get('split_orders')
        
        if len(user_squared_orders)==0:
            return ','.join(['.true.']*len(squared_orders))
        
        res = []
        for sqsos in squared_orders:
            is_a_match = True
            for user_sqso, value in user_squared_orders.items():
                if (process.get_squared_order_type(user_sqso) =='==' and \
                        value!=sqsos[split_orders.index(user_sqso)]) or \
                   (process.get_squared_order_type(user_sqso) in ['<=','='] and \
                                value<sqsos[split_orders.index(user_sqso)]) or \
                   (process.get_squared_order_type(user_sqso) == '>' and \
                                value>=sqsos[split_orders.index(user_sqso)]):
                    is_a_match = False
                    break
            res.append('.true.' if is_a_match else '.false.')
            
        return ','.join(res)

    def get_split_orders_lines(self, orders, array_name, n=5):
        """ Return the split orders definition as defined in the list orders and
        for the name of the array 'array_name'. Split rows in chunks of size n."""
        
        ret_list = []  
        for index, order in enumerate(orders):      
            for k in xrange(0, len(order), n):
                ret_list.append("DATA (%s(%3r,i),i=%3r,%3r) /%s/" % \
                  (array_name,index + 1, k + 1, min(k + n, len(order)),
                              ','.join(["%5r" % i for i in order[k:k + n]])))
        return ret_list
    
    def format_integer_list(self, list, name, n=5):
        """ Return an initialization of the python list in argument following 
        the fortran syntax using the data keyword assignment, filling an array 
        of name 'name'. It splits rows in chunks of size n."""
        
        ret_list = []
        for k in xrange(0, len(list), n):
            ret_list.append("DATA (%s(i),i=%3r,%3r) /%s/" % \
                  (name, k + 1, min(k + n, len(list)),
                                  ','.join(["%5r" % i for i in list[k:k + n]])))
        return ret_list

    def get_color_data_lines(self, matrix_element, n=6):
        """Return the color matrix definition lines for this matrix element. Split
        rows in chunks of size n."""

        if not matrix_element.get('color_matrix'):
            return ["DATA Denom(1)/1/", "DATA (CF(i,1),i=1,1) /1/"]
        else:
            ret_list = []
            my_cs = color.ColorString()
            for index, denominator in \
                enumerate(matrix_element.get('color_matrix').\
                                                 get_line_denominators()):
                # First write the common denominator for this color matrix line
                ret_list.append("DATA Denom(%i)/%i/" % (index + 1, denominator))
                # Then write the numerators for the matrix elements
                num_list = matrix_element.get('color_matrix').\
                                            get_line_numerators(index, denominator)

                for k in xrange(0, len(num_list), n):
                    ret_list.append("DATA (CF(i,%3r),i=%3r,%3r) /%s/" % \
                                    (index + 1, k + 1, min(k + n, len(num_list)),
                                     ','.join(["%5r" % i for i in num_list[k:k + n]])))
                my_cs.from_immutable(sorted(matrix_element.get('color_basis').keys())[index])
                ret_list.append("C %s" % repr(my_cs))
            return ret_list


    def get_den_factor_line(self, matrix_element):
        """Return the denominator factor line for this matrix element"""

        return "DATA IDEN/%2r/" % \
               matrix_element.get_denominator_factor()

    def get_icolamp_lines(self, mapconfigs, matrix_element, num_matrix_element):
        """Return the ICOLAMP matrix, showing which JAMPs contribute to
        which configs (diagrams)."""

        ret_list = []

        booldict = {False: ".false.", True: ".true."}

        if not matrix_element.get('color_basis'):
            # No color, so only one color factor. Simply write a ".true." 
            # for each config (i.e., each diagram with only 3 particle
            # vertices
            configs = len(mapconfigs)
            ret_list.append("DATA(icolamp(1,i,%d),i=1,%d)/%s/" % \
                            (num_matrix_element, configs,
                             ','.join([".true." for i in range(configs)])))
            return ret_list

        # There is a color basis - create a list showing which JAMPs have
        # contributions to which configs

        # Only want to include leading color flows, so find max_Nc
        color_basis = matrix_element.get('color_basis')
        
        # We don't want to include the power of Nc's which come from the potential
        # loop color trace (i.e. in the case of a closed fermion loop for example)
        # so we subtract it here when computing max_Nc
        max_Nc = max(sum([[(v[4]-v[5]) for v in val] for val in 
                                                      color_basis.values()],[]))

        # Crate dictionary between diagram number and JAMP number
        diag_jamp = {}
        for ijamp, col_basis_elem in \
                enumerate(sorted(matrix_element.get('color_basis').keys())):
            for diag_tuple in matrix_element.get('color_basis')[col_basis_elem]:
                # Only use color flows with Nc == max_Nc. However, notice that
                # we don't want to include the Nc power coming from the loop
                # in this counting.
                if (diag_tuple[4]-diag_tuple[5]) == max_Nc:
                    diag_num = diag_tuple[0] + 1
                    # Add this JAMP number to this diag_num
                    diag_jamp[diag_num] = diag_jamp.setdefault(diag_num, []) + \
                                          [ijamp+1]

        colamps = ijamp + 1
        for iconfig, num_diag in enumerate(mapconfigs):        
            if num_diag == 0:
                continue

            # List of True or False 
            bool_list = [(i + 1 in diag_jamp[num_diag]) for i in range(colamps)]
            # Add line
            ret_list.append("DATA(icolamp(i,%d,%d),i=1,%d)/%s/" % \
                                (iconfig+1, num_matrix_element, colamps,
                                 ','.join(["%s" % booldict[b] for b in \
                                           bool_list])))

        return ret_list

    def get_amp2_lines(self, matrix_element, config_map = []):
        """Return the amp2(i) = sum(amp for diag(i))^2 lines"""

        nexternal, ninitial = matrix_element.get_nexternal_ninitial()
        # Get minimum legs in a vertex
        vert_list = [max(diag.get_vertex_leg_numbers()) for diag in \
       matrix_element.get('diagrams') if diag.get_vertex_leg_numbers()!=[]]
        minvert = min(vert_list) if vert_list!=[] else 0

        ret_lines = []
        if config_map:
            # In this case, we need to sum up all amplitudes that have
            # identical topologies, as given by the config_map (which
            # gives the topology/config for each of the diagrams
            diagrams = matrix_element.get('diagrams')
            # Combine the diagrams with identical topologies
            config_to_diag_dict = {}
            for idiag, diag in enumerate(matrix_element.get('diagrams')):
                if config_map[idiag] == 0:
                    continue
                try:
                    config_to_diag_dict[config_map[idiag]].append(idiag)
                except KeyError:
                    config_to_diag_dict[config_map[idiag]] = [idiag]
            # Write out the AMP2s summing squares of amplitudes belonging
            # to eiher the same diagram or different diagrams with
            # identical propagator properties.  Note that we need to use
            # AMP2 number corresponding to the first diagram number used
            # for that AMP2.
            for config in sorted(config_to_diag_dict.keys()):

                line = "AMP2(%(num)d)=AMP2(%(num)d)+" % \
                       {"num": (config_to_diag_dict[config][0] + 1)}

                amp = "+".join(["AMP(%(num)d)" % {"num": a.get('number')} for a in \
                                  sum([diagrams[idiag].get('amplitudes') for \
                                       idiag in config_to_diag_dict[config]], [])])
                
                # Not using \sum |M|^2 anymore since this creates troubles
                # when ckm is not diagonal due to the JIM mechanism.
                if '+' in amp:
                    line += "(%s)*dconjg(%s)" % (amp, amp)
                else:
                    line += "%s*dconjg(%s)" % (amp, amp)
                ret_lines.append(line)
        else:
            for idiag, diag in enumerate(matrix_element.get('diagrams')):
                # Ignore any diagrams with 4-particle vertices.
                if diag.get_vertex_leg_numbers()!=[] and max(diag.get_vertex_leg_numbers()) > minvert:
                    continue
                # Now write out the expression for AMP2, meaning the sum of
                # squared amplitudes belonging to the same diagram
                line = "AMP2(%(num)d)=AMP2(%(num)d)+" % {"num": (idiag + 1)}
                line += "+".join(["AMP(%(num)d)*dconjg(AMP(%(num)d))" % \
                                  {"num": a.get('number')} for a in \
                                  diag.get('amplitudes')])
                ret_lines.append(line)

        return ret_lines

    #===========================================================================
    # Returns the data statements initializing the coeffictients for the JAMP
    # decomposition. It is used when the JAMP initialization is decided to be 
    # done through big arrays containing the projection coefficients.
    #===========================================================================    
    def get_JAMP_coefs(self, color_amplitudes, color_basis=None, tag_letter="",\
                       n=50, Nc_value=3):
        """This functions return the lines defining the DATA statement setting
        the coefficients building the JAMPS out of the AMPS. Split rows in
        bunches of size n.
        One can specify the color_basis from which the color amplitudes originates
        so that there are commentaries telling what color structure each JAMP
        corresponds to."""
        
        if(not isinstance(color_amplitudes,list) or 
           not (color_amplitudes and isinstance(color_amplitudes[0],list))):
                raise MadGraph5Error, "Incorrect col_amps argument passed to get_JAMP_coefs"

        res_list = []
        my_cs = color.ColorString()
        for index, coeff_list in enumerate(color_amplitudes):
            # Create the list of the complete numerical coefficient.
            coefs_list=[coefficient[0][0]*coefficient[0][1]*\
                        (fractions.Fraction(Nc_value)**coefficient[0][3]) for \
                        coefficient in coeff_list]
            # Create the list of the numbers of the contributing amplitudes.
            # Mutliply by -1 for those which have an imaginary coefficient.
            ampnumbers_list=[coefficient[1]*(-1 if coefficient[0][2] else 1) \
                              for coefficient in coeff_list]
            # Find the common denominator.      
            commondenom=abs(reduce(fractions.gcd, coefs_list).denominator)
            num_list=[(coefficient*commondenom).numerator \
                      for coefficient in coefs_list]
            res_list.append("DATA NCONTRIBAMPS%s(%i)/%i/"%(tag_letter,\
                                                         index+1,len(num_list)))
            res_list.append("DATA DENOMCCOEF%s(%i)/%i/"%(tag_letter,\
                                                         index+1,commondenom))
            if color_basis:
                my_cs.from_immutable(sorted(color_basis.keys())[index])
                res_list.append("C %s" % repr(my_cs))
            for k in xrange(0, len(num_list), n):
                res_list.append("DATA (NUMCCOEF%s(%3r,i),i=%6r,%6r) /%s/" % \
                    (tag_letter,index + 1, k + 1, min(k + n, len(num_list)),
                                 ','.join(["%6r" % i for i in num_list[k:k + n]])))
                res_list.append("DATA (AMPNUMBERS%s(%3r,i),i=%6r,%6r) /%s/" % \
                    (tag_letter,index + 1, k + 1, min(k + n, len(num_list)),
                                 ','.join(["%6r" % i for i in ampnumbers_list[k:k + n]])))
                pass
        return res_list


    def get_JAMP_lines_split_order(self, col_amps, split_order_amps, 
          split_order_names=None, JAMP_format="JAMP(%s)", AMP_format="AMP(%s)"):
        """Return the JAMP = sum(fermionfactor * AMP(i)) lines from col_amps 
        defined as a matrix element or directly as a color_amplitudes dictionary.
        The split_order_amps specifies the group of amplitudes sharing the same
        amplitude orders which should be put in together in a given set of JAMPS.
        The split_order_amps is supposed to have the format of the second output 
        of the function get_split_orders_mapping function in helas_objects.py.
        The split_order_names is optional (it should correspond to the process
        'split_orders' attribute) and only present to provide comments in the
        JAMP definitions in the code."""

        # Let the user call get_JAMP_lines_split_order directly from a 
        error_msg="Malformed '%s' argument passed to the "+\
                 "get_JAMP_lines_split_order function: %s"%str(split_order_amps)
        if(isinstance(col_amps,helas_objects.HelasMatrixElement)):
            color_amplitudes=col_amps.get_color_amplitudes()
        elif(isinstance(col_amps,list)):
            if(col_amps and isinstance(col_amps[0],list)):
                color_amplitudes=col_amps
            else:
                raise MadGraph5Error, error_msg%'col_amps'
        else:
            raise MadGraph5Error, error_msg%'col_amps'
        
        # Verify the sanity of the split_order_amps and split_order_names args
        if isinstance(split_order_amps,list):
            for elem in split_order_amps:
                if len(elem)!=2:
                    raise MadGraph5Error, error_msg%'split_order_amps'
                # Check the first element of the two lists to make sure they are
                # integers, although in principle they should all be integers.
                if not isinstance(elem[0],tuple) or \
                   not isinstance(elem[1],tuple) or \
                   not isinstance(elem[0][0],int) or \
                   not isinstance(elem[1][0],int):
                    raise MadGraph5Error, error_msg%'split_order_amps'
        else:
            raise MadGraph5Error, error_msg%'split_order_amps'
        
        if not split_order_names is None:
            if isinstance(split_order_names,list):
                # Should specify the same number of names as there are elements
                # in the key of the split_order_amps.
                if len(split_order_names)!=len(split_order_amps[0][0]):
                    raise MadGraph5Error, error_msg%'split_order_names'
                # Check the first element of the list to be a string
                if not isinstance(split_order_names[0],str):
                    raise MadGraph5Error, error_msg%'split_order_names'                    
            else:
                raise MadGraph5Error, error_msg%'split_order_names'                
        
        # Now scan all contributing orders to be individually computed and 
        # construct the list of color_amplitudes for JAMP to be constructed
        # accordingly.
        res_list=[]
        for i, amp_order in enumerate(split_order_amps):
            col_amps_order = []
            for jamp in color_amplitudes:
                col_amps_order.append(filter(lambda col_amp: 
                                               col_amp[1] in amp_order[1],jamp))
            if split_order_names:
                res_list.append('C JAMPs contributing to orders '+' '.join(
                              ['%s=%i'%order for order in zip(split_order_names,
                                                                amp_order[0])]))
            if self.opt['export_format'] in ['madloop_matchbox']:
                res_list.extend(self.get_JAMP_lines(col_amps_order,
                                   JAMP_format="JAMP(%s,{0})".format(str(i+1)),
                                   JAMP_formatLC="LNJAMP(%s,{0})".format(str(i+1))))
            else:
                res_list.extend(self.get_JAMP_lines(col_amps_order,
                                   JAMP_format="JAMP(%s,{0})".format(str(i+1))))         

        return res_list


    def get_JAMP_lines(self, col_amps, JAMP_format="JAMP(%s)", AMP_format="AMP(%s)", 
                       split=-1):
        """Return the JAMP = sum(fermionfactor * AMP(i)) lines from col_amps 
        defined as a matrix element or directly as a color_amplitudes dictionary,
        Jamp_formatLC should be define to allow to add LeadingColor computation 
        (usefull for MatchBox)
        The split argument defines how the JAMP lines should be split in order
        not to be too long."""

        # Let the user call get_JAMP_lines directly from a MatrixElement or from
        # the color amplitudes lists.
        if(isinstance(col_amps,helas_objects.HelasMatrixElement)):
            color_amplitudes=col_amps.get_color_amplitudes()
        elif(isinstance(col_amps,list)):
            if(col_amps and isinstance(col_amps[0],list)):
                color_amplitudes=col_amps
            else:
                raise MadGraph5Error, "Incorrect col_amps argument passed to get_JAMP_lines"
        else:
            raise MadGraph5Error, "Incorrect col_amps argument passed to get_JAMP_lines"


        res_list = []
        for i, coeff_list in enumerate(color_amplitudes):
            # It might happen that coeff_list is empty if this function was
            # called from get_JAMP_lines_split_order (i.e. if some color flow
            # does not contribute at all for a given order).
            # In this case we simply set it to 0.
            if coeff_list==[]:
                res_list.append(((JAMP_format+"=0D0") % str(i + 1)))
                continue
            # Break the JAMP definition into 'n=split' pieces to avoid having
            # arbitrarly long lines.
            first=True
            n = (len(coeff_list)+1 if split<=0 else split) 
            while coeff_list!=[]:
                coefs=coeff_list[:n]
                coeff_list=coeff_list[n:]
                res = ((JAMP_format+"=") % str(i + 1)) + \
                      ((JAMP_format % str(i + 1)) if not first and split>0 else '')

                first=False
                # Optimization: if all contributions to that color basis element have
                # the same coefficient (up to a sign), put it in front
                list_fracs = [abs(coefficient[0][1]) for coefficient in coefs]
                common_factor = False
                diff_fracs = list(set(list_fracs))
                if len(diff_fracs) == 1 and abs(diff_fracs[0]) != 1:
                    common_factor = True
                    global_factor = diff_fracs[0]
                    res = res + '%s(' % self.coeff(1, global_factor, False, 0)
                
                # loop for JAMP
                for (coefficient, amp_number) in coefs:
                    if not coefficient:
                        continue
                    if common_factor:
                        res = (res + "%s" + AMP_format) % \
                                                   (self.coeff(coefficient[0],
                                                   coefficient[1] / abs(coefficient[1]),
                                                   coefficient[2],
                                                   coefficient[3]),
                                                   str(amp_number))
                    else:
                        res = (res + "%s" + AMP_format) % (self.coeff(coefficient[0],
                                                   coefficient[1],
                                                   coefficient[2],
                                                   coefficient[3]),
                                                   str(amp_number))
    
                if common_factor:
                    res = res + ')'
    
                res_list.append(res)
                    
        return res_list

    def get_pdf_lines(self, matrix_element, ninitial, subproc_group = False):
        """Generate the PDF lines for the auto_dsig.f file"""

        processes = matrix_element.get('processes')
        model = processes[0].get('model')

        pdf_definition_lines = ""
        pdf_data_lines = ""
        pdf_lines = ""

        if ninitial == 1:
            pdf_lines = "PD(0) = 0d0\nIPROC = 0\n"
            for i, proc in enumerate(processes):
                process_line = proc.base_string()
                pdf_lines = pdf_lines + "IPROC=IPROC+1 ! " + process_line
                pdf_lines = pdf_lines + "\nPD(IPROC)=1d0\n"
                pdf_lines = pdf_lines + "\nPD(0)=PD(0)+PD(IPROC)\n"
        else:
            # Pick out all initial state particles for the two beams
            initial_states = [sorted(list(set([p.get_initial_pdg(1) for \
                                               p in processes]))),
                              sorted(list(set([p.get_initial_pdg(2) for \
                                               p in processes])))]

            # Prepare all variable names
            pdf_codes = dict([(p, model.get_particle(p).get_name()) for p in \
                              sum(initial_states,[])])
            for key,val in pdf_codes.items():
                pdf_codes[key] = val.replace('~','x').replace('+','p').replace('-','m')

            # Set conversion from PDG code to number used in PDF calls
            pdgtopdf = {21: 0, 22: 7}

            # Fill in missing entries of pdgtopdf
            for pdg in sum(initial_states,[]):
                if not pdg in pdgtopdf and not pdg in pdgtopdf.values():
                    pdgtopdf[pdg] = pdg
                elif pdg not in pdgtopdf and pdg in pdgtopdf.values():
                    # If any particle has pdg code 7, we need to use something else
                    pdgtopdf[pdg] = 6000000 + pdg
                    
            # Get PDF variable declarations for all initial states
            for i in [0,1]:
                pdf_definition_lines += "DOUBLE PRECISION " + \
                                       ",".join(["%s%d" % (pdf_codes[pdg],i+1) \
                                                 for pdg in \
                                                 initial_states[i]]) + \
                                                 "\n"

            # Get PDF data lines for all initial states
            for i in [0,1]:
                pdf_data_lines += "DATA " + \
                                       ",".join(["%s%d" % (pdf_codes[pdg],i+1) \
                                                 for pdg in initial_states[i]]) + \
                                                 "/%d*1D0/" % len(initial_states[i]) + \
                                                 "\n"

            # Get PDF lines for all different initial states
            for i, init_states in enumerate(initial_states):
                if subproc_group:
                    pdf_lines = pdf_lines + \
                           "IF (ABS(LPP(IB(%d))).GE.1) THEN\nLP=SIGN(1,LPP(IB(%d)))\n" \
                                 % (i + 1, i + 1)
                else:
                    pdf_lines = pdf_lines + \
                           "IF (ABS(LPP(%d)) .GE. 1) THEN\nLP=SIGN(1,LPP(%d))\n" \
                                 % (i + 1, i + 1)

                for initial_state in init_states:
                    if initial_state in pdf_codes.keys():
                        if subproc_group:
                            pdf_lines = pdf_lines + \
                                        ("%s%d=PDG2PDF(ABS(LPP(IB(%d))),%d*LP," + \
                                         "XBK(IB(%d)),DSQRT(Q2FACT(%d)))\n") % \
                                         (pdf_codes[initial_state],
                                          i + 1, i + 1, pdgtopdf[initial_state],
                                          i + 1, i + 1)
                        else:
                            pdf_lines = pdf_lines + \
                                        ("%s%d=PDG2PDF(ABS(LPP(%d)),%d*LP," + \
                                         "XBK(%d),DSQRT(Q2FACT(%d)))\n") % \
                                         (pdf_codes[initial_state],
                                          i + 1, i + 1, pdgtopdf[initial_state],
                                          i + 1, i + 1)
                pdf_lines = pdf_lines + "ENDIF\n"

            # Add up PDFs for the different initial state particles
            pdf_lines = pdf_lines + "PD(0) = 0d0\nIPROC = 0\n"
            for proc in processes:
                process_line = proc.base_string()
                pdf_lines = pdf_lines + "IPROC=IPROC+1 ! " + process_line
                pdf_lines = pdf_lines + "\nPD(IPROC)="
                for ibeam in [1, 2]:
                    initial_state = proc.get_initial_pdg(ibeam)
                    if initial_state in pdf_codes.keys():
                        pdf_lines = pdf_lines + "%s%d*" % \
                                    (pdf_codes[initial_state], ibeam)
                    else:
                        pdf_lines = pdf_lines + "1d0*"
                # Remove last "*" from pdf_lines
                pdf_lines = pdf_lines[:-1] + "\n"
                pdf_lines = pdf_lines + "PD(0)=PD(0)+DABS(PD(IPROC))\n"

        # Remove last line break from the return variables
        return pdf_definition_lines[:-1], pdf_data_lines[:-1], pdf_lines[:-1]

    #===========================================================================
    # write_props_file
    #===========================================================================
    def write_props_file(self, writer, matrix_element, s_and_t_channels):
        """Write the props.inc file for MadEvent. Needs input from
        write_configs_file."""

        lines = []

        particle_dict = matrix_element.get('processes')[0].get('model').\
                        get('particle_dict')

        for iconf, configs in enumerate(s_and_t_channels):
            for vertex in configs[0] + configs[1][:-1]:
                leg = vertex.get('legs')[-1]
                if leg.get('id') not in particle_dict:
                    # Fake propagator used in multiparticle vertices
                    mass = 'zero'
                    width = 'zero'
                    pow_part = 0
                else:
                    particle = particle_dict[leg.get('id')]
                    # Get mass
                    if particle.get('mass').lower() == 'zero':
                        mass = particle.get('mass')
                    else:
                        mass = "abs(%s)" % particle.get('mass')
                    # Get width
                    if particle.get('width').lower() == 'zero':
                        width = particle.get('width')
                    else:
                        width = "abs(%s)" % particle.get('width')

                    pow_part = 1 + int(particle.is_boson())

                lines.append("prmass(%d,%d)  = %s" % \
                             (leg.get('number'), iconf + 1, mass))
                lines.append("prwidth(%d,%d) = %s" % \
                             (leg.get('number'), iconf + 1, width))
                lines.append("pow(%d,%d) = %d" % \
                             (leg.get('number'), iconf + 1, pow_part))

        # Write the file
        writer.writelines(lines)

        return True

    #===========================================================================
    # write_configs_file
    #===========================================================================
    def write_configs_file(self, writer, matrix_element):
        """Write the configs.inc file for MadEvent"""

        # Extract number of external particles
        (nexternal, ninitial) = matrix_element.get_nexternal_ninitial()

        configs = [(i+1, d) for i,d in enumerate(matrix_element.get('diagrams'))]
        mapconfigs = [c[0] for c in configs]
        model = matrix_element.get('processes')[0].get('model')
        return mapconfigs, self.write_configs_file_from_diagrams(writer,
                                                            [[c[1]] for c in configs],
                                                            mapconfigs,
                                                            nexternal, ninitial,
                                                            model)

    #===========================================================================
    # write_configs_file_from_diagrams
    #===========================================================================
    def write_configs_file_from_diagrams(self, writer, configs, mapconfigs,
                                         nexternal, ninitial, model):
        """Write the actual configs.inc file.
        
        configs is the diagrams corresponding to configs (each
        diagrams is a list of corresponding diagrams for all
        subprocesses, with None if there is no corresponding diagrams
        for a given process).
        mapconfigs gives the diagram number for each config.

        For s-channels, we need to output one PDG for each subprocess in
        the subprocess group, in order to be able to pick the right
        one for multiprocesses."""

        lines = []

        s_and_t_channels = []

        vert_list = [max([d for d in config if d][0].get_vertex_leg_numbers()) \
            for config in configs if [d for d in config if d][0].\
                                             get_vertex_leg_numbers()!=[]]
        minvert = min(vert_list) if vert_list!=[] else 0

        # Number of subprocesses
        nsubprocs = len(configs[0])

        nconfigs = 0

        new_pdg = model.get_first_non_pdg()

        for iconfig, helas_diags in enumerate(configs):
            if any(vert > minvert for vert in [d for d in helas_diags if d]\
              [0].get_vertex_leg_numbers()) :
                # Only 3-vertices allowed in configs.inc except for vertices
                # which originate from a shrunk loop.
                continue
            nconfigs += 1

            # Need s- and t-channels for all subprocesses, including
            # those that don't contribute to this config
            empty_verts = []
            stchannels = []
            for h in helas_diags:
                if h:
                    # get_s_and_t_channels gives vertices starting from
                    # final state external particles and working inwards
                    stchannels.append(h.get('amplitudes')[0].\
                                      get_s_and_t_channels(ninitial, model, new_pdg))
                else:
                    stchannels.append((empty_verts, None))

            # For t-channels, just need the first non-empty one
            tchannels = [t for s,t in stchannels if t != None][0]

            # For s_and_t_channels (to be used later) use only first config
            s_and_t_channels.append([[s for s,t in stchannels if t != None][0],
                                     tchannels])

            # Make sure empty_verts is same length as real vertices
            if any([s for s,t in stchannels]):
                empty_verts[:] = [None]*max([len(s) for s,t in stchannels])

                # Reorganize s-channel vertices to get a list of all
                # subprocesses for each vertex
                schannels = zip(*[s for s,t in stchannels])
            else:
                schannels = []

            allchannels = schannels
            if len(tchannels) > 1:
                # Write out tchannels only if there are any non-trivial ones
                allchannels = schannels + tchannels

            # Write out propagators for s-channel and t-channel vertices

            lines.append("# Diagram %d" % (mapconfigs[iconfig]))
            # Correspondance between the config and the diagram = amp2
            lines.append("data mapconfig(%d)/%d/" % (nconfigs,
                                                     mapconfigs[iconfig]))

            for verts in allchannels:
                if verts in schannels:
                    vert = [v for v in verts if v][0]
                else:
                    vert = verts
                daughters = [leg.get('number') for leg in vert.get('legs')[:-1]]
                last_leg = vert.get('legs')[-1]
                lines.append("data (iforest(i,%d,%d),i=1,%d)/%s/" % \
                             (last_leg.get('number'), nconfigs, len(daughters),
                              ",".join([str(d) for d in daughters])))
                if verts in schannels:
                    pdgs = []
                    for v in verts:
                        if v:
                            pdgs.append(v.get('legs')[-1].get('id'))
                        else:
                            pdgs.append(0)
                    lines.append("data (sprop(i,%d,%d),i=1,%d)/%s/" % \
                                 (last_leg.get('number'), nconfigs, nsubprocs,
                                  ",".join([str(d) for d in pdgs])))
                    lines.append("data tprid(%d,%d)/0/" % \
                                 (last_leg.get('number'), nconfigs))
                elif verts in tchannels[:-1]:
                    lines.append("data tprid(%d,%d)/%d/" % \
                                 (last_leg.get('number'), nconfigs,
                                  abs(last_leg.get('id'))))
                    lines.append("data (sprop(i,%d,%d),i=1,%d)/%s/" % \
                                 (last_leg.get('number'), nconfigs, nsubprocs,
                                  ",".join(['0'] * nsubprocs)))

        # Write out number of configs
        lines.append("# Number of configs")
        lines.append("data mapconfig(0)/%d/" % nconfigs)

        # Write the file
        writer.writelines(lines)

        return s_and_t_channels

    #===========================================================================
    # Global helper methods
    #===========================================================================

    def coeff(self, ff_number, frac, is_imaginary, Nc_power, Nc_value=3):
        """Returns a nicely formatted string for the coefficients in JAMP lines"""

        total_coeff = ff_number * frac * fractions.Fraction(Nc_value) ** Nc_power

        if total_coeff == 1:
            if is_imaginary:
                return '+imag1*'
            else:
                return '+'
        elif total_coeff == -1:
            if is_imaginary:
                return '-imag1*'
            else:
                return '-'

        res_str = '%+iD0' % total_coeff.numerator

        if total_coeff.denominator != 1:
            # Check if total_coeff is an integer
            res_str = res_str + '/%iD0' % total_coeff.denominator

        if is_imaginary:
            res_str = res_str + '*imag1'

        return res_str + '*'


    def set_fortran_compiler(self, default_compiler, force=False):
        """Set compiler based on what's available on the system"""
               
        # Check for compiler
        if default_compiler['fortran'] and misc.which(default_compiler['fortran']):
            f77_compiler = default_compiler['fortran']
        elif misc.which('gfortran'):
            f77_compiler = 'gfortran'
        elif misc.which('g77'):
            f77_compiler = 'g77'
        elif misc.which('f77'):
            f77_compiler = 'f77'
        elif default_compiler['fortran']:
            logger.warning('No Fortran Compiler detected! Please install one')
            f77_compiler = default_compiler['fortran'] # maybe misc fail so try with it
        else:
            raise MadGraph5Error, 'No Fortran Compiler detected! Please install one'
        logger.info('Use Fortran compiler ' + f77_compiler)
        
        
        # Check for compiler. 1. set default.
        if default_compiler['f2py']:
            f2py_compiler = default_compiler['f2py']
        else:
            f2py_compiler = ''
        # Try to find the correct one.
        if default_compiler['f2py'] and misc.which(default_compiler['f2py']):
            f2py_compiler = default_compiler
        elif misc.which('f2py'):
            f2py_compiler = 'f2py'
        elif sys.version_info[1] == 6:
            if misc.which('f2py-2.6'):
                f2py_compiler = 'f2py-2.6'
            elif misc.which('f2py2.6'):
                f2py_compiler = 'f2py2.6'
        elif sys.version_info[1] == 7:
            if misc.which('f2py-2.7'):
                f2py_compiler = 'f2py-2.7'
            elif misc.which('f2py2.7'):
                f2py_compiler = 'f2py2.7'            
        
        to_replace = {'fortran': f77_compiler, 'f2py': f2py_compiler}
        
        
        self.replace_make_opt_f_compiler(to_replace)
        # Replace also for Template but not for cluster
        if not os.environ.has_key('MADGRAPH_DATA') and ReadWrite:
            self.replace_make_opt_f_compiler(to_replace, pjoin(MG5DIR, 'Template', 'LO'))
        
        return f77_compiler

    # an alias for backward compatibility
    set_compiler = set_fortran_compiler


    def set_cpp_compiler(self, default_compiler, force=False):
        """Set compiler based on what's available on the system"""
                
        # Check for compiler
        if default_compiler and misc.which(default_compiler):
            compiler = default_compiler
        elif misc.which('g++'):
            #check if clang version
            p = misc.Popen(['g++', '--version'], stdout=subprocess.PIPE,
                           stderr=subprocess.PIPE) 
            out, _ = p.communicate()
            if 'clang' in out and  misc.which('clang'):
                compiler = 'clang'
            else:
                compiler = 'g++'
        elif misc.which('c++'):
            compiler = 'c++'
        elif misc.which('clang'):
            compiler = 'clang'
        elif default_compiler:
            logger.warning('No c++ Compiler detected! Please install one')
            compiler = default_compiler # maybe misc fail so try with it
        else:
            raise MadGraph5Error, 'No c++ Compiler detected! Please install one'
        logger.info('Use c++ compiler ' + compiler)
        self.replace_make_opt_c_compiler(compiler)
        # Replace also for Template but not for cluster
        if not os.environ.has_key('MADGRAPH_DATA') and ReadWrite:
            self.replace_make_opt_c_compiler(compiler, pjoin(MG5DIR, 'Template', 'LO'))
        
        return compiler


    def replace_make_opt_f_compiler(self, compilers, root_dir = ""):
        """Set FC=compiler in Source/make_opts"""

        assert isinstance(compilers, dict)
        
        mod = False #avoid to rewrite the file if not needed
        if not root_dir:
            root_dir = self.dir_path
            
        compiler= compilers['fortran']
        f2py_compiler = compilers['f2py']
        if not f2py_compiler:
            f2py_compiler = 'f2py'
        for_update= {'DEFAULT_F_COMPILER':compiler,
                     'DEFAULT_F2PY_COMPILER':f2py_compiler}
        make_opts = pjoin(root_dir, 'Source', 'make_opts')

        try:
            common_run_interface.CommonRunCmd.update_make_opts_full(
                            make_opts, for_update)
        except IOError:
            if root_dir == self.dir_path:
                logger.info('Fail to set compiler. Trying to continue anyway.')            

    def replace_make_opt_c_compiler(self, compiler, root_dir = ""):
        """Set CXX=compiler in Source/make_opts.
        The version is also checked, in order to set some extra flags
        if the compiler is clang (on MACOS)"""
       
        is_clang = misc.detect_if_cpp_compiler_is_clang(compiler)
        is_lc    = misc.detect_cpp_std_lib_dependence(compiler) == '-lc++'

        # list of the variable to set in the make_opts file
        for_update= {'DEFAULT_CPP_COMPILER':compiler,
                     'MACFLAG':'-mmacosx-version-min=10.7' if is_clang and is_lc else '',
                     'STDLIB': '-lc++' if is_lc else '-lstdc++',
                     'STDLIB_FLAG': '-stdlib=libc++' if is_lc and is_clang else ''
                     }
        
        if not root_dir:
            root_dir = self.dir_path
        make_opts = pjoin(root_dir, 'Source', 'make_opts')

        try:
            common_run_interface.CommonRunCmd.update_make_opts_full(
                            make_opts, for_update)
        except IOError:
            if root_dir == self.dir_path:
                logger.info('Fail to set compiler. Trying to continue anyway.')  
    
        return

#===============================================================================
# ProcessExporterFortranSA
#===============================================================================
class ProcessExporterFortranSA(ProcessExporterFortran):
    """Class to take care of exporting a set of matrix elements to
    MadGraph v4 StandAlone format."""

    matrix_template = "matrix_standalone_v4.inc"

    def __init__(self, *args, **opts):
        """add the format information compare to standard init"""
        
        if 'format' in opts:
            self.format = opts['format']
            del opts['format']
        else:
            self.format = 'standalone'
        ProcessExporterFortran.__init__(self, *args, **opts)

    def copy_template(self, model):
        """Additional actions needed for setup of Template
        """

        #First copy the full template tree if dir_path doesn't exit
        if os.path.isdir(self.dir_path):
            return
        
        logger.info('initialize a new standalone directory: %s' % \
                        os.path.basename(self.dir_path))
        temp_dir = pjoin(self.mgme_dir, 'Template/LO')
        
        # Create the directory structure
        os.mkdir(self.dir_path)
        os.mkdir(pjoin(self.dir_path, 'Source'))
        os.mkdir(pjoin(self.dir_path, 'Source', 'MODEL'))
        os.mkdir(pjoin(self.dir_path, 'Source', 'DHELAS'))
        os.mkdir(pjoin(self.dir_path, 'SubProcesses'))
        os.mkdir(pjoin(self.dir_path, 'bin'))
        os.mkdir(pjoin(self.dir_path, 'bin', 'internal'))
        os.mkdir(pjoin(self.dir_path, 'lib'))
        os.mkdir(pjoin(self.dir_path, 'Cards'))
        
        # Information at top-level
        #Write version info
        shutil.copy(pjoin(temp_dir, 'TemplateVersion.txt'), self.dir_path)
        try:
            shutil.copy(pjoin(self.mgme_dir, 'MGMEVersion.txt'), self.dir_path)
        except IOError:
            MG5_version = misc.get_pkg_info()
            open(pjoin(self.dir_path, 'MGMEVersion.txt'), 'w').write( \
                "5." + MG5_version['version'])
        
        
        # Add file in SubProcesses
        shutil.copy(pjoin(self.mgme_dir, 'madgraph', 'iolibs', 'template_files', 'makefile_sa_f_sp'), 
                    pjoin(self.dir_path, 'SubProcesses', 'makefile'))
        
        if self.format == 'standalone':
            shutil.copy(pjoin(self.mgme_dir, 'madgraph', 'iolibs', 'template_files', 'check_sa.f'), 
                    pjoin(self.dir_path, 'SubProcesses', 'check_sa.f'))
                        
        # Add file in Source
        shutil.copy(pjoin(temp_dir, 'Source', 'make_opts'), 
                    pjoin(self.dir_path, 'Source'))        
        # add the makefile 
        filename = pjoin(self.dir_path,'Source','makefile')
        self.write_source_makefile(writers.FileWriter(filename))          
        
    #===========================================================================
    # export model files
    #=========================================================================== 
    def export_model_files(self, model_path):
        """export the model dependent files for V4 model"""

        super(ProcessExporterFortranSA,self).export_model_files(model_path)
        # Add the routine update_as_param in v4 model 
        # This is a function created in the UFO  
        text="""
        subroutine update_as_param()
          call setpara('param_card.dat',.false.)
          return
        end
        """
        ff = open(os.path.join(self.dir_path, 'Source', 'MODEL', 'couplings.f'),'a')
        ff.write(text)
        ff.close()        
        
        text = open(pjoin(self.dir_path,'SubProcesses','check_sa.f')).read()
        text = text.replace('call setpara(\'param_card.dat\')', 'call setpara(\'param_card.dat\', .true.)')
        fsock = open(pjoin(self.dir_path,'SubProcesses','check_sa.f'), 'w')
        fsock.write(text)
        fsock.close()
        
        self.make_model_symbolic_link()

    #===========================================================================
    # Make the Helas and Model directories for Standalone directory
    #===========================================================================
    def make(self):
        """Run make in the DHELAS and MODEL directories, to set up
        everything for running standalone
        """

        source_dir = pjoin(self.dir_path, "Source")
        logger.info("Running make for Helas")
        misc.compile(arg=['../lib/libdhelas.a'], cwd=source_dir, mode='fortran')
        logger.info("Running make for Model")
        misc.compile(arg=['../lib/libmodel.a'], cwd=source_dir, mode='fortran')

    #===========================================================================
    # Create proc_card_mg5.dat for Standalone directory
    #===========================================================================
    def finalize(self, matrix_elements, history, mg5options, flaglist):
        """Finalize Standalone MG4 directory by generation proc_card_mg5.dat"""
            
        compiler =  {'fortran': mg5options['fortran_compiler'],
                     'cpp': mg5options['cpp_compiler'],
                     'f2py': mg5options['f2py_compiler']}

        self.compiler_choice(compiler)
        self.make()

        # Write command history as proc_card_mg5
        if history and os.path.isdir(pjoin(self.dir_path, 'Cards')):
            output_file = pjoin(self.dir_path, 'Cards', 'proc_card_mg5.dat')
            history.write(output_file)
        
        ProcessExporterFortran.finalize(self, matrix_elements, 
                                             history, mg5options, flaglist)
        open(pjoin(self.dir_path,'__init__.py'),'w')
        open(pjoin(self.dir_path,'SubProcesses','__init__.py'),'w')

        if 'mode' in self.opt and self.opt['mode'] == "reweight":
            #add the module to hande the NLO weight
            files.copytree(pjoin(MG5DIR, 'Template', 'RWGTNLO'),
                          pjoin(self.dir_path, 'Source'))
            files.copytree(pjoin(MG5DIR, 'Template', 'NLO', 'Source', 'PDF'),
                           pjoin(self.dir_path, 'Source', 'PDF'))
            self.write_pdf_opendata()



    def compiler_choice(self, compiler):
        """ Different daughter classes might want different compilers.
        So this function is meant to be overloaded if desired."""
        
        self.set_compiler(compiler)

    #===========================================================================
    # generate_subprocess_directory
    #===========================================================================
    def generate_subprocess_directory(self, matrix_element,
                                         fortran_model, number):
        """Generate the Pxxxxx directory for a subprocess in MG4 standalone,
        including the necessary matrix.f and nexternal.inc files"""

        cwd = os.getcwd()

        # Create the directory PN_xx_xxxxx in the specified path
        dirpath = pjoin(self.dir_path, 'SubProcesses', \
                       "P%s" % matrix_element.get('processes')[0].shell_string())

        if self.opt['sa_symmetry']:
            # avoid symmetric output
            for i,proc in enumerate(matrix_element.get('processes')):
                        
                initial = []    #filled in the next line
                final = [l.get('id') for l in proc.get('legs')\
                      if l.get('state') or initial.append(l.get('id'))]
                decay_finals = proc.get_final_ids_after_decay()
                decay_finals.sort()
                tag = (tuple(initial), tuple(decay_finals))
                legs = proc.get('legs')[:]
                leg0 = proc.get('legs')[0]
                leg1 = proc.get('legs')[1]
                if not leg1.get('state'):
                    proc.get('legs')[0] = leg1
                    proc.get('legs')[1] = leg0
                    flegs = proc.get('legs')[2:]
                    for perm in itertools.permutations(flegs):
                        for i,p in enumerate(perm):
                            proc.get('legs')[i+2] = p
                        dirpath2 =  pjoin(self.dir_path, 'SubProcesses', \
                               "P%s" % proc.shell_string())
                        #restore original order
                        proc.get('legs')[2:] = legs[2:]              
                        if os.path.exists(dirpath2):
                            proc.get('legs')[:] = legs
                            return 0
                proc.get('legs')[:] = legs

        try:
            os.mkdir(dirpath)
        except os.error as error:
            logger.warning(error.strerror + " " + dirpath)

        #try:
        #    os.chdir(dirpath)
        #except os.error:
        #    logger.error('Could not cd to directory %s' % dirpath)
        #    return 0

        logger.info('Creating files in directory %s' % dirpath)

        # Extract number of external particles
        (nexternal, ninitial) = matrix_element.get_nexternal_ninitial()

        # Create the matrix.f file and the nexternal.inc file
        if self.opt['export_format']=='standalone_msP':
            filename = pjoin(dirpath, 'matrix_prod.f')
        else:
            filename = pjoin(dirpath, 'matrix.f')
        calls = self.write_matrix_element_v4(
            writers.FortranWriter(filename),
            matrix_element,
            fortran_model)

        if self.opt['export_format'] == 'standalone_msP':
            filename =  pjoin(dirpath,'configs_production.inc')
            mapconfigs, s_and_t_channels = self.write_configs_file(\
                writers.FortranWriter(filename),
                matrix_element)

            filename =  pjoin(dirpath,'props_production.inc')
            self.write_props_file(writers.FortranWriter(filename),
                             matrix_element,
                             s_and_t_channels)

            filename =  pjoin(dirpath,'nexternal_prod.inc')
            self.write_nexternal_madspin(writers.FortranWriter(filename),
                             nexternal, ninitial)

        if self.opt['export_format']=='standalone_msF':
            filename = pjoin(dirpath, 'helamp.inc')
            ncomb=matrix_element.get_helicity_combinations()
            self.write_helamp_madspin(writers.FortranWriter(filename),
                             ncomb)
            
        filename = pjoin(dirpath, 'nexternal.inc')
        self.write_nexternal_file(writers.FortranWriter(filename),
                             nexternal, ninitial)

        filename = pjoin(dirpath, 'pmass.inc')
        self.write_pmass_file(writers.FortranWriter(filename),
                         matrix_element)

        filename = pjoin(dirpath, 'ngraphs.inc')
        self.write_ngraphs_file(writers.FortranWriter(filename),
                           len(matrix_element.get_all_amplitudes()))

        # Generate diagrams
        filename = pjoin(dirpath, "matrix.ps")
        plot = draw.MultiEpsDiagramDrawer(matrix_element.get('base_amplitude').\
                                             get('diagrams'),
                                          filename,
                                          model=matrix_element.get('processes')[0].\
                                             get('model'),
                                          amplitude=True)
        logger.info("Generating Feynman diagrams for " + \
                     matrix_element.get('processes')[0].nice_string())
        plot.draw()

        linkfiles = ['check_sa.f', 'coupl.inc', 'makefile']

        for file in linkfiles:
            ln('../%s' % file, cwd=dirpath)

        # Return to original PWD
        #os.chdir(cwd)

        if not calls:
            calls = 0
        return calls


    #===========================================================================
    # write_source_makefile
    #===========================================================================
    def write_source_makefile(self, writer):
        """Write the nexternal.inc file for MG4"""

        path = pjoin(_file_path,'iolibs','template_files','madevent_makefile_source')
        set_of_lib = '$(LIBDIR)libdhelas.$(libext) $(LIBDIR)libmodel.$(libext)'
        model_line='''$(LIBDIR)libmodel.$(libext): MODEL\n\t cd MODEL; make\n'''
        text = open(path).read() % {'libraries': set_of_lib, 'model':model_line} 
        writer.write(text)
        
        return True

    #===========================================================================
    # write_matrix_element_v4
    #===========================================================================
    def write_matrix_element_v4(self, writer, matrix_element, fortran_model,
                                write=True, proc_prefix=''):
        """Export a matrix element to a matrix.f file in MG4 standalone format
        if write is on False, just return the replace_dict and not write anything."""


        if not matrix_element.get('processes') or \
               not matrix_element.get('diagrams'):
            return 0
        
        if writer:
            if not isinstance(writer, writers.FortranWriter):
                raise writers.FortranWriter.FortranWriterError(\
                "writer not FortranWriter but %s" % type(writer))
            # Set lowercase/uppercase Fortran code
            writers.FortranWriter.downcase = False

            
        if not self.opt.has_key('sa_symmetry'):
            self.opt['sa_symmetry']=False



        # The proc_id is for MadEvent grouping which is never used in SA.
        replace_dict = {'global_variable':'', 'amp2_lines':'',
                                       'proc_prefix':proc_prefix, 'proc_id':''}

        # Extract helas calls
        helas_calls = fortran_model.get_matrix_element_calls(\
                    matrix_element)

        replace_dict['helas_calls'] = "\n".join(helas_calls)

        # Extract version number and date from VERSION file
        info_lines = self.get_mg5_info_lines()
        replace_dict['info_lines'] = info_lines

        # Extract process info lines
        process_lines = self.get_process_info_lines(matrix_element)
        replace_dict['process_lines'] = process_lines

        # Extract number of external particles
        (nexternal, ninitial) = matrix_element.get_nexternal_ninitial()
        replace_dict['nexternal'] = nexternal

        # Extract ncomb
        ncomb = matrix_element.get_helicity_combinations()
        replace_dict['ncomb'] = ncomb

        # Extract helicity lines
        helicity_lines = self.get_helicity_lines(matrix_element)
        replace_dict['helicity_lines'] = helicity_lines

        # Extract overall denominator
        # Averaging initial state color, spin, and identical FS particles
        replace_dict['den_factor_line'] = self.get_den_factor_line(matrix_element)

        # Extract ngraphs
        ngraphs = matrix_element.get_number_of_amplitudes()
        replace_dict['ngraphs'] = ngraphs

        # Extract nwavefuncs
        nwavefuncs = matrix_element.get_number_of_wavefunctions()
        replace_dict['nwavefuncs'] = nwavefuncs

        # Extract ncolor
        ncolor = max(1, len(matrix_element.get('color_basis')))
        replace_dict['ncolor'] = ncolor

        replace_dict['hel_avg_factor'] = matrix_element.get_hel_avg_factor()

        # Extract color data lines
        color_data_lines = self.get_color_data_lines(matrix_element)
        replace_dict['color_data_lines'] = "\n".join(color_data_lines)

        if self.opt['export_format']=='standalone_msP':
        # For MadSpin need to return the AMP2
            amp2_lines = self.get_amp2_lines(matrix_element, [] )
            replace_dict['amp2_lines'] = '\n'.join(amp2_lines)
            replace_dict['global_variable'] = \
         "       Double Precision amp2(NGRAPHS)\n       common/to_amps/  amp2\n"

        # JAMP definition, depends on the number of independent split orders
        split_orders=matrix_element.get('processes')[0].get('split_orders')

        if len(split_orders)==0:
            replace_dict['nSplitOrders']=''
            # Extract JAMP lines
            jamp_lines = self.get_JAMP_lines(matrix_element)
            # Consider the output of a dummy order 'ALL_ORDERS' for which we
            # set all amplitude order to weight 1 and only one squared order
            # contribution which is of course ALL_ORDERS=2.
            squared_orders = [(2,),]
            amp_orders = [((1,),tuple(range(1,ngraphs+1)))]
            replace_dict['chosen_so_configs'] = '.TRUE.'
            replace_dict['nSqAmpSplitOrders']=1
            replace_dict['split_order_str_list']=''
        else:
            squared_orders, amp_orders = matrix_element.get_split_orders_mapping()
            replace_dict['nAmpSplitOrders']=len(amp_orders)
            replace_dict['nSqAmpSplitOrders']=len(squared_orders)
            replace_dict['nSplitOrders']=len(split_orders)
            replace_dict['split_order_str_list']=str(split_orders)
            amp_so = self.get_split_orders_lines(
                    [amp_order[0] for amp_order in amp_orders],'AMPSPLITORDERS')
            sqamp_so = self.get_split_orders_lines(squared_orders,'SQSPLITORDERS')
            replace_dict['ampsplitorders']='\n'.join(amp_so)
            replace_dict['sqsplitorders']='\n'.join(sqamp_so)           
            jamp_lines = self.get_JAMP_lines_split_order(\
                       matrix_element,amp_orders,split_order_names=split_orders)
            
            # Now setup the array specifying what squared split order is chosen
            replace_dict['chosen_so_configs']=self.set_chosen_SO_index(
                              matrix_element.get('processes')[0],squared_orders)
            
            # For convenience we also write the driver check_sa_splitOrders.f
            # that explicitely writes out the contribution from each squared order.
            # The original driver still works and is compiled with 'make' while
            # the splitOrders one is compiled with 'make check_sa_born_splitOrders'
            check_sa_writer=writers.FortranWriter('check_sa_born_splitOrders.f')
            self.write_check_sa_splitOrders(squared_orders,split_orders,
              nexternal,ninitial,proc_prefix,check_sa_writer)

        if write:
            writers.FortranWriter('nsqso_born.inc').writelines(
                """INTEGER NSQSO_BORN
                   PARAMETER (NSQSO_BORN=%d)"""%replace_dict['nSqAmpSplitOrders'])

        replace_dict['jamp_lines'] = '\n'.join(jamp_lines)    

        matrix_template = self.matrix_template
        if self.opt['export_format']=='standalone_msP' :
            matrix_template = 'matrix_standalone_msP_v4.inc'
        elif self.opt['export_format']=='standalone_msF':
            matrix_template = 'matrix_standalone_msF_v4.inc'
        elif self.opt['export_format']=='matchbox':
            replace_dict["proc_prefix"] = 'MG5_%i_' % matrix_element.get('processes')[0].get('id')
            replace_dict["color_information"] = self.get_color_string_lines(matrix_element)

        if len(split_orders)>0:
            if self.opt['export_format'] in ['standalone_msP', 'standalone_msF']:
                logger.debug("Warning: The export format %s is not "+\
                  " available for individual ME evaluation of given coupl. orders."+\
                  " Only the total ME will be computed.", self.opt['export_format'])
            elif  self.opt['export_format'] in ['madloop_matchbox']:
                replace_dict["color_information"] = self.get_color_string_lines(matrix_element)
                matrix_template = "matrix_standalone_matchbox_splitOrders_v4.inc"
            else:
                matrix_template = "matrix_standalone_splitOrders_v4.inc"

        replace_dict['template_file'] = pjoin(_file_path, 'iolibs', 'template_files', matrix_template)
        replace_dict['template_file2'] = pjoin(_file_path, \
                                   'iolibs/template_files/split_orders_helping_functions.inc')
        if write and writer:
            path = replace_dict['template_file']
            content = open(path).read()
            content = content % replace_dict
            # Write the file
            writer.writelines(content)
            # Add the helper functions.
            if len(split_orders)>0:
                content = '\n' + open(replace_dict['template_file2'])\
                                   .read()%replace_dict
                writer.writelines(content)
            return len(filter(lambda call: call.find('#') != 0, helas_calls))
        else:
            replace_dict['return_value'] = len(filter(lambda call: call.find('#') != 0, helas_calls))
            return replace_dict # for subclass update

    def write_check_sa_splitOrders(self,squared_orders, split_orders, nexternal,
                                                nincoming, proc_prefix, writer):
        """ Write out a more advanced version of the check_sa drivers that
        individually returns the matrix element for each contributing squared
        order."""
        
        check_sa_content = open(pjoin(self.mgme_dir, 'madgraph', 'iolibs', \
                             'template_files', 'check_sa_splitOrders.f')).read()
        printout_sq_orders=[]
        for i, squared_order in enumerate(squared_orders):
            sq_orders=[]
            for j, sqo in enumerate(squared_order):
                sq_orders.append('%s=%d'%(split_orders[j],sqo))
            printout_sq_orders.append(\
                    "write(*,*) '%d) Matrix element for (%s) = ',MATELEMS(%d)"\
                                                 %(i+1,' '.join(sq_orders),i+1))
        printout_sq_orders='\n'.join(printout_sq_orders)
        replace_dict = {'printout_sqorders':printout_sq_orders, 
                        'nSplitOrders':len(squared_orders),
                        'nexternal':nexternal,
                        'nincoming':nincoming,
                        'proc_prefix':proc_prefix}
        
        if writer:
            writer.writelines(check_sa_content % replace_dict)
        else:
            return replace_dict

class ProcessExporterFortranMatchBox(ProcessExporterFortranSA):
    """class to take care of exporting a set of matrix element for the Matchbox
    code in the case of Born only routine"""

    default_opt = {'clean': False, 'complex_mass':False,
                        'export_format':'matchbox', 'mp': False,
                        'sa_symmetry': True}

    #specific template of the born
           

    matrix_template = "matrix_standalone_matchbox.inc"
    
    @staticmethod    
    def get_color_string_lines(matrix_element):
        """Return the color matrix definition lines for this matrix element. Split
        rows in chunks of size n."""

        if not matrix_element.get('color_matrix'):
            return "\n".join(["out = 1"])
        
        #start the real work
        color_denominators = matrix_element.get('color_matrix').\
                                                         get_line_denominators()
        matrix_strings = []
        my_cs = color.ColorString()
        for i_color in xrange(len(color_denominators)):
            # Then write the numerators for the matrix elements
            my_cs.from_immutable(sorted(matrix_element.get('color_basis').keys())[i_color])
            t_str=repr(my_cs)
            t_match=re.compile(r"(\w+)\(([\s\d+\,]*)\)")
            # from '1 T(2,4,1) Tr(4,5,6) Epsilon(5,3,2,1) T(1,2)' returns with findall:
            # [('T', '2,4,1'), ('Tr', '4,5,6'), ('Epsilon', '5,3,2,1'), ('T', '1,2')]
            all_matches = t_match.findall(t_str)
            output = {}
            arg=[]
            for match in all_matches:
                ctype, tmparg = match[0], [m.strip() for m in match[1].split(',')]
                if ctype in ['ColorOne' ]:
                    continue
                if ctype not in ['T', 'Tr' ]:
                    raise MadGraph5Error, 'Color Structure not handled by Matchbox: %s'  % ctype
                tmparg += ['0']
                arg +=tmparg
            for j, v in enumerate(arg):
                    output[(i_color,j)] = v

            for key in output:
                if matrix_strings == []:
                    #first entry
                    matrix_strings.append(""" 
                    if (in1.eq.%s.and.in2.eq.%s)then
                    out = %s
                    """  % (key[0], key[1], output[key]))
                else:
                    #not first entry
                    matrix_strings.append(""" 
                    elseif (in1.eq.%s.and.in2.eq.%s)then
                    out = %s
                    """  % (key[0], key[1], output[key]))
        if len(matrix_strings):                
            matrix_strings.append(" else \n out = - 1 \n endif")
        else: 
            return "\n out = - 1 \n "
        return "\n".join(matrix_strings)
    
    def make(self,*args,**opts):
        pass

    def get_JAMP_lines(self, col_amps, JAMP_format="JAMP(%s)", AMP_format="AMP(%s)", split=-1,
                       JAMP_formatLC=None):
    
        """Adding leading color part of the colorflow"""
        
        if not JAMP_formatLC:
            JAMP_formatLC= "LN%s" % JAMP_format

        error_msg="Malformed '%s' argument passed to the get_JAMP_lines"
        if(isinstance(col_amps,helas_objects.HelasMatrixElement)):
            col_amps=col_amps.get_color_amplitudes()
        elif(isinstance(col_amps,list)):
            if(col_amps and isinstance(col_amps[0],list)):
                col_amps=col_amps
            else:
                raise MadGraph5Error, error_msg % 'col_amps'
        else:
            raise MadGraph5Error, error_msg % 'col_amps'

        text = super(ProcessExporterFortranMatchBox, self).get_JAMP_lines(col_amps,
                                            JAMP_format=JAMP_format,
                                            AMP_format=AMP_format,
                                            split=-1)
        
        
        # Filter the col_ampls to generate only those without any 1/NC terms
        
        LC_col_amps = []
        for coeff_list in col_amps:
            to_add = []
            for (coefficient, amp_number) in coeff_list:
                if coefficient[3]==0:
                    to_add.append( (coefficient, amp_number) )
            LC_col_amps.append(to_add)
           
        text += super(ProcessExporterFortranMatchBox, self).get_JAMP_lines(LC_col_amps,
                                            JAMP_format=JAMP_formatLC,
                                            AMP_format=AMP_format,
                                            split=-1)
        
        return text




#===============================================================================
# ProcessExporterFortranMW
#===============================================================================
class ProcessExporterFortranMW(ProcessExporterFortran):
    """Class to take care of exporting a set of matrix elements to
    MadGraph v4 - MadWeight format."""

    matrix_file="matrix_standalone_v4.inc"

    def copy_template(self, model):
        """Additional actions needed for setup of Template
        """

        super(ProcessExporterFortranMW, self).copy_template(model)        

        # Add the MW specific file
        shutil.copytree(pjoin(MG5DIR,'Template','MadWeight'),
                               pjoin(self.dir_path, 'Source','MadWeight'), True)        
        shutil.copytree(pjoin(MG5DIR,'madgraph','madweight'),
                        pjoin(self.dir_path, 'bin','internal','madweight'), True) 
        files.mv(pjoin(self.dir_path, 'Source','MadWeight','src','setrun.f'),
                                      pjoin(self.dir_path, 'Source','setrun.f'))
        files.mv(pjoin(self.dir_path, 'Source','MadWeight','src','run.inc'),
                                      pjoin(self.dir_path, 'Source','run.inc'))
        # File created from Template (Different in some child class)
        filename = os.path.join(self.dir_path,'Source','run_config.inc')
        self.write_run_config_file(writers.FortranWriter(filename))

        try:
            subprocess.call([os.path.join(self.dir_path, 'Source','MadWeight','bin','internal','pass_to_madweight')],
                            stdout = os.open(os.devnull, os.O_RDWR),
                            stderr = os.open(os.devnull, os.O_RDWR),
                            cwd=self.dir_path)
        except OSError:
            # Probably madweight already called
            pass
        
        # Copy the different python file in the Template
        self.copy_python_file()
        # create the appropriate cuts.f
        self.get_mw_cuts_version()

        # add the makefile in Source directory 
        filename = os.path.join(self.dir_path,'Source','makefile')
        self.write_source_makefile(writers.FortranWriter(filename))



        
    #===========================================================================
    # convert_model
    #===========================================================================    
    def convert_model(self, model, wanted_lorentz = [], 
                                                         wanted_couplings = []):
         
        super(ProcessExporterFortranMW,self).convert_model(model, 
                                               wanted_lorentz, wanted_couplings)
         
        IGNORE_PATTERNS = ('*.pyc','*.dat','*.py~')
        try:
            shutil.rmtree(pjoin(self.dir_path,'bin','internal','ufomodel'))
        except OSError as error:
            pass
        model_path = model.get('modelpath')
        # This is not safe if there is a '##' or '-' in the path.
        shutil.copytree(model_path, 
                               pjoin(self.dir_path,'bin','internal','ufomodel'),
                               ignore=shutil.ignore_patterns(*IGNORE_PATTERNS))
        if hasattr(model, 'restrict_card'):
            out_path = pjoin(self.dir_path, 'bin', 'internal','ufomodel',
                                                         'restrict_default.dat')
            if isinstance(model.restrict_card, check_param_card.ParamCard):
                model.restrict_card.write(out_path)
            else:
                files.cp(model.restrict_card, out_path)

    #===========================================================================
    # generate_subprocess_directory 
    #===========================================================================        
    def copy_python_file(self):
        """copy the python file require for the Template"""

        # madevent interface
        cp(_file_path+'/interface/madweight_interface.py',
                            self.dir_path+'/bin/internal/madweight_interface.py')
        cp(_file_path+'/interface/extended_cmd.py',
                                  self.dir_path+'/bin/internal/extended_cmd.py')
        cp(_file_path+'/interface/common_run_interface.py',
                            self.dir_path+'/bin/internal/common_run_interface.py')
        cp(_file_path+'/various/misc.py', self.dir_path+'/bin/internal/misc.py')        
        cp(_file_path+'/iolibs/files.py', self.dir_path+'/bin/internal/files.py')
        #cp(_file_path+'/iolibs/save_load_object.py', 
        #                      self.dir_path+'/bin/internal/save_load_object.py') 
        cp(_file_path+'/iolibs/file_writers.py', 
                              self.dir_path+'/bin/internal/file_writers.py')
        #model file                        
        cp(_file_path+'../models/check_param_card.py', 
                              self.dir_path+'/bin/internal/check_param_card.py')   
                
        #madevent file
        cp(_file_path+'/__init__.py', self.dir_path+'/bin/internal/__init__.py')
        cp(_file_path+'/various/lhe_parser.py', 
                                self.dir_path+'/bin/internal/lhe_parser.py')         

        cp(_file_path+'/various/banner.py', 
                                   self.dir_path+'/bin/internal/banner.py')
        cp(_file_path+'/various/shower_card.py', 
                                   self.dir_path+'/bin/internal/shower_card.py')
        cp(_file_path+'/various/cluster.py', 
                                       self.dir_path+'/bin/internal/cluster.py') 
        
        # logging configuration
        cp(_file_path+'/interface/.mg5_logging.conf', 
                                 self.dir_path+'/bin/internal/me5_logging.conf') 
        cp(_file_path+'/interface/coloring_logging.py', 
                                 self.dir_path+'/bin/internal/coloring_logging.py')


    #===========================================================================
    # Change the version of cuts.f to the one compatible with MW
    #===========================================================================    
    def get_mw_cuts_version(self, outpath=None):
        """create the appropriate cuts.f
        This is based on the one associated to ME output but:
        1) No clustering (=> remove initcluster/setclscales)
        2) Adding the definition of cut_bw at the file.
        """
        
        template = open(pjoin(MG5DIR,'Template','LO','SubProcesses','cuts.f'))
        
        text = StringIO()
        #1) remove all dependencies in ickkw >1:
        nb_if = 0
        for line in template:
            if 'if(xqcut.gt.0d0' in line:
                nb_if = 1
            if nb_if == 0:
                text.write(line)
                continue
            if re.search(r'if\(.*\)\s*then', line):
                nb_if += 1
            elif 'endif' in line:
                nb_if -= 1
            
        #2) add fake cut_bw (have to put the true one later)
        text.write("""
      logical function cut_bw(p)
      include 'madweight_param.inc'
      double precision p(*)
      if (bw_cut) then
          cut_bw = .true.
      else
          stop 1
      endif
      return
      end
        """)
            
        final = text.getvalue()
        #3) remove the call to initcluster:
        template = final.replace('call initcluster', '! Remove for MW!call initcluster')
        template = template.replace('genps.inc', 'maxparticles.inc')
        #Now we can write it
        if not outpath:
            fsock =  open(pjoin(self.dir_path, 'SubProcesses', 'cuts.f'), 'w')
        elif isinstance(outpath, str):
            fsock = open(outpath, 'w')
        else:
            fsock = outpath
        fsock.write(template)
        
        
        
    #===========================================================================
    # Make the Helas and Model directories for Standalone directory
    #===========================================================================
    def make(self):
        """Run make in the DHELAS, MODEL, PDF and CERNLIB directories, to set up
        everything for running madweight
        """

        source_dir = os.path.join(self.dir_path, "Source")
        logger.info("Running make for Helas")
        misc.compile(arg=['../lib/libdhelas.a'], cwd=source_dir, mode='fortran')
        logger.info("Running make for Model")
        misc.compile(arg=['../lib/libmodel.a'], cwd=source_dir, mode='fortran')
        logger.info("Running make for PDF")
        misc.compile(arg=['../lib/libpdf.a'], cwd=source_dir, mode='fortran')
        logger.info("Running make for CERNLIB")
        misc.compile(arg=['../lib/libcernlib.a'], cwd=source_dir, mode='fortran')
        logger.info("Running make for GENERIC")
        misc.compile(arg=['../lib/libgeneric.a'], cwd=source_dir, mode='fortran')
        logger.info("Running make for blocks")
        misc.compile(arg=['../lib/libblocks.a'], cwd=source_dir, mode='fortran')
        logger.info("Running make for tools")
        misc.compile(arg=['../lib/libtools.a'], cwd=source_dir, mode='fortran')

    #===========================================================================
    # Create proc_card_mg5.dat for MadWeight directory
    #===========================================================================
    def finalize(self, matrix_elements, history, mg5options, flaglist):
        """Finalize Standalone MG4 directory by generation proc_card_mg5.dat"""
            
        compiler =  {'fortran': mg5options['fortran_compiler'],
                     'cpp': mg5options['cpp_compiler'],
                     'f2py': mg5options['f2py_compiler']}



        #proc_charac
        self.create_proc_charac()

        # Write maxparticles.inc based on max of ME's/subprocess groups
        filename = pjoin(self.dir_path,'Source','maxparticles.inc')
        self.write_maxparticles_file(writers.FortranWriter(filename),
                                     matrix_elements)
        ln(pjoin(self.dir_path, 'Source', 'maxparticles.inc'),
           pjoin(self.dir_path, 'Source','MadWeight','blocks'))
        ln(pjoin(self.dir_path, 'Source', 'maxparticles.inc'),
           pjoin(self.dir_path, 'Source','MadWeight','tools'))
        
        self.set_compiler(compiler)
        self.make()
        
        # Write command history as proc_card_mg5
        if os.path.isdir(os.path.join(self.dir_path, 'Cards')):
            output_file = os.path.join(self.dir_path, 'Cards', 'proc_card_mg5.dat')
            history.write(output_file)

        ProcessExporterFortran.finalize(self, matrix_elements,
                                             history, mg5options, flaglist)



    #===========================================================================
    # create the run_card for MW
    #=========================================================================== 
    def create_run_card(self, matrix_elements, history):
        """ """
 
        run_card = banner_mod.RunCard()
    
        # pass to default for MW
        run_card["run_tag"] = "\'not_use\'"
        run_card["fixed_ren_scale"] = "T"
        run_card["fixed_fac_scale"] = "T"
        run_card.remove_all_cut()
                  
        run_card.write(pjoin(self.dir_path, 'Cards', 'run_card_default.dat'),
                       template=pjoin(MG5DIR, 'Template', 'MadWeight', 'Cards', 'run_card.dat'),
                       python_template=True)
        run_card.write(pjoin(self.dir_path, 'Cards', 'run_card.dat'),
                       template=pjoin(MG5DIR, 'Template', 'MadWeight', 'Cards', 'run_card.dat'),
                       python_template=True)

    #===========================================================================
    # export model files
    #=========================================================================== 
    def export_model_files(self, model_path):
        """export the model dependent files for V4 model"""
        
        super(ProcessExporterFortranMW,self).export_model_files(model_path)
        # Add the routine update_as_param in v4 model 
        # This is a function created in the UFO  
        text="""
        subroutine update_as_param()
          call setpara('param_card.dat',.false.)
          return
        end
        """
        ff = open(os.path.join(self.dir_path, 'Source', 'MODEL', 'couplings.f'),'a')
        ff.write(text)
        ff.close()

        # Modify setrun.f
        text = open(os.path.join(self.dir_path,'Source','setrun.f')).read()
        text = text.replace('call setpara(param_card_name)', 'call setpara(param_card_name, .true.)')
        fsock = open(os.path.join(self.dir_path,'Source','setrun.f'), 'w')
        fsock.write(text)
        fsock.close()

        # Modify initialization.f
        text = open(os.path.join(self.dir_path,'SubProcesses','initialization.f')).read()
        text = text.replace('call setpara(param_name)', 'call setpara(param_name, .true.)')
        fsock = open(os.path.join(self.dir_path,'SubProcesses','initialization.f'), 'w')
        fsock.write(text)
        fsock.close()
                
                
        self.make_model_symbolic_link()

    #===========================================================================
    # generate_subprocess_directory
    #===========================================================================
    def generate_subprocess_directory(self, matrix_element,
                                         fortran_model,number):
        """Generate the Pxxxxx directory for a subprocess in MG4 MadWeight format,
        including the necessary matrix.f and nexternal.inc files"""

        cwd = os.getcwd()
        misc.sprint(type(matrix_element))
        # Create the directory PN_xx_xxxxx in the specified path
        dirpath = os.path.join(self.dir_path, 'SubProcesses', \
                       "P%s" % matrix_element.get('processes')[0].shell_string())

        try:
            os.mkdir(dirpath)
        except os.error as error:
            logger.warning(error.strerror + " " + dirpath)

        #try:
        #    os.chdir(dirpath)
        #except os.error:
        #    logger.error('Could not cd to directory %s' % dirpath)
        #    return 0

        logger.info('Creating files in directory %s' % dirpath)

        # Extract number of external particles
        (nexternal, ninitial) = matrix_element.get_nexternal_ninitial()

        # Create the matrix.f file and the nexternal.inc file
        filename = pjoin(dirpath,'matrix.f')
        calls,ncolor = self.write_matrix_element_v4(
            writers.FortranWriter(filename),
            matrix_element,
            fortran_model)

        filename = pjoin(dirpath, 'auto_dsig.f')
        self.write_auto_dsig_file(writers.FortranWriter(filename),
                             matrix_element)

        filename = pjoin(dirpath, 'configs.inc')
        mapconfigs, s_and_t_channels = self.write_configs_file(\
            writers.FortranWriter(filename),
            matrix_element)

        filename = pjoin(dirpath, 'nexternal.inc')
        self.write_nexternal_file(writers.FortranWriter(filename),
                             nexternal, ninitial)

        filename = pjoin(dirpath, 'leshouche.inc')
        self.write_leshouche_file(writers.FortranWriter(filename),
                             matrix_element)

        filename = pjoin(dirpath, 'props.inc')
        self.write_props_file(writers.FortranWriter(filename),
                         matrix_element,
                         s_and_t_channels)

        filename = pjoin(dirpath, 'pmass.inc')
        self.write_pmass_file(writers.FortranWriter(filename),
                         matrix_element)

        filename = pjoin(dirpath, 'ngraphs.inc')
        self.write_ngraphs_file(writers.FortranWriter(filename),
                           len(matrix_element.get_all_amplitudes()))

        filename = pjoin(dirpath, 'maxamps.inc')
        self.write_maxamps_file(writers.FortranWriter(filename),
                           len(matrix_element.get('diagrams')),
                           ncolor,
                           len(matrix_element.get('processes')),
                           1)

        filename = pjoin(dirpath, 'phasespace.inc')
        self.write_phasespace_file(writers.FortranWriter(filename),
                           len(matrix_element.get('diagrams')),
                           )

        # Generate diagrams
        filename = pjoin(dirpath, "matrix.ps")
        plot = draw.MultiEpsDiagramDrawer(matrix_element.get('base_amplitude').\
                                             get('diagrams'),
                                          filename,
                                          model=matrix_element.get('processes')[0].\
                                             get('model'),
                                          amplitude='')
        logger.info("Generating Feynman diagrams for " + \
                     matrix_element.get('processes')[0].nice_string())
        plot.draw()

        #import genps.inc and maxconfigs.inc into Subprocesses
        ln(self.dir_path + '/Source/genps.inc', self.dir_path + '/SubProcesses', log=False)
        #ln(self.dir_path + '/Source/maxconfigs.inc', self.dir_path + '/SubProcesses', log=False)

        linkfiles = ['driver.f', 'cuts.f', 'initialization.f','gen_ps.f', 'makefile', 'coupl.inc','madweight_param.inc', 'run.inc', 'setscales.f', 'genps.inc']

        for file in linkfiles:
            ln('../%s' % file, starting_dir=cwd)
            
        ln('nexternal.inc', '../../Source', log=False, cwd=dirpath)
        ln('leshouche.inc', '../../Source', log=False, cwd=dirpath)
        ln('maxamps.inc', '../../Source', log=False, cwd=dirpath)
        ln('phasespace.inc', '../', log=True, cwd=dirpath)
        # Return to original PWD
        #os.chdir(cwd)

        if not calls:
            calls = 0
        return calls

    #===========================================================================
    # write_matrix_element_v4
    #===========================================================================
    def write_matrix_element_v4(self, writer, matrix_element, fortran_model,proc_id = "", config_map = []):
        """Export a matrix element to a matrix.f file in MG4 MadWeight format"""

        if not matrix_element.get('processes') or \
               not matrix_element.get('diagrams'):
            return 0

        if writer:
            if not isinstance(writer, writers.FortranWriter):
                raise writers.FortranWriter.FortranWriterError(\
                "writer not FortranWriter")

            # Set lowercase/uppercase Fortran code
            writers.FortranWriter.downcase = False

        replace_dict = {}

        # Extract version number and date from VERSION file
        info_lines = self.get_mg5_info_lines()
        replace_dict['info_lines'] = info_lines

        # Extract process info lines
        process_lines = self.get_process_info_lines(matrix_element)
        replace_dict['process_lines'] = process_lines

        # Set proc_id
        replace_dict['proc_id'] = proc_id

        # Extract number of external particles
        (nexternal, ninitial) = matrix_element.get_nexternal_ninitial()
        replace_dict['nexternal'] = nexternal

        # Extract ncomb
        ncomb = matrix_element.get_helicity_combinations()
        replace_dict['ncomb'] = ncomb

        # Extract helicity lines
        helicity_lines = self.get_helicity_lines(matrix_element)
        replace_dict['helicity_lines'] = helicity_lines

        # Extract overall denominator
        # Averaging initial state color, spin, and identical FS particles
        den_factor_line = self.get_den_factor_line(matrix_element)
        replace_dict['den_factor_line'] = den_factor_line

        # Extract ngraphs
        ngraphs = matrix_element.get_number_of_amplitudes()
        replace_dict['ngraphs'] = ngraphs

        # Extract nwavefuncs
        nwavefuncs = matrix_element.get_number_of_wavefunctions()
        replace_dict['nwavefuncs'] = nwavefuncs

        # Extract ncolor
        ncolor = max(1, len(matrix_element.get('color_basis')))
        replace_dict['ncolor'] = ncolor

        # Extract color data lines
        color_data_lines = self.get_color_data_lines(matrix_element)
        replace_dict['color_data_lines'] = "\n".join(color_data_lines)

        # Extract helas calls
        helas_calls = fortran_model.get_matrix_element_calls(\
                    matrix_element)

        replace_dict['helas_calls'] = "\n".join(helas_calls)

        # Extract JAMP lines
        jamp_lines = self.get_JAMP_lines(matrix_element)
        replace_dict['jamp_lines'] = '\n'.join(jamp_lines)
        
        replace_dict['template_file'] =  os.path.join(_file_path, \
                          'iolibs/template_files/%s' % self.matrix_file)
        replace_dict['template_file2'] = ''
        
        if writer:
            file = open(replace_dict['template_file']).read()
            file = file % replace_dict
            # Write the file
            writer.writelines(file)
            return len(filter(lambda call: call.find('#') != 0, helas_calls)),ncolor
        else:
            replace_dict['return_value'] = (len(filter(lambda call: call.find('#') != 0, helas_calls)),ncolor)
            
    #===========================================================================
    # write_source_makefile
    #===========================================================================
    def write_source_makefile(self, writer):
        """Write the nexternal.inc file for madweight"""


        path = os.path.join(_file_path,'iolibs','template_files','madweight_makefile_source')
        set_of_lib = '$(LIBRARIES) $(LIBDIR)libdhelas.$(libext) $(LIBDIR)libpdf.$(libext) $(LIBDIR)libmodel.$(libext) $(LIBDIR)libcernlib.$(libext) $(LIBDIR)libtf.$(libext)'
        text = open(path).read() % {'libraries': set_of_lib}
        writer.write(text)

        return True

    def write_phasespace_file(self, writer, nb_diag):
        """ """
        
        template = """      include 'maxparticles.inc' 
      integer max_branches
      parameter (max_branches=max_particles-1)
      integer max_configs
      parameter (max_configs=%(nb_diag)s)

c     channel position
      integer config_pos,perm_pos
      common /to_config/config_pos,perm_pos
        
        """

        writer.write(template % {'nb_diag': nb_diag})
        

    #===========================================================================
    # write_auto_dsig_file
    #===========================================================================
    def write_auto_dsig_file(self, writer, matrix_element, proc_id = ""):
        """Write the auto_dsig.f file for the differential cross section
        calculation, includes pdf call information (MadWeight format)"""

        if not matrix_element.get('processes') or \
               not matrix_element.get('diagrams'):
            return 0

        nexternal, ninitial = matrix_element.get_nexternal_ninitial()

        if ninitial < 1 or ninitial > 2:
            raise writers.FortranWriter.FortranWriterError, \
                  """Need ninitial = 1 or 2 to write auto_dsig file"""

        replace_dict = {}

        # Extract version number and date from VERSION file
        info_lines = self.get_mg5_info_lines()
        replace_dict['info_lines'] = info_lines

        # Extract process info lines
        process_lines = self.get_process_info_lines(matrix_element)
        replace_dict['process_lines'] = process_lines

        # Set proc_id
        replace_dict['proc_id'] = proc_id
        replace_dict['numproc'] = 1

        # Set dsig_line
        if ninitial == 1:
            # No conversion, since result of decay should be given in GeV
            dsig_line = "pd(0)*dsiguu"
        else:
            # Convert result (in GeV) to pb
            dsig_line = "pd(0)*conv*dsiguu"

        replace_dict['dsig_line'] = dsig_line

        # Extract pdf lines
        pdf_vars, pdf_data, pdf_lines = \
                  self.get_pdf_lines(matrix_element, ninitial, proc_id != "")
        replace_dict['pdf_vars'] = pdf_vars
        replace_dict['pdf_data'] = pdf_data
        replace_dict['pdf_lines'] = pdf_lines

        # Lines that differ between subprocess group and regular
        if proc_id:
            replace_dict['numproc'] = int(proc_id)
            replace_dict['passcuts_begin'] = "" 
            replace_dict['passcuts_end'] = "" 
            # Set lines for subprocess group version
            # Set define_iconfigs_lines
            replace_dict['define_subdiag_lines'] = \
                 """\nINTEGER SUBDIAG(MAXSPROC),IB(2)
                 COMMON/TO_SUB_DIAG/SUBDIAG,IB"""    
        else:
            replace_dict['passcuts_begin'] = "IF (PASSCUTS(PP)) THEN"
            replace_dict['passcuts_end'] = "ENDIF"
            replace_dict['define_subdiag_lines'] = "" 

        if writer:
            file = open(os.path.join(_file_path, \
                          'iolibs/template_files/auto_dsig_mw.inc')).read()
        
            file = file % replace_dict
            # Write the file
            writer.writelines(file)
        else:
            return replace_dict
    #===========================================================================
    # write_configs_file
    #===========================================================================
    def write_configs_file(self, writer, matrix_element):
        """Write the configs.inc file for MadEvent"""

        # Extract number of external particles
        (nexternal, ninitial) = matrix_element.get_nexternal_ninitial()

        configs = [(i+1, d) for i,d in enumerate(matrix_element.get('diagrams'))]
        mapconfigs = [c[0] for c in configs]
        model = matrix_element.get('processes')[0].get('model')
        return mapconfigs, self.write_configs_file_from_diagrams(writer,
                                                            [[c[1]] for c in configs],
                                                            mapconfigs,
                                                            nexternal, ninitial,matrix_element, model)

    #===========================================================================
    # write_run_configs_file
    #===========================================================================
    def write_run_config_file(self, writer):
        """Write the run_configs.inc file for MadWeight"""

        path = os.path.join(_file_path,'iolibs','template_files','madweight_run_config.inc')
        text = open(path).read() % {'chanperjob':'5'}
        writer.write(text)
        return True

    #===========================================================================
    # write_configs_file_from_diagrams
    #===========================================================================
    def write_configs_file_from_diagrams(self, writer, configs, mapconfigs,
                                         nexternal, ninitial, matrix_element, model):
        """Write the actual configs.inc file.
        
        configs is the diagrams corresponding to configs (each
        diagrams is a list of corresponding diagrams for all
        subprocesses, with None if there is no corresponding diagrams
        for a given process).
        mapconfigs gives the diagram number for each config.

        For s-channels, we need to output one PDG for each subprocess in
        the subprocess group, in order to be able to pick the right
        one for multiprocesses."""

        lines = []

        particle_dict = matrix_element.get('processes')[0].get('model').\
                        get('particle_dict')

        s_and_t_channels = []

        vert_list = [max([d for d in config if d][0].get_vertex_leg_numbers()) \
                       for config in configs if [d for d in config if d][0].\
                                                  get_vertex_leg_numbers()!=[]]
        
        minvert = min(vert_list) if vert_list!=[] else 0
        # Number of subprocesses
        nsubprocs = len(configs[0])

        nconfigs = 0

        new_pdg = model.get_first_non_pdg()

        for iconfig, helas_diags in enumerate(configs):
            if any([vert > minvert for vert in
                    [d for d in helas_diags if d][0].get_vertex_leg_numbers()]):
                # Only 3-vertices allowed in configs.inc
                continue
            nconfigs += 1

            # Need s- and t-channels for all subprocesses, including
            # those that don't contribute to this config
            empty_verts = []
            stchannels = []
            for h in helas_diags:
                if h:
                    # get_s_and_t_channels gives vertices starting from
                    # final state external particles and working inwards
                    stchannels.append(h.get('amplitudes')[0].\
                                      get_s_and_t_channels(ninitial,model,new_pdg))
                else:
                    stchannels.append((empty_verts, None))

            # For t-channels, just need the first non-empty one
            tchannels = [t for s,t in stchannels if t != None][0]

            # For s_and_t_channels (to be used later) use only first config
            s_and_t_channels.append([[s for s,t in stchannels if t != None][0],
                                     tchannels])

            # Make sure empty_verts is same length as real vertices
            if any([s for s,t in stchannels]):
                empty_verts[:] = [None]*max([len(s) for s,t in stchannels])

                # Reorganize s-channel vertices to get a list of all
                # subprocesses for each vertex
                schannels = zip(*[s for s,t in stchannels])
            else:
                schannels = []

            allchannels = schannels
            if len(tchannels) > 1:
                # Write out tchannels only if there are any non-trivial ones
                allchannels = schannels + tchannels

            # Write out propagators for s-channel and t-channel vertices

            #lines.append("# Diagram %d" % (mapconfigs[iconfig]))
            # Correspondance between the config and the diagram = amp2
            lines.append("*     %d       %d " % (nconfigs,
                                                     mapconfigs[iconfig]))

            for verts in allchannels:
                if verts in schannels:
                    vert = [v for v in verts if v][0]
                else:
                    vert = verts
                daughters = [leg.get('number') for leg in vert.get('legs')[:-1]]
                last_leg = vert.get('legs')[-1]
                line=str(last_leg.get('number'))+" "+str(daughters[0])+"  "+str(daughters[1])
#                lines.append("data (iforest(i,%d,%d),i=1,%d)/%s/" % \
#                             (last_leg.get('number'), nconfigs, len(daughters),
#                              ",".join([str(d) for d in daughters])))

                if last_leg.get('id') == 21 and 21 not in particle_dict:
                    # Fake propagator used in multiparticle vertices
                    mass = 'zero'
                    width = 'zero'
                    pow_part = 0
                else:
                    if (last_leg.get('id')!=7):
                      particle = particle_dict[last_leg.get('id')]
                      # Get mass
                      mass = particle.get('mass')
                      # Get width
                      width = particle.get('width')
                    else : # fake propagator used in multiparticle vertices
                      mass= 'zero'
                      width= 'zero'

                line=line+"   "+mass+"  "+width+"   "

                if verts in schannels:
                    pdgs = []
                    for v in verts:
                        if v:
                            pdgs.append(v.get('legs')[-1].get('id'))
                        else:
                            pdgs.append(0)
                    lines.append(line+" S "+str(last_leg.get('id')))
#                    lines.append("data (sprop(i,%d,%d),i=1,%d)/%s/" % \
#                                 (last_leg.get('number'), nconfigs, nsubprocs,
#                                  ",".join([str(d) for d in pdgs])))
#                    lines.append("data tprid(%d,%d)/0/" % \
#                                 (last_leg.get('number'), nconfigs))
                elif verts in tchannels[:-1]:
                    lines.append(line+" T "+str(last_leg.get('id')))
#		    lines.append("data tprid(%d,%d)/%d/" % \
#                                 (last_leg.get('number'), nconfigs,
#                                  abs(last_leg.get('id'))))
#                    lines.append("data (sprop(i,%d,%d),i=1,%d)/%s/" % \
#                                 (last_leg.get('number'), nconfigs, nsubprocs,
#                                  ",".join(['0'] * nsubprocs)))

        # Write out number of configs
#        lines.append("# Number of configs")
#        lines.append("data mapconfig(0)/%d/" % nconfigs)
        lines.append(" *    ")  # a line with just a star indicates this is the end of file
        # Write the file
        writer.writelines(lines)

        return s_and_t_channels


#===============================================================================
# ProcessExporterFortranME
#===============================================================================
class ProcessExporterFortranME(ProcessExporterFortran):
    """Class to take care of exporting a set of matrix elements to
    MadEvent format."""

    matrix_file = "matrix_madevent_v4.inc"

    def copy_template(self, model):
        """Additional actions needed for setup of Template
        """

        super(ProcessExporterFortranME, self).copy_template(model)
        
        # File created from Template (Different in some child class)
        filename = pjoin(self.dir_path,'Source','run_config.inc')
        self.write_run_config_file(writers.FortranWriter(filename))
        
        # The next file are model dependant (due to SLAH convention)
        self.model_name = model.get('name')
        # Add the symmetry.f 
        filename = pjoin(self.dir_path,'SubProcesses','symmetry.f')
        self.write_symmetry(writers.FortranWriter(filename))
        #
        filename = pjoin(self.dir_path,'SubProcesses','addmothers.f')
        self.write_addmothers(writers.FortranWriter(filename))
        # Copy the different python file in the Template
        self.copy_python_file()
        
        



    #===========================================================================
    # generate_subprocess_directory 
    #===========================================================================        
    def copy_python_file(self):
        """copy the python file require for the Template"""

        # madevent interface
        cp(_file_path+'/interface/madevent_interface.py',
                            self.dir_path+'/bin/internal/madevent_interface.py')
        cp(_file_path+'/interface/extended_cmd.py',
                                  self.dir_path+'/bin/internal/extended_cmd.py')
        cp(_file_path+'/interface/common_run_interface.py',
                            self.dir_path+'/bin/internal/common_run_interface.py')
        cp(_file_path+'/various/misc.py', self.dir_path+'/bin/internal/misc.py')        
        cp(_file_path+'/iolibs/files.py', self.dir_path+'/bin/internal/files.py')
        cp(_file_path+'/iolibs/save_load_object.py', 
                              self.dir_path+'/bin/internal/save_load_object.py') 
        cp(_file_path+'/iolibs/file_writers.py', 
                              self.dir_path+'/bin/internal/file_writers.py')
        #model file                        
        cp(_file_path+'../models/check_param_card.py', 
                              self.dir_path+'/bin/internal/check_param_card.py')   
        
        #copy all the file present in madevent directory
        for name in os.listdir(pjoin(_file_path, 'madevent')):
            if name not in ['__init__.py'] and name.endswith('.py'):
                cp(_file_path+'/madevent/'+name, self.dir_path+'/bin/internal/')
        
        #madevent file
        cp(_file_path+'/__init__.py', self.dir_path+'/bin/internal/__init__.py')
        cp(_file_path+'/various/lhe_parser.py', 
                                self.dir_path+'/bin/internal/lhe_parser.py')                        
        cp(_file_path+'/various/banner.py', 
                                   self.dir_path+'/bin/internal/banner.py')
<<<<<<< HEAD
        cp(_file_path+'/various/histograms.py', 
                                   self.dir_path+'/bin/internal/histograms.py')
        cp(_file_path+'/various/plot_djrs.py', 
                                   self.dir_path+'/bin/internal/plot_djrs.py')
=======
        cp(_file_path+'/various/systematics.py', self.dir_path+'/bin/internal/systematics.py')        

>>>>>>> 0a0bc1bc
        cp(_file_path+'/various/cluster.py', 
                                       self.dir_path+'/bin/internal/cluster.py') 
        cp(_file_path+'/madevent/combine_runs.py', 
                                       self.dir_path+'/bin/internal/combine_runs.py')
        # logging configuration
        cp(_file_path+'/interface/.mg5_logging.conf', 
                                 self.dir_path+'/bin/internal/me5_logging.conf') 
        cp(_file_path+'/interface/coloring_logging.py', 
                                 self.dir_path+'/bin/internal/coloring_logging.py')
        # shower card and FO_analyse_card. 
        #  Although not needed, it is imported by banner.py
        cp(_file_path+'/various/shower_card.py', 
                                 self.dir_path+'/bin/internal/shower_card.py') 
        cp(_file_path+'/various/FO_analyse_card.py', 
                                 self.dir_path+'/bin/internal/FO_analyse_card.py') 
 
 
    def convert_model(self, model, wanted_lorentz = [], 
                                                         wanted_couplings = []):
         
        super(ProcessExporterFortranME,self).convert_model(model, 
                                               wanted_lorentz, wanted_couplings)
         
        IGNORE_PATTERNS = ('*.pyc','*.dat','*.py~')
        try:
            shutil.rmtree(pjoin(self.dir_path,'bin','internal','ufomodel'))
        except OSError as error:
            pass
        model_path = model.get('modelpath')
        # This is not safe if there is a '##' or '-' in the path.
        shutil.copytree(model_path, 
                               pjoin(self.dir_path,'bin','internal','ufomodel'),
                               ignore=shutil.ignore_patterns(*IGNORE_PATTERNS))
        if hasattr(model, 'restrict_card'):
            out_path = pjoin(self.dir_path, 'bin', 'internal','ufomodel',
                                                         'restrict_default.dat')
            if isinstance(model.restrict_card, check_param_card.ParamCard):
                model.restrict_card.write(out_path)
            else:
                files.cp(model.restrict_card, out_path)
                
    #===========================================================================
    # export model files
    #=========================================================================== 
    def export_model_files(self, model_path):
        """export the model dependent files"""

        super(ProcessExporterFortranME,self).export_model_files(model_path)
        
        # Add the routine update_as_param in v4 model 
        # This is a function created in the UFO 
        text="""
        subroutine update_as_param()
          call setpara('param_card.dat',.false.)
          return
        end
        """
        ff = open(pjoin(self.dir_path, 'Source', 'MODEL', 'couplings.f'),'a')
        ff.write(text)
        ff.close()
                
        # Add the symmetry.f 
        filename = pjoin(self.dir_path,'SubProcesses','symmetry.f')
        self.write_symmetry(writers.FortranWriter(filename), v5=False)
        
        # Modify setrun.f
        text = open(pjoin(self.dir_path,'Source','setrun.f')).read()
        text = text.replace('call setpara(param_card_name)', 'call setpara(param_card_name, .true.)')
        fsock = open(pjoin(self.dir_path,'Source','setrun.f'), 'w')
        fsock.write(text)
        fsock.close()
        
        self.make_model_symbolic_link()


    #===========================================================================
    # generate_subprocess_directory 
    #===========================================================================
    def generate_subprocess_directory(self, matrix_element,
                                         fortran_model,
                                         me_number):
        """Generate the Pxxxxx directory for a subprocess in MG4 madevent,
        including the necessary matrix.f and various helper files"""

        cwd = os.getcwd()
        path = pjoin(self.dir_path, 'SubProcesses')


        if not self.model:
            self.model = matrix_element.get('processes')[0].get('model')



        #os.chdir(path)
        # Create the directory PN_xx_xxxxx in the specified path
        subprocdir = "P%s" % matrix_element.get('processes')[0].shell_string()
        try:
            os.mkdir(pjoin(path,subprocdir))
        except os.error as error:
            logger.warning(error.strerror + " " + subprocdir)

        #try:
        #    os.chdir(subprocdir)
        #except os.error:
        #    logger.error('Could not cd to directory %s' % subprocdir)
        #    return 0

        logger.info('Creating files in directory %s' % subprocdir)
        Ppath = pjoin(path, subprocdir)
        
        # Extract number of external particles
        (nexternal, ninitial) = matrix_element.get_nexternal_ninitial()

        # Add the driver.f 
        ncomb = matrix_element.get_helicity_combinations()
        filename = pjoin(Ppath,'driver.f')
        self.write_driver(writers.FortranWriter(filename),ncomb,n_grouped_proc=1,
                          v5=self.opt['v5_model'])

        # Create the matrix.f file, auto_dsig.f file and all inc files
        filename = pjoin(Ppath, 'matrix.f')
        calls, ncolor = \
               self.write_matrix_element_v4(writers.FortranWriter(filename),
                      matrix_element, fortran_model, subproc_number = me_number)

        filename = pjoin(Ppath, 'auto_dsig.f')
        self.write_auto_dsig_file(writers.FortranWriter(filename),
                             matrix_element)

        filename = pjoin(Ppath, 'configs.inc')
        mapconfigs, (s_and_t_channels, nqcd_list) = self.write_configs_file(\
            writers.FortranWriter(filename),
            matrix_element)

        filename = pjoin(Ppath, 'config_nqcd.inc')
        self.write_config_nqcd_file(writers.FortranWriter(filename),
                               nqcd_list)

        filename = pjoin(Ppath, 'config_subproc_map.inc')
        self.write_config_subproc_map_file(writers.FortranWriter(filename),
                                           s_and_t_channels)

        filename = pjoin(Ppath, 'coloramps.inc')
        self.write_coloramps_file(writers.FortranWriter(filename),
                             mapconfigs,
                             matrix_element)

        filename = pjoin(Ppath, 'get_color.f')
        self.write_colors_file(writers.FortranWriter(filename),
                               matrix_element)

        filename = pjoin(Ppath, 'decayBW.inc')
        self.write_decayBW_file(writers.FortranWriter(filename),
                           s_and_t_channels)

        filename = pjoin(Ppath, 'dname.mg')
        self.write_dname_file(writers.FileWriter(filename),
                         "P"+matrix_element.get('processes')[0].shell_string())

        filename = pjoin(Ppath, 'iproc.dat')
        self.write_iproc_file(writers.FortranWriter(filename),
                         me_number)

        filename = pjoin(Ppath, 'leshouche.inc')
        self.write_leshouche_file(writers.FortranWriter(filename),
                             matrix_element)

        filename = pjoin(Ppath, 'maxamps.inc')
        self.write_maxamps_file(writers.FortranWriter(filename),
                           len(matrix_element.get('diagrams')),
                           ncolor,
                           len(matrix_element.get('processes')),
                           1)

        filename = pjoin(Ppath, 'mg.sym')
        self.write_mg_sym_file(writers.FortranWriter(filename),
                          matrix_element)

        filename = pjoin(Ppath, 'ncombs.inc')
        self.write_ncombs_file(writers.FortranWriter(filename),
                          nexternal)

        filename = pjoin(Ppath, 'nexternal.inc')
        self.write_nexternal_file(writers.FortranWriter(filename),
                             nexternal, ninitial)

        filename = pjoin(Ppath, 'ngraphs.inc')
        self.write_ngraphs_file(writers.FortranWriter(filename),
                           len(mapconfigs))


        filename = pjoin(Ppath, 'pmass.inc')
        self.write_pmass_file(writers.FortranWriter(filename),
                         matrix_element)

        filename = pjoin(Ppath, 'props.inc')
        self.write_props_file(writers.FortranWriter(filename),
                         matrix_element,
                         s_and_t_channels)

        # Find config symmetries and permutations
        symmetry, perms, ident_perms = \
                  diagram_symmetry.find_symmetry(matrix_element)

        filename = pjoin(Ppath, 'symswap.inc')
        self.write_symswap_file(writers.FortranWriter(filename),
                                ident_perms)

        filename = pjoin(Ppath, 'symfact_orig.dat')
        self.write_symfact_file(open(filename, 'w'), symmetry)

        # Generate diagrams
        filename = pjoin(Ppath, "matrix.ps")
        plot = draw.MultiEpsDiagramDrawer(matrix_element.get('base_amplitude').\
                                             get('diagrams'),
                                          filename,
                                          model=matrix_element.get('processes')[0].\
                                             get('model'),
                                          amplitude=True)
        logger.info("Generating Feynman diagrams for " + \
                     matrix_element.get('processes')[0].nice_string())
        plot.draw()

        self.link_files_in_SubProcess(Ppath)

        #import nexternal/leshouche in Source
        ln(pjoin(Ppath,'nexternal.inc'), pjoin(self.dir_path,'Source'), log=False)
        ln(pjoin(Ppath,'leshouche.inc'),  pjoin(self.dir_path,'Source'), log=False)
        ln(pjoin(Ppath,'maxamps.inc'),  pjoin(self.dir_path,'Source'), log=False)
        # Return to SubProcesses dir
        #os.chdir(os.path.pardir)

        # Add subprocess to subproc.mg
        filename = pjoin(path, 'subproc.mg')
        files.append_to_file(filename,
                             self.write_subproc,
                             subprocdir)

        # Return to original dir
        #os.chdir(cwd)

        # Generate info page
        gen_infohtml.make_info_html(self.dir_path)


        if not calls:
            calls = 0
        return calls

    def link_files_in_SubProcess(self, Ppath):
        """ Create the necessary links in the P* directory path Ppath"""
        
        #import genps.inc and maxconfigs.inc into Subprocesses
        ln(self.dir_path + '/Source/genps.inc', 
                                     self.dir_path + '/SubProcesses', log=False)
        ln(self.dir_path + '/Source/maxconfigs.inc',
                                     self.dir_path + '/SubProcesses', log=False)

        linkfiles = ['addmothers.f',
                     'cluster.f',
                     'cluster.inc',
                     'coupl.inc',
                     'cuts.f',
                     'cuts.inc',
                     'genps.f',
                     'genps.inc',
                     'idenparts.f',
                     'initcluster.f',
                     'makefile',
                     'message.inc',
                     'myamp.f',
                     'reweight.f',
                     'run.inc',
                     'maxconfigs.inc',
                     'maxparticles.inc',
                     'run_config.inc',
                     'setcuts.f',
                     'setscales.f',
                     'sudakov.inc',
                     'symmetry.f',
                     'unwgt.f']

        for file in linkfiles:
            ln('../' + file , cwd=Ppath)    


    def finalize(self, matrix_elements, history, mg5options, flaglist):
        """Finalize ME v4 directory by creating jpeg diagrams, html
        pages,proc_card_mg5.dat and madevent.tar.gz."""
        
        if 'nojpeg' in flaglist:
            makejpg = False
        else:
            makejpg = True
        if 'online' in flaglist:
            online = True
        else:
            online = False
            
        compiler =  {'fortran': mg5options['fortran_compiler'],
                     'cpp': mg5options['cpp_compiler'],
                     'f2py': mg5options['f2py_compiler']}

        # indicate that the output type is not grouped
        if  not isinstance(self, ProcessExporterFortranMEGroup):
            self.proc_characteristic['grouped_matrix'] = False

        modelname = self.opt['model']
        if modelname == 'mssm' or modelname.startswith('mssm-'):
            param_card = pjoin(self.dir_path, 'Cards','param_card.dat')
            mg5_param = pjoin(self.dir_path, 'Source', 'MODEL', 'MG5_param.dat')
            check_param_card.convert_to_mg5card(param_card, mg5_param)
            check_param_card.check_valid_param_card(mg5_param)

        # Add the combine_events.f modify param_card path/number of @X
        filename = pjoin(self.dir_path,'Source','combine_events.f')
        try:
            nb_proc =[p.get('id') for me in matrix_elements for m in me.get('matrix_elements') for p in m.get('processes')]
        except AttributeError:
            nb_proc =[p.get('id') for m in matrix_elements.get('matrix_elements') for p in m.get('processes')]
        nb_proc = len(set(nb_proc))
        self.write_combine_events(writers.FortranWriter(filename), nb_proc) # already formatted
        # Write maxconfigs.inc based on max of ME's/subprocess groups
        filename = pjoin(self.dir_path,'Source','maxconfigs.inc')
        self.write_maxconfigs_file(writers.FortranWriter(filename),
                                   matrix_elements)
        
        # Write maxparticles.inc based on max of ME's/subprocess groups
        filename = pjoin(self.dir_path,'Source','maxparticles.inc')
        self.write_maxparticles_file(writers.FortranWriter(filename),
                                     matrix_elements)
        
        # Touch "done" file
        os.system('touch %s/done' % pjoin(self.dir_path,'SubProcesses'))

        # Check for compiler
        self.set_compiler(compiler)
        self.set_cpp_compiler(compiler['cpp'])
        

        old_pos = os.getcwd()
        subpath = pjoin(self.dir_path, 'SubProcesses')

        P_dir_list = [proc for proc in os.listdir(subpath) 
                      if os.path.isdir(pjoin(subpath,proc)) and proc[0] == 'P']

        devnull = os.open(os.devnull, os.O_RDWR)
        # Convert the poscript in jpg files (if authorize)
        if makejpg:
            try:
                os.remove(pjoin(self.dir_path,'HTML','card.jpg'))
            except Exception, error:
                pass
            logger.info("Generate jpeg diagrams")
            for Pdir in P_dir_list:
                misc.call([pjoin(self.dir_path, 'bin', 'internal', 'gen_jpeg-pl')],
                                stdout = devnull, cwd=pjoin(subpath, Pdir))

        logger.info("Generate web pages")
        # Create the WebPage using perl script

        misc.call([pjoin(self.dir_path, 'bin', 'internal', 'gen_cardhtml-pl')], \
                                      stdout = devnull,cwd=pjoin(self.dir_path))

        #os.chdir(os.path.pardir)

        obj = gen_infohtml.make_info_html(self.dir_path)
              
        if online:
            nb_channel = obj.rep_rule['nb_gen_diag']
            open(pjoin(self.dir_path, 'Online'),'w').write(str(nb_channel))
        #add the information to proc_charac
        self.proc_characteristic['nb_channel'] = obj.rep_rule['nb_gen_diag']
        
        # Write command history as proc_card_mg5
        if os.path.isdir(pjoin(self.dir_path,'Cards')):
            output_file = pjoin(self.dir_path,'Cards', 'proc_card_mg5.dat')
            history.write(output_file)

        misc.call([pjoin(self.dir_path, 'bin', 'internal', 'gen_cardhtml-pl')],
                        stdout = devnull)

        #crate the proc_characteristic file 
        self.create_proc_charac(matrix_elements, history)

        # create the run_card
        ProcessExporterFortran.finalize(self, matrix_elements, history, mg5options, flaglist)

        # Run "make" to generate madevent.tar.gz file
        if os.path.exists(pjoin(self.dir_path,'SubProcesses', 'subproc.mg')):
            if os.path.exists(pjoin(self.dir_path,'madevent.tar.gz')):
                os.remove(pjoin(self.dir_path,'madevent.tar.gz'))
            misc.call([os.path.join(self.dir_path, 'bin', 'internal', 'make_madevent_tar')],
                        stdout = devnull, cwd=self.dir_path)

        misc.call([pjoin(self.dir_path, 'bin', 'internal', 'gen_cardhtml-pl')],
                        stdout = devnull, cwd=self.dir_path)






        #return to the initial dir
        #os.chdir(old_pos)               

    #===========================================================================
    # write_matrix_element_v4
    #===========================================================================
    def write_matrix_element_v4(self, writer, matrix_element, fortran_model,
                           proc_id = "", config_map = [], subproc_number = ""):
        """Export a matrix element to a matrix.f file in MG4 madevent format"""

        if not matrix_element.get('processes') or \
               not matrix_element.get('diagrams'):
            return 0

        if writer: 
            if not isinstance(writer, writers.FortranWriter):
                raise writers.FortranWriter.FortranWriterError(\
                "writer not FortranWriter")
            # Set lowercase/uppercase Fortran code
            writers.FortranWriter.downcase = False

        # The proc prefix is not used for MadEvent output so it can safely be set
        # to an empty string.
        replace_dict = {'proc_prefix':''}

        # Extract helas calls
        helas_calls = fortran_model.get_matrix_element_calls(\
                    matrix_element)

        replace_dict['helas_calls'] = "\n".join(helas_calls)


        # Extract version number and date from VERSION file
        info_lines = self.get_mg5_info_lines()
        replace_dict['info_lines'] = info_lines

        # Extract process info lines
        process_lines = self.get_process_info_lines(matrix_element)
        replace_dict['process_lines'] = process_lines

        # Set proc_id
        replace_dict['proc_id'] = proc_id

        # Extract ncomb
        ncomb = matrix_element.get_helicity_combinations()
        replace_dict['ncomb'] = ncomb

        # Extract helicity lines
        helicity_lines = self.get_helicity_lines(matrix_element)
        replace_dict['helicity_lines'] = helicity_lines

        # Extract IC line
        ic_line = self.get_ic_line(matrix_element)
        replace_dict['ic_line'] = ic_line

        # Extract overall denominator
        # Averaging initial state color, spin, and identical FS particles
        den_factor_line = self.get_den_factor_line(matrix_element)
        replace_dict['den_factor_line'] = den_factor_line

        # Extract ngraphs
        ngraphs = matrix_element.get_number_of_amplitudes()
        replace_dict['ngraphs'] = ngraphs

        # Extract ndiags
        ndiags = len(matrix_element.get('diagrams'))
        replace_dict['ndiags'] = ndiags

        # Set define_iconfigs_lines
        replace_dict['define_iconfigs_lines'] = \
             """INTEGER MAPCONFIG(0:LMAXCONFIGS), ICONFIG
             COMMON/TO_MCONFIGS/MAPCONFIG, ICONFIG"""

        if proc_id:
            # Set lines for subprocess group version
            # Set define_iconfigs_lines
            replace_dict['define_iconfigs_lines'] += \
                 """\nINTEGER SUBDIAG(MAXSPROC),IB(2)
                 COMMON/TO_SUB_DIAG/SUBDIAG,IB"""    
            # Set set_amp2_line
            replace_dict['set_amp2_line'] = "ANS=ANS*AMP2(SUBDIAG(%s))/XTOT" % \
                                            proc_id
        else:
            # Standard running
            # Set set_amp2_line
            replace_dict['set_amp2_line'] = "ANS=ANS*AMP2(MAPCONFIG(ICONFIG))/XTOT"

        # Extract nwavefuncs
        nwavefuncs = matrix_element.get_number_of_wavefunctions()
        replace_dict['nwavefuncs'] = nwavefuncs

        # Extract ncolor
        ncolor = max(1, len(matrix_element.get('color_basis')))
        replace_dict['ncolor'] = ncolor

        # Extract color data lines
        color_data_lines = self.get_color_data_lines(matrix_element)
        replace_dict['color_data_lines'] = "\n".join(color_data_lines)


        # Set the size of Wavefunction
        if not self.model or any([p.get('spin') in [4,5] for p in self.model.get('particles') if p]):
            replace_dict['wavefunctionsize'] = 18
        else:
            replace_dict['wavefunctionsize'] = 6

        # Extract amp2 lines
        amp2_lines = self.get_amp2_lines(matrix_element, config_map)
        replace_dict['amp2_lines'] = '\n'.join(amp2_lines)

        # The JAMP definition depends on the splitting order
        split_orders=matrix_element.get('processes')[0].get('split_orders')
        if len(split_orders)>0:
            squared_orders, amp_orders = matrix_element.get_split_orders_mapping()
            replace_dict['chosen_so_configs']=self.set_chosen_SO_index(
                              matrix_element.get('processes')[0],squared_orders)
        else:
            # Consider the output of a dummy order 'ALL_ORDERS' for which we
            # set all amplitude order to weight 1 and only one squared order
            # contribution which is of course ALL_ORDERS=2.
            squared_orders = [(2,),]
            amp_orders = [((1,),tuple(range(1,ngraphs+1)))]
            replace_dict['chosen_so_configs'] = '.TRUE.'
            
        replace_dict['nAmpSplitOrders']=len(amp_orders)
        replace_dict['nSqAmpSplitOrders']=len(squared_orders)
        replace_dict['split_order_str_list']=str(split_orders)
        replace_dict['nSplitOrders']=max(len(split_orders),1)
        amp_so = self.get_split_orders_lines(
                [amp_order[0] for amp_order in amp_orders],'AMPSPLITORDERS')
        sqamp_so = self.get_split_orders_lines(squared_orders,'SQSPLITORDERS')
        replace_dict['ampsplitorders']='\n'.join(amp_so)
        replace_dict['sqsplitorders']='\n'.join(sqamp_so)
        
        
        # Extract JAMP lines
        # If no split_orders then artificiall add one entry called 'ALL_ORDERS'
        jamp_lines = self.get_JAMP_lines_split_order(\
                             matrix_element,amp_orders,split_order_names=
                        split_orders if len(split_orders)>0 else ['ALL_ORDERS'])
        replace_dict['jamp_lines'] = '\n'.join(jamp_lines)

        replace_dict['template_file'] = pjoin(_file_path, \
                          'iolibs/template_files/%s' % self.matrix_file)
        replace_dict['template_file2'] = pjoin(_file_path, \
                          'iolibs/template_files/split_orders_helping_functions.inc')      
        if writer:
            file = open(replace_dict['template_file']).read()
            file = file % replace_dict
            # Add the split orders helper functions.
            file = file + '\n' + open(replace_dict['template_file2'])\
                                                            .read()%replace_dict
            # Write the file
            writer.writelines(file)
            return len(filter(lambda call: call.find('#') != 0, helas_calls)), ncolor
        else:
            replace_dict['return_value'] = (len(filter(lambda call: call.find('#') != 0, helas_calls)), ncolor)
            return replace_dict
        
    #===========================================================================
    # write_auto_dsig_file
    #===========================================================================
    def write_auto_dsig_file(self, writer, matrix_element, proc_id = ""):
        """Write the auto_dsig.f file for the differential cross section
        calculation, includes pdf call information"""

        if not matrix_element.get('processes') or \
               not matrix_element.get('diagrams'):
            return 0

        nexternal, ninitial = matrix_element.get_nexternal_ninitial()
        self.proc_characteristic['ninitial'] = ninitial
        self.proc_characteristic['nexternal'] = max(self.proc_characteristic['nexternal'], nexternal)

        # Add information relevant for MLM matching:
        # Maximum QCD power in all the contributions
        max_qcd_order = 0
        for diag in matrix_element.get('diagrams'):
            orders = diag.calculate_orders()
            if 'QCD' in orders:
                max_qcd_order = max(max_qcd_order,orders['QCD'])
        max_n_light_final_partons = max(len([1 for id in proc.get_initial_ids() 
            if proc.get('model').get_particle(id).get('mass')=='ZERO' and
               proc.get('model').get_particle(id).get('color')>1])
                                    for proc in matrix_element.get('processes'))
        # Maximum number of final state light jets to be matched
        self.proc_characteristic['max_n_matched_jets'] = max(
                               self.proc_characteristic['max_n_matched_jets'],
                                   min(max_qcd_order,max_n_light_final_partons))

        # List of default pdgs to be considered for the CKKWl merging cut
        self.proc_characteristic['colored_pdgs'] = \
          str(sorted(list(set([abs(p.get('pdg_code')) for p in
            matrix_element.get('processes')[0].get('model').get('particles') if
                                                           p.get('color')>1]))))

        if ninitial < 1 or ninitial > 2:
            raise writers.FortranWriter.FortranWriterError, \
                  """Need ninitial = 1 or 2 to write auto_dsig file"""

        replace_dict = {}

        # Extract version number and date from VERSION file
        info_lines = self.get_mg5_info_lines()
        replace_dict['info_lines'] = info_lines

        # Extract process info lines
        process_lines = self.get_process_info_lines(matrix_element)
        replace_dict['process_lines'] = process_lines

        # Set proc_id
        replace_dict['proc_id'] = proc_id
        replace_dict['numproc'] = 1

        # Set dsig_line
        if ninitial == 1:
            # No conversion, since result of decay should be given in GeV
            dsig_line = "pd(0)*dsiguu"
        else:
            # Convert result (in GeV) to pb
            dsig_line = "pd(0)*conv*dsiguu"

        replace_dict['dsig_line'] = dsig_line

        # Extract pdf lines
        pdf_vars, pdf_data, pdf_lines = \
                  self.get_pdf_lines(matrix_element, ninitial, proc_id != "")
        replace_dict['pdf_vars'] = pdf_vars
        replace_dict['pdf_data'] = pdf_data
        replace_dict['pdf_lines'] = pdf_lines

        # Lines that differ between subprocess group and regular
        if proc_id:
            replace_dict['numproc'] = int(proc_id)
            replace_dict['passcuts_begin'] = ""
            replace_dict['passcuts_end'] = ""
            # Set lines for subprocess group version
            # Set define_iconfigs_lines
            replace_dict['define_subdiag_lines'] = \
                 """\nINTEGER SUBDIAG(MAXSPROC),IB(2)
                 COMMON/TO_SUB_DIAG/SUBDIAG,IB"""    
            replace_dict['cutsdone'] = ""
        else:
            replace_dict['passcuts_begin'] = "IF (PASSCUTS(PP)) THEN"
            replace_dict['passcuts_end'] = "ENDIF"
            replace_dict['define_subdiag_lines'] = ""
            replace_dict['cutsdone'] = "      cutsdone=.false.\n       cutspassed=.false."

        if not isinstance(self, ProcessExporterFortranMEGroup):
            ncomb=matrix_element.get_helicity_combinations()
            replace_dict['read_write_good_hel'] = self.read_write_good_hel(ncomb)
        else:
            replace_dict['read_write_good_hel'] = ""
        
        context = {'read_write_good_hel':True}
        
        if writer:
            file = open(pjoin(_file_path, \
                          'iolibs/template_files/auto_dsig_v4.inc')).read()
            file = file % replace_dict

            # Write the file
            writer.writelines(file, context=context)
        else:
            return replace_dict, context
    #===========================================================================
    # write_coloramps_file
    #===========================================================================
    def write_coloramps_file(self, writer, mapconfigs, matrix_element):
        """Write the coloramps.inc file for MadEvent"""

        lines = self.get_icolamp_lines(mapconfigs, matrix_element, 1)
        lines.insert(0, "logical icolamp(%d,%d,1)" % \
                        (max(len(matrix_element.get('color_basis').keys()), 1),
                         len(mapconfigs)))


        # Write the file
        writer.writelines(lines)

        return True

    #===========================================================================
    # write_colors_file
    #===========================================================================
    def write_colors_file(self, writer, matrix_elements):
        """Write the get_color.f file for MadEvent, which returns color
        for all particles used in the matrix element."""

        if isinstance(matrix_elements, helas_objects.HelasMatrixElement):
            matrix_elements = [matrix_elements]

        model = matrix_elements[0].get('processes')[0].get('model')

        # We need the both particle and antiparticle wf_ids, since the identity
        # depends on the direction of the wf.
        wf_ids = set(sum([sum([sum([[wf.get_pdg_code(),wf.get_anti_pdg_code()] \
                                    for wf in d.get('wavefunctions')],[]) \
                               for d in me.get('diagrams')], []) \
                          for me in matrix_elements], []))

        leg_ids = set(sum([sum([sum([[l.get('id'), 
                          model.get_particle(l.get('id')).get_anti_pdg_code()] \
                                  for l in p.get_legs_with_decays()], []) \
                                for p in me.get('processes')], []) \
                           for me in matrix_elements], []))
        particle_ids = sorted(list(wf_ids.union(leg_ids)))

        lines = """function get_color(ipdg)
        implicit none
        integer get_color, ipdg

        if(ipdg.eq.%d)then
        get_color=%d
        return
        """ % (particle_ids[0], model.get_particle(particle_ids[0]).get_color())

        for part_id in particle_ids[1:]:
            lines += """else if(ipdg.eq.%d)then
            get_color=%d
            return
            """ % (part_id, model.get_particle(part_id).get_color())
        # Dummy particle for multiparticle vertices with pdg given by
        # first code not in the model
        lines += """else if(ipdg.eq.%d)then
c           This is dummy particle used in multiparticle vertices
            get_color=2
            return
            """ % model.get_first_non_pdg()
        lines += """else
        write(*,*)'Error: No color given for pdg ',ipdg
        get_color=0        
        return
        endif
        end
        """
        
        # Write the file
        writer.writelines(lines)

        return True

    #===========================================================================
    # write_config_nqcd_file
    #===========================================================================
    def write_config_nqcd_file(self, writer, nqcd_list):
        """Write the config_nqcd.inc with the number of QCD couplings
        for each config"""

        lines = []
        for iconf, n in enumerate(nqcd_list):
            lines.append("data nqcd(%d)/%d/" % (iconf+1, n))

        # Write the file
        writer.writelines(lines)

        return True

    #===========================================================================
    # write_maxconfigs_file
    #===========================================================================
    def write_maxconfigs_file(self, writer, matrix_elements):
        """Write the maxconfigs.inc file for MadEvent"""

        if isinstance(matrix_elements, helas_objects.HelasMultiProcess):
            maxconfigs = max([me.get_num_configs() for me in \
                              matrix_elements.get('matrix_elements')])
        else:
            maxconfigs = max([me.get_num_configs() for me in matrix_elements])

        lines = "integer lmaxconfigs\n"
        lines += "parameter(lmaxconfigs=%d)" % maxconfigs

        # Write the file
        writer.writelines(lines)

        return True
    
    #===========================================================================
    # read_write_good_hel
    #===========================================================================
    def read_write_good_hel(self, ncomb):
        """return the code to read/write the good_hel common_block"""    

        convert = {'ncomb' : ncomb}
        output = """
        subroutine write_good_hel(stream_id)
        implicit none
        integer stream_id
        INTEGER                 NCOMB
        PARAMETER (             NCOMB=%(ncomb)d)
        LOGICAL GOODHEL(NCOMB)
        INTEGER NTRY
        common/BLOCK_GOODHEL/NTRY,GOODHEL
        write(stream_id,*) GOODHEL
        return
        end
        
        
        subroutine read_good_hel(stream_id)
        implicit none
        include 'genps.inc'
        integer stream_id
        INTEGER                 NCOMB
        PARAMETER (             NCOMB=%(ncomb)d)
        LOGICAL GOODHEL(NCOMB)
        INTEGER NTRY
        common/BLOCK_GOODHEL/NTRY,GOODHEL
        read(stream_id,*) GOODHEL
        NTRY = MAXTRIES + 1
        return
        end 
        
        subroutine init_good_hel()
        implicit none
        INTEGER                 NCOMB
        PARAMETER (             NCOMB=%(ncomb)d)
        LOGICAL GOODHEL(NCOMB)        
        INTEGER NTRY
        INTEGER I
        
        do i=1,NCOMB
            GOODHEL(I) = .false.
        enddo
        NTRY = 0
        end
        
        integer function get_maxsproc()
        implicit none
        get_maxsproc = 1
        return 
        end
        
        """ % convert
        
        return output
                                
    #===========================================================================
    # write_config_subproc_map_file
    #===========================================================================
    def write_config_subproc_map_file(self, writer, s_and_t_channels):
        """Write a dummy config_subproc.inc file for MadEvent"""

        lines = []

        for iconfig in range(len(s_and_t_channels)):
            lines.append("DATA CONFSUB(1,%d)/1/" % \
                         (iconfig + 1))

        # Write the file
        writer.writelines(lines)

        return True

    #===========================================================================
    # write_configs_file
    #===========================================================================
    def write_configs_file(self, writer, matrix_element):
        """Write the configs.inc file for MadEvent"""

        # Extract number of external particles
        (nexternal, ninitial) = matrix_element.get_nexternal_ninitial()

        model = matrix_element.get('processes')[0].get('model')
        configs = [(i+1, d) for (i, d) in \
                       enumerate(matrix_element.get('diagrams'))]
        mapconfigs = [c[0] for c in configs]
        return mapconfigs, self.write_configs_file_from_diagrams(writer,
                                                            [[c[1]] for c in configs],
                                                            mapconfigs,
                                                            nexternal, ninitial,
                                                            model)

    #===========================================================================
    # write_run_configs_file
    #===========================================================================
    def write_run_config_file(self, writer):
        """Write the run_configs.inc file for MadEvent"""

        path = pjoin(_file_path,'iolibs','template_files','madevent_run_config.inc')
        
        if self.proc_characteristic['loop_induced']:
            job_per_chan = 1
        else: 
           job_per_chan = 5
        
        if writer:
            text = open(path).read() % {'chanperjob': job_per_chan} 
            writer.write(text)
            return True
        else:
            return {'chanperjob': job_per_chan} 

    #===========================================================================
    # write_configs_file_from_diagrams
    #===========================================================================
    def write_configs_file_from_diagrams(self, writer, configs, mapconfigs,
                                         nexternal, ninitial, model):
        """Write the actual configs.inc file.
        
        configs is the diagrams corresponding to configs (each
        diagrams is a list of corresponding diagrams for all
        subprocesses, with None if there is no corresponding diagrams
        for a given process).
        mapconfigs gives the diagram number for each config.

        For s-channels, we need to output one PDG for each subprocess in
        the subprocess group, in order to be able to pick the right
        one for multiprocesses."""

        lines = []

        s_and_t_channels = []

        nqcd_list = []

        vert_list = [max([d for d in config if d][0].get_vertex_leg_numbers()) \
                       for config in configs if [d for d in config if d][0].\
                                                  get_vertex_leg_numbers()!=[]]
        minvert = min(vert_list) if vert_list!=[] else 0

        # Number of subprocesses
        nsubprocs = len(configs[0])

        nconfigs = 0

        new_pdg = model.get_first_non_pdg()

        for iconfig, helas_diags in enumerate(configs):
            if any([vert > minvert for vert in
                    [d for d in helas_diags if d][0].get_vertex_leg_numbers()]):
                # Only 3-vertices allowed in configs.inc
                continue
            nconfigs += 1

            # Need s- and t-channels for all subprocesses, including
            # those that don't contribute to this config
            empty_verts = []
            stchannels = []
            for h in helas_diags:
                if h:
                    # get_s_and_t_channels gives vertices starting from
                    # final state external particles and working inwards
                    stchannels.append(h.get('amplitudes')[0].\
                                      get_s_and_t_channels(ninitial, model,
                                                           new_pdg))
                else:
                    stchannels.append((empty_verts, None))

            # For t-channels, just need the first non-empty one
            tchannels = [t for s,t in stchannels if t != None][0]

            # For s_and_t_channels (to be used later) use only first config
            s_and_t_channels.append([[s for s,t in stchannels if t != None][0],
                                     tchannels])

            # Make sure empty_verts is same length as real vertices
            if any([s for s,t in stchannels]):
                empty_verts[:] = [None]*max([len(s) for s,t in stchannels])

                # Reorganize s-channel vertices to get a list of all
                # subprocesses for each vertex
                schannels = zip(*[s for s,t in stchannels])
            else:
                schannels = []

            allchannels = schannels
            if len(tchannels) > 1:
                # Write out tchannels only if there are any non-trivial ones
                allchannels = schannels + tchannels

            # Write out propagators for s-channel and t-channel vertices

            lines.append("# Diagram %d" % (mapconfigs[iconfig]))
            # Correspondance between the config and the diagram = amp2
            lines.append("data mapconfig(%d)/%d/" % (nconfigs,
                                                     mapconfigs[iconfig]))
            # Number of QCD couplings in this diagram
            nqcd = 0
            for h in helas_diags:
                if h:
                    try:
                        nqcd = h.calculate_orders()['QCD']
                    except KeyError:
                        pass
                    break
                else:
                    continue

            nqcd_list.append(nqcd)

            for verts in allchannels:
                if verts in schannels:
                    vert = [v for v in verts if v][0]
                else:
                    vert = verts
                daughters = [leg.get('number') for leg in vert.get('legs')[:-1]]
                last_leg = vert.get('legs')[-1]
                lines.append("data (iforest(i,%d,%d),i=1,%d)/%s/" % \
                             (last_leg.get('number'), nconfigs, len(daughters),
                              ",".join([str(d) for d in daughters])))
                if verts in schannels:
                    pdgs = []
                    for v in verts:
                        if v:
                            pdgs.append(v.get('legs')[-1].get('id'))
                        else:
                            pdgs.append(0)
                    lines.append("data (sprop(i,%d,%d),i=1,%d)/%s/" % \
                                 (last_leg.get('number'), nconfigs, nsubprocs,
                                  ",".join([str(d) for d in pdgs])))
                    lines.append("data tprid(%d,%d)/0/" % \
                                 (last_leg.get('number'), nconfigs))
                elif verts in tchannels[:-1]:
                    lines.append("data tprid(%d,%d)/%d/" % \
                                 (last_leg.get('number'), nconfigs,
                                  abs(last_leg.get('id'))))
                    lines.append("data (sprop(i,%d,%d),i=1,%d)/%s/" % \
                                 (last_leg.get('number'), nconfigs, nsubprocs,
                                  ",".join(['0'] * nsubprocs)))

        # Write out number of configs
        lines.append("# Number of configs")
        lines.append("data mapconfig(0)/%d/" % nconfigs)

        # Write the file
        writer.writelines(lines)

        return s_and_t_channels, nqcd_list

    #===========================================================================
    # write_decayBW_file
    #===========================================================================
    def write_decayBW_file(self, writer, s_and_t_channels):
        """Write the decayBW.inc file for MadEvent"""

        lines = []

        booldict = {None: "0", True: "1", False: "2"}

        for iconf, config in enumerate(s_and_t_channels):
            schannels = config[0]
            for vertex in schannels:
                # For the resulting leg, pick out whether it comes from
                # decay or not, as given by the onshell flag
                leg = vertex.get('legs')[-1]
                lines.append("data gForceBW(%d,%d)/%s/" % \
                             (leg.get('number'), iconf + 1,
                              booldict[leg.get('onshell')]))

        # Write the file
        writer.writelines(lines)

        return True

    #===========================================================================
    # write_dname_file
    #===========================================================================
    def write_dname_file(self, writer, dir_name):
        """Write the dname.mg file for MG4"""

        line = "DIRNAME=%s" % dir_name

        # Write the file
        writer.write(line + "\n")

        return True

    #===========================================================================
    # write_driver
    #===========================================================================
    def write_driver(self, writer, ncomb, n_grouped_proc, v5=True):
        """Write the SubProcess/driver.f file for MG4"""

        path = pjoin(_file_path,'iolibs','template_files','madevent_driver.f')
        
        if self.model_name == 'mssm' or self.model_name.startswith('mssm-'):
            card = 'Source/MODEL/MG5_param.dat'
        else:
            card = 'param_card.dat'
        # Requiring each helicity configuration to be probed by 10 points for 
        # matrix element before using the resulting grid for MC over helicity
        # sampling.
        # We multiply this by 2 because each grouped subprocess is called at most
        # twice for each IMIRROR.
        replace_dict = {'param_card_name':card, 
                        'ncomb':ncomb,
                        'hel_init_points':n_grouped_proc*10*2}
        if not v5:
            replace_dict['secondparam']=',.true.'
        else:
            replace_dict['secondparam']=''            

        if writer:
            text = open(path).read() % replace_dict
            writer.write(text)
            return True
        else:
            return replace_dict

    #===========================================================================
    # write_addmothers
    #===========================================================================
    def write_addmothers(self, writer):
        """Write the SubProcess/addmothers.f"""

        path = pjoin(_file_path,'iolibs','template_files','addmothers.f')

        text = open(path).read() % {'iconfig': 'diag_number'}
        writer.write(text)
        
        return True


    #===========================================================================
    # write_combine_events
    #===========================================================================
    def write_combine_events(self, writer, nb_proc=100):
        """Write the SubProcess/driver.f file for MG4"""

        path = pjoin(_file_path,'iolibs','template_files','madevent_combine_events.f')
        
        if self.model_name == 'mssm' or self.model_name.startswith('mssm-'):
            card = 'Source/MODEL/MG5_param.dat'
        else:
            card = 'param_card.dat' 
        
        #set maxpup (number of @X in the process card)
            
        text = open(path).read() % {'param_card_name':card, 'maxpup':nb_proc+1}
        #the +1 is just a security. This is not needed but I feel(OM) safer with it.
        writer.write(text)
        
        return True


    #===========================================================================
    # write_symmetry
    #===========================================================================
    def write_symmetry(self, writer, v5=True):
        """Write the SubProcess/driver.f file for ME"""

        path = pjoin(_file_path,'iolibs','template_files','madevent_symmetry.f')
        
        if self.model_name == 'mssm' or self.model_name.startswith('mssm-'):
            card = 'Source/MODEL/MG5_param.dat'
        else:
            card = 'param_card.dat' 
        
        if v5:
            replace_dict = {'param_card_name':card, 'setparasecondarg':''}      
        else:
            replace_dict= {'param_card_name':card, 'setparasecondarg':',.true.'} 
        
        if writer:
            text = open(path).read() 
            text = text % replace_dict
            writer.write(text)
            return True
        else:
            return replace_dict



    #===========================================================================
    # write_iproc_file
    #===========================================================================
    def write_iproc_file(self, writer, me_number):
        """Write the iproc.dat file for MG4"""
        line = "%d" % (me_number + 1)

        # Write the file
        for line_to_write in writer.write_line(line):
            writer.write(line_to_write)
        return True

    #===========================================================================
    # write_mg_sym_file
    #===========================================================================
    def write_mg_sym_file(self, writer, matrix_element):
        """Write the mg.sym file for MadEvent."""

        lines = []

        # Extract process with all decays included
        final_legs = filter(lambda leg: leg.get('state') == True,
                       matrix_element.get('processes')[0].get_legs_with_decays())

        ninitial = len(filter(lambda leg: leg.get('state') == False,
                              matrix_element.get('processes')[0].get('legs')))

        identical_indices = {}

        # Extract identical particle info
        for i, leg in enumerate(final_legs):
            if leg.get('id') in identical_indices:
                identical_indices[leg.get('id')].append(\
                                    i + ninitial + 1)
            else:
                identical_indices[leg.get('id')] = [i + ninitial + 1]

        # Remove keys which have only one particle
        for key in identical_indices.keys():
            if len(identical_indices[key]) < 2:
                del identical_indices[key]

        # Write mg.sym file
        lines.append(str(len(identical_indices.keys())))
        for key in identical_indices.keys():
            lines.append(str(len(identical_indices[key])))
            for number in identical_indices[key]:
                lines.append(str(number))

        # Write the file
        writer.writelines(lines)

        return True

    #===========================================================================
    # write_mg_sym_file
    #===========================================================================
    def write_default_mg_sym_file(self, writer):
        """Write the mg.sym file for MadEvent."""

        lines = "0"

        # Write the file
        writer.writelines(lines)

        return True

    #===========================================================================
    # write_ncombs_file
    #===========================================================================
    def write_ncombs_file(self, writer, nexternal):
        """Write the ncombs.inc file for MadEvent."""

        # ncomb (used for clustering) is 2^nexternal
        file = "       integer    n_max_cl\n"
        file = file + "parameter (n_max_cl=%d)" % (2 ** nexternal)

        # Write the file
        writer.writelines(file)

        return True

    #===========================================================================
    # write_processes_file
    #===========================================================================
    def write_processes_file(self, writer, subproc_group):
        """Write the processes.dat file with info about the subprocesses
        in this group."""

        lines = []

        for ime, me in \
            enumerate(subproc_group.get('matrix_elements')):
            lines.append("%s %s" % (str(ime+1) + " " * (7-len(str(ime+1))),
                                    ",".join(p.base_string() for p in \
                                             me.get('processes'))))
            if me.get('has_mirror_process'):
                mirror_procs = [copy.copy(p) for p in me.get('processes')]
                for proc in mirror_procs:
                    legs = copy.copy(proc.get('legs_with_decays'))
                    legs.insert(0, legs.pop(1))
                    proc.set("legs_with_decays", legs)
                lines.append("mirror  %s" % ",".join(p.base_string() for p in \
                                                     mirror_procs))
            else:
                lines.append("mirror  none")

        # Write the file
        writer.write("\n".join(lines))

        return True

    #===========================================================================
    # write_symswap_file
    #===========================================================================
    def write_symswap_file(self, writer, ident_perms):
        """Write the file symswap.inc for MG4 by comparing diagrams using
        the internal matrix element value functionality."""

        lines = []

        # Write out lines for symswap.inc file (used to permute the
        # external leg momenta
        for iperm, perm in enumerate(ident_perms):
            lines.append("data (isym(i,%d),i=1,nexternal)/%s/" % \
                         (iperm+1, ",".join([str(i+1) for i in perm])))
        lines.append("data nsym/%d/" % len(ident_perms))

        # Write the file
        writer.writelines(lines)

        return True

    #===========================================================================
    # write_symfact_file
    #===========================================================================
    def write_symfact_file(self, writer, symmetry):
        """Write the files symfact.dat for MG4 by comparing diagrams using
        the internal matrix element value functionality."""

        pos = max(2, int(math.ceil(math.log10(len(symmetry)))))
        form = "%"+str(pos)+"r %"+str(pos+1)+"r"
        # Write out lines for symswap.inc file (used to permute the
        # external leg momenta
        lines = [ form %(i+1, s) for i,s in enumerate(symmetry) if s != 0] 
        # Write the file
        writer.write('\n'.join(lines))
        writer.write('\n')

        return True

    #===========================================================================
    # write_symperms_file
    #===========================================================================
    def write_symperms_file(self, writer, perms):
        """Write the symperms.inc file for subprocess group, used for
        symmetric configurations"""

        lines = []
        for iperm, perm in enumerate(perms):
            lines.append("data (perms(i,%d),i=1,nexternal)/%s/" % \
                         (iperm+1, ",".join([str(i+1) for i in perm])))

        # Write the file
        writer.writelines(lines)

        return True

    #===========================================================================
    # write_subproc
    #===========================================================================
    def write_subproc(self, writer, subprocdir):
        """Append this subprocess to the subproc.mg file for MG4"""

        # Write line to file
        writer.write(subprocdir + "\n")

        return True

#===============================================================================
# ProcessExporterFortranMEGroup
#===============================================================================
class ProcessExporterFortranMEGroup(ProcessExporterFortranME):
    """Class to take care of exporting a set of matrix elements to
    MadEvent subprocess group format."""

    matrix_file = "matrix_madevent_group_v4.inc"
    grouped_mode = 'madevent'
    #===========================================================================
    # generate_subprocess_directory
    #===========================================================================
    def generate_subprocess_directory(self, subproc_group,
                                         fortran_model,
                                         group_number):
        """Generate the Pn directory for a subprocess group in MadEvent,
        including the necessary matrix_N.f files, configs.inc and various
        other helper files."""

        assert isinstance(subproc_group, group_subprocs.SubProcessGroup), \
                                      "subproc_group object not SubProcessGroup"
        
        if not self.model:
            self.model = subproc_group.get('matrix_elements')[0].\
                         get('processes')[0].get('model')

        cwd = os.getcwd()
        path = pjoin(self.dir_path, 'SubProcesses')
        
        os.chdir(path)
        pathdir = os.getcwd()

        # Create the directory PN in the specified path
        subprocdir = "P%d_%s" % (subproc_group.get('number'),
                                 subproc_group.get('name'))
        try:
            os.mkdir(subprocdir)
        except os.error as error:
            logger.warning(error.strerror + " " + subprocdir)

        try:
            os.chdir(subprocdir)
        except os.error:
            logger.error('Could not cd to directory %s' % subprocdir)
            return 0

        logger.info('Creating files in directory %s' % subprocdir)

        # Create the matrix.f files, auto_dsig.f files and all inc files
        # for all subprocesses in the group

        maxamps = 0
        maxflows = 0
        tot_calls = 0

        matrix_elements = subproc_group.get('matrix_elements')

        # Add the driver.f, all grouped ME's must share the same number of 
        # helicity configuration
        ncomb = matrix_elements[0].get_helicity_combinations()
        for me in matrix_elements[1:]:
            if ncomb!=me.get_helicity_combinations():
                raise MadGraph5Error, "All grouped processes must share the "+\
                                       "same number of helicity configurations."                

        filename = 'driver.f'
        self.write_driver(writers.FortranWriter(filename),ncomb,
                                  n_grouped_proc=len(matrix_elements), v5=self.opt['v5_model'])

        for ime, matrix_element in \
                enumerate(matrix_elements):
            filename = 'matrix%d.f' % (ime+1)
            calls, ncolor = \
               self.write_matrix_element_v4(writers.FortranWriter(filename), 
                            matrix_element,
                            fortran_model,
                            proc_id=str(ime+1),
                            config_map=subproc_group.get('diagram_maps')[ime],
                            subproc_number=group_number)

            filename = 'auto_dsig%d.f' % (ime+1)
            self.write_auto_dsig_file(writers.FortranWriter(filename),
                                 matrix_element,
                                 str(ime+1))

            # Keep track of needed quantities
            tot_calls += int(calls)
            maxflows = max(maxflows, ncolor)
            maxamps = max(maxamps, len(matrix_element.get('diagrams')))

            # Draw diagrams
            filename = "matrix%d.ps" % (ime+1)
            plot = draw.MultiEpsDiagramDrawer(matrix_element.get('base_amplitude').\
                                                                    get('diagrams'),
                                              filename,
                                              model = \
                                                matrix_element.get('processes')[0].\
                                                                       get('model'),
                                              amplitude=True)
            logger.info("Generating Feynman diagrams for " + \
                         matrix_element.get('processes')[0].nice_string())
            plot.draw()

        # Extract number of external particles
        (nexternal, ninitial) = matrix_element.get_nexternal_ninitial()

        # Generate a list of diagrams corresponding to each configuration
        # [[d1, d2, ...,dn],...] where 1,2,...,n is the subprocess number
        # If a subprocess has no diagrams for this config, the number is 0
        subproc_diagrams_for_config = subproc_group.get('diagrams_for_configs')

        filename = 'auto_dsig.f'
        self.write_super_auto_dsig_file(writers.FortranWriter(filename),
                                   subproc_group)

        filename = 'coloramps.inc'
        self.write_coloramps_file(writers.FortranWriter(filename),
                                   subproc_diagrams_for_config,
                                   maxflows,
                                   matrix_elements)

        filename = 'get_color.f'
        self.write_colors_file(writers.FortranWriter(filename),
                               matrix_elements)

        filename = 'config_subproc_map.inc'
        self.write_config_subproc_map_file(writers.FortranWriter(filename),
                                           subproc_diagrams_for_config)

        filename = 'configs.inc'
        nconfigs, (s_and_t_channels, nqcd_list) = self.write_configs_file(\
            writers.FortranWriter(filename),
            subproc_group,
            subproc_diagrams_for_config)

        filename = 'config_nqcd.inc'
        self.write_config_nqcd_file(writers.FortranWriter(filename),
                                    nqcd_list)

        filename = 'decayBW.inc'
        self.write_decayBW_file(writers.FortranWriter(filename),
                           s_and_t_channels)

        filename = 'dname.mg'
        self.write_dname_file(writers.FortranWriter(filename),
                         subprocdir)

        filename = 'iproc.dat'
        self.write_iproc_file(writers.FortranWriter(filename),
                         group_number)

        filename = 'leshouche.inc'
        self.write_leshouche_file(writers.FortranWriter(filename),
                                   subproc_group)

        filename = 'maxamps.inc'
        self.write_maxamps_file(writers.FortranWriter(filename),
                           maxamps,
                           maxflows,
                           max([len(me.get('processes')) for me in \
                                matrix_elements]),
                           len(matrix_elements))

        # Note that mg.sym is not relevant for this case
        filename = 'mg.sym'
        self.write_default_mg_sym_file(writers.FortranWriter(filename))

        filename = 'mirrorprocs.inc'
        self.write_mirrorprocs(writers.FortranWriter(filename),
                          subproc_group)

        filename = 'ncombs.inc'
        self.write_ncombs_file(writers.FortranWriter(filename),
                          nexternal)

        filename = 'nexternal.inc'
        self.write_nexternal_file(writers.FortranWriter(filename),
                             nexternal, ninitial)

        filename = 'ngraphs.inc'
        self.write_ngraphs_file(writers.FortranWriter(filename),
                           nconfigs)

        filename = 'pmass.inc'
        self.write_pmass_file(writers.FortranWriter(filename),
                         matrix_element)

        filename = 'props.inc'
        self.write_props_file(writers.FortranWriter(filename),
                         matrix_element,
                         s_and_t_channels)

        filename = 'processes.dat'
        files.write_to_file(filename,
                            self.write_processes_file,
                            subproc_group)

        # Find config symmetries and permutations
        symmetry, perms, ident_perms = \
                  diagram_symmetry.find_symmetry(subproc_group)

        filename = 'symswap.inc'
        self.write_symswap_file(writers.FortranWriter(filename),
                                ident_perms)

        filename = 'symfact_orig.dat'
        self.write_symfact_file(open(filename, 'w'), symmetry)

        filename = 'symperms.inc'
        self.write_symperms_file(writers.FortranWriter(filename),
                           perms)

        # Generate jpgs -> pass in make_html
        #os.system(pjoin('..', '..', 'bin', 'gen_jpeg-pl'))

        self.link_files_in_SubProcess(pjoin(pathdir,subprocdir))

        #import nexternal/leshouch in Source
        ln('nexternal.inc', '../../Source', log=False)
        ln('leshouche.inc', '../../Source', log=False)
        ln('maxamps.inc', '../../Source', log=False)

        # Return to SubProcesses dir)
        os.chdir(pathdir)

        # Add subprocess to subproc.mg
        filename = 'subproc.mg'
        files.append_to_file(filename,
                             self.write_subproc,
                             subprocdir)
                
        # Return to original dir
        os.chdir(cwd)

        if not tot_calls:
            tot_calls = 0
        return tot_calls

    #===========================================================================
    # write_super_auto_dsig_file
    #===========================================================================
    def write_super_auto_dsig_file(self, writer, subproc_group):
        """Write the auto_dsig.f file selecting between the subprocesses
        in subprocess group mode"""

        replace_dict = {}

        # Extract version number and date from VERSION file
        info_lines = self.get_mg5_info_lines()
        replace_dict['info_lines'] = info_lines

        matrix_elements = subproc_group.get('matrix_elements')

        # Extract process info lines
        process_lines = '\n'.join([self.get_process_info_lines(me) for me in \
                                   matrix_elements])
        replace_dict['process_lines'] = process_lines

        nexternal, ninitial = matrix_elements[0].get_nexternal_ninitial()
        replace_dict['nexternal'] = nexternal

        replace_dict['nsprocs'] = 2*len(matrix_elements)

        # Generate dsig definition line
        dsig_def_line = "DOUBLE PRECISION " + \
                        ",".join(["DSIG%d" % (iproc + 1) for iproc in \
                                  range(len(matrix_elements))])
        replace_dict["dsig_def_line"] = dsig_def_line

        # Generate dsig process lines
        call_dsig_proc_lines = []
        for iproc in range(len(matrix_elements)):
            call_dsig_proc_lines.append(\
                "IF(IPROC.EQ.%(num)d) DSIGPROC=DSIG%(num)d(P1,WGT,IMODE) ! %(proc)s" % \
                {"num": iproc + 1,
                 "proc": matrix_elements[iproc].get('processes')[0].base_string()})
        replace_dict['call_dsig_proc_lines'] = "\n".join(call_dsig_proc_lines)

        ncomb=matrix_elements[0].get_helicity_combinations()
        replace_dict['read_write_good_hel'] = self.read_write_good_hel(ncomb)
        
        if writer:
            file = open(pjoin(_file_path, \
                       'iolibs/template_files/super_auto_dsig_group_v4.inc')).read()
            file = file % replace_dict

            # Write the file
            writer.writelines(file)
        else:
            return replace_dict
        
    #===========================================================================
    # write_mirrorprocs
    #===========================================================================
    def write_mirrorprocs(self, writer, subproc_group):
        """Write the mirrorprocs.inc file determining which processes have
        IS mirror process in subprocess group mode."""

        lines = []
        bool_dict = {True: '.true.', False: '.false.'}
        matrix_elements = subproc_group.get('matrix_elements')
        lines.append("DATA (MIRRORPROCS(I),I=1,%d)/%s/" % \
                     (len(matrix_elements),
                      ",".join([bool_dict[me.get('has_mirror_process')] for \
                                me in matrix_elements])))
        # Write the file
        writer.writelines(lines)

    #===========================================================================
    # write_addmothers
    #===========================================================================
    def write_addmothers(self, writer):
        """Write the SubProcess/addmothers.f"""

        path = pjoin(_file_path,'iolibs','template_files','addmothers.f')

        text = open(path).read() % {'iconfig': 'lconfig'}
        writer.write(text)
        
        return True


    #===========================================================================
    # write_coloramps_file
    #===========================================================================
    def write_coloramps_file(self, writer, diagrams_for_config, maxflows,
                                   matrix_elements):
        """Write the coloramps.inc file for MadEvent in Subprocess group mode"""

        # Create a map from subprocess (matrix element) to a list of
        # the diagrams corresponding to each config

        lines = []

        subproc_to_confdiag = {}
        for config in diagrams_for_config:
            for subproc, diag in enumerate(config):
                try:
                    subproc_to_confdiag[subproc].append(diag)
                except KeyError:
                    subproc_to_confdiag[subproc] = [diag]

        for subproc in sorted(subproc_to_confdiag.keys()):
            lines.extend(self.get_icolamp_lines(subproc_to_confdiag[subproc],
                                           matrix_elements[subproc],
                                           subproc + 1))

        lines.insert(0, "logical icolamp(%d,%d,%d)" % \
                        (maxflows,
                         len(diagrams_for_config),
                         len(matrix_elements)))

        # Write the file
        writer.writelines(lines)

        return True

    #===========================================================================
    # write_config_subproc_map_file
    #===========================================================================
    def write_config_subproc_map_file(self, writer, config_subproc_map):
        """Write the config_subproc_map.inc file for subprocess groups"""

        lines = []
        # Output only configs that have some corresponding diagrams
        iconfig = 0
        for config in config_subproc_map:
            if set(config) == set([0]):
                continue
            lines.append("DATA (CONFSUB(i,%d),i=1,%d)/%s/" % \
                         (iconfig + 1, len(config),
                          ",".join([str(i) for i in config])))
            iconfig += 1
        # Write the file
        writer.writelines(lines)

        return True

    #===========================================================================
    # read_write_good_hel
    #===========================================================================
    def read_write_good_hel(self, ncomb):
        """return the code to read/write the good_hel common_block"""    

        convert = {'ncomb' : ncomb}

        output = """
        subroutine write_good_hel(stream_id)
        implicit none
        integer stream_id
        INTEGER                 NCOMB
        PARAMETER (             NCOMB=%(ncomb)d)
        LOGICAL GOODHEL(NCOMB, 2)
        INTEGER NTRY(2)
        common/BLOCK_GOODHEL/NTRY,GOODHEL
        write(stream_id,*) GOODHEL
        return
        end
        
        
        subroutine read_good_hel(stream_id)
        implicit none
        include 'genps.inc'
        integer stream_id
        INTEGER                 NCOMB
        PARAMETER (             NCOMB=%(ncomb)d)
        LOGICAL GOODHEL(NCOMB, 2)
        INTEGER NTRY(2)
        common/BLOCK_GOODHEL/NTRY,GOODHEL
        read(stream_id,*) GOODHEL
        NTRY(1) = MAXTRIES + 1
        NTRY(2) = MAXTRIES + 1
        return
        end 
        
        subroutine init_good_hel()
        implicit none
        INTEGER                 NCOMB
        PARAMETER (             NCOMB=%(ncomb)d)
        LOGICAL GOODHEL(NCOMB, 2)        
        INTEGER NTRY(2)
        INTEGER I
        
        do i=1,NCOMB
            GOODHEL(I,1) = .false.
            GOODHEL(I,2) = .false.
        enddo
        NTRY(1) = 0
        NTRY(2) = 0
        end
        
        integer function get_maxsproc()
        implicit none
        include 'maxamps.inc'
        
        get_maxsproc = maxsproc
        return 
        end
                
        """ % convert
        
        return output
                           


    #===========================================================================
    # write_configs_file
    #===========================================================================
    def write_configs_file(self, writer, subproc_group, diagrams_for_config):
        """Write the configs.inc file with topology information for a
        subprocess group. Use the first subprocess with a diagram for each
        configuration."""

        matrix_elements = subproc_group.get('matrix_elements')
        model = matrix_elements[0].get('processes')[0].get('model')

        diagrams = []
        config_numbers = []
        for iconfig, config in enumerate(diagrams_for_config):
            # Check if any diagrams correspond to this config
            if set(config) == set([0]):
                continue
            subproc_diags = []
            for s,d in enumerate(config):
                if d:
                    subproc_diags.append(matrix_elements[s].\
                                         get('diagrams')[d-1])
                else:
                    subproc_diags.append(None)
            diagrams.append(subproc_diags)
            config_numbers.append(iconfig + 1)

        # Extract number of external particles
        (nexternal, ninitial) = subproc_group.get_nexternal_ninitial()

        return len(diagrams), \
               self.write_configs_file_from_diagrams(writer, diagrams,
                                                config_numbers,
                                                nexternal, ninitial,
                                                     model)

    #===========================================================================
    # write_run_configs_file
    #===========================================================================
    def write_run_config_file(self, writer):
        """Write the run_configs.inc file for MadEvent"""

        path = pjoin(_file_path,'iolibs','template_files','madevent_run_config.inc')
        if self.proc_characteristic['loop_induced']:
            job_per_chan = 1
        else: 
            job_per_chan = 2
        text = open(path).read() % {'chanperjob':job_per_chan} 
        writer.write(text)
        return True


    #===========================================================================
    # write_leshouche_file
    #===========================================================================
    def write_leshouche_file(self, writer, subproc_group):
        """Write the leshouche.inc file for MG4"""

        all_lines = []

        for iproc, matrix_element in \
            enumerate(subproc_group.get('matrix_elements')):
            all_lines.extend(self.get_leshouche_lines(matrix_element,
                                                 iproc))
        # Write the file
        writer.writelines(all_lines)
        return True


    def finalize(self,*args, **opts):

        super(ProcessExporterFortranMEGroup, self).finalize(*args, **opts)
        #ensure that the grouping information is on the correct value
        self.proc_characteristic['grouped_matrix'] = True        

        
#===============================================================================
# UFO_model_to_mg4
#===============================================================================

python_to_fortran = lambda x: parsers.UFOExpressionParserFortran().parse(x)

class UFO_model_to_mg4(object):
    """ A converter of the UFO-MG5 Model to the MG4 format """

    # The list below shows the only variables the user is allowed to change by
    # himself for each PS point. If he changes any other, then calling 
    # UPDATE_AS_PARAM() (or equivalently MP_UPDATE_AS_PARAM()) will not
    # correctly account for the change.
    PS_dependent_key = ['aS','MU_R']
    mp_complex_format = 'complex*32'
    mp_real_format = 'real*16'
    # Warning, it is crucial none of the couplings/parameters of the model
    # starts with this prefix. I should add a check for this.
    # You can change it as the global variable to check_param_card.ParamCard
    mp_prefix = check_param_card.ParamCard.mp_prefix
    
    def __init__(self, model, output_path, opt=None):
        """ initialization of the objects """
        
        self.model = model
        self.model_name = model['name']
        self.dir_path = output_path
        
        self.opt = {'complex_mass': False, 'export_format': 'madevent', 'mp':True,
                        'loop_induced': False}
        if opt:
            self.opt.update(opt)
            
        self.coups_dep = []    # (name, expression, type)
        self.coups_indep = []  # (name, expression, type)
        self.params_dep = []   # (name, expression, type)
        self.params_indep = [] # (name, expression, type)
        self.params_ext = []   # external parameter
        self.p_to_f = parsers.UFOExpressionParserFortran()
        self.mp_p_to_f = parsers.UFOExpressionParserMPFortran()            
    
    def pass_parameter_to_case_insensitive(self):
        """modify the parameter if some of them are identical up to the case"""
    
        lower_dict={}
        duplicate = set()
        keys = self.model['parameters'].keys()
        for key in keys:
            for param in self.model['parameters'][key]:
                lower_name = param.name.lower()
                if not lower_name:
                    continue
                try:
                    lower_dict[lower_name].append(param)
                except KeyError,error:
                    lower_dict[lower_name] = [param]
                else:
                    duplicate.add(lower_name)
                    logger.debug('%s is define both as lower case and upper case.' 
                                 % lower_name)
        if not duplicate:
            return
        
        re_expr = r'''\b(%s)\b'''
        to_change = []
        change={}
        for value in duplicate:
            for i, var in enumerate(lower_dict[value]):
                to_change.append(var.name)
                new_name = '%s%s' % (var.name.lower(), 
                                                  ('__%d'%(i+1) if i>0 else ''))
                change[var.name] = new_name
                var.name = new_name
    
        # Apply the modification to the map_CTcoup_CTparam of the model
        # if it has one (giving for each coupling the CT parameters whcih
        # are necessary and which should be exported to the model.
        if hasattr(self.model,'map_CTcoup_CTparam'):
            for coup, ctparams in self.model.map_CTcoup_CTparam:
                for i, ctparam in enumerate(ctparams):
                    try:
                        self.model.map_CTcoup_CTparam[coup][i] = change[ctparam]
                    except KeyError:
                        pass

        replace = lambda match_pattern: change[match_pattern.groups()[0]]
        rep_pattern = re.compile(re_expr % '|'.join(to_change))
        
        # change parameters
        for key in keys:
            if key == ('external',):
                continue
            for param in self.model['parameters'][key]: 
                param.expr = rep_pattern.sub(replace, param.expr)
            
        # change couplings
        for key in self.model['couplings'].keys():
            for coup in self.model['couplings'][key]:
                coup.expr = rep_pattern.sub(replace, coup.expr)
                
        # change mass/width
        for part in self.model['particles']:
            if str(part.get('mass')) in to_change:
                part.set('mass', rep_pattern.sub(replace, str(part.get('mass'))))
            if str(part.get('width')) in to_change:
                part.set('width', rep_pattern.sub(replace, str(part.get('width'))))                
                
    def refactorize(self, wanted_couplings = []):    
        """modify the couplings to fit with MG4 convention """
            
        # Keep only separation in alphaS        
        keys = self.model['parameters'].keys()
        keys.sort(key=len)
        for key in keys:
            to_add = [o for o in self.model['parameters'][key] if o.name]

            if key == ('external',):
                self.params_ext += to_add
            elif any([(k in key) for k in self.PS_dependent_key]):
                self.params_dep += to_add
            else:
                self.params_indep += to_add
        # same for couplings
        keys = self.model['couplings'].keys()
        keys.sort(key=len)
        for key, coup_list in self.model['couplings'].items():
            if any([(k in key) for k in self.PS_dependent_key]):
                self.coups_dep += [c for c in coup_list if
                                   (not wanted_couplings or c.name in \
                                    wanted_couplings)]
            else:
                self.coups_indep += [c for c in coup_list if
                                     (not wanted_couplings or c.name in \
                                      wanted_couplings)]
                
        # MG4 use G and not aS as it basic object for alphas related computation
        #Pass G in the  independant list
        if 'G' in self.params_dep:
            index = self.params_dep.index('G')
            G = self.params_dep.pop(index)
        #    G.expr = '2*cmath.sqrt(as*pi)'
        #    self.params_indep.insert(0, self.params_dep.pop(index))
        # No need to add it if not defined   
            
        if 'aS' not in self.params_ext:
            logger.critical('aS not define as external parameter adding it!')
            #self.model['parameters']['aS'] = base_objects.ParamCardVariable('aS', 0.138,'DUMMY',(1,))
            self.params_indep.append( base_objects. ModelVariable('aS', '0.138','real'))
            self.params_indep.append( base_objects. ModelVariable('G', '4.1643','real'))
    def build(self, wanted_couplings = [], full=True):
        """modify the couplings to fit with MG4 convention and creates all the 
        different files"""
        
        self.pass_parameter_to_case_insensitive() 
        self.refactorize(wanted_couplings)

        # write the files
        if full:
            if wanted_couplings:
                # extract the wanted ct parameters
                self.extract_needed_CTparam(wanted_couplings=wanted_couplings)
            self.write_all()
            

    def open(self, name, comment='c', format='default'):
        """ Open the file name in the correct directory and with a valid
        header."""
        
        file_path = pjoin(self.dir_path, name)
        
        if format == 'fortran':
            fsock = writers.FortranWriter(file_path, 'w')
        else:
            fsock = open(file_path, 'w')
        
        file.writelines(fsock, comment * 77 + '\n')
        file.writelines(fsock,'%(comment)s written by the UFO converter\n' % \
                               {'comment': comment + (6 - len(comment)) *  ' '})
        file.writelines(fsock, comment * 77 + '\n\n')
        return fsock       

    
    def write_all(self):
        """ write all the files """
        #write the part related to the external parameter
        self.create_ident_card()
        self.create_param_read()
        
        #write the definition of the parameter
        self.create_input()
        self.create_intparam_def(dp=True,mp=False)
        if self.opt['mp']:
            self.create_intparam_def(dp=False,mp=True)
        
        # definition of the coupling.
        self.create_actualize_mp_ext_param_inc()
        self.create_coupl_inc()
        self.create_write_couplings()
        self.create_couplings()
        
        # the makefile
        self.create_makeinc()
        self.create_param_write()

        # The model functions
        self.create_model_functions_inc()
        self.create_model_functions_def()
        
        # The param_card.dat        
        self.create_param_card()
        

        # All the standard files
        self.copy_standard_file()

    ############################################################################
    ##  ROUTINE CREATING THE FILES  ############################################
    ############################################################################

    def copy_standard_file(self):
        """Copy the standard files for the fortran model."""
        
        #copy the library files
        file_to_link = ['formats.inc','printout.f', \
                        'rw_para.f', 'testprog.f']
    
        for filename in file_to_link:
            cp( MG5DIR + '/models/template_files/fortran/' + filename, \
                                                                self.dir_path)
            
        file = open(os.path.join(MG5DIR,\
                              'models/template_files/fortran/rw_para.f')).read()

        includes=["include \'coupl.inc\'","include \'input.inc\'",
                                              "include \'model_functions.inc\'"]
        if self.opt['mp']:
            includes.extend(["include \'mp_coupl.inc\'","include \'mp_input.inc\'"])
        # In standalone and madloop we do no use the compiled param card but
        # still parse the .dat one so we must load it.
        if self.opt['loop_induced']:
            #loop induced follow MadEvent way to handle the card.
            load_card = ''
            lha_read_filename='lha_read.f'            
        elif self.opt['export_format'] in ['madloop','madloop_optimized', 'madloop_matchbox']:
            load_card = 'call LHA_loadcard(param_name,npara,param,value)'
            lha_read_filename='lha_read_mp.f'
        elif self.opt['export_format'].startswith('standalone') \
            or self.opt['export_format'] in ['madweight', 'plugin']\
            or self.opt['export_format'].startswith('matchbox'):
            load_card = 'call LHA_loadcard(param_name,npara,param,value)'
            lha_read_filename='lha_read.f'
        else:
            load_card = ''
            lha_read_filename='lha_read.f'
        cp( MG5DIR + '/models/template_files/fortran/' + lha_read_filename, \
                                       os.path.join(self.dir_path,'lha_read.f'))
        
        file=file%{'includes':'\n      '.join(includes),
                   'load_card':load_card}
        writer=open(os.path.join(self.dir_path,'rw_para.f'),'w')
        writer.writelines(file)
        writer.close()

        if self.opt['export_format'] in ['madevent', 'FKS5_default', 'FKS5_optimized'] \
            or self.opt['loop_induced']:
            cp( MG5DIR + '/models/template_files/fortran/makefile_madevent', 
                self.dir_path + '/makefile')
            if self.opt['export_format'] in ['FKS5_default', 'FKS5_optimized']:
                path = pjoin(self.dir_path, 'makefile')
                text = open(path).read()
                text = text.replace('madevent','aMCatNLO')
                open(path, 'w').writelines(text)
        elif self.opt['export_format'] in ['standalone', 'standalone_msP','standalone_msF',
                                  'madloop','madloop_optimized', 'standalone_rw', 
                                  'madweight','matchbox','madloop_matchbox', 'plugin']:
            cp( MG5DIR + '/models/template_files/fortran/makefile_standalone', 
                self.dir_path + '/makefile')
        #elif self.opt['export_format'] in []:
            #pass
        else:
            raise MadGraph5Error('Unknown format')

    def create_coupl_inc(self):
        """ write coupling.inc """
        
        fsock = self.open('coupl.inc', format='fortran')
        if self.opt['mp']:
            mp_fsock = self.open('mp_coupl.inc', format='fortran')
            mp_fsock_same_name = self.open('mp_coupl_same_name.inc',\
                                            format='fortran')

        # Write header
        header = """double precision G
                common/strong/ G
                 
                double complex gal(2)
                common/weak/ gal
                
                double precision MU_R
                common/rscale/ MU_R

                double precision Nf
                parameter(Nf=%d)
                """ % self.model.get_nflav()
                
        fsock.writelines(header)
        
        if self.opt['mp']:
            header = """%(real_mp_format)s %(mp_prefix)sG
                    common/MP_strong/ %(mp_prefix)sG
                     
                    %(complex_mp_format)s %(mp_prefix)sgal(2)
                    common/MP_weak/ %(mp_prefix)sgal
                    
                    %(complex_mp_format)s %(mp_prefix)sMU_R
                    common/MP_rscale/ %(mp_prefix)sMU_R

                """




            mp_fsock.writelines(header%{'real_mp_format':self.mp_real_format,
                                  'complex_mp_format':self.mp_complex_format,
                                  'mp_prefix':self.mp_prefix})
            mp_fsock_same_name.writelines(header%{'real_mp_format':self.mp_real_format,
                                  'complex_mp_format':self.mp_complex_format,
                                  'mp_prefix':''})

        # Write the Mass definition/ common block
        masses = set()
        widths = set()
        if self.opt['complex_mass']:
            complex_mass = set()
            
        for particle in self.model.get('particles'):
            #find masses
            one_mass = particle.get('mass')
            if one_mass.lower() != 'zero':
                masses.add(one_mass)
                
            # find width
            one_width = particle.get('width')
            if one_width.lower() != 'zero':
                widths.add(one_width)
                if self.opt['complex_mass'] and one_mass.lower() != 'zero':
                    complex_mass.add('CMASS_%s' % one_mass)
            
        if masses:
            fsock.writelines('double precision '+','.join(masses)+'\n')
            fsock.writelines('common/masses/ '+','.join(masses)+'\n\n')
            if self.opt['mp']:
                mp_fsock_same_name.writelines(self.mp_real_format+' '+\
                                                          ','.join(masses)+'\n')
                mp_fsock_same_name.writelines('common/MP_masses/ '+\
                                                        ','.join(masses)+'\n\n')                
                mp_fsock.writelines(self.mp_real_format+' '+','.join([\
                                        self.mp_prefix+m for m in masses])+'\n')
                mp_fsock.writelines('common/MP_masses/ '+\
                            ','.join([self.mp_prefix+m for m in masses])+'\n\n')                

        if widths:
            fsock.writelines('double precision '+','.join(widths)+'\n')
            fsock.writelines('common/widths/ '+','.join(widths)+'\n\n')
            if self.opt['mp']:
                mp_fsock_same_name.writelines(self.mp_real_format+' '+\
                                                          ','.join(widths)+'\n')
                mp_fsock_same_name.writelines('common/MP_widths/ '+\
                                                        ','.join(widths)+'\n\n')                
                mp_fsock.writelines(self.mp_real_format+' '+','.join([\
                                        self.mp_prefix+w for w in widths])+'\n')
                mp_fsock.writelines('common/MP_widths/ '+\
                            ','.join([self.mp_prefix+w for w in widths])+'\n\n')
        
        # Write the Couplings
        coupling_list = [coupl.name for coupl in self.coups_dep + self.coups_indep]       
        fsock.writelines('double complex '+', '.join(coupling_list)+'\n')
        fsock.writelines('common/couplings/ '+', '.join(coupling_list)+'\n')
        if self.opt['mp']:
            mp_fsock_same_name.writelines(self.mp_complex_format+' '+\
                                                   ','.join(coupling_list)+'\n')
            mp_fsock_same_name.writelines('common/MP_couplings/ '+\
                                                 ','.join(coupling_list)+'\n\n')                
            mp_fsock.writelines(self.mp_complex_format+' '+','.join([\
                                 self.mp_prefix+c for c in coupling_list])+'\n')
            mp_fsock.writelines('common/MP_couplings/ '+\
                     ','.join([self.mp_prefix+c for c in coupling_list])+'\n\n')            
        
        # Write complex mass for complex mass scheme (if activated)
        if self.opt['complex_mass'] and complex_mass:
            fsock.writelines('double complex '+', '.join(complex_mass)+'\n')
            fsock.writelines('common/complex_mass/ '+', '.join(complex_mass)+'\n')
            if self.opt['mp']:
                mp_fsock_same_name.writelines(self.mp_complex_format+' '+\
                                                    ','.join(complex_mass)+'\n')
                mp_fsock_same_name.writelines('common/MP_complex_mass/ '+\
                                                  ','.join(complex_mass)+'\n\n')                
                mp_fsock.writelines(self.mp_complex_format+' '+','.join([\
                                self.mp_prefix+cm for cm in complex_mass])+'\n')
                mp_fsock.writelines('common/MP_complex_mass/ '+\
                    ','.join([self.mp_prefix+cm for cm in complex_mass])+'\n\n')                       
        
    def create_write_couplings(self):
        """ write the file coupl_write.inc """
        
        fsock = self.open('coupl_write.inc', format='fortran')
        
        fsock.writelines("""write(*,*)  ' Couplings of %s'  
                            write(*,*)  ' ---------------------------------'
                            write(*,*)  ' '""" % self.model_name)
        def format(coupl):
            return 'write(*,2) \'%(name)s = \', %(name)s' % {'name': coupl.name}
        
        # Write the Couplings
        lines = [format(coupl) for coupl in self.coups_dep + self.coups_indep]       
        fsock.writelines('\n'.join(lines))
        
        
    def create_input(self):
        """create input.inc containing the definition of the parameters"""
        
        fsock = self.open('input.inc', format='fortran')
        if self.opt['mp']:
            mp_fsock = self.open('mp_input.inc', format='fortran')
                    
        #find mass/ width since they are already define
        already_def = set()
        for particle in self.model.get('particles'):
            already_def.add(particle.get('mass').lower())
            already_def.add(particle.get('width').lower())
            if self.opt['complex_mass']:
                already_def.add('cmass_%s' % particle.get('mass').lower())
        
        is_valid = lambda name: name.lower() not in ['g', 'mu_r', 'zero'] and \
                                                 name.lower() not in already_def
        
        real_parameters = [param.name for param in self.params_dep + 
                            self.params_indep if param.type == 'real'
                            and is_valid(param.name)]

        real_parameters += [param.name for param in self.params_ext 
                            if param.type == 'real'and 
                               is_valid(param.name)]

        # check the parameter is a CT parameter or not
        # if yes, just use the needed ones        
        real_parameters = [param for param in real_parameters \
                                           if self.check_needed_param(param)]

        fsock.writelines('double precision '+','.join(real_parameters)+'\n')
        fsock.writelines('common/params_R/ '+','.join(real_parameters)+'\n\n')
        if self.opt['mp']:
            mp_fsock.writelines(self.mp_real_format+' '+','.join([\
                              self.mp_prefix+p for p in real_parameters])+'\n')
            mp_fsock.writelines('common/MP_params_R/ '+','.join([\
                            self.mp_prefix+p for p in real_parameters])+'\n\n')        
        
        complex_parameters = [param.name for param in self.params_dep + 
                            self.params_indep if param.type == 'complex' and
                            is_valid(param.name)]

        # check the parameter is a CT parameter or not
        # if yes, just use the needed ones        
        complex_parameters = [param for param in complex_parameters \
                             if self.check_needed_param(param)]

        if complex_parameters:
            fsock.writelines('double complex '+','.join(complex_parameters)+'\n')
            fsock.writelines('common/params_C/ '+','.join(complex_parameters)+'\n\n')
            if self.opt['mp']:
                mp_fsock.writelines(self.mp_complex_format+' '+','.join([\
                            self.mp_prefix+p for p in complex_parameters])+'\n')
                mp_fsock.writelines('common/MP_params_C/ '+','.join([\
                          self.mp_prefix+p for p in complex_parameters])+'\n\n')

    def check_needed_param(self, param):
        """ Returns whether the parameter in argument is needed for this 
        specific computation or not."""
    
        # If this is a leading order model or if there was no CT parameter
        # employed in this NLO model, one can directly return that the 
        # parameter is needed since only CTParameters are filtered.
        if not hasattr(self, 'allCTparameters') or \
               self.allCTparameters is None or self.usedCTparameters is None or \
               len(self.allCTparameters)==0:
            return True
         
        # We must allow the conjugate shorthand for the complex parameter as
        # well so we check wether either the parameter name or its name with
        # 'conjg__' substituted with '' is present in the list.
        # This is acceptable even if some parameter had an original name 
        # including 'conjg__' in it, because at worst we export a parameter 
        # was not needed.
        param = param.lower()
        cjg_param = param.replace('conjg__','',1)
                
        # First make sure it is a CTparameter
        if param not in self.allCTparameters and \
           cjg_param not in self.allCTparameters:
            return True
        
        # Now check if it is in the list of CTparameters actually used
        return (param in self.usedCTparameters or \
                                             cjg_param in self.usedCTparameters)
                
    def extract_needed_CTparam(self,wanted_couplings=[]):
        """ Extract what are the needed CT parameters given the wanted_couplings"""
        
        if not hasattr(self.model,'map_CTcoup_CTparam') or not wanted_couplings:
            # Setting these lists to none wil disable the filtering in 
            # check_needed_param
            self.allCTparameters  = None
            self.usedCTparameters = None
            return
        
        # All CTparameters appearin in all CT couplings        
        allCTparameters=self.model.map_CTcoup_CTparam.values()
        # Define in this class the list of all CT parameters
        self.allCTparameters=list(\
                            set(itertools.chain.from_iterable(allCTparameters)))

        # All used CT couplings
        w_coupls = [coupl.lower() for coupl in wanted_couplings]
        allUsedCTCouplings = [coupl for coupl in 
              self.model.map_CTcoup_CTparam.keys() if coupl.lower() in w_coupls]
        
        # Now define the list of all CT parameters that are actually used
        self.usedCTparameters=list(\
          set(itertools.chain.from_iterable([
            self.model.map_CTcoup_CTparam[coupl] for coupl in allUsedCTCouplings
                                                                            ])))       
        
        # Now at last, make these list case insensitive
        self.allCTparameters = [ct.lower() for ct in self.allCTparameters]
        self.usedCTparameters = [ct.lower() for ct in self.usedCTparameters]
        
    def create_intparam_def(self, dp=True, mp=False):
        """ create intparam_definition.inc setting the internal parameters.
        Output the double precision and/or the multiple precision parameters
        depending on the parameters dp and mp. If mp only, then the file names
        get the 'mp_' prefix.
         """

        fsock = self.open('%sintparam_definition.inc'%
                             ('mp_' if mp and not dp else ''), format='fortran')
        
        fsock.write_comments(\
                "Parameters that should not be recomputed event by event.\n")
        fsock.writelines("if(readlha) then\n")
        if dp:        
            fsock.writelines("G = 2 * DSQRT(AS*PI) ! for the first init\n")
        if mp:
            fsock.writelines("MP__G = 2 * SQRT(MP__AS*MP__PI) ! for the first init\n")
            
        for param in self.params_indep:
            if param.name == 'ZERO':
                continue
            # check whether the parameter is a CT parameter
            # if yes,just used the needed ones
            if not self.check_needed_param(param.name):
                continue
            if dp:
                fsock.writelines("%s = %s\n" % (param.name,
                                            self.p_to_f.parse(param.expr)))
            if mp:
                fsock.writelines("%s%s = %s\n" % (self.mp_prefix,param.name,
                                            self.mp_p_to_f.parse(param.expr)))    

        fsock.writelines('endif')
        
        fsock.write_comments('\nParameters that should be recomputed at an event by even basis.\n')
        if dp:        
            fsock.writelines("aS = G**2/4/pi\n")
        if mp:
            fsock.writelines("MP__aS = MP__G**2/4/MP__PI\n")
        for param in self.params_dep:
            # check whether the parameter is a CT parameter
            # if yes,just used the needed ones
            if not self.check_needed_param(param.name):
                continue
            if dp:
                fsock.writelines("%s = %s\n" % (param.name,
                                            self.p_to_f.parse(param.expr)))
            elif mp:
                fsock.writelines("%s%s = %s\n" % (self.mp_prefix,param.name,
                                            self.mp_p_to_f.parse(param.expr)))

        fsock.write_comments("\nDefinition of the EW coupling used in the write out of aqed\n")
        if ('aEWM1',) in self.model['parameters']:
            if dp:
                fsock.writelines(""" gal(1) = 3.5449077018110318d0 / DSQRT(aEWM1)
                                 gal(2) = 1d0
                         """)
            elif mp:
                fsock.writelines(""" %(mp_prefix)sgal(1) = 2 * SQRT(MP__PI/MP__aEWM1)
                                 %(mp_prefix)sgal(2) = 1d0 
                                 """ %{'mp_prefix':self.mp_prefix})
                pass
        # in Gmu scheme, aEWM1 is not external but Gf is an exteranl variable
        elif ('Gf',) in self.model['parameters']:
            if dp:
                fsock.writelines(""" gal(1) = 2.378414230005442133435d0*MDL_MW*DSQRT(1D0-MDL_MW**2/MDL_MZ**2)*DSQRT(MDL_Gf)
                                 gal(2) = 1d0
                         """)
            elif mp:
                fsock.writelines(""" %(mp_prefix)sgal(1) = 2*MP__MDL_MW*SQRT(1e0_16-MP__MDL_MW**2/MP__MDL_MZ**2)*SQRT(SQRT(2e0_16)*MP__MDL_Gf)
                                 %(mp_prefix)sgal(2) = 1d0
                                 """ %{'mp_prefix':self.mp_prefix})
                pass
        else:
            if dp:
                logger.warning('$RED aEWM1 and Gf not define in MODEL. AQED will not be written correcty in LHE FILE')
                fsock.writelines(""" gal(1) = 1d0
                                 gal(2) = 1d0
                             """)
            elif mp:
                fsock.writelines(""" %(mp_prefix)sgal(1) = 1e0_16
                                 %(mp_prefix)sgal(2) = 1e0_16
                             """%{'mp_prefix':self.mp_prefix})

    
    def create_couplings(self):
        """ create couplings.f and all couplingsX.f """
        
        nb_def_by_file = 25
        
        self.create_couplings_main(nb_def_by_file)
        nb_coup_indep = 1 + len(self.coups_indep) // nb_def_by_file
        nb_coup_dep = 1 + len(self.coups_dep) // nb_def_by_file 
        
        for i in range(nb_coup_indep):
            # For the independent couplings, we compute the double and multiple
            # precision ones together
            data = self.coups_indep[nb_def_by_file * i: 
                             min(len(self.coups_indep), nb_def_by_file * (i+1))]
            self.create_couplings_part(i + 1, data, dp=True, mp=self.opt['mp'])
            
        for i in range(nb_coup_dep):
            # For the dependent couplings, we compute the double and multiple
            # precision ones in separate subroutines.
            data = self.coups_dep[nb_def_by_file * i: 
                               min(len(self.coups_dep), nb_def_by_file * (i+1))]
            self.create_couplings_part( i + 1 + nb_coup_indep , data, 
                                                               dp=True,mp=False)
            if self.opt['mp']:
                self.create_couplings_part( i + 1 + nb_coup_indep , data, 
                                                              dp=False,mp=True)
        
        
    def create_couplings_main(self, nb_def_by_file=25):
        """ create couplings.f """

        fsock = self.open('couplings.f', format='fortran')
        
        fsock.writelines("""subroutine coup()

                            implicit none
                            double precision PI, ZERO
                            logical READLHA
                            parameter  (PI=3.141592653589793d0)
                            parameter  (ZERO=0d0)
                            include \'model_functions.inc\'""")
        if self.opt['mp']:
            fsock.writelines("""%s MP__PI, MP__ZERO
                                parameter (MP__PI=3.1415926535897932384626433832795e0_16)
                                parameter (MP__ZERO=0e0_16)
                                include \'mp_input.inc\'
                                include \'mp_coupl.inc\'
                        """%self.mp_real_format) 
        fsock.writelines("""include \'input.inc\'
                            include \'coupl.inc\'
                            READLHA = .true.
                            include \'intparam_definition.inc\'""")
        if self.opt['mp']:
            fsock.writelines("""include \'mp_intparam_definition.inc\'\n""")
        
        nb_coup_indep = 1 + len(self.coups_indep) // nb_def_by_file 
        nb_coup_dep = 1 + len(self.coups_dep) // nb_def_by_file 
        
        fsock.writelines('\n'.join(\
                    ['call coup%s()' %  (i + 1) for i in range(nb_coup_indep)]))
        
        fsock.write_comments('\ncouplings needed to be evaluated points by points\n')

        fsock.writelines('\n'.join(\
                    ['call coup%s()' %  (nb_coup_indep + i + 1) \
                      for i in range(nb_coup_dep)]))
        if self.opt['mp']:
            fsock.writelines('\n'.join(\
                    ['call mp_coup%s()' %  (nb_coup_indep + i + 1) \
                      for i in range(nb_coup_dep)]))
        fsock.writelines('''\n return \n end\n''')

        fsock.writelines("""subroutine update_as_param()

                            implicit none
                            double precision PI, ZERO
                            logical READLHA
                            parameter  (PI=3.141592653589793d0)            
                            parameter  (ZERO=0d0)
                            include \'model_functions.inc\'""")
        fsock.writelines("""include \'input.inc\'
                            include \'coupl.inc\'
                            READLHA = .false.""")
        fsock.writelines("""    
                            include \'intparam_definition.inc\'\n
                         """)
            
        nb_coup_indep = 1 + len(self.coups_indep) // nb_def_by_file 
        nb_coup_dep = 1 + len(self.coups_dep) // nb_def_by_file 
                
        fsock.write_comments('\ncouplings needed to be evaluated points by points\n')

        fsock.writelines('\n'.join(\
                    ['call coup%s()' %  (nb_coup_indep + i + 1) \
                      for i in range(nb_coup_dep)]))
        fsock.writelines('''\n return \n end\n''')

        fsock.writelines("""subroutine update_as_param2(mu_r2,as2)

                            implicit none
                            double precision PI
                            parameter  (PI=3.141592653589793d0)
                            double precision mu_r2, as2
                            include \'model_functions.inc\'""")
        fsock.writelines("""include \'input.inc\'
                            include \'coupl.inc\'""")
        fsock.writelines("""
                            if (mu_r2.gt.0d0) MU_R = mu_r2
                            G = SQRT(4.0d0*PI*AS2) 
                            AS = as2

                            CALL UPDATE_AS_PARAM()
                         """)
        fsock.writelines('''\n return \n end\n''')

        if self.opt['mp']:
            fsock.writelines("""subroutine mp_update_as_param()
    
                                implicit none
                                logical READLHA
                                include \'model_functions.inc\'""")
            fsock.writelines("""%s MP__PI, MP__ZERO
                                    parameter (MP__PI=3.1415926535897932384626433832795e0_16)
                                    parameter (MP__ZERO=0e0_16)
                                    include \'mp_input.inc\'
                                    include \'mp_coupl.inc\'
                            """%self.mp_real_format)
            fsock.writelines("""include \'input.inc\'
                                include \'coupl.inc\'
                                include \'actualize_mp_ext_params.inc\'
                                READLHA = .false.
                                include \'mp_intparam_definition.inc\'\n
                             """)
            
            nb_coup_indep = 1 + len(self.coups_indep) // nb_def_by_file 
            nb_coup_dep = 1 + len(self.coups_dep) // nb_def_by_file 
                    
            fsock.write_comments('\ncouplings needed to be evaluated points by points\n')
    
            fsock.writelines('\n'.join(\
                        ['call mp_coup%s()' %  (nb_coup_indep + i + 1) \
                          for i in range(nb_coup_dep)]))
            fsock.writelines('''\n return \n end\n''')

    def create_couplings_part(self, nb_file, data, dp=True, mp=False):
        """ create couplings[nb_file].f containing information coming from data.
        Outputs the computation of the double precision and/or the multiple
        precision couplings depending on the parameters dp and mp.
        If mp is True and dp is False, then the prefix 'MP_' is appended to the
        filename and subroutine name.
        """
        
        fsock = self.open('%scouplings%s.f' %('mp_' if mp and not dp else '',
                                                     nb_file), format='fortran')
        fsock.writelines("""subroutine %scoup%s()
          
          implicit none
          include \'model_functions.inc\'"""%('mp_' if mp and not dp else '',nb_file))
        if dp:
            fsock.writelines("""
              double precision PI, ZERO
              parameter  (PI=3.141592653589793d0)
              parameter  (ZERO=0d0)
              include 'input.inc'
              include 'coupl.inc'""")
        if mp:
            fsock.writelines("""%s MP__PI, MP__ZERO
                                parameter (MP__PI=3.1415926535897932384626433832795e0_16)
                                parameter (MP__ZERO=0e0_16)
                                include \'mp_input.inc\'
                                include \'mp_coupl.inc\'
                        """%self.mp_real_format) 

        for coupling in data:
            if dp:            
                fsock.writelines('%s = %s' % (coupling.name,
                                          self.p_to_f.parse(coupling.expr)))
            if mp:
                fsock.writelines('%s%s = %s' % (self.mp_prefix,coupling.name,
                                          self.mp_p_to_f.parse(coupling.expr)))
        fsock.writelines('end')

    def create_model_functions_inc(self):
        """ Create model_functions.inc which contains the various declarations
        of auxiliary functions which might be used in the couplings expressions
        """

        additional_fct = []
        # check for functions define in the UFO model
        ufo_fct = self.model.get('functions')
        if ufo_fct:
            for fct in ufo_fct:
                # already handle by default
                if fct.name not in ["complexconjugate", "re", "im", "sec", 
                       "csc", "asec", "acsc", "theta_function", "cond", 
                       "condif", "reglogp", "reglogm", "reglog", "recms", "arg", "cot"]:
                    additional_fct.append(fct.name)

        
        fsock = self.open('model_functions.inc', format='fortran')
        fsock.writelines("""double complex cond
          double complex condif
          double complex reglog
          double complex reglogp
          double complex reglogm
          double complex recms
          double complex arg
          %s
          """ % "\n".join(["          double complex %s" % i for i in additional_fct]))

        
        if self.opt['mp']:
            fsock.writelines("""%(complex_mp_format)s mp_cond
          %(complex_mp_format)s mp_condif
          %(complex_mp_format)s mp_reglog
          %(complex_mp_format)s mp_reglogp
          %(complex_mp_format)s mp_reglogm
          %(complex_mp_format)s mp_recms
          %(complex_mp_format)s mp_arg
          %(additional)s
          """ %\
          {"additional": "\n".join(["          %s %s" % (self.mp_complex_format, i) for i in additional_fct]),
           'complex_mp_format':self.mp_complex_format
           }) 

    def create_model_functions_def(self):
        """ Create model_functions.f which contains the various definitions
        of auxiliary functions which might be used in the couplings expressions
        Add the functions.f functions for formfactors support
        """

        fsock = self.open('model_functions.f', format='fortran')
        fsock.writelines("""double complex function cond(condition,truecase,falsecase)
          implicit none
          double complex condition,truecase,falsecase
          if(condition.eq.(0.0d0,0.0d0)) then
             cond=truecase
          else
             cond=falsecase
          endif
          end
          
          double complex function condif(condition,truecase,falsecase)
          implicit none
          logical condition
          double complex truecase,falsecase
          if(condition) then
             condif=truecase
          else
             condif=falsecase
          endif
          end

          double complex function recms(condition,expr)
          implicit none
          logical condition
          double complex expr
          if(condition)then
             recms=expr
          else
             recms=dcmplx(dble(expr))
          endif
          end
          
          double complex function reglog(arg)
          implicit none
          double complex TWOPII
          parameter (TWOPII=2.0d0*3.1415926535897932d0*(0.0d0,1.0d0))
          double complex arg
          if(arg.eq.(0.0d0,0.0d0)) then
             reglog=(0.0d0,0.0d0)
          else
             reglog=log(arg)
          endif
          end

          double complex function reglogp(arg)
          implicit none
          double complex TWOPII
          parameter (TWOPII=2.0d0*3.1415926535897932d0*(0.0d0,1.0d0))
          double complex arg
          if(arg.eq.(0.0d0,0.0d0))then
             reglogp=(0.0d0,0.0d0)
          else
             if(dble(arg).lt.0.0d0.and.dimag(arg).lt.0.0d0)then
                reglogp=log(arg) + TWOPII
             else
                reglogp=log(arg)
             endif
          endif
          end

          double complex function reglogm(arg)
          implicit none
          double complex TWOPII
          parameter (TWOPII=2.0d0*3.1415926535897932d0*(0.0d0,1.0d0))
          double complex arg
          if(arg.eq.(0.0d0,0.0d0))then
             reglogm=(0.0d0,0.0d0)
          else
             if(dble(arg).lt.0.0d0.and.dimag(arg).gt.0.0d0)then
                reglogm=log(arg) - TWOPII
             else
                reglogm=log(arg)
             endif
          endif
          end
          
          double complex function arg(comnum)
          implicit none
          double complex comnum
          double complex iim 
          iim = (0.0d0,1.0d0)
          if(comnum.eq.(0.0d0,0.0d0)) then
             arg=(0.0d0,0.0d0)
          else
             arg=log(comnum/abs(comnum))/iim
          endif
          end""")
        if self.opt['mp']:
            fsock.writelines("""
              
              %(complex_mp_format)s function mp_cond(condition,truecase,falsecase)
              implicit none
              %(complex_mp_format)s condition,truecase,falsecase
              if(condition.eq.(0.0e0_16,0.0e0_16)) then
                 mp_cond=truecase
              else
                 mp_cond=falsecase
              endif
              end
              
              %(complex_mp_format)s function mp_condif(condition,truecase,falsecase)
              implicit none
              logical condition
              %(complex_mp_format)s truecase,falsecase
              if(condition) then
                 mp_condif=truecase
              else
                 mp_condif=falsecase
              endif
              end

              %(complex_mp_format)s function mp_recms(condition,expr)
              implicit none
              logical condition
              %(complex_mp_format)s expr
              if(condition)then
                 mp_recms=expr
              else
                 mp_recms=cmplx(real(expr),kind=16)
              endif
              end
              
              %(complex_mp_format)s function mp_reglog(arg)
              implicit none
              %(complex_mp_format)s TWOPII
              parameter (TWOPII=2.0e0_16*3.14169258478796109557151794433593750e0_16*(0.0e0_16,1.0e0_16))
              %(complex_mp_format)s arg
              if(arg.eq.(0.0e0_16,0.0e0_16)) then
                 mp_reglog=(0.0e0_16,0.0e0_16)
              else
                 mp_reglog=log(arg)
              endif
              end

              %(complex_mp_format)s function mp_reglogp(arg)
              implicit none
              %(complex_mp_format)s TWOPII
              parameter (TWOPII=2.0e0_16*3.14169258478796109557151794433593750e0_16*(0.0e0_16,1.0e0_16))
              %(complex_mp_format)s arg
              if(arg.eq.(0.0e0_16,0.0e0_16))then
                 mp_reglogp=(0.0e0_16,0.0e0_16)
              else
                 if(real(arg,kind=16).lt.0.0e0_16.and.imagpart(arg).lt.0.0e0_16)then
                    mp_reglogp=log(arg) + TWOPII
                 else
                    mp_reglogp=log(arg)
                 endif
              endif
              end
              
              %(complex_mp_format)s function mp_reglogm(arg)
              implicit none
              %(complex_mp_format)s TWOPII
              parameter (TWOPII=2.0e0_16*3.14169258478796109557151794433593750e0_16*(0.0e0_16,1.0e0_16))
              %(complex_mp_format)s arg
              if(arg.eq.(0.0e0_16,0.0e0_16))then
                 mp_reglogm=(0.0e0_16,0.0e0_16)
              else
                 if(real(arg,kind=16).lt.0.0e0_16.and.imagpart(arg).gt.0.0e0_16)then
                    mp_reglogm=log(arg) - TWOPII
                 else
                    mp_reglogm=log(arg)
                 endif 
              endif
              end
              
              %(complex_mp_format)s function mp_arg(comnum)
              implicit none
              %(complex_mp_format)s comnum
              %(complex_mp_format)s imm
              imm = (0.0e0_16,1.0e0_16)
              if(comnum.eq.(0.0e0_16,0.0e0_16)) then
                 mp_arg=(0.0e0_16,0.0e0_16)
              else
                 mp_arg=log(comnum/abs(comnum))/imm
              endif
              end"""%{'complex_mp_format':self.mp_complex_format})


        #check for the file functions.f
        model_path = self.model.get('modelpath')
        if os.path.exists(pjoin(model_path,'Fortran','functions.f')):
            fsock.write_comment_line(' USER DEFINE FUNCTIONS ')
            input = pjoin(model_path,'Fortran','functions.f')
            file.writelines(fsock, open(input).read())
            fsock.write_comment_line(' END USER DEFINE FUNCTIONS ')
            
        # check for functions define in the UFO model
        ufo_fct = self.model.get('functions')
        if ufo_fct:
            fsock.write_comment_line(' START UFO DEFINE FUNCTIONS ')
            for fct in ufo_fct:
                # already handle by default
                if fct.name not in ["complexconjugate", "re", "im", "sec", "csc", "asec", "acsc", "condif",
                                    "theta_function", "cond", "reglog", "reglogp", "reglogm", "recms","arg"]:
                    ufo_fct_template = """
          double complex function %(name)s(%(args)s)
          implicit none
          double complex %(args)s
          %(name)s = %(fct)s

          return
          end
          """
                    text = ufo_fct_template % {
                                'name': fct.name,
                                'args': ", ".join(fct.arguments),                
                                'fct': self.p_to_f.parse(fct.expr)
                                 }
                    fsock.writelines(text)
            if self.opt['mp']:
                fsock.write_comment_line(' START UFO DEFINE FUNCTIONS FOR MP')
                for fct in ufo_fct:
                    # already handle by default
                    if fct.name not in ["complexconjugate", "re", "im", "sec", "csc", "asec", "acsc","condif",
                                        "theta_function", "cond", "reglog", "reglogp","reglogm", "recms","arg"]:
                        ufo_fct_template = """
          %(complex_mp_format)s function mp__%(name)s(mp__%(args)s)
          implicit none
          %(complex_mp_format)s mp__%(args)s
          mp__%(name)s = %(fct)s

          return
          end
          """
                        text = ufo_fct_template % {
                                'name': fct.name,
                                'args': ", mp__".join(fct.arguments),                
                                'fct': self.mp_p_to_f.parse(fct.expr),
                                'complex_mp_format': self.mp_complex_format
                                 }
                        fsock.writelines(text)


                    
            fsock.write_comment_line(' STOP UFO DEFINE FUNCTIONS ')                    

        

    def create_makeinc(self):
        """create makeinc.inc containing the file to compile """
        
        fsock = self.open('makeinc.inc', comment='#')
        text = 'MODEL = couplings.o lha_read.o printout.o rw_para.o'
        text += ' model_functions.o '
        
        nb_coup_indep = 1 + len(self.coups_dep) // 25 
        nb_coup_dep = 1 + len(self.coups_indep) // 25
        couplings_files=['couplings%s.o' % (i+1) \
                                for i in range(nb_coup_dep + nb_coup_indep) ]
        if self.opt['mp']:
            couplings_files+=['mp_couplings%s.o' % (i+1) for i in \
                               range(nb_coup_dep,nb_coup_dep + nb_coup_indep) ]
        text += ' '.join(couplings_files)
        fsock.writelines(text)
        
    def create_param_write(self):
        """ create param_write """

        fsock = self.open('param_write.inc', format='fortran')
        
        fsock.writelines("""write(*,*)  ' External Params'
                            write(*,*)  ' ---------------------------------'
                            write(*,*)  ' '""")
        def format(name):
            return 'write(*,*) \'%(name)s = \', %(name)s' % {'name': name}
        
        # Write the external parameter
        lines = [format(param.name) for param in self.params_ext]       
        fsock.writelines('\n'.join(lines))        
        
        fsock.writelines("""write(*,*)  ' Internal Params'
                            write(*,*)  ' ---------------------------------'
                            write(*,*)  ' '""")        
        lines = [format(data.name) for data in self.params_indep 
                  if data.name != 'ZERO' and self.check_needed_param(data.name)]
        fsock.writelines('\n'.join(lines))
        fsock.writelines("""write(*,*)  ' Internal Params evaluated point by point'
                            write(*,*)  ' ----------------------------------------'
                            write(*,*)  ' '""")         
        lines = [format(data.name) for data in self.params_dep \
                 if self.check_needed_param(data.name)]
        
        fsock.writelines('\n'.join(lines))                
        
 
    
    def create_ident_card(self):
        """ create the ident_card.dat """
    
        def format(parameter):
            """return the line for the ident_card corresponding to this parameter"""
            colum = [parameter.lhablock.lower()] + \
                    [str(value) for value in parameter.lhacode] + \
                    [parameter.name]
            if not parameter.name:
                return ''
            return ' '.join(colum)+'\n'
    
        fsock = self.open('ident_card.dat')
     
        external_param = [format(param) for param in self.params_ext]
        fsock.writelines('\n'.join(external_param))

    def create_actualize_mp_ext_param_inc(self):
        """ create the actualize_mp_ext_params.inc code """
        
        # In principle one should actualize all external, but for now, it is
        # hardcoded that only AS and MU_R can by dynamically changed by the user
        # so that we only update those ones.
        # Of course, to be on the safe side, one could decide to update all
        # external parameters.
        update_params_list=[p for p in self.params_ext if p.name in 
                                                          self.PS_dependent_key]
        
        res_strings = ["%(mp_prefix)s%(name)s=%(name)s"\
                        %{'mp_prefix':self.mp_prefix,'name':param.name}\
                                                for param in update_params_list]
        # When read_lha is false, it is G which is taken in input and not AS, so
        # this is what should be reset here too.
        if 'aS' in [param.name for param in update_params_list]:
            res_strings.append("%(mp_prefix)sG=G"%{'mp_prefix':self.mp_prefix})
            
        fsock = self.open('actualize_mp_ext_params.inc', format='fortran')
        fsock.writelines('\n'.join(res_strings))

    def create_param_read(self):    
        """create param_read"""
        
        if self.opt['export_format'] in ['madevent', 'FKS5_default', 'FKS5_optimized'] \
            or self.opt['loop_induced']:
            fsock = self.open('param_read.inc', format='fortran')
            fsock.writelines(' include \'../param_card.inc\'')
            return
    
        def format_line(parameter):
            """return the line for the ident_card corresponding to this 
            parameter"""
            template = \
            """ call LHA_get_real(npara,param,value,'%(name)s',%(name)s,%(value)s)""" \
                % {'name': parameter.name,
                   'value': self.p_to_f.parse(str(parameter.value.real))}
            if self.opt['mp']:
                template = template+ \
                ("\n call MP_LHA_get_real(npara,param,value,'%(name)s',"+
                 "%(mp_prefix)s%(name)s,%(value)s)") \
                % {'name': parameter.name,'mp_prefix': self.mp_prefix,
                   'value': self.mp_p_to_f.parse(str(parameter.value.real))}    
            return template        
    
        fsock = self.open('param_read.inc', format='fortran')
        res_strings = [format_line(param) \
                          for param in self.params_ext]
        
        # Correct width sign for Majorana particles (where the width
        # and mass need to have the same sign)        
        for particle in self.model.get('particles'):
            if particle.is_fermion() and particle.get('self_antipart') and \
                   particle.get('width').lower() != 'zero':
                
                res_strings.append('%(width)s = sign(%(width)s,%(mass)s)' % \
                 {'width': particle.get('width'), 'mass': particle.get('mass')})
                if self.opt['mp']:
                    res_strings.append(\
                      ('%(mp_pref)s%(width)s = sign(%(mp_pref)s%(width)s,'+\
                       '%(mp_pref)s%(mass)s)')%{'width': particle.get('width'),\
                       'mass': particle.get('mass'),'mp_pref':self.mp_prefix})

        fsock.writelines('\n'.join(res_strings))


    @staticmethod
    def create_param_card_static(model, output_path, rule_card_path=False,
                                 mssm_convert=True):
        """ create the param_card.dat for a givent model --static method-- """
        #1. Check if a default param_card is present:
        done = False
        if hasattr(model, 'restrict_card') and isinstance(model.restrict_card, str):
            restrict_name = os.path.basename(model.restrict_card)[9:-4]
            model_path = model.get('modelpath')
            if os.path.exists(pjoin(model_path,'paramcard_%s.dat' % restrict_name)):
                done = True
                files.cp(pjoin(model_path,'paramcard_%s.dat' % restrict_name),
                         output_path)
        if not done:
            param_writer.ParamCardWriter(model, output_path)
         
        if rule_card_path:   
            if hasattr(model, 'rule_card'):
                model.rule_card.write_file(rule_card_path)
        
        if mssm_convert:
            model_name = model.get('name')
            # IF MSSM convert the card to SLAH1
            if model_name == 'mssm' or model_name.startswith('mssm-'):
                import models.check_param_card as translator    
                # Check the format of the param_card for Pythia and make it correct
                if rule_card_path:
                    translator.make_valid_param_card(output_path, rule_card_path)
                translator.convert_to_slha1(output_path)        
    
    def create_param_card(self):
        """ create the param_card.dat """

        rule_card = pjoin(self.dir_path, 'param_card_rule.dat')
        if not hasattr(self.model, 'rule_card'):
            rule_card=False
        self.create_param_card_static(self.model, 
                                      output_path=pjoin(self.dir_path, 'param_card.dat'), 
                                      rule_card_path=rule_card, 
                                      mssm_convert=True)
        
def ExportV4Factory(cmd, noclean, output_type='default', group_subprocesses=True):
    """ Determine which Export_v4 class is required. cmd is the command 
        interface containing all potential usefull information.
        The output_type argument specifies from which context the output
        is called. It is 'madloop' for MadLoop5, 'amcatnlo' for FKS5 output
        and 'default' for tree-level outputs."""

    opt = cmd.options

    # ==========================================================================
    # First check whether Ninja must be installed.
    # Ninja would only be required if:
    #  a) Loop optimized output is selected
    #  b) the process gathered from the amplitude generated use loops

    if len(cmd._curr_amps)>0:
        try:
            curr_proc = cmd._curr_amps[0].get('process')
        except base_objects.PhysicsObject.PhysicsObjectError:
            curr_proc = None
    elif hasattr(cmd,'_fks_multi_proc') and \
                          len(cmd._fks_multi_proc.get('process_definitions'))>0:
        curr_proc = cmd._fks_multi_proc.get('process_definitions')[0]
    else:
        curr_proc = None

    requires_reduction_tool = opt['loop_optimized_output'] and \
                (not curr_proc is None) and \
                (curr_proc.get('perturbation_couplings') != [] and \
                not curr_proc.get('NLO_mode') in [None,'real','tree','LO','LOonly'])

    # An installation is required then, but only if the specified path is the
    # default local one and that the Ninja library appears missing.
    if requires_reduction_tool:
        cmd.install_reduction_library()
        
    # ==========================================================================
    # First treat the MadLoop5 standalone case       
    MadLoop_SA_options = {'clean': not noclean, 
      'complex_mass':cmd.options['complex_mass_scheme'],
      'export_format':'madloop', 
      'mp':True,
      'loop_dir': os.path.join(cmd._mgme_dir,'Template','loop_material'),
      'cuttools_dir': cmd._cuttools_dir,
      'iregi_dir':cmd._iregi_dir,
      'pjfry_dir':cmd.options['pjfry'],
      'golem_dir':cmd.options['golem'],
      'samurai_dir':cmd.options['samurai'],
      'ninja_dir':cmd.options['ninja'],
      'collier_dir':cmd.options['collier'],
      'fortran_compiler':cmd.options['fortran_compiler'],
      'f2py_compiler':cmd.options['f2py_compiler'],
      'output_dependencies':cmd.options['output_dependencies'],
      'SubProc_prefix':'P',
      'compute_color_flows':cmd.options['loop_color_flows'],
      'mode': 'reweight' if cmd._export_format == "standalone_rw" else '',
      'cluster_local_path': cmd.options['cluster_local_path']
      }


    if output_type.startswith('madloop'):        
        import madgraph.loop.loop_exporters as loop_exporters
        if os.path.isdir(os.path.join(cmd._mgme_dir, 'Template/loop_material')):
            ExporterClass=None
            if not cmd.options['loop_optimized_output']:
                ExporterClass=loop_exporters.LoopProcessExporterFortranSA
            else:
                if output_type == "madloop":
                    ExporterClass=loop_exporters.LoopProcessOptimizedExporterFortranSA
                    MadLoop_SA_options['export_format'] = 'madloop_optimized'
                elif output_type == "madloop_matchbox":
                    ExporterClass=loop_exporters.LoopProcessExporterFortranMatchBox
                    MadLoop_SA_options['export_format'] = 'madloop_matchbox'
                else:
                    raise Exception, "output_type not recognize %s" % output_type
            return ExporterClass(cmd._export_dir, MadLoop_SA_options)
        else:
            raise MadGraph5Error('MG5_aMC cannot find the \'loop_material\' directory'+\
                                 ' in %s'%str(cmd._mgme_dir))

    # Then treat the aMC@NLO output     
    elif output_type=='amcatnlo':
        import madgraph.iolibs.export_fks as export_fks
        ExporterClass=None
        amcatnlo_options = dict(opt)
        amcatnlo_options.update(MadLoop_SA_options)
        amcatnlo_options['mp'] = len(cmd._fks_multi_proc.get_virt_amplitudes()) > 0
        if not cmd.options['loop_optimized_output']:
            logger.info("Writing out the aMC@NLO code")
            ExporterClass = export_fks.ProcessExporterFortranFKS
            amcatnlo_options['export_format']='FKS5_default'
        else:
            logger.info("Writing out the aMC@NLO code, using optimized Loops")
            ExporterClass = export_fks.ProcessOptimizedExporterFortranFKS
            amcatnlo_options['export_format']='FKS5_optimized'
        return ExporterClass(cmd._export_dir, amcatnlo_options)


    # Then the default tree-level output
    elif output_type=='default':
        assert group_subprocesses in [True, False]
        
        opt = dict(opt)
        opt.update({'clean': not noclean,
               'complex_mass': cmd.options['complex_mass_scheme'],
               'export_format':cmd._export_format,
               'mp': False,  
               'sa_symmetry':False, 
               'model': cmd._curr_model.get('name'),
               'v5_model': False if cmd._model_v4_path else True })

        format = cmd._export_format #shortcut

        if format in ['standalone_msP', 'standalone_msF', 'standalone_rw']:
            opt['sa_symmetry'] = True      
        elif format == 'plugin':
            opt['sa_symmetry'] = cmd._export_plugin.sa_symmetry
    
        loop_induced_opt = dict(opt)
        loop_induced_opt.update(MadLoop_SA_options)
        loop_induced_opt['export_format'] = 'madloop_optimized'
        loop_induced_opt['SubProc_prefix'] = 'PV'
        # For loop_induced output with MadEvent, we must have access to the 
        # color flows.
        loop_induced_opt['compute_color_flows'] = True
        for key in opt:
            if key not in loop_induced_opt:
                loop_induced_opt[key] = opt[key]
    
        # Madevent output supports MadAnalysis5
        if format in ['madevent']:
            opt['madanalysis5'] = cmd.options['madanalysis5_path']
            
        if format == 'matrix' or format.startswith('standalone'):
            return ProcessExporterFortranSA(cmd._export_dir, opt, format=format)
        
        elif format in ['madevent'] and group_subprocesses:
            if isinstance(cmd._curr_amps[0], 
                                         loop_diagram_generation.LoopAmplitude):
                import madgraph.loop.loop_exporters as loop_exporters
                return  loop_exporters.LoopInducedExporterMEGroup( 
                                               cmd._export_dir,loop_induced_opt)
            else:
                return  ProcessExporterFortranMEGroup(cmd._export_dir,opt)                
        elif format in ['madevent']:
            if isinstance(cmd._curr_amps[0], 
                                         loop_diagram_generation.LoopAmplitude):
                import madgraph.loop.loop_exporters as loop_exporters
                return  loop_exporters.LoopInducedExporterMENoGroup( 
                                               cmd._export_dir,loop_induced_opt)
            else:
                return  ProcessExporterFortranME(cmd._export_dir,opt)
        elif format in ['matchbox']:
            return ProcessExporterFortranMatchBox(cmd._export_dir,opt)
        elif cmd._export_format in ['madweight'] and group_subprocesses:

            return ProcessExporterFortranMWGroup(cmd._export_dir, opt)
        elif cmd._export_format in ['madweight']:
            return ProcessExporterFortranMW(cmd._export_dir, opt)
        elif format == 'plugin':
            return cmd._export_plugin(cmd._export_dir, opt)
        else:
            raise Exception, 'Wrong export_v4 format'
    else:
        raise MadGraph5Error, 'Output type %s not reckognized in ExportV4Factory.'
    
            


#===============================================================================
# ProcessExporterFortranMWGroup
#===============================================================================
class ProcessExporterFortranMWGroup(ProcessExporterFortranMW):
    """Class to take care of exporting a set of matrix elements to
    MadEvent subprocess group format."""

    matrix_file = "matrix_madweight_group_v4.inc"
    grouped_mode = 'madweight'
    #===========================================================================
    # generate_subprocess_directory
    #===========================================================================
    def generate_subprocess_directory(self, subproc_group,
                                         fortran_model,
                                         group_number):
        """Generate the Pn directory for a subprocess group in MadEvent,
        including the necessary matrix_N.f files, configs.inc and various
        other helper files."""

        if not isinstance(subproc_group, group_subprocs.SubProcessGroup):
            raise base_objects.PhysicsObject.PhysicsObjectError,\
                  "subproc_group object not SubProcessGroup"

        if not self.model:
            self.model = subproc_group.get('matrix_elements')[0].\
                         get('processes')[0].get('model')

        pathdir = os.path.join(self.dir_path, 'SubProcesses')

        # Create the directory PN in the specified path
        subprocdir = "P%d_%s" % (subproc_group.get('number'),
                                 subproc_group.get('name'))
        try:
            os.mkdir(pjoin(pathdir, subprocdir))
        except os.error as error:
            logger.warning(error.strerror + " " + subprocdir)


        logger.info('Creating files in directory %s' % subprocdir)
        Ppath = pjoin(pathdir, subprocdir)

        # Create the matrix.f files, auto_dsig.f files and all inc files
        # for all subprocesses in the group

        maxamps = 0
        maxflows = 0
        tot_calls = 0

        matrix_elements = subproc_group.get('matrix_elements')

        for ime, matrix_element in \
                enumerate(matrix_elements):
            filename = pjoin(Ppath, 'matrix%d.f' % (ime+1))
            calls, ncolor = \
               self.write_matrix_element_v4(writers.FortranWriter(filename), 
                                                matrix_element,
                                                fortran_model,
                                                str(ime+1),
                                                subproc_group.get('diagram_maps')[\
                                                                              ime])

            filename = pjoin(Ppath, 'auto_dsig%d.f' % (ime+1))
            self.write_auto_dsig_file(writers.FortranWriter(filename),
                                 matrix_element,
                                 str(ime+1))

            # Keep track of needed quantities
            tot_calls += int(calls)
            maxflows = max(maxflows, ncolor)
            maxamps = max(maxamps, len(matrix_element.get('diagrams')))

            # Draw diagrams
            filename = pjoin(Ppath, "matrix%d.ps" % (ime+1))
            plot = draw.MultiEpsDiagramDrawer(matrix_element.get('base_amplitude').\
                                                                    get('diagrams'),
                                              filename,
                                              model = \
                                                matrix_element.get('processes')[0].\
                                                                       get('model'),
                                              amplitude=True)
            logger.info("Generating Feynman diagrams for " + \
                         matrix_element.get('processes')[0].nice_string())
            plot.draw()

        # Extract number of external particles
        (nexternal, ninitial) = matrix_element.get_nexternal_ninitial()

        # Generate a list of diagrams corresponding to each configuration
        # [[d1, d2, ...,dn],...] where 1,2,...,n is the subprocess number
        # If a subprocess has no diagrams for this config, the number is 0

        subproc_diagrams_for_config = subproc_group.get('diagrams_for_configs')

        filename = pjoin(Ppath, 'auto_dsig.f')
        self.write_super_auto_dsig_file(writers.FortranWriter(filename),
                                   subproc_group)

        filename = pjoin(Ppath,'configs.inc')
        nconfigs, s_and_t_channels = self.write_configs_file(\
            writers.FortranWriter(filename),
            subproc_group,
            subproc_diagrams_for_config)

        filename = pjoin(Ppath, 'leshouche.inc')
        self.write_leshouche_file(writers.FortranWriter(filename),
                                   subproc_group)

        filename = pjoin(Ppath, 'phasespace.inc')
        self.write_phasespace_file(writers.FortranWriter(filename),
                           nconfigs)
                           

        filename = pjoin(Ppath, 'maxamps.inc')
        self.write_maxamps_file(writers.FortranWriter(filename),
                           maxamps,
                           maxflows,
                           max([len(me.get('processes')) for me in \
                                matrix_elements]),
                           len(matrix_elements))

        filename = pjoin(Ppath, 'mirrorprocs.inc')
        self.write_mirrorprocs(writers.FortranWriter(filename),
                          subproc_group)

        filename = pjoin(Ppath, 'nexternal.inc')
        self.write_nexternal_file(writers.FortranWriter(filename),
                             nexternal, ninitial)

        filename = pjoin(Ppath, 'pmass.inc')
        self.write_pmass_file(writers.FortranWriter(filename),
                         matrix_element)

        filename = pjoin(Ppath, 'props.inc')
        self.write_props_file(writers.FortranWriter(filename),
                         matrix_element,
                         s_and_t_channels)

#        filename = pjoin(Ppath, 'processes.dat')
#        files.write_to_file(filename,
#                            self.write_processes_file,
#                            subproc_group)

        # Generate jpgs -> pass in make_html
        #os.system(os.path.join('..', '..', 'bin', 'gen_jpeg-pl'))

        linkfiles = ['driver.f', 'cuts.f', 'initialization.f','gen_ps.f', 'makefile', 'coupl.inc','madweight_param.inc', 'run.inc', 'setscales.f']

        for file in linkfiles:
            ln('../%s' % file, cwd=Ppath)

        ln('nexternal.inc', '../../Source', cwd=Ppath, log=False)
        ln('leshouche.inc', '../../Source', cwd=Ppath, log=False)
        ln('maxamps.inc', '../../Source', cwd=Ppath, log=False)
        ln('../../Source/maxparticles.inc', '.', log=True, cwd=Ppath)
        ln('../../Source/maxparticles.inc', '.', name='genps.inc', log=True, cwd=Ppath)
        ln('phasespace.inc', '../', log=True, cwd=Ppath)
        if not tot_calls:
            tot_calls = 0
        return tot_calls


    #===========================================================================
    # Helper functions
    #===========================================================================
    def modify_grouping(self, matrix_element):
        """allow to modify the grouping (if grouping is in place)
            return two value:
            - True/False if the matrix_element was modified
            - the new(or old) matrix element"""
            
        return True, matrix_element.split_lepton_grouping()
    
    #===========================================================================
    # write_super_auto_dsig_file
    #===========================================================================
    def write_super_auto_dsig_file(self, writer, subproc_group):
        """Write the auto_dsig.f file selecting between the subprocesses
        in subprocess group mode"""

        replace_dict = {}

        # Extract version number and date from VERSION file
        info_lines = self.get_mg5_info_lines()
        replace_dict['info_lines'] = info_lines

        matrix_elements = subproc_group.get('matrix_elements')

        # Extract process info lines
        process_lines = '\n'.join([self.get_process_info_lines(me) for me in \
                                   matrix_elements])
        replace_dict['process_lines'] = process_lines

        nexternal, ninitial = matrix_elements[0].get_nexternal_ninitial()
        replace_dict['nexternal'] = nexternal

        replace_dict['nsprocs'] = 2*len(matrix_elements)

        # Generate dsig definition line
        dsig_def_line = "DOUBLE PRECISION " + \
                        ",".join(["DSIG%d" % (iproc + 1) for iproc in \
                                  range(len(matrix_elements))])
        replace_dict["dsig_def_line"] = dsig_def_line

        # Generate dsig process lines
        call_dsig_proc_lines = []
        for iproc in range(len(matrix_elements)):
            call_dsig_proc_lines.append(\
                "IF(IPROC.EQ.%(num)d) DSIGPROC=DSIG%(num)d(P1,WGT,IMODE) ! %(proc)s" % \
                {"num": iproc + 1,
                 "proc": matrix_elements[iproc].get('processes')[0].base_string()})
        replace_dict['call_dsig_proc_lines'] = "\n".join(call_dsig_proc_lines)

        if writer:
            file = open(os.path.join(_file_path, \
                       'iolibs/template_files/super_auto_dsig_mw_group_v4.inc')).read()
            file = file % replace_dict
            # Write the file
            writer.writelines(file)
        else:
            return replace_dict
        
    #===========================================================================
    # write_mirrorprocs
    #===========================================================================
    def write_mirrorprocs(self, writer, subproc_group):
        """Write the mirrorprocs.inc file determining which processes have
        IS mirror process in subprocess group mode."""

        lines = []
        bool_dict = {True: '.true.', False: '.false.'}
        matrix_elements = subproc_group.get('matrix_elements')
        lines.append("DATA (MIRRORPROCS(I),I=1,%d)/%s/" % \
                     (len(matrix_elements),
                      ",".join([bool_dict[me.get('has_mirror_process')] for \
                                me in matrix_elements])))
        # Write the file
        writer.writelines(lines)

    #===========================================================================
    # write_configs_file
    #===========================================================================
    def write_configs_file(self, writer, subproc_group, diagrams_for_config):
        """Write the configs.inc file with topology information for a
        subprocess group. Use the first subprocess with a diagram for each
        configuration."""

        matrix_elements = subproc_group.get('matrix_elements')
        model = matrix_elements[0].get('processes')[0].get('model')

        diagrams = []
        config_numbers = []
        for iconfig, config in enumerate(diagrams_for_config):
            # Check if any diagrams correspond to this config
            if set(config) == set([0]):
                continue
            subproc_diags = []
            for s,d in enumerate(config):
                if d:
                    subproc_diags.append(matrix_elements[s].\
                                         get('diagrams')[d-1])
                else:
                    subproc_diags.append(None)
            diagrams.append(subproc_diags)
            config_numbers.append(iconfig + 1)

        # Extract number of external particles
        (nexternal, ninitial) = subproc_group.get_nexternal_ninitial()

        return len(diagrams), \
               self.write_configs_file_from_diagrams(writer, diagrams,
                                                config_numbers,
                                                nexternal, ninitial,
                                                matrix_elements[0],model)

    #===========================================================================
    # write_run_configs_file
    #===========================================================================
    def write_run_config_file(self, writer):
        """Write the run_configs.inc file for MadEvent"""

        path = os.path.join(_file_path,'iolibs','template_files','madweight_run_config.inc') 
        text = open(path).read() % {'chanperjob':'2'} 
        writer.write(text)
        return True


    #===========================================================================
    # write_leshouche_file
    #===========================================================================
    def write_leshouche_file(self, writer, subproc_group):
        """Write the leshouche.inc file for MG4"""

        all_lines = []

        for iproc, matrix_element in \
            enumerate(subproc_group.get('matrix_elements')):
            all_lines.extend(self.get_leshouche_lines(matrix_element,
                                                 iproc))

        # Write the file
        writer.writelines(all_lines)

        return True


    <|MERGE_RESOLUTION|>--- conflicted
+++ resolved
@@ -3257,15 +3257,12 @@
                                 self.dir_path+'/bin/internal/lhe_parser.py')                        
         cp(_file_path+'/various/banner.py', 
                                    self.dir_path+'/bin/internal/banner.py')
-<<<<<<< HEAD
         cp(_file_path+'/various/histograms.py', 
                                    self.dir_path+'/bin/internal/histograms.py')
         cp(_file_path+'/various/plot_djrs.py', 
                                    self.dir_path+'/bin/internal/plot_djrs.py')
-=======
         cp(_file_path+'/various/systematics.py', self.dir_path+'/bin/internal/systematics.py')        
 
->>>>>>> 0a0bc1bc
         cp(_file_path+'/various/cluster.py', 
                                        self.dir_path+'/bin/internal/cluster.py') 
         cp(_file_path+'/madevent/combine_runs.py', 

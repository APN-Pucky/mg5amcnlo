################################################################################
#
# Copyright (c) 2009 The MadGraph5_aMC@NLO Development team and Contributors
#
# This file is a part of the MadGraph5_aMC@NLO project, an application which 
# automatically generates Feynman diagrams and matrix elements for arbitrary
# high-energy processes in the Standard Model and beyond.
#
# It is subject to the MadGraph5_aMC@NLO license which should accompany this 
# distribution.
#
# For more information, visit madgraph.phys.ucl.ac.be and amcatnlo.web.cern.ch
#
################################################################################
<<<<<<< HEAD
from __future__ import division
from __future__ import absolute_import
from madgraph.iolibs.helas_call_writers import HelasCallWriter
from six.moves import range
from six.moves import zip
from madgraph.core import base_objects
=======
from __future__ import absolute_import, division
from madgraph.iolibs.helas_call_writers import HelasCallWriter
from six.moves import range
from six.moves import zip
from fractions import Fraction
>>>>>>> 05aaf9e1
"""Methods and classes to export matrix elements to v4 format."""

import copy
import math, cmath
from six import StringIO
import itertools
import fractions
import glob
import logging
import math
import os
import io
import re
import shutil
import subprocess
import sys
import time
import traceback
import  collections

import aloha

import madgraph.core.base_objects as base_objects
import madgraph.core.color_algebra as color
import madgraph.core.helas_objects as helas_objects
import madgraph.iolibs.drawing_eps as draw
import madgraph.iolibs.files as files
import madgraph.iolibs.group_subprocs as group_subprocs
import madgraph.iolibs.file_writers as writers
import madgraph.iolibs.gen_infohtml as gen_infohtml
import madgraph.iolibs.template_files as template_files
import madgraph.iolibs.ufo_expression_parsers as parsers
import madgraph.iolibs.helas_call_writers as helas_call_writers
import madgraph.interface.common_run_interface as common_run_interface
import madgraph.various.diagram_symmetry as diagram_symmetry
import madgraph.various.misc as misc
import madgraph.various.banner as banner_mod
import madgraph.various.process_checks as process_checks
import madgraph.loop.loop_diagram_generation as loop_diagram_generation
import aloha.create_aloha as create_aloha
import models.import_ufo as import_ufo
import models.write_param_card as param_writer
import models.check_param_card as check_param_card
from models import UFOError


from madgraph import MadGraph5Error, MG5DIR, ReadWrite
from madgraph.iolibs.files import cp, ln, mv

from madgraph import InvalidCmd

pjoin = os.path.join

_file_path = os.path.split(os.path.dirname(os.path.realpath(__file__)))[0] + '/'
logger = logging.getLogger('madgraph.export_v4')

default_compiler= {'fortran': 'gfortran',
                       'f2py': 'f2py',
                       'cpp':'g++'}


class VirtualExporter(object):
    
    #exporter variable who modified the way madgraph interacts with this class
    
    grouped_mode = 'madevent'  
    # This variable changes the type of object called within 'generate_subprocess_directory'
    #functions. 
    # False to avoid grouping (only identical matrix element are merged)
    # 'madevent' group the massless quark and massless lepton
    # 'madweight' group the gluon with the massless quark
    sa_symmetry = False
    # If no grouped_mode=False, uu~ and u~u will be called independently. 
    #Putting sa_symmetry generates only one of the two matrix-element.
    check = True
    # Ask madgraph to check if the directory already exists and propose to the user to 
    #remove it first if this is the case
    output = 'Template'
    # [Template, None, dir]
    #    - Template, madgraph will call copy_template
    #    - dir, madgraph will just create an empty directory for initialisation
    #    - None, madgraph do nothing for initialisation
    exporter = 'v4'
    # language of the output 'v4' for Fortran output
    #                        'cpp' for C++ output
    
    
    def __init__(self, dir_path = "", opt=None):
        # cmd_options is a dictionary with all the optional argurment passed at output time
        
        # Activate some monkey patching for the helas call writer.
        helas_call_writers.HelasCallWriter.customize_argument_for_all_other_helas_object = \
                self.helas_call_writer_custom
        

    # helper function for customise helas writter
    @staticmethod
    def custom_helas_call(call, arg):
        """static method to customise the way aloha function call are written
        call is the default template for the call
        arg are the dictionary used for the call
        """
        return call, arg
    
    helas_call_writer_custom = lambda x,y,z: x.custom_helas_call(y,z)


    def copy_template(self, model):
        return

    def generate_subprocess_directory(self, subproc_group, helicity_model, me=None):
    #    generate_subprocess_directory(self, matrix_element, helicity_model, me_number) [for ungrouped]
        return 0 # return an integer stating the number of call to helicity routine
    
    def convert_model(self, model, wanted_lorentz=[], wanted_couplings=[]):
        return
    
    def finalize(self,matrix_element, cmdhistory, MG5options, outputflag):
        return
    
    
    def pass_information_from_cmd(self, cmd):
        """pass information from the command interface to the exporter.
           Please do not modify any object of the interface from the exporter.
        """
        return
    
    def modify_grouping(self, matrix_element):
        return False, matrix_element
           
    def export_model_files(self, model_v4_path):
        raise Exception("V4 model not supported by this type of exporter. Please use UFO model")
        return
    
    def export_helas(self, HELAS_PATH):
        raise Exception("V4 model not supported by this type of exporter. Please use UFO model")
        return

#===============================================================================
# ProcessExporterFortran
#===============================================================================
class ProcessExporterFortran(VirtualExporter):
    """Class to take care of exporting a set of matrix elements to
    Fortran (v4) format."""

    default_opt = {'clean': False, 'complex_mass':False,
                        'export_format':'madevent', 'mp': False,
                        'v5_model': True,
                        'output_options':{}
                        }
    grouped_mode = False
    jamp_optim = False

    def __init__(self,  dir_path = "", opt=None):
        """Initiate the ProcessExporterFortran with directory information"""
        self.mgme_dir = MG5DIR
        self.dir_path = dir_path
        self.model = None

        self.opt = dict(self.default_opt)
        if opt:
            self.opt.update(opt)
        self.cmd_options = self.opt['output_options']
        
        #place holder to pass information to the run_interface
        self.proc_characteristic = banner_mod.ProcCharacteristic()
        # call mother class
        super(ProcessExporterFortran,self).__init__(dir_path, opt)
        
        
    #===========================================================================
    # process exporter fortran switch between group and not grouped
    #===========================================================================
    def export_processes(self, matrix_elements, fortran_model):
        """Make the switch between grouped and not grouped output"""
        
        calls = 0
        if isinstance(matrix_elements, group_subprocs.SubProcessGroupList):
            for (group_number, me_group) in enumerate(matrix_elements):
                calls = calls + self.generate_subprocess_directory(\
                                          me_group, fortran_model, group_number)
        else:
            for me_number, me in enumerate(matrix_elements.get_matrix_elements()):
                calls = calls + self.generate_subprocess_directory(\
                                                   me, fortran_model, me_number)    
                        
        return calls    
        

    #===========================================================================
    #  create the run_card 
    #===========================================================================
    def create_run_card(self, matrix_elements, history):
        """ """


        # bypass this for the loop-check
        import madgraph.loop.loop_helas_objects as loop_helas_objects
        if isinstance(matrix_elements, loop_helas_objects.LoopHelasMatrixElement):
            matrix_elements = None

        run_card = banner_mod.RunCard()
        
        
        default=True
        if isinstance(matrix_elements, group_subprocs.SubProcessGroupList):            
            processes = [me.get('processes')  for megroup in matrix_elements 
                                        for me in megroup['matrix_elements']]
        elif matrix_elements:
            processes = [me.get('processes') 
                                 for me in matrix_elements['matrix_elements']]
        else:
            default =False
    
        if default:
            run_card.create_default_for_process(self.proc_characteristic, 
                                            history,
                                            processes)
        
        run_card.write(pjoin(self.dir_path, 'Cards', 'run_card_default.dat'))
        shutil.copyfile(pjoin(self.dir_path, 'Cards', 'run_card_default.dat'),
                        pjoin(self.dir_path, 'Cards', 'run_card.dat'))
        
        
        
    #===========================================================================
    # copy the Template in a new directory.
    #===========================================================================
    def copy_template(self, model):
        """create the directory run_name as a copy of the MadEvent
        Template, and clean the directory
        """

        #First copy the full template tree if dir_path doesn't exit
        if not os.path.isdir(self.dir_path):
            assert self.mgme_dir, \
                     "No valid MG_ME path given for MG4 run directory creation."
            logger.info('initialize a new directory: %s' % \
                        os.path.basename(self.dir_path))
            misc.copytree(pjoin(self.mgme_dir, 'Template/LO'),
                            self.dir_path, True)
            # misc.copytree since dir_path already exists
            misc.copytree(pjoin(self.mgme_dir, 'Template/Common'), 
                               self.dir_path)
            # copy plot_card
            for card in ['plot_card']:
                if os.path.isfile(pjoin(self.dir_path, 'Cards',card + '.dat')):
                    try:
                        shutil.copy(pjoin(self.dir_path, 'Cards',card + '.dat'),
                                   pjoin(self.dir_path, 'Cards', card + '_default.dat'))
                    except IOError:
                        logger.warning("Failed to copy " + card + ".dat to default")
        elif os.getcwd() == os.path.realpath(self.dir_path):
            logger.info('working in local directory: %s' % \
                                                os.path.realpath(self.dir_path))
            # misc.copytree since dir_path already exists
            misc.copytree(pjoin(self.mgme_dir, 'Template/LO'), 
                               self.dir_path)
#            for name in misc.glob('Template/LO/*', self.mgme_dir):
#                name = os.path.basename(name)
#                filname = pjoin(self.mgme_dir, 'Template','LO',name)
#                if os.path.isfile(filename):
#                    files.cp(filename, pjoin(self.dir_path,name))
#                elif os.path.isdir(filename):
#                     misc.copytree(filename, pjoin(self.dir_path,name), True)
            # misc.copytree since dir_path already exists
            misc.copytree(pjoin(self.mgme_dir, 'Template/Common'), 
                               self.dir_path)
            # Copy plot_card
            for card in ['plot_card']:
                if os.path.isfile(pjoin(self.dir_path, 'Cards',card + '.dat')):
                    try:
                        shutil.copy(pjoin(self.dir_path, 'Cards', card + '.dat'),
                                   pjoin(self.dir_path, 'Cards', card + '_default.dat'))
                    except IOError:
                        logger.warning("Failed to copy " + card + ".dat to default")            
        elif not os.path.isfile(pjoin(self.dir_path, 'TemplateVersion.txt')):
            assert self.mgme_dir, \
                      "No valid MG_ME path given for MG4 run directory creation."
        try:
            shutil.copy(pjoin(self.mgme_dir, 'MGMEVersion.txt'), self.dir_path)
        except IOError:
            MG5_version = misc.get_pkg_info()
            open(pjoin(self.dir_path, 'MGMEVersion.txt'), 'w').write(MG5_version['version'])

        #Ensure that the Template is clean
        if self.opt['clean']:
            logger.info('remove old information in %s' % \
                                                  os.path.basename(self.dir_path))
            if 'MADGRAPH_BASE' in os.environ:
                misc.call([pjoin('bin', 'internal', 'clean_template'),
                                 '--web'], cwd=self.dir_path)
            else:
                try:
                    misc.call([pjoin('bin', 'internal', 'clean_template')], \
                                                                       cwd=self.dir_path)
                except Exception as why:
                    raise MadGraph5Error('Failed to clean correctly %s: \n %s' \
                                                % (os.path.basename(self.dir_path),why))

            #Write version info
            MG_version = misc.get_pkg_info()
            open(pjoin(self.dir_path, 'SubProcesses', 'MGVersion.txt'), 'w').write(
                                                              MG_version['version'])

        # add the makefile in Source directory 
        filename = pjoin(self.dir_path,'Source','makefile')
        self.write_source_makefile(writers.FileWriter(filename))
        
        # add the DiscreteSampler information
        files.cp(pjoin(MG5DIR,'vendor', 'DiscreteSampler', 'DiscreteSampler.f'), 
                 pjoin(self.dir_path, 'Source'))
        files.cp(pjoin(MG5DIR,'vendor', 'DiscreteSampler', 'StringCast.f'), 
                 pjoin(self.dir_path, 'Source'))
        
        # We need to create the correct open_data for the pdf
        self.write_pdf_opendata()
        
        
    #===========================================================================
    # Call MadAnalysis5 to generate the default cards for this process
    #=========================================================================== 
    def create_default_madanalysis5_cards(self, history, proc_defs, processes,
                            ma5_path, output_dir, levels = ['parton','hadron']):
        """ Call MA5 so that it writes default cards for both parton and
        post-shower levels, tailored for this particular process."""
        
        if len(levels)==0:
            return
        start = time.time()
        logger.info('Generating MadAnalysis5 default cards tailored to this process')
        try:
            MA5_interpreter = common_run_interface.CommonRunCmd.\
                          get_MadAnalysis5_interpreter(MG5DIR,ma5_path,loglevel=100)
        except (Exception, SystemExit) as e:
            logger.warning('Fail to create a MadAnalysis5 instance. Therefore the default analysis with MadAnalysis5 will be empty')
            return
        if MA5_interpreter is None:
            return

        MA5_main = MA5_interpreter.main
        for lvl in ['parton','hadron']:
            if lvl in levels:
                card_to_generate = pjoin(output_dir,'madanalysis5_%s_card_default.dat'%lvl)
                try:
                    text = MA5_main.madgraph.generate_card(history, proc_defs, processes,lvl)
                except (Exception, SystemExit) as e:
                    # keep the default card (skip only)
                    logger.warning('MadAnalysis5 failed to write a %s-level'%lvl+
                                                  ' default analysis card for this process.')
                    logger.warning('Therefore, %s-level default analysis with MadAnalysis5 will be empty.'%lvl)
                    error=StringIO()
                    traceback.print_exc(file=error)
                    logger.debug('MadAnalysis5 error was:')
                    logger.debug('-'*60)
                    logger.debug(error.getvalue()[:-1])
                    logger.debug('-'*60)
                else:
                    open(card_to_generate,'w').write(text)
        stop = time.time()
        if stop-start >1:
            logger.info('Cards created in %.2fs' % (stop-start))

    #===========================================================================
    # write a procdef_mg5 (an equivalent of the MG4 proc_card.dat)
    #===========================================================================
    def write_procdef_mg5(self, file_pos, modelname, process_str):
        """ write an equivalent of the MG4 proc_card in order that all the Madevent
        Perl script of MadEvent4 are still working properly for pure MG5 run."""

        proc_card_template = template_files.mg4_proc_card.mg4_template
        process_template = template_files.mg4_proc_card.process_template
        process_text = ''
        coupling = ''
        new_process_content = []


        # First find the coupling and suppress the coupling from process_str
        #But first ensure that coupling are define whithout spaces:
        process_str = process_str.replace(' =', '=')
        process_str = process_str.replace('= ', '=')
        process_str = process_str.replace(',',' , ')
        #now loop on the element and treat all the coupling
        for info in process_str.split():
            if '=' in info:
                coupling += info + '\n'
            else:
                new_process_content.append(info)
        # Recombine the process_str (which is the input process_str without coupling
        #info)
        process_str = ' '.join(new_process_content)

        #format the SubProcess
        replace_dict = {'process': process_str,
                        'coupling': coupling}
        process_text += process_template.substitute(replace_dict)
        
        replace_dict = {'process': process_text,
                                            'model': modelname,
                                            'multiparticle':''}
        text = proc_card_template.substitute(replace_dict)
        
        if file_pos:
            ff = open(file_pos, 'w')
            ff.write(text)
            ff.close()
        else:
            return replace_dict


    def pass_information_from_cmd(self, cmd):
        """Pass information for MA5"""
        
        self.proc_defs = cmd._curr_proc_defs

    #===========================================================================
    # Create jpeg diagrams, html pages,proc_card_mg5.dat and madevent.tar.gz
    #===========================================================================
    def finalize(self, matrix_elements, history='', mg5options={}, flaglist=[]):
        """Function to finalize v4 directory, for inheritance.""" 
        
        self.create_run_card(matrix_elements, history)
        self.create_MA5_cards(matrix_elements, history)
    
    def create_MA5_cards(self,matrix_elements,history):
        """ A wrapper around the creation of the MA5 cards so that it can be 
        bypassed by daughter classes (i.e. in standalone)."""
        if 'madanalysis5_path' in self.opt and not \
                self.opt['madanalysis5_path'] is None and not self.proc_defs is None:
            processes = None
            if isinstance(matrix_elements, group_subprocs.SubProcessGroupList):            
                processes = [me.get('processes')  for megroup in matrix_elements 
                                        for me in megroup['matrix_elements']]
            elif matrix_elements:
                processes = [me.get('processes') 
                                 for me in matrix_elements['matrix_elements']]
            
            self.create_default_madanalysis5_cards(
                history, self.proc_defs, processes,
                self.opt['madanalysis5_path'], pjoin(self.dir_path,'Cards'),
                levels = ['hadron','parton'])
            
            for level in ['hadron','parton']:
                # Copying these cards turn on the use of MadAnalysis5 by default.
                if os.path.isfile(pjoin(self.dir_path,'Cards','madanalysis5_%s_card_default.dat'%level)):
                    shutil.copy(pjoin(self.dir_path,'Cards','madanalysis5_%s_card_default.dat'%level),
                                pjoin(self.dir_path,'Cards','madanalysis5_%s_card.dat'%level))

    #===========================================================================
    # Create the proc_characteristic file passing information to the run_interface
    #===========================================================================
    def create_proc_charac(self, matrix_elements=None, history="", **opts):
        
        self.proc_characteristic.write(pjoin(self.dir_path, 'SubProcesses', 'proc_characteristics'))

    #===========================================================================
    # write_matrix_element_v4
    #===========================================================================
    def write_matrix_element_v4(self):
        """Function to write a matrix.f file, for inheritance.
        """
        pass

    #===========================================================================
    # write_pdf_opendata
    #===========================================================================
    def write_pdf_opendata(self):
        """ modify the pdf opendata file, to allow direct access to cluster node
        repository if configure"""
        
        if not self.opt["cluster_local_path"]:
            changer = {"pdf_systemwide": ""}
        else: 
            to_add = """
            tempname='%(path)s'//Tablefile
            open(IU,file=tempname,status='old',ERR=1)
            return
 1          tempname='%(path)s/Pdfdata/'//Tablefile
            open(IU,file=tempname,status='old',ERR=2)
            return
 2          tempname='%(path)s/lhapdf'//Tablefile
            open(IU,file=tempname,status='old',ERR=3)
            return            
 3          tempname='%(path)s/../lhapdf/pdfsets/'//Tablefile
            open(IU,file=tempname,status='old',ERR=4)
            return              
 4          tempname='%(path)s/../lhapdf/pdfsets/6.1/'//Tablefile
            open(IU,file=tempname,status='old',ERR=5)
            return  
            """ % {"path" : self.opt["cluster_local_path"]}
            
            changer = {"pdf_systemwide": to_add}


        ff = writers.FortranWriter(pjoin(self.dir_path, "Source", "PDF", "opendata.f"))        
        template = open(pjoin(MG5DIR, "madgraph", "iolibs", "template_files", "pdf_opendata.f"),"r").read()
        ff.writelines(template % changer)

        # Do the same for lhapdf set
        if not self.opt["cluster_local_path"]:
            changer = {"cluster_specific_path": ""}
        else:
            to_add="""
         LHAPath='%(path)s/PDFsets'
         Inquire(File=LHAPath, exist=exists)
         if(exists)return        
         LHAPath='%(path)s/../lhapdf/pdfsets/6.1/'
         Inquire(File=LHAPath, exist=exists)
         if(exists)return
         LHAPath='%(path)s/../lhapdf/pdfsets/'
         Inquire(File=LHAPath, exist=exists)
         if(exists)return  
         LHAPath='./PDFsets'            
         """ % {"path" : self.opt["cluster_local_path"]}
            changer = {"cluster_specific_path": to_add}

        ff = writers.FortranWriter(pjoin(self.dir_path, "Source", "PDF", "pdfwrap_lhapdf.f"))        
        #ff = open(pjoin(self.dir_path, "Source", "PDF", "pdfwrap_lhapdf.f"),"w")
        template = open(pjoin(MG5DIR, "madgraph", "iolibs", "template_files", "pdf_wrap_lhapdf.f"),"r").read()
        ff.writelines(template % changer)
        
        
        return



    #===========================================================================
    # write_maxparticles_file
    #===========================================================================
    def write_maxparticles_file(self, writer, matrix_elements):
        """Write the maxparticles.inc file for MadEvent"""

        if isinstance(matrix_elements, helas_objects.HelasMultiProcess):
            maxparticles = max([me.get_nexternal_ninitial()[0] for me in \
                              matrix_elements.get('matrix_elements')])
        else:
            maxparticles = max([me.get_nexternal_ninitial()[0] \
                              for me in matrix_elements])

        lines = "integer max_particles\n"
        lines += "parameter(max_particles=%d)" % maxparticles

        # Write the file
        writer.writelines(lines)

        return True

    
    #===========================================================================
    # export the model
    #===========================================================================
    def export_model_files(self, model_path):
        """Configure the files/link of the process according to the model"""

        # Import the model
        for file in os.listdir(model_path):
            if os.path.isfile(pjoin(model_path, file)):
                shutil.copy2(pjoin(model_path, file), \
                                     pjoin(self.dir_path, 'Source', 'MODEL'))


    def make_model_symbolic_link(self):
        """Make the copy/symbolic links"""
        model_path = self.dir_path + '/Source/MODEL/'
        if os.path.exists(pjoin(model_path, 'ident_card.dat')):
            mv(model_path + '/ident_card.dat', self.dir_path + '/Cards')
        if os.path.exists(pjoin(model_path, 'particles.dat')):
            ln(model_path + '/particles.dat', self.dir_path + '/SubProcesses')
            ln(model_path + '/interactions.dat', self.dir_path + '/SubProcesses')
        cp(model_path + '/param_card.dat', self.dir_path + '/Cards')
        mv(model_path + '/param_card.dat', self.dir_path + '/Cards/param_card_default.dat')
        ln(model_path + '/coupl.inc', self.dir_path + '/Source')
        ln(model_path + '/coupl.inc', self.dir_path + '/SubProcesses')
        self.make_source_links()
        
    def make_source_links(self):
        """ Create the links from the files in sources """

        ln(self.dir_path + '/Source/run.inc', self.dir_path + '/SubProcesses', log=False)
        ln(self.dir_path + '/Source/maxparticles.inc', self.dir_path + '/SubProcesses', log=False)
        ln(self.dir_path + '/Source/run_config.inc', self.dir_path + '/SubProcesses', log=False)
        ln(self.dir_path + '/Source/lhe_event_infos.inc', self.dir_path + '/SubProcesses', log=False)
        

    #===========================================================================
    # export the helas routine
    #===========================================================================
    def export_helas(self, helas_path):
        """Configure the files/link of the process according to the model"""

        # Import helas routine
        for filename in os.listdir(helas_path):
            filepos = pjoin(helas_path, filename)
            if os.path.isfile(filepos):
                if filepos.endswith('Makefile.template'):
                    cp(filepos, self.dir_path + '/Source/DHELAS/Makefile')
                elif filepos.endswith('Makefile'):
                    pass
                else:
                    cp(filepos, self.dir_path + '/Source/DHELAS')
    # following lines do the same but whithout symbolic link
    # 
    #def export_helas(mgme_dir, dir_path):
    #
    #        # Copy the HELAS directory
    #        helas_dir = pjoin(mgme_dir, 'HELAS')
    #        for filename in os.listdir(helas_dir): 
    #            if os.path.isfile(pjoin(helas_dir, filename)):
    #                shutil.copy2(pjoin(helas_dir, filename),
    #                            pjoin(dir_path, 'Source', 'DHELAS'))
    #        shutil.move(pjoin(dir_path, 'Source', 'DHELAS', 'Makefile.template'),
    #                    pjoin(dir_path, 'Source', 'DHELAS', 'Makefile'))
    #  

    #===========================================================================
    # generate_subprocess_directory
    #===========================================================================
    def generate_subprocess_directory(self, matrix_element,
                                         fortran_model,
                                         me_number):
        """Routine to generate a subprocess directory (for inheritance)"""

        pass

    #===========================================================================
    # get_source_libraries_list
    #===========================================================================
    def get_source_libraries_list(self):
        """ Returns the list of libraries to be compiling when compiling the
        SOURCE directory. It is different for loop_induced processes and 
        also depends on the value of the 'output_dependencies' option"""
        
        return ['$(LIBDIR)libdhelas.$(libext)',
                '$(LIBDIR)libpdf.$(libext)',
                '$(LIBDIR)libmodel.$(libext)',
                '$(LIBDIR)libcernlib.$(libext)',
                '$(LIBDIR)libbias.$(libext)']

    #===========================================================================
    # write_source_makefile
    #===========================================================================
    def write_source_makefile(self, writer):
        """Write the nexternal.inc file for MG4"""

        path = pjoin(_file_path,'iolibs','template_files','madevent_makefile_source')
        set_of_lib = ' '.join(['$(LIBRARIES)']+self.get_source_libraries_list())
        if self.opt['model'] == 'mssm' or self.opt['model'].startswith('mssm-'):
            model_line='''$(LIBDIR)libmodel.$(libext): MODEL param_card.inc\n\tcd MODEL; make
MODEL/MG5_param.dat: ../Cards/param_card.dat\n\t../bin/madevent treatcards param
param_card.inc: MODEL/MG5_param.dat\n\t../bin/madevent treatcards param\n'''
        else:
            model_line='''$(LIBDIR)libmodel.$(libext): MODEL param_card.inc\n\tcd MODEL; make    
param_card.inc: ../Cards/param_card.dat\n\t../bin/madevent treatcards param\n'''
        
        replace_dict= {'libraries': set_of_lib, 
                       'model':model_line,
                       'additional_dsample': '',
                       'additional_dependencies':'',
                       'running': ''} 

        if self.opt['running']:
            replace_dict['running'] ="  $(LIBDIR)librunning.$(libext): RUNNING\n\tcd RUNNING; make"
            replace_dict['libraries'] += " $(LIBDIR)librunning.$(libext) "
        
        if writer:
            text = open(path).read() % replace_dict
            writer.write(text)
            
        return replace_dict

    #===========================================================================
    # write_nexternal_madspin
    #===========================================================================
    def write_nexternal_madspin(self, writer, nexternal, ninitial):
        """Write the nexternal_prod.inc file for madspin"""

        replace_dict = {}

        replace_dict['nexternal'] = nexternal
        replace_dict['ninitial'] = ninitial

        file = """ \
          integer    nexternal_prod
          parameter (nexternal_prod=%(nexternal)d)
          integer    nincoming_prod
          parameter (nincoming_prod=%(ninitial)d)""" % replace_dict

        # Write the file
        if writer:
            writer.writelines(file)
            return True
        else:
            return replace_dict

    #===========================================================================
    # write_helamp_madspin
    #===========================================================================
    def write_helamp_madspin(self, writer, ncomb):
        """Write the helamp.inc file for madspin"""

        replace_dict = {}

        replace_dict['ncomb'] = ncomb

        file = """ \
          integer    ncomb1
          parameter (ncomb1=%(ncomb)d)
          double precision helamp(ncomb1)    
          common /to_helamp/helamp """ % replace_dict

        # Write the file
        if writer:
            writer.writelines(file)
            return True
        else:
            return replace_dict



    #===========================================================================
    # write_nexternal_file
    #===========================================================================
    def write_nexternal_file(self, writer, nexternal, ninitial):
        """Write the nexternal.inc file for MG4"""

        replace_dict = {}

        replace_dict['nexternal'] = nexternal
        replace_dict['ninitial'] = ninitial

        file = """ \
          integer    nexternal
          parameter (nexternal=%(nexternal)d)
          integer    nincoming
          parameter (nincoming=%(ninitial)d)""" % replace_dict

        # Write the file
        if writer:
            writer.writelines(file)
            return True
        else:
            return replace_dict
    #===========================================================================
    # write_pmass_file
    #===========================================================================
    def write_pmass_file(self, writer, matrix_element):
        """Write the pmass.inc file for MG4"""

        model = matrix_element.get('processes')[0].get('model')
        
        lines = []
        for wf in matrix_element.get_external_wavefunctions():
            mass = model.get('particle_dict')[wf.get('pdg_code')].get('mass')
            if mass.lower() != "zero":
                mass = "abs(%s)" % mass

            lines.append("pmass(%d)=%s" % \
                         (wf.get('number_external'), mass))

        # Write the file
        writer.writelines(lines)

        return True

    #===========================================================================
    # write_ngraphs_file
    #===========================================================================
    def write_ngraphs_file(self, writer, nconfigs):
        """Write the ngraphs.inc file for MG4. Needs input from
        write_configs_file."""

        file = "       integer    n_max_cg\n"
        file = file + "parameter (n_max_cg=%d)" % nconfigs

        # Write the file
        writer.writelines(file)

        return True

    #===========================================================================
    # write_leshouche_file
    #===========================================================================
    def write_leshouche_file(self, writer, matrix_element):
        """Write the leshouche.inc file for MG4"""

        # Write the file
        writer.writelines(self.get_leshouche_lines(matrix_element, 0))

        return True

    #===========================================================================
    # get_leshouche_lines
    #===========================================================================
    def get_leshouche_lines(self, matrix_element, numproc):
        """Write the leshouche.inc file for MG4"""

        # Extract number of external particles
        (nexternal, ninitial) = matrix_element.get_nexternal_ninitial()

        lines = []
        for iproc, proc in enumerate(matrix_element.get('processes')):
            legs = proc.get_legs_with_decays()
            lines.append("DATA (IDUP(i,%d,%d),i=1,%d)/%s/" % \
                         (iproc + 1, numproc+1, nexternal,
                          ",".join([str(l.get('id')) for l in legs])))
            if iproc == 0 and numproc == 0:
                for i in [1, 2]:
                    lines.append("DATA (MOTHUP(%d,i),i=1,%2r)/%s/" % \
                             (i, nexternal,
                              ",".join([ "%3r" % 0 ] * ninitial + \
                                       [ "%3r" % i ] * (nexternal - ninitial))))

            # Here goes the color connections corresponding to the JAMPs
            # Only one output, for the first subproc!
            if iproc == 0:
                # If no color basis, just output trivial color flow
                if not matrix_element.get('color_basis'):
                    for i in [1, 2]:
                        lines.append("DATA (ICOLUP(%d,i,1,%d),i=1,%2r)/%s/" % \
                                 (i, numproc+1,nexternal,
                                  ",".join([ "%3r" % 0 ] * nexternal)))

                else:
                    # First build a color representation dictionnary
                    repr_dict = {}
                    for l in legs:
                        repr_dict[l.get('number')] = \
                            proc.get('model').get_particle(l.get('id')).get_color()\
                            * (-1)**(1+l.get('state'))
                    # Get the list of color flows
                    color_flow_list = \
                        matrix_element.get('color_basis').color_flow_decomposition(repr_dict,
                                                                                   ninitial)
                    # And output them properly
                    for cf_i, color_flow_dict in enumerate(color_flow_list):
                        for i in [0, 1]:
                            lines.append("DATA (ICOLUP(%d,i,%d,%d),i=1,%2r)/%s/" % \
                                 (i + 1, cf_i + 1, numproc+1, nexternal,
                                  ",".join(["%3r" % color_flow_dict[l.get('number')][i] \
                                            for l in legs])))

        return lines




    #===========================================================================
    # write_maxamps_file
    #===========================================================================
    def write_maxamps_file(self, writer, maxamps, maxflows,
                           maxproc,maxsproc):
        """Write the maxamps.inc file for MG4."""

        file = "       integer    maxamps, maxflow, maxproc, maxsproc\n"
        file = file + "parameter (maxamps=%d, maxflow=%d)\n" % \
               (maxamps, maxflows)
        file = file + "parameter (maxproc=%d, maxsproc=%d)" % \
               (maxproc, maxsproc)

        # Write the file
        writer.writelines(file)

        return True


    #===========================================================================
    # Routines to output UFO models in MG4 format
    #===========================================================================

    def convert_model(self, model, wanted_lorentz = [],
                             wanted_couplings = []):
        """ Create a full valid MG4 model from a MG5 model (coming from UFO)"""

        # Make sure aloha is in quadruple precision if needed
        old_aloha_mp=aloha.mp_precision
        aloha.mp_precision=self.opt['mp']
        self.model = model
        # create the MODEL
        write_dir=pjoin(self.dir_path, 'Source', 'MODEL')
        self.opt['exporter'] = self.__class__
        model_builder = UFO_model_to_mg4(model, write_dir, self.opt + self.proc_characteristic)
        model_builder.build(wanted_couplings)

        # Backup the loop mode, because it can be changed in what follows.
        old_loop_mode = aloha.loop_mode

        # Create the aloha model or use the existing one (for loop exporters
        # this is useful as the aloha model will be used again in the 
        # LoopHelasMatrixElements generated). We do not save the model generated
        # here if it didn't exist already because it would be a waste of
        # memory for tree level applications since aloha is only needed at the
        # time of creating the aloha fortran subroutines.
        if hasattr(self, 'aloha_model'):
            aloha_model = self.aloha_model
        else:
            try:
                with misc.MuteLogger(['madgraph.models'], [60]):
                    aloha_model = create_aloha.AbstractALOHAModel(os.path.basename(model.get('modelpath')))
            except (ImportError, UFOError):
                aloha_model = create_aloha.AbstractALOHAModel(model.get('modelpath'))
        aloha_model.add_Lorentz_object(model.get('lorentz'))

        # Compute the subroutines
        if wanted_lorentz:
            aloha_model.compute_subset(wanted_lorentz)
        else:
            aloha_model.compute_all(save=False)

        # Write them out
        write_dir=pjoin(self.dir_path, 'Source', 'DHELAS')
        aloha_model.write(write_dir, 'Fortran')

        # Revert the original aloha loop mode
        aloha.loop_mode = old_loop_mode

        #copy Helas Template
        cp(MG5DIR + '/aloha/template_files/Makefile_F', write_dir+'/makefile')
        if any([any([tag.startswith('L') for tag in d[1]]) for d in wanted_lorentz]):
            cp(MG5DIR + '/aloha/template_files/aloha_functions_loop.f', 
                                                 write_dir+'/aloha_functions.f')
            aloha_model.loop_mode = False
        else:
            cp(MG5DIR + '/aloha/template_files/aloha_functions.f', 
                                                 write_dir+'/aloha_functions.f')
        create_aloha.write_aloha_file_inc(write_dir, '.f', '.o')

        # Make final link in the Process
        self.make_model_symbolic_link()
    
        # Re-establish original aloha mode
        aloha.mp_precision=old_aloha_mp
    

    #===========================================================================
    # Helper functions
    #===========================================================================
    def modify_grouping(self, matrix_element):
        """allow to modify the grouping (if grouping is in place)
            return two value:
            - True/False if the matrix_element was modified
            - the new(or old) matrix element"""

        return False, matrix_element
        
    #===========================================================================
    # Helper functions
    #===========================================================================
    def get_mg5_info_lines(self):
        """Return info lines for MG5, suitable to place at beginning of
        Fortran files"""

        info = misc.get_pkg_info()
        info_lines = ""
        if info and 'version' in info and  'date' in info:
            info_lines = "#  Generated by MadGraph5_aMC@NLO v. %s, %s\n" % \
                         (info['version'], info['date'])
            info_lines = info_lines + \
                         "#  By the MadGraph5_aMC@NLO Development Team\n" + \
                         "#  Visit launchpad.net/madgraph5 and amcatnlo.web.cern.ch"
        else:
            info_lines = "#  Generated by MadGraph5_aMC@NLO\n" + \
                         "#  By the MadGraph5_aMC@NLO Development Team\n" + \
                         "#  Visit launchpad.net/madgraph5 and amcatnlo.web.cern.ch"        

        return info_lines

    def get_process_info_lines(self, matrix_element):
        """Return info lines describing the processes for this matrix element"""

        return"\n".join([ "C " + process.nice_string().replace('\n', '\nC * ') \
                         for process in matrix_element.get('processes')])


    def get_helicity_lines(self, matrix_element,array_name='NHEL'):
        """Return the Helicity matrix definition lines for this matrix element"""

        helicity_line_list = []
        i = 0
        for helicities in matrix_element.get_helicity_matrix():
            i = i + 1
            int_list = [i, len(helicities)]
            int_list.extend(helicities)
            helicity_line_list.append(\
                ("DATA ("+array_name+"(I,%4r),I=1,%d) /" + \
                 ",".join(['%2r'] * len(helicities)) + "/") % tuple(int_list))

        return "\n".join(helicity_line_list)

    def get_ic_line(self, matrix_element):
        """Return the IC definition line coming after helicities, required by
        switchmom in madevent"""

        nexternal = matrix_element.get_nexternal_ninitial()[0]
        int_list = list(range(1, nexternal + 1))

        return "DATA (IC(I,1),I=1,%i) /%s/" % (nexternal,
                                                     ",".join([str(i) for \
                                                               i in int_list]))

    def set_chosen_SO_index(self, process, squared_orders):
        """ From the squared order constraints set by the user, this function
        finds what indices of the squared_orders list the user intends to pick.
        It returns this as a string of comma-separated successive '.true.' or 
        '.false.' for each index."""
        
        user_squared_orders = process.get('squared_orders')
        split_orders = process.get('split_orders')
        
        if len(user_squared_orders)==0:
            return ','.join(['.true.']*len(squared_orders))
        
        res = []
        for sqsos in squared_orders:
            is_a_match = True
            for user_sqso, value in user_squared_orders.items():
                if user_sqso == 'WEIGHTED' :
                    logger.debug('WEIGHTED^2%s%s encoutered. Please check behavior for' + \
                            'https://bazaar.launchpad.net/~maddevelopers/mg5amcnlo/3.0.1/revision/613', \
                            (process.get_squared_order_type(user_sqso), sqsos[split_orders.index(user_sqso)]))
<<<<<<< HEAD

                if (process.get_squared_order_type(user_sqso) =='==' and \
=======
                if user_sqso not in split_orders:
                    is_a_match = False
                elif (process.get_squared_order_type(user_sqso) =='==' and \
>>>>>>> 05aaf9e1
                        value!=sqsos[split_orders.index(user_sqso)]) or \
                   (process.get_squared_order_type(user_sqso) in ['<=','='] and \
                                value<sqsos[split_orders.index(user_sqso)]) or \
                   (process.get_squared_order_type(user_sqso) == '>' and \
                                value>=sqsos[split_orders.index(user_sqso)]):
                    is_a_match = False
                    break
            res.append('.true.' if is_a_match else '.false.')
            
        return ','.join(res)

    def get_split_orders_lines(self, orders, array_name, n=5):
        """ Return the split orders definition as defined in the list orders and
        for the name of the array 'array_name'. Split rows in chunks of size n."""
        
        ret_list = []  
        for index, order in enumerate(orders):      
            for k in range(0, len(order), n):
                ret_list.append("DATA (%s(%3r,i),i=%3r,%3r) /%s/" % \
                  (array_name,index + 1, k + 1, min(k + n, len(order)),
                              ','.join(["%5r" % i for i in order[k:k + n]])))
        return ret_list
    
    def format_integer_list(self, list, name, n=5):
        """ Return an initialization of the python list in argument following 
        the fortran syntax using the data keyword assignment, filling an array 
        of name 'name'. It splits rows in chunks of size n."""
        
        ret_list = []
        for k in range(0, len(list), n):
            ret_list.append("DATA (%s(i),i=%3r,%3r) /%s/" % \
                  (name, k + 1, min(k + n, len(list)),
                                  ','.join(["%5r" % i for i in list[k:k + n]])))
        return ret_list

    def get_color_data_lines(self, matrix_element, n=6):
        """Return the color matrix definition lines for this matrix element. Split
        rows in chunks of size n."""

        if not matrix_element.get('color_matrix'):
            return ["DATA Denom(1)/1/", "DATA (CF(i,1),i=1,1) /1/"]
        else:
            ret_list = []
            my_cs = color.ColorString()
            for index, denominator in \
                enumerate(matrix_element.get('color_matrix').\
                                                 get_line_denominators()):
                # First write the common denominator for this color matrix line
                #ret_list.append("DATA Denom(%i)/%i/" % (index + 1, denominator))
                # Then write the numerators for the matrix elements
                num_list = matrix_element.get('color_matrix').\
                                            get_line_numerators(index, denominator)

                assert all([int(i)==i for i in num_list])

                for k in range(0, len(num_list), n):
                    ret_list.append("DATA (CF(i,%3r),i=%3r,%3r) /%s/" % \
                                    (index + 1, k + 1, min(k + n, len(num_list)),
                                     ','.join([("%.15e" % (int(i)/denominator)).replace('e','d') for i in num_list[k:k + n]])))
                
                my_cs.from_immutable(sorted(matrix_element.get('color_basis').keys())[index])
                ret_list.append("C %s" % repr(my_cs))
            return ret_list


    def get_den_factor_line(self, matrix_element):
        """Return the denominator factor line for this matrix element"""

        return "DATA IDEN/%2r/" % \
               matrix_element.get_denominator_factor()

    def get_icolamp_lines(self, mapconfigs, matrix_element, num_matrix_element):
        """Return the ICOLAMP matrix, showing which JAMPs contribute to
        which configs (diagrams)."""

        ret_list = []

        booldict = {False: ".false.", True: ".true."}

        if not matrix_element.get('color_basis'):
            # No color, so only one color factor. Simply write a ".true." 
            # for each config (i.e., each diagram with only 3 particle
            # vertices
            configs = len(mapconfigs)
            ret_list.append("DATA(icolamp(1,i,%d),i=1,%d)/%s/" % \
                            (num_matrix_element, configs,
                             ','.join([".true." for i in range(configs)])))
            return ret_list


        # There is a color basis - create a list showing which JAMPs have
        # contributions to which configs

        # Only want to include leading color flows, so find max_Nc
        color_basis = matrix_element.get('color_basis')
        
        # We don't want to include the power of Nc's which come from the potential
        # loop color trace (i.e. in the case of a closed fermion loop for example)
        # so we subtract it here when computing max_Nc
        max_Nc = max(sum([[(v[4]-v[5]) for v in val] for val in 
                                                      color_basis.values()],[]))

        # Crate dictionary between diagram number and JAMP number
        diag_jamp = {}
        for ijamp, col_basis_elem in \
                enumerate(sorted(matrix_element.get('color_basis').keys())):
            for diag_tuple in matrix_element.get('color_basis')[col_basis_elem]:
                # Only use color flows with Nc == max_Nc. However, notice that
                # we don't want to include the Nc power coming from the loop
                # in this counting.
                if (diag_tuple[4]-diag_tuple[5]) == max_Nc:
                    diag_num = diag_tuple[0] + 1
                    # Add this JAMP number to this diag_num
                    diag_jamp[diag_num] = diag_jamp.setdefault(diag_num, []) + \
                                          [ijamp+1]
                else:
                    self.proc_characteristic['single_color'] = False

        colamps = ijamp + 1
        for iconfig, num_diag in enumerate(mapconfigs):        
            if num_diag == 0:
                continue

            # List of True or False 
            bool_list = [(i + 1 in diag_jamp[num_diag]) for i in range(colamps)]
            # Add line
            ret_list.append("DATA(icolamp(i,%d,%d),i=1,%d)/%s/" % \
                                (iconfig+1, num_matrix_element, colamps,
                                 ','.join(["%s" % booldict[b] for b in \
                                           bool_list])))

        return ret_list

    def get_amp2_lines(self, matrix_element, config_map = [], replace_dict=None):
        """Return the amp2(i) = sum(amp for diag(i))^2 lines"""

        nexternal, ninitial = matrix_element.get_nexternal_ninitial()
        # Get minimum legs in a vertex
        vert_list = [max(diag.get_vertex_leg_numbers()) for diag in \
       matrix_element.get('diagrams') if diag.get_vertex_leg_numbers()!=[]]
        minvert = min(vert_list) if vert_list!=[] else 0

        ret_lines = []
        if config_map:
            # In this case, we need to sum up all amplitudes that have
            # identical topologies, as given by the config_map (which
            # gives the topology/config for each of the diagrams
            diagrams = matrix_element.get('diagrams')
            # Combine the diagrams with identical topologies
            config_to_diag_dict = {}
            for idiag, diag in enumerate(matrix_element.get('diagrams')):
                if config_map[idiag] == 0:
                    continue
                try:
                    config_to_diag_dict[config_map[idiag]].append(idiag)
                except KeyError:
                    config_to_diag_dict[config_map[idiag]] = [idiag]
            # Write out the AMP2s summing squares of amplitudes belonging
            # to eiher the same diagram or different diagrams with
            # identical propagator properties.  Note that we need to use
            # AMP2 number corresponding to the first diagram number used
            # for that AMP2.
            for config in sorted(config_to_diag_dict.keys()):

                line = "AMP2(%(num)d)=AMP2(%(num)d)+" % \
                       {"num": (config_to_diag_dict[config][0] + 1)}

                amp = "+".join(["AMP(%(num)d)" % {"num": a.get('number')} for a in \
                                  sum([diagrams[idiag].get('amplitudes') for \
                                       idiag in config_to_diag_dict[config]], [])])
                
                # Not using \sum |M|^2 anymore since this creates troubles
                # when ckm is not diagonal due to the JIM mechanism.
                if '+' in amp:
                    amp = "(%s)*dconjg(%s)" % (amp, amp)
                else:
                    amp = "%s*dconjg(%s)" % (amp, amp)
                
                line =  line + "%s" % (amp)
                #line += " * get_channel_cut(p, %s) " % (config)
                ret_lines.append(line)
        else:
            for idiag, diag in enumerate(matrix_element.get('diagrams')):
                # Ignore any diagrams with 4-particle vertices.
                if diag.get_vertex_leg_numbers()!=[] and max(diag.get_vertex_leg_numbers()) > minvert:
                    continue
                # Now write out the expression for AMP2, meaning the sum of
                # squared amplitudes belonging to the same diagram
                line = "AMP2(%(num)d)=AMP2(%(num)d)+" % {"num": (idiag + 1)}
                line += "+".join(["AMP(%(num)d)*dconjg(AMP(%(num)d))" % \
                                  {"num": a.get('number')} for a in \
                                  diag.get('amplitudes')])
                ret_lines.append(line)

        return ret_lines

    #===========================================================================
    # Returns the data statements initializing the coeffictients for the JAMP
    # decomposition. It is used when the JAMP initialization is decided to be 
    # done through big arrays containing the projection coefficients.
    #===========================================================================    
    def get_JAMP_coefs(self, color_amplitudes, color_basis=None, tag_letter="",\
                       n=50, Nc_value=3):
        """This functions return the lines defining the DATA statement setting
        the coefficients building the JAMPS out of the AMPS. Split rows in
        bunches of size n.
        One can specify the color_basis from which the color amplitudes originates
        so that there are commentaries telling what color structure each JAMP
        corresponds to."""
        
        if(not isinstance(color_amplitudes,list) or 
           not (color_amplitudes and isinstance(color_amplitudes[0],list))):
                raise MadGraph5Error("Incorrect col_amps argument passed to get_JAMP_coefs")

        res_list = []
        my_cs = color.ColorString()
        for index, coeff_list in enumerate(color_amplitudes):
            # Create the list of the complete numerical coefficient.
            coefs_list=[coefficient[0][0]*coefficient[0][1]*\
                        (fractions.Fraction(Nc_value)**coefficient[0][3]) for \
                        coefficient in coeff_list]
            # Create the list of the numbers of the contributing amplitudes.
            # Mutliply by -1 for those which have an imaginary coefficient.
            ampnumbers_list=[coefficient[1]*(-1 if coefficient[0][2] else 1) \
                              for coefficient in coeff_list]
            # Find the common denominator.      
            commondenom=abs(reduce(fractions.gcd, coefs_list).denominator)
            num_list=[(coefficient*commondenom).numerator \
                      for coefficient in coefs_list]
            res_list.append("DATA NCONTRIBAMPS%s(%i)/%i/"%(tag_letter,\
                                                         index+1,len(num_list)))
            res_list.append("DATA DENOMCCOEF%s(%i)/%i/"%(tag_letter,\
                                                         index+1,commondenom))
            if color_basis:
                my_cs.from_immutable(sorted(color_basis.keys())[index])
                res_list.append("C %s" % repr(my_cs))
            for k in range(0, len(num_list), n):
                res_list.append("DATA (NUMCCOEF%s(%3r,i),i=%6r,%6r) /%s/" % \
                    (tag_letter,index + 1, k + 1, min(k + n, len(num_list)),
                                 ','.join(["%6r" % i for i in num_list[k:k + n]])))
                res_list.append("DATA (AMPNUMBERS%s(%3r,i),i=%6r,%6r) /%s/" % \
                    (tag_letter,index + 1, k + 1, min(k + n, len(num_list)),
                                 ','.join(["%6r" % i for i in ampnumbers_list[k:k + n]])))
                pass
        return res_list


    def get_JAMP_lines_split_order(self, col_amps, split_order_amps, 
          split_order_names=None, JAMP_format="JAMP(%s,{0})", AMP_format="AMP(%s)"):
        """Return the JAMP = sum(fermionfactor * AMP(i)) lines from col_amps 
        defined as a matrix element or directly as a color_amplitudes dictionary.
        The split_order_amps specifies the group of amplitudes sharing the same
        amplitude orders which should be put in together in a given set of JAMPS.
        The split_order_amps is supposed to have the format of the second output 
        of the function get_split_orders_mapping function in helas_objects.py.
        The split_order_names is optional (it should correspond to the process
        'split_orders' attribute) and only present to provide comments in the
        JAMP definitions in the code."""

        # Let the user call get_JAMP_lines_split_order directly from a 
        error_msg="Malformed '%s' argument passed to the "+\
                 "get_JAMP_lines_split_order function: %s"%str(split_order_amps)
        if(isinstance(col_amps,helas_objects.HelasMatrixElement)):
            color_amplitudes=col_amps.get_color_amplitudes()
        elif(isinstance(col_amps,list)):
            if(col_amps and isinstance(col_amps[0],list)):
                color_amplitudes=col_amps
            else:
                raise MadGraph5Error(error_msg%'col_amps')
        else:
            raise MadGraph5Error(error_msg%'col_amps')
        
        # Verify the sanity of the split_order_amps and split_order_names args
        if isinstance(split_order_amps,list):
            for elem in split_order_amps:
                if len(elem)!=2:
                    raise MadGraph5Error(error_msg%'split_order_amps')
                # Check the first element of the two lists to make sure they are
                # integers, although in principle they should all be integers.
                if not isinstance(elem[0],tuple) or \
                   not isinstance(elem[1],tuple) or \
                   not isinstance(elem[0][0],int) or \
                   not isinstance(elem[1][0],int):
                    raise MadGraph5Error(error_msg%'split_order_amps')
        else:
            raise MadGraph5Error(error_msg%'split_order_amps')
        
        if not split_order_names is None:
            if isinstance(split_order_names,list):
                # Should specify the same number of names as there are elements
                # in the key of the split_order_amps.
                if len(split_order_names)!=len(split_order_amps[0][0]):
                    raise MadGraph5Error(error_msg%'split_order_names')
                # Check the first element of the list to be a string
                if not isinstance(split_order_names[0],str):
                    raise MadGraph5Error(error_msg%'split_order_names')                    
            else:
                raise MadGraph5Error(error_msg%'split_order_names')                
        
        # Now scan all contributing orders to be individually computed and 
        # construct the list of color_amplitudes for JAMP to be constructed
        # accordingly.
        res_list=[]
        max_tmp = 0
        for i, amp_order in enumerate(split_order_amps):
            col_amps_order = []
            for jamp in color_amplitudes:
                col_amps_order.append([col_amp for col_amp in jamp if col_amp[1] in amp_order[1]])
            if split_order_names:
                res_list.append('C JAMPs contributing to orders '+' '.join(
                              ['%s=%i'%order for order in zip(split_order_names,
                                                                amp_order[0])]))
            if self.opt['export_format'] in ['madloop_matchbox']:
                res_list.extend(self.get_JAMP_lines(col_amps_order,
                                   JAMP_format=JAMP_format.format(str(i+1)),
                                   JAMP_formatLC="LN"+JAMP_format.format(str(i+1)))[0])
            else:
                toadd, nb_tmp = self.get_JAMP_lines(col_amps_order,
                                   JAMP_format=JAMP_format.format(str(i+1)))
                res_list.extend(toadd)
                max_tmp = max(max_tmp, nb_tmp)         

        return res_list, max_tmp


    def get_JAMP_lines(self, col_amps, JAMP_format="JAMP(%s)", AMP_format="AMP(%s)", 
                       split=-1):
        """Return the JAMP = sum(fermionfactor * AMP(i)) lines from col_amps 
        defined as a matrix element or directly as a color_amplitudes dictionary,
        Jamp_formatLC should be define to allow to add LeadingColor computation 
        (usefull for MatchBox)
        The split argument defines how the JAMP lines should be split in order
        not to be too long."""

        # Let the user call get_JAMP_lines directly from a MatrixElement or from
        # the color amplitudes lists.
        if(isinstance(col_amps,helas_objects.HelasMatrixElement)):
            color_amplitudes=col_amps.get_color_amplitudes()
        elif(isinstance(col_amps,list)):
            if(col_amps and isinstance(col_amps[0],list)):
                color_amplitudes=col_amps
            else:
                raise MadGraph5Error("Incorrect col_amps argument passed to get_JAMP_lines")
        else:
            raise MadGraph5Error("Incorrect col_amps argument passed to get_JAMP_lines")

        all_element = {}
        res_list = []
        for i, coeff_list in enumerate(color_amplitudes):
            # It might happen that coeff_list is empty if this function was
            # called from get_JAMP_lines_split_order (i.e. if some color flow
            # does not contribute at all for a given order).
            # In this case we simply set it to 0.
            if coeff_list==[]:
                res_list.append(((JAMP_format+"=0D0") % str(i + 1)))
                continue
            # Break the JAMP definition into 'n=split' pieces to avoid having
            # arbitrarly long lines.
            first=True
            n = (len(coeff_list)+1 if split<=0 else split) 
            while coeff_list!=[]:
                coefs=coeff_list[:n]
                coeff_list=coeff_list[n:]
                res = ((JAMP_format+"=") % str(i + 1)) + \
                      ((JAMP_format % str(i + 1)) if not first and split>0 else '')

                first=False
                # Optimization: if all contributions to that color basis element have
                # the same coefficient (up to a sign), put it in front
                list_fracs = [abs(coefficient[0][1]) for coefficient in coefs]
                common_factor = False
                diff_fracs = list(set(list_fracs))
                if len(diff_fracs) == 1 and abs(diff_fracs[0]) != 1:
                    common_factor = True
                    global_factor = diff_fracs[0]
                    res = res + '%s(' % self.coeff(1, global_factor, False, 0)
                
                # loop for JAMP
                for (coefficient, amp_number) in coefs:
                    if not coefficient:
                        continue
                    value = (1j if coefficient[2] else 1)* coefficient[0] * coefficient[1] * fractions.Fraction(3)**coefficient[3]
                    if (i+1, amp_number) not in all_element:
                        all_element[(i+1, amp_number)] = value
                    else:
                        all_element[(i+1, amp_number)] += value
                    if common_factor:
                        res = (res + "%s" + AMP_format) % \
                                                   (self.coeff(coefficient[0],
                                                   coefficient[1] / abs(coefficient[1]),
                                                   coefficient[2],
                                                   coefficient[3]),
                                                   str(amp_number))
                    else:
                        res = (res + "%s" + AMP_format) % (self.coeff(coefficient[0],
                                                   coefficient[1],
                                                   coefficient[2],
                                                   coefficient[3]),
                                                   str(amp_number))
    
                if common_factor:
                    res = res + ')'
                res_list.append(res)
        
        if 'jamp_optim' in self.cmd_options:
            jamp_optim = banner_mod.ConfigFile.format_variable(self.cmd_options['jamp_optim'], bool, 'jamp_optim')
        else:
            # class default
            jamp_optim = self.jamp_optim
                
        if not jamp_optim:
            return res_list, 0
        else:
            saved = list(res_list)
        
        if len(all_element) > 1000:
            logger.info("Computing Color-Flow optimization [%s term]", len(all_element))
            start_time = time.time()
        else: 
            start_time = 0
        
        res_list = []
        
        self.myjamp_count = 0
        for key in all_element:
            all_element[key] = complex(all_element[key])
        new_mat, defs = self.optimise_jamp(all_element)
        if start_time:
            logger.info("Color-Flow passed to %s term in %ss. Introduce %i contraction", len(new_mat), int(time.time()-start_time), len(defs))
        
        
        #misc.sprint("number of iteration", self.myjamp_count)
        def format(frac):
            if isinstance(frac, Fraction):
                if frac.denominator == 1:
                    return str(frac.numerator)
                else:
                    return "%id0/%id0" % (frac.numerator, frac.denominator)
            elif frac.real == frac:
                #misc.sprint(frac.real, frac)
                return ('%.15e' % frac.real).replace('e','d')
                #str(float(frac.real)).replace('e','d')
            else:
                return ('(%.15e,%.15e)' % (frac.real, frac.imag)).replace('e','d')
                #str(frac).replace('e','d').replace('j','*imag1')
                
        
        
        for i, amp1, amp2, frac, nb in defs:
            if amp1 > 0:
                amp1 = AMP_format % amp1
            else:
                amp1 = "TMP_JAMP(%d)" % -amp1
            if amp2 > 0:
                amp2 = AMP_format % amp2
            else:
                amp2 = "TMP_JAMP(%d)" % -amp2
            
            if frac not in  [1., -1]:
                res_list.append(' TMP_JAMP(%d) = %s + (%s) * %s ! used %d times' % (i,amp1, format(frac), amp2, nb))                
            elif frac == 1.:
                res_list.append(' TMP_JAMP(%d) = %s +  %s ! used %d times' % (i,amp1, amp2, nb))  
            else:
                res_list.append(' TMP_JAMP(%d) = %s - %s ! used %d times' % (i,amp1, amp2, nb))  

        jamp_res = collections.defaultdict(list)
        max_jamp=0
        for (jamp, var), factor in new_mat.items():
            if var > 0:
                name = AMP_format % var
            else:
                name = "TMP_JAMP(%d)" % -var
            if factor not in [1.]:
                jamp_res[jamp].append("(%s)*%s" % (format(factor), name))
            elif factor ==1:
                jamp_res[jamp].append("%s" % (name))
            max_jamp = max(max_jamp, jamp)
        
        
        for i in range(1,max_jamp+1):
            name = JAMP_format % i
            if not jamp_res[i]:
                res_list.append(" %s = 0d0" %(name))
            else:
                res_list.append(" %s = %s" %(name, '+'.join(jamp_res[i])))

        return res_list, len(defs)

    def optimise_jamp(self, all_element, nb_line=0, nb_col=0, added=0):
        """ optimise problem of type Y = A X
                A is a matrix (all_element)
                X is the fortran name of the input.
            The code iteratively add sub-expression jtemp[sub_add]
            and recall itself (this is add to the X size)
        """
        self.myjamp_count +=1
        
        if not nb_line:
            for i,j in all_element:
                if i+1 > nb_line:
                    nb_line = i+1
                if j+1> nb_col:
                    nb_col = j+1      

        max_count = 0
        all_index = []
        operation = collections.defaultdict(lambda: collections.defaultdict(int))
        for i in range(nb_line):
            for j1 in range(-added, nb_col):
                v1 = all_element.get((i,j1), 0)
                if not v1: 
                    continue                    
                for j2 in range(j1+1, nb_col):
                    R = all_element.get((i,j2), 0)/v1
                    if not R:
                        continue
                    
                    operation[(j1,j2)][R] +=1 
                    if operation[(j1,j2)][R] > max_count:
                        max_count = operation[(j1,j2)][R]
                        all_index = [(j1,j2, R)]
                    elif operation[(j1,j2)][R] == max_count:
                        all_index.append((j1,j2, R))
        if max_count <= 1:
            return all_element, []
        #added += 1
        #misc.sprint(max_count, len(all_index))
        #misc.sprint(operation)
        to_add = []
        for index in all_index:
            j1,j2,R = index
            first = True
            for i in range(nb_line):
                v1 = all_element.get((i,j1), 0)
                v2 = all_element.get((i,j2), 0)
                if not v1 or not v2: 
                    continue
                if v2/v1 == R:
                    if first:
                        first = False
                        added +=1
                        to_add.append((added,j1,j2,R, max_count))
                        
                    all_element[(i,-added)] = v1
                    del all_element[(i,j1)] #= 0
                    del all_element[(i,j2)] #= 0 

        logger.log(5,"Define %d new shortcut reused %d times", len(to_add), max_count)
        new_element, new_def =  self.optimise_jamp(all_element, nb_line=nb_line, nb_col=nb_col, added=added)
        for one_def in to_add:
            new_def.insert(0, one_def)
        return new_element, new_def   
           
           
            
            

    def get_pdf_lines(self, matrix_element, ninitial, subproc_group = False):
        """Generate the PDF lines for the auto_dsig.f file"""

        processes = matrix_element.get('processes')
        model = processes[0].get('model')

        pdf_definition_lines = ""
        ee_pdf_definition_lines = ""
        pdf_data_lines = ""
        pdf_lines = ""

        if ninitial == 1:
            pdf_lines = "PD(0) = 0d0\nIPROC = 0\n"
            for i, proc in enumerate(processes):
                process_line = proc.base_string()
                pdf_lines = pdf_lines + "IPROC=IPROC+1 ! " + process_line
                pdf_lines = pdf_lines + "\nPD(IPROC)=1d0\n"
                pdf_lines = pdf_lines + "\nPD(0)=PD(0)+PD(IPROC)\n"
        else:
            # Pick out all initial state particles for the two beams
            initial_states = [sorted(list(set([p.get_initial_pdg(1) for \
                                               p in processes]))),
                              sorted(list(set([p.get_initial_pdg(2) for \
                                               p in processes])))]

            if tuple(initial_states) in [([-11],[11]), ([11],[-11]), ([-13],[13]),([13],[-13])]:
                dressed_lep = True
            else:
                dressed_lep = False
            ee_pdf_definition_lines += "DOUBLE PRECISION dummy_components(n_ee)\n"

   
            # Prepare all variable names
            pdf_codes = dict([(p, model.get_particle(p).get_name()) for p in \
                              sum(initial_states,[])])
            for key,val in pdf_codes.items():
                pdf_codes[key] = val.replace('~','x').replace('+','p').replace('-','m')

            # Set conversion from PDG code to number used in PDF calls
            pdgtopdf = {21: 0, 22: 7}

            # Fill in missing entries of pdgtopdf
            for pdg in sum(initial_states,[]):
                if not pdg in pdgtopdf and not pdg in list(pdgtopdf.values()):
                    pdgtopdf[pdg] = pdg
                elif pdg not in pdgtopdf and pdg in list(pdgtopdf.values()):
                    # If any particle has pdg code 7, we need to use something else
                    pdgtopdf[pdg] = 6000000 + pdg
                    
            # Get PDF variable declarations for all initial states
            for i in [0,1]:
                pdf_definition_lines += "DOUBLE PRECISION " + \
                                       ",".join(["%s%d" % (pdf_codes[pdg],i+1) \
                                                 for pdg in \
                                                 initial_states[i]]) + \
                                                 "\n"
                ee_pdf_definition_lines += "DOUBLE PRECISION " + \
                                       ",".join(["%s%d_components(n_ee)" % (pdf_codes[pdg],i+1) \
                                                 for pdg in \
                                                 initial_states[i] if abs(pdg) in [11,13]]) + \
                                                 "\n"


            # Get PDF data lines for all initial states
            for i in [0,1]:
                pdf_data_lines += "DATA " + \
                                       ",".join(["%s%d" % (pdf_codes[pdg],i+1) \
                                                 for pdg in initial_states[i]]) + \
                                                 "/%d*1D0/" % len(initial_states[i]) + \
                                                 "\n"

            # Get PDF lines for all different initial states
            for i, init_states in enumerate(initial_states):
                if subproc_group:
                    pdf_lines = pdf_lines + \
                           "IF (ABS(LPP(IB(%d))).GE.1) THEN\n!LP=SIGN(1,LPP(IB(%d)))\n" \
                                 % (i + 1, i + 1)
                else:
                    pdf_lines = pdf_lines + \
                           "IF (ABS(LPP(%d)) .GE. 1) THEN\n!LP=SIGN(1,LPP(%d))\n" \
                                 % (i + 1, i + 1)

                for nbi,initial_state in enumerate(init_states):
                    if initial_state in list(pdf_codes.keys()):
                        if subproc_group:
                            pdf_lines = pdf_lines + \
                                        ("%s%d=PDG2PDF(LPP(IB(%d)),%d, IB(%d)," + \
                                         "XBK(IB(%d)),DSQRT(Q2FACT(IB(%d))))\n") % \
                                         (pdf_codes[initial_state],
                                          i + 1, i + 1, pdgtopdf[initial_state],i+1,
                                          i + 1, i + 1)
                            if dressed_lep:
                                pdf_lines += "IF (PDLABEL.EQ.'dressed') %s%d_components(1:4) = ee_components(1:4)\n" %\
                                (pdf_codes[initial_state],i + 1)
                        else:
                            pdf_lines = pdf_lines + \
                                        ("%s%d=PDG2PDF(LPP(%d),%d, %d," + \
                                         "XBK(%d),DSQRT(Q2FACT(%d)))\n") % \
                                         (pdf_codes[initial_state],
                                          i + 1, i + 1, pdgtopdf[initial_state],
                                          i + 1,
                                          i + 1, i + 1)
                            if dressed_lep:
                                pdf_lines += "IF (PDLABEL.EQ.'dressed') %s%d_components(1:4) = ee_components(1:4)\n" %\
                                (pdf_codes[initial_state],i + 1)
                pdf_lines = pdf_lines + "ENDIF\n"

            # Add up PDFs for the different initial state particles
            pdf_lines = pdf_lines + "PD(0) = 0d0\nIPROC = 0\n"
            for proc in processes:
                process_line = proc.base_string()
                pdf_lines = pdf_lines + "IPROC=IPROC+1 ! " + process_line
                pdf_lines = pdf_lines + "\nPD(IPROC)="
                comp_list = []
                for ibeam in [1, 2]:
                    initial_state = proc.get_initial_pdg(ibeam)
                    if initial_state in list(pdf_codes.keys()):
                        pdf_lines = pdf_lines + "%s%d*" % \
                                    (pdf_codes[initial_state], ibeam)
                        comp_list.append("%s%d" % (pdf_codes[initial_state], ibeam))
                    else:
                        pdf_lines = pdf_lines + "1d0*"
                        comp_list.append("DUMMY")
                # Remove last "*" from pdf_lines
                pdf_lines = pdf_lines[:-1] + "\n"
                
                # this is for the lepton collisions with electron luminosity 
                # put here "%s%d_components(i_ee)*%s%d_components(i_ee)"
                if dressed_lep:
                    pdf_lines += "if (pdlabel.eq.'dressed')" + \
                             "PD(IPROC)=ee_comp_prod(%s_components,%s_components)\n" % \
                             tuple(comp_list)
                pdf_lines = pdf_lines + "PD(0)=PD(0)+DABS(PD(IPROC))\n"

                if not dressed_lep:
                    ee_pdf_definition_lines = ""

        # Remove last line break from the return variables
        return pdf_definition_lines[:-1], pdf_data_lines[:-1], pdf_lines[:-1], ee_pdf_definition_lines

    #===========================================================================
    # write_props_file
    #===========================================================================
    def write_props_file(self, writer, matrix_element, s_and_t_channels):
        """Write the props.inc file for MadEvent. Needs input from
        write_configs_file."""

        lines = []

        particle_dict = matrix_element.get('processes')[0].get('model').\
                        get('particle_dict')

        for iconf, configs in enumerate(s_and_t_channels):
            for vertex in configs[0] + configs[1][:-1]:
                leg = vertex.get('legs')[-1]
                if leg.get('id') not in particle_dict:
                    # Fake propagator used in multiparticle vertices
                    mass = 'zero'
                    width = 'zero'
                    pow_part = 0
                else:
                    particle = particle_dict[leg.get('id')]
                    # Get mass
                    if particle.get('mass').lower() == 'zero':
                        mass = particle.get('mass')
                    else:
                        mass = "abs(%s)" % particle.get('mass')
                    # Get width
                    if particle.get('width').lower() == 'zero':
                        width = particle.get('width')
                    else:
                        width = "abs(%s)" % particle.get('width')

                    pow_part = 1 + int(particle.is_boson())

                lines.append("prmass(%d,%d)  = %s" % \
                             (leg.get('number'), iconf + 1, mass))
                lines.append("prwidth(%d,%d) = %s" % \
                             (leg.get('number'), iconf + 1, width))
                lines.append("pow(%d,%d) = %d" % \
                             (leg.get('number'), iconf + 1, pow_part))

        # Write the file
        writer.writelines(lines)

        return True

    #===========================================================================
    # write_configs_file
    #===========================================================================
    def write_configs_file(self, writer, matrix_element):
        """Write the configs.inc file for MadEvent"""

        # Extract number of external particles
        (nexternal, ninitial) = matrix_element.get_nexternal_ninitial()

        configs = [(i+1, d) for i,d in enumerate(matrix_element.get('diagrams'))]
        mapconfigs = [c[0] for c in configs]
        model = matrix_element.get('processes')[0].get('model')
        return mapconfigs, self.write_configs_file_from_diagrams(writer,
                                                            [[c[1]] for c in configs],
                                                            mapconfigs,
                                                            nexternal, ninitial,
                                                            model)

    #===========================================================================
    # write_configs_file_from_diagrams
    #===========================================================================
    def write_configs_file_from_diagrams(self, writer, configs, mapconfigs,
                                         nexternal, ninitial, model):
        """Write the actual configs.inc file.
        
        configs is the diagrams corresponding to configs (each
        diagrams is a list of corresponding diagrams for all
        subprocesses, with None if there is no corresponding diagrams
        for a given process).
        mapconfigs gives the diagram number for each config.

        For s-channels, we need to output one PDG for each subprocess in
        the subprocess group, in order to be able to pick the right
        one for multiprocesses."""

        lines = []

        s_and_t_channels = []

        vert_list = [max([d for d in config if d][0].get_vertex_leg_numbers()) \
            for config in configs if [d for d in config if d][0].\
                                             get_vertex_leg_numbers()!=[]]
        minvert = min(vert_list) if vert_list!=[] else 0

        # Number of subprocesses
        nsubprocs = len(configs[0])

        nconfigs = 0

        new_pdg = model.get_first_non_pdg()

        for iconfig, helas_diags in enumerate(configs):
            if any(vert > minvert for vert in [d for d in helas_diags if d]\
              [0].get_vertex_leg_numbers()) :
                # Only 3-vertices allowed in configs.inc except for vertices
                # which originate from a shrunk loop.
                continue
            nconfigs += 1

            # Need s- and t-channels for all subprocesses, including
            # those that don't contribute to this config
            empty_verts = []
            stchannels = []
            for h in helas_diags:
                if h:
                    # get_s_and_t_channels gives vertices starting from
                    # final state external particles and working inwards
                    stchannels.append(h.get('amplitudes')[0].\
                                      get_s_and_t_channels(ninitial, model, new_pdg))
                else:
                    stchannels.append((empty_verts, None))

            # For t-channels, just need the first non-empty one
            tchannels = [t for s,t in stchannels if t != None][0]

            # For s_and_t_channels (to be used later) use only first config
            s_and_t_channels.append([[s for s,t in stchannels if t != None][0],
                                     tchannels])

            # Make sure empty_verts is same length as real vertices
            if any([s for s,t in stchannels]):
                empty_verts[:] = [None]*max([len(s) for s,t in stchannels])

                # Reorganize s-channel vertices to get a list of all
                # subprocesses for each vertex
                schannels = list(zip(*[s for s,t in stchannels]))
            else:
                schannels = []

            allchannels = schannels
            if len(tchannels) > 1:
                # Write out tchannels only if there are any non-trivial ones
                allchannels = schannels + tchannels

            # Write out propagators for s-channel and t-channel vertices

            lines.append("# Diagram %d" % (mapconfigs[iconfig]))
            # Correspondance between the config and the diagram = amp2
            lines.append("data mapconfig(%d)/%d/" % (nconfigs,
                                                     mapconfigs[iconfig]))

            for verts in allchannels:
                if verts in schannels:
                    vert = [v for v in verts if v][0]
                else:
                    vert = verts
                daughters = [leg.get('number') for leg in vert.get('legs')[:-1]]
                last_leg = vert.get('legs')[-1]
                lines.append("data (iforest(i,%d,%d),i=1,%d)/%s/" % \
                             (last_leg.get('number'), nconfigs, len(daughters),
                              ",".join([str(d) for d in daughters])))
                if verts in schannels:
                    pdgs = []
                    for v in verts:
                        if v:
                            pdgs.append(v.get('legs')[-1].get('id'))
                        else:
                            pdgs.append(0)
                    lines.append("data (sprop(i,%d,%d),i=1,%d)/%s/" % \
                                 (last_leg.get('number'), nconfigs, nsubprocs,
                                  ",".join([str(d) for d in pdgs])))
                    lines.append("data tprid(%d,%d)/0/" % \
                                 (last_leg.get('number'), nconfigs))
                elif verts in tchannels[:-1]:
                    lines.append("data tprid(%d,%d)/%d/" % \
                                 (last_leg.get('number'), nconfigs,
                                  abs(last_leg.get('id'))))
                    lines.append("data (sprop(i,%d,%d),i=1,%d)/%s/" % \
                                 (last_leg.get('number'), nconfigs, nsubprocs,
                                  ",".join(['0'] * nsubprocs)))

        # Write out number of configs
        lines.append("# Number of configs")
        lines.append("data mapconfig(0)/%d/" % nconfigs)

        # Write the file
        writer.writelines(lines)

        return s_and_t_channels

    #===========================================================================
    # Global helper methods
    #===========================================================================

    def coeff(self, ff_number, frac, is_imaginary, Nc_power, Nc_value=3):
        """Returns a nicely formatted string for the coefficients in JAMP lines"""

        total_coeff = ff_number * frac * fractions.Fraction(Nc_value) ** Nc_power

        if total_coeff == 1:
            if is_imaginary:
                return '+imag1*'
            else:
                return '+'
        elif total_coeff == -1:
            if is_imaginary:
                return '-imag1*'
            else:
                return '-'

        res_str = '%+iD0' % total_coeff.numerator

        if total_coeff.denominator != 1:
            # Check if total_coeff is an integer
            res_str = res_str + '/%iD0' % total_coeff.denominator

        if is_imaginary:
            res_str = res_str + '*imag1'

        return res_str + '*'


    def set_fortran_compiler(self, default_compiler, force=False):
        """Set compiler based on what's available on the system"""
               
        # Check for compiler
        if default_compiler['fortran'] and misc.which(default_compiler['fortran']):
            f77_compiler = default_compiler['fortran']
        elif misc.which('gfortran'):
            f77_compiler = 'gfortran'
        elif misc.which('g77'):
            f77_compiler = 'g77'
        elif misc.which('f77'):
            f77_compiler = 'f77'
        elif default_compiler['fortran']:
            logger.warning('No Fortran Compiler detected! Please install one')
            f77_compiler = default_compiler['fortran'] # maybe misc fail so try with it
        else:
            raise MadGraph5Error('No Fortran Compiler detected! Please install one')
        logger.info('Use Fortran compiler ' + f77_compiler)
        
        
        # Check for compiler. 1. set default.
        if default_compiler['f2py']:
            f2py_compiler = default_compiler['f2py']
        else:
            f2py_compiler = ''
        # Try to find the correct one.
        if default_compiler['f2py'] and misc.which(default_compiler['f2py']):
            f2py_compiler = default_compiler['f2py']
        elif misc.which('f2py'):
            f2py_compiler = 'f2py'
        elif sys.version_info[1] == 6:
            if misc.which('f2py-2.6'):
                f2py_compiler = 'f2py-2.6'
            elif misc.which('f2py2.6'):
                f2py_compiler = 'f2py2.6'
        elif sys.version_info[1] == 7:
            if misc.which('f2py-2.7'):
                f2py_compiler = 'f2py-2.7'
            elif misc.which('f2py2.7'):
                f2py_compiler = 'f2py2.7'            
        
        to_replace = {'fortran': f77_compiler, 'f2py': f2py_compiler}
        
        
        self.replace_make_opt_f_compiler(to_replace)
        # Replace also for Template but not for cluster
        if 'MADGRAPH_DATA' not in os.environ and ReadWrite:
            self.replace_make_opt_f_compiler(to_replace, pjoin(MG5DIR, 'Template', 'LO'))
        
        return f77_compiler

    # an alias for backward compatibility
    set_compiler = set_fortran_compiler


    def set_cpp_compiler(self, default_compiler, force=False):
        """Set compiler based on what's available on the system"""
                
        # Check for compiler
        if default_compiler and misc.which(default_compiler):
            compiler = default_compiler
        elif misc.which('g++'):
            #check if clang version
            p = misc.Popen(['g++', '--version'], stdout=subprocess.PIPE,
                           stderr=subprocess.PIPE) 
            out, _ = p.communicate()
            out = out.decode()
            if 'clang' in str(out) and  misc.which('clang'):
                compiler = 'clang'
            else:
                compiler = 'g++'
        elif misc.which('c++'):
            compiler = 'c++'
        elif misc.which('clang'):
            compiler = 'clang'
        elif default_compiler:
            logger.warning('No c++ Compiler detected! Please install one')
            compiler = default_compiler # maybe misc fail so try with it
        else:
            raise MadGraph5Error('No c++ Compiler detected! Please install one')
        logger.info('Use c++ compiler ' + compiler)
        self.replace_make_opt_c_compiler(compiler)
        # Replace also for Template but not for cluster
        if 'MADGRAPH_DATA' not in os.environ and ReadWrite and \
           not __debug__ and not os.path.exists(pjoin(MG5DIR,'bin','create_release.py')):
            self.replace_make_opt_c_compiler(compiler, pjoin(MG5DIR, 'Template', 'LO'))
        
        return compiler


    def replace_make_opt_f_compiler(self, compilers, root_dir = ""):
        """Set FC=compiler in Source/make_opts"""

        assert isinstance(compilers, dict)
        
        mod = False #avoid to rewrite the file if not needed
        if not root_dir:
            root_dir = self.dir_path
            
        compiler= compilers['fortran']
        f2py_compiler = compilers['f2py']
        if not f2py_compiler:
            f2py_compiler = 'f2py'
        for_update= {'DEFAULT_F_COMPILER':compiler,
                     'DEFAULT_F2PY_COMPILER':f2py_compiler}
        make_opts = pjoin(root_dir, 'Source', 'make_opts')

        try:
            common_run_interface.CommonRunCmd.update_make_opts_full(
                            make_opts, for_update)
        except IOError:
            if root_dir == self.dir_path:
                logger.info('Fail to set compiler. Trying to continue anyway.')            

    def replace_make_opt_c_compiler(self, compiler, root_dir = ""):
        """Set CXX=compiler in Source/make_opts.
        The version is also checked, in order to set some extra flags
        if the compiler is clang (on MACOS)"""
       
        is_clang = misc.detect_if_cpp_compiler_is_clang(compiler)
        is_lc    = misc.detect_cpp_std_lib_dependence(compiler) == '-lc++'


        # list of the variable to set in the make_opts file
        for_update= {'DEFAULT_CPP_COMPILER':compiler,
                     'MACFLAG':'-mmacosx-version-min=10.7' if is_clang and is_lc else '',
                     'STDLIB': '-lc++' if is_lc else '-lstdc++',
                     'STDLIB_FLAG': '-stdlib=libc++' if is_lc and is_clang else ''
                     }

        # for MOJAVE remove the MACFLAG:
        if is_clang:
            import platform
            version, _, _ = platform.mac_ver()
            if not version:# not linux 
                version = 14 # set version to remove MACFLAG
            else:
                majversion, version = [int(x) for x in version.split('.',3)[:2]]

            if majversion >= 11 or (majversion ==10 and version >= 14):
                for_update['MACFLAG'] = '-mmacosx-version-min=10.8' if is_lc else ''

        if not root_dir:
            root_dir = self.dir_path
        make_opts = pjoin(root_dir, 'Source', 'make_opts')

        try:
            common_run_interface.CommonRunCmd.update_make_opts_full(
                            make_opts, for_update)
        except IOError:
            if root_dir == self.dir_path:
                logger.info('Fail to set compiler. Trying to continue anyway.')  
    
        return

#===============================================================================
# ProcessExporterFortranSA
#===============================================================================
class ProcessExporterFortranSA(ProcessExporterFortran):
    """Class to take care of exporting a set of matrix elements to
    MadGraph v4 StandAlone format."""

    matrix_template = "matrix_standalone_v4.inc"

    def __init__(self, *args,**opts):
        """add the format information compare to standard init"""
        
        if 'format' in opts:
            self.format = opts['format']
            del opts['format']
        else:
            self.format = 'standalone'
        
        self.prefix_info = {}
        ProcessExporterFortran.__init__(self, *args, **opts)

    def copy_template(self, model):
        """Additional actions needed for setup of Template
        """

        #First copy the full template tree if dir_path doesn't exit
        if os.path.isdir(self.dir_path):
            return
        
        logger.info('initialize a new standalone directory: %s' % \
                        os.path.basename(self.dir_path))
        temp_dir = pjoin(self.mgme_dir, 'Template/LO')
        
        # Create the directory structure
        os.mkdir(self.dir_path)
        os.mkdir(pjoin(self.dir_path, 'Source'))
        os.mkdir(pjoin(self.dir_path, 'Source', 'MODEL'))
        os.mkdir(pjoin(self.dir_path, 'Source', 'DHELAS'))
        os.mkdir(pjoin(self.dir_path, 'SubProcesses'))
        os.mkdir(pjoin(self.dir_path, 'bin'))
        os.mkdir(pjoin(self.dir_path, 'bin', 'internal'))
        os.mkdir(pjoin(self.dir_path, 'lib'))
        os.mkdir(pjoin(self.dir_path, 'Cards'))
        
        # Information at top-level
        #Write version info
        shutil.copy(pjoin(temp_dir, 'TemplateVersion.txt'), self.dir_path)
        try:
            shutil.copy(pjoin(self.mgme_dir, 'MGMEVersion.txt'), self.dir_path)
        except IOError:
            MG5_version = misc.get_pkg_info()
            open(pjoin(self.dir_path, 'MGMEVersion.txt'), 'w').write( \
                "5." + MG5_version['version'])
        
        
        # Add file in SubProcesses
        shutil.copy(pjoin(self.mgme_dir, 'madgraph', 'iolibs', 'template_files', 'makefile_sa_f_sp'), 
                    pjoin(self.dir_path, 'SubProcesses', 'makefileP'))
        
        if self.format == 'standalone':
            shutil.copy(pjoin(self.mgme_dir, 'madgraph', 'iolibs', 'template_files', 'check_sa.f'), 
                    pjoin(self.dir_path, 'SubProcesses', 'check_sa.f'))
                        
        # Add file in Source
        shutil.copy(pjoin(temp_dir, 'Source', 'make_opts'), 
                    pjoin(self.dir_path, 'Source'))        
        # add the makefile 
        filename = pjoin(self.dir_path,'Source','makefile')
        self.write_source_makefile(writers.FileWriter(filename))          
        
    #===========================================================================
    # export model files
    #=========================================================================== 
    def export_model_files(self, model_path):
        """export the model dependent files for V4 model"""

        super(ProcessExporterFortranSA,self).export_model_files(model_path)
        # Add the routine update_as_param in v4 model 
        # This is a function created in the UFO  
        text="""
        subroutine update_as_param()
          call setpara('param_card.dat',.false.)
          return
        end
        """
        ff = open(os.path.join(self.dir_path, 'Source', 'MODEL', 'couplings.f'),'a')
        ff.write(text)
        ff.close()        
        
        text = open(pjoin(self.dir_path,'SubProcesses','check_sa.f')).read()
        text = text.replace('call setpara(\'param_card.dat\')', 'call setpara(\'param_card.dat\', .true.)')
        fsock = open(pjoin(self.dir_path,'SubProcesses','check_sa.f'), 'w')
        fsock.write(text)
        fsock.close()
        
        self.make_model_symbolic_link()

    #===========================================================================
    # write a procdef_mg5 (an equivalent of the MG4 proc_card.dat)
    #===========================================================================
    def write_procdef_mg5(self, file_pos, modelname, process_str):
        """ write an equivalent of the MG4 proc_card in order that all the Madevent
        Perl script of MadEvent4 are still working properly for pure MG5 run.
        Not needed for StandAlone so just return
        """
        
        return


    #===========================================================================
    # Make the Helas and Model directories for Standalone directory
    #===========================================================================
    def make(self):
        """Run make in the DHELAS and MODEL directories, to set up
        everything for running standalone
        """

        source_dir = pjoin(self.dir_path, "Source")
        logger.info("Running make for Helas")
        misc.compile(arg=['../lib/libdhelas.a'], cwd=source_dir, mode='fortran')
        logger.info("Running make for Model")
        misc.compile(arg=['../lib/libmodel.a'], cwd=source_dir, mode='fortran')

    #===========================================================================
    # Create proc_card_mg5.dat for Standalone directory
    #===========================================================================
    def finalize(self, matrix_elements, history, mg5options, flaglist):
        """Finalize Standalone MG4 directory by 
           generation proc_card_mg5.dat
           generate a global makefile
           """
            
        compiler =  {'fortran': mg5options['fortran_compiler'],
                     'cpp': mg5options['cpp_compiler'],
                     'f2py': mg5options['f2py_compiler']}

        self.compiler_choice(compiler)
        self.make()

        # Write command history as proc_card_mg5
        if history and os.path.isdir(pjoin(self.dir_path, 'Cards')):
            output_file = pjoin(self.dir_path, 'Cards', 'proc_card_mg5.dat')
            history.write(output_file)
        
        ProcessExporterFortran.finalize(self, matrix_elements, 
                                             history, mg5options, flaglist)
        open(pjoin(self.dir_path,'__init__.py'),'w')
        open(pjoin(self.dir_path,'SubProcesses','__init__.py'),'w')

        if False:#'mode' in self.opt and self.opt['mode'] == "reweight":
            #add the module to hande the NLO weight
            files.copytree(pjoin(MG5DIR, 'Template', 'RWGTNLO'),
                          pjoin(self.dir_path, 'Source'))
            files.copytree(pjoin(MG5DIR, 'Template', 'NLO', 'Source', 'PDF'),
                           pjoin(self.dir_path, 'Source', 'PDF'))
            self.write_pdf_opendata()
            
        if self.prefix_info: 
            self.write_f2py_splitter()
            self.write_f2py_makefile()
            self.write_f2py_check_sa(matrix_elements,
                            pjoin(self.dir_path,'SubProcesses','check_sa.py'))
        else:
            # create a single makefile to compile all the subprocesses
            text = '''\n# For python linking (require f2py part of numpy)\nifeq ($(origin MENUM),undefined)\n  MENUM=2\nendif\n''' 
            deppython = ''
            for Pdir in os.listdir(pjoin(self.dir_path,'SubProcesses')):
                if os.path.isdir(pjoin(self.dir_path, 'SubProcesses', Pdir)):
                    text += '%(0)s/matrix$(MENUM)py.so:\n\tcd %(0)s;make matrix$(MENUM)py.so\n'% {'0': Pdir}
                    deppython += ' %(0)s/matrix$(MENUM)py.so ' % {'0': Pdir}
            text+='all: %s\n\techo \'done\'' % deppython
            
            ff = open(pjoin(self.dir_path, 'SubProcesses', 'makefile'),'a')
            ff.write(text)
            ff.close()
                    
    def write_f2py_splitter(self):
        """write a function to call the correct matrix element"""
        
        template = """
%(python_information)s
  subroutine smatrixhel(pdgs, procid, npdg, p, ALPHAS, SCALE2, nhel, ANS)
  IMPLICIT NONE
C ALPHAS is given at scale2 (SHOULD be different of 0 for loop induced, ignore for LO)  

CF2PY double precision, intent(in), dimension(0:3,npdg) :: p
CF2PY integer, intent(in), dimension(npdg) :: pdgs
CF2PY integer, intent(in):: procid
CF2PY integer, intent(in) :: npdg
CF2PY double precision, intent(out) :: ANS
CF2PY double precision, intent(in) :: ALPHAS
CF2PY double precision, intent(in) :: SCALE2
  integer pdgs(*)
  integer npdg, nhel, procid
  double precision p(*)
  double precision ANS, ALPHAS, PI,SCALE2
  include 'coupl.inc'
  
  PI = 3.141592653589793D0
  G = 2* DSQRT(ALPHAS*PI)
  CALL UPDATE_AS_PARAM()
c  if (scale2.ne.0d0) stop 1

%(smatrixhel)s

      return
      end
  
      SUBROUTINE INITIALISE(PATH)
C     ROUTINE FOR F2PY to read the benchmark point.
      IMPLICIT NONE
      CHARACTER*512 PATH
CF2PY INTENT(IN) :: PATH
      CALL SETPARA(PATH)  !first call to setup the paramaters
      RETURN
      END
      
      
      subroutine CHANGE_PARA(name, value)
      implicit none
CF2PY intent(in) :: name
CF2PY intent(in) :: value

      character*512 name
      double precision value
      
      %(helreset_def)s

      include '../Source/MODEL/input.inc'
      include '../Source/MODEL/coupl.inc'

      %(helreset_setup)s

      SELECT CASE (name)
         %(parameter_setup)s
         CASE DEFAULT
            write(*,*) 'no parameter matching', name, value
      END SELECT

      return
      end
      
    subroutine update_all_coup()
    implicit none
     call coup()
    return 
    end
      

    subroutine get_pdg_order(PDG, ALLPROC)
  IMPLICIT NONE
CF2PY INTEGER, intent(out) :: PDG(%(nb_me)i,%(maxpart)i)  
CF2PY INTEGER, intent(out) :: ALLPROC(%(nb_me)i)
  INTEGER PDG(%(nb_me)i,%(maxpart)i), PDGS(%(nb_me)i,%(maxpart)i)
  INTEGER ALLPROC(%(nb_me)i),PIDs(%(nb_me)i)
  DATA PDGS/ %(pdgs)s /
  DATA PIDS/ %(pids)s /
  PDG = PDGS
  ALLPROC = PIDS
  RETURN
  END 

    subroutine get_prefix(PREFIX)
  IMPLICIT NONE
CF2PY CHARACTER*20, intent(out) :: PREFIX(%(nb_me)i)
  character*20 PREFIX(%(nb_me)i),PREF(%(nb_me)i)
  DATA PREF / '%(prefix)s'/
  PREFIX = PREF
  RETURN
  END 
 
  
        """
        
        allids = list(self.prefix_info.keys())
        allprefix = [self.prefix_info[key][0] for key in allids]
        min_nexternal = min([len(ids[0]) for ids in allids])
        max_nexternal = max([len(ids[0]) for ids in allids])

        info = []
        for (key, pid), (prefix, tag) in self.prefix_info.items():
            info.append('#PY %s : %s # %s %s' % (tag, key, prefix, pid))
            

        text = []
        for n_ext in range(min_nexternal, max_nexternal+1):
            current_id = [ids[0] for ids in allids if len(ids[0])==n_ext]
            current_pid = [ids[1] for ids in allids if len(ids[0])==n_ext]
            if not current_id:
                continue
            if min_nexternal != max_nexternal:
                if n_ext == min_nexternal:
                    text.append('       if (npdg.eq.%i)then' % n_ext)
                else:
                    text.append('       else if (npdg.eq.%i)then' % n_ext)
            for ii,pdgs in enumerate(current_id):
                pid = current_pid[ii]
                condition = '.and.'.join(['%i.eq.pdgs(%i)' %(pdg, i+1) for i, pdg in enumerate(pdgs)])
                if ii==0:
                    text.append( ' if(%s.and.(procid.le.0.or.procid.eq.%d)) then ! %i' % (condition, pid, ii))
                else:
                    text.append( ' else if(%s.and.(procid.le.0.or.procid.eq.%d)) then ! %i' % (condition,pid,ii))
                text.append(' call %ssmatrixhel(p, nhel, ans)' % self.prefix_info[(pdgs,pid)][0])
            text.append(' endif')
        #close the function
        if min_nexternal != max_nexternal:
            text.append('endif')

        params = self.get_model_parameter(self.model)
        parameter_setup =[]
        for key, var in params.items():
            parameter_setup.append('        CASE ("%s")\n          %s = value' 
                                   % (key, var))

        # part for the resetting of the helicity
        helreset_def = []
        helreset_setup = []
        for prefix in set(allprefix):
            helreset_setup.append(' %shelreset = .true. ' % prefix)
            helreset_def.append(' logical %shelreset \n common /%shelreset/ %shelreset' % (prefix, prefix, prefix))
        

        formatting = {'python_information':'\n'.join(info), 
                          'smatrixhel': '\n'.join(text),
                          'maxpart': max_nexternal,
                          'nb_me': len(allids),
                          'pdgs': ','.join(str(pdg[i]) if i<len(pdg) else '0' 
                                           for i in range(max_nexternal) for (pdg,pid) in allids),
                          'prefix':'\',\''.join(allprefix),
                          'pids': ','.join(str(pid) for (pdg,pid) in allids),
                          'parameter_setup': '\n'.join(parameter_setup),
                          'helreset_def' : '\n'.join(helreset_def),
                          'helreset_setup' : '\n'.join(helreset_setup),
                          }
        formatting['lenprefix'] = len(formatting['prefix'])
        text = template % formatting
        fsock = writers.FortranWriter(pjoin(self.dir_path, 'SubProcesses', 'all_matrix.f'),'w')
        fsock.writelines(text)
        fsock.close()
    
    def get_model_parameter(self, model):
        """ returns all the model parameter
        """
        params = {}
        for p in model.get('parameters')[('external',)]:
            name = p.name
            nopref = name[4:] if name.startswith('mdl_') else name
            params[nopref] = name
            
            block = p.lhablock
            lha = '_'.join([str(i) for i in p.lhacode])
            params['%s_%s' % (block.upper(), lha)] = name

        return params                      
                                        
        
        
        
         
    def write_f2py_check_sa(self, matrix_element, writer):
        """ Write the general check_sa.py in SubProcesses that calls all processes successively."""
        # To be implemented. It is just an example file, i.e. not crucial.
        return
    
    def write_f2py_makefile(self):
        """ """
        # Add file in SubProcesses
        shutil.copy(pjoin(self.mgme_dir, 'madgraph', 'iolibs', 'template_files', 'makefile_sa_f2py'), 
                    pjoin(self.dir_path, 'SubProcesses', 'makefile'))

    def create_MA5_cards(self,*args,**opts):
        """ Overload the function of the mother so as to bypass this in StandAlone."""
        pass

    def compiler_choice(self, compiler):
        """ Different daughter classes might want different compilers.
        So this function is meant to be overloaded if desired."""
        
        self.set_compiler(compiler)

    #===========================================================================
    # generate_subprocess_directory
    #===========================================================================
    def generate_subprocess_directory(self, matrix_element,
                                         fortran_model, number):
        """Generate the Pxxxxx directory for a subprocess in MG4 standalone,
        including the necessary matrix.f and nexternal.inc files"""

        cwd = os.getcwd()
        # Create the directory PN_xx_xxxxx in the specified path
        dirpath = pjoin(self.dir_path, 'SubProcesses', \
                       "P%s" % matrix_element.get('processes')[0].shell_string())

        if self.opt['sa_symmetry']:
            # avoid symmetric output
            for i,proc in enumerate(matrix_element.get('processes')):
                   
                tag = proc.get_tag()     
                legs = proc.get('legs')[:]
                leg0 = proc.get('legs')[0]
                leg1 = proc.get('legs')[1]
                if not leg1.get('state'):
                    proc.get('legs')[0] = leg1
                    proc.get('legs')[1] = leg0
                    flegs = proc.get('legs')[2:]
                    for perm in itertools.permutations(flegs):
                        for i,p in enumerate(perm):
                            proc.get('legs')[i+2] = p
                        dirpath2 =  pjoin(self.dir_path, 'SubProcesses', \
                               "P%s" % proc.shell_string())
                        #restore original order
                        proc.get('legs')[2:] = legs[2:]              
                        if os.path.exists(dirpath2):
                            proc.get('legs')[:] = legs
                            return 0
                proc.get('legs')[:] = legs

        try:
            os.mkdir(dirpath)
        except os.error as error:
            logger.warning(error.strerror + " " + dirpath)

        #try:
        #    os.chdir(dirpath)
        #except os.error:
        #    logger.error('Could not cd to directory %s' % dirpath)
        #    return 0

        logger.info('Creating files in directory %s' % dirpath)

        # Extract number of external particles
        (nexternal, ninitial) = matrix_element.get_nexternal_ninitial()

        # Create the matrix.f file and the nexternal.inc file
        if self.opt['export_format']=='standalone_msP':
            filename = pjoin(dirpath, 'matrix_prod.f')
        else:
            filename = pjoin(dirpath, 'matrix.f')
            
        proc_prefix = ''
        if 'prefix' in self.cmd_options:
            if self.cmd_options['prefix'] == 'int':
                proc_prefix = 'M%s_' % number
            elif self.cmd_options['prefix'] == 'proc':
                proc_prefix = matrix_element.get('processes')[0].shell_string().split('_',1)[1]
            else:
                raise Exception('--prefix options supports only \'int\' and \'proc\'')
            for proc in matrix_element.get('processes'):
                ids = [l.get('id') for l in proc.get('legs_with_decays')]
                self.prefix_info[(tuple(ids), proc.get('id'))] = [proc_prefix, proc.get_tag()] 
                
        calls = self.write_matrix_element_v4(
            writers.FortranWriter(filename),
            matrix_element,
            fortran_model,
            proc_prefix=proc_prefix)

        if self.opt['export_format'] == 'standalone_msP':
            filename =  pjoin(dirpath,'configs_production.inc')
            mapconfigs, s_and_t_channels = self.write_configs_file(\
                writers.FortranWriter(filename),
                matrix_element)

            filename =  pjoin(dirpath,'props_production.inc')
            self.write_props_file(writers.FortranWriter(filename),
                             matrix_element,
                             s_and_t_channels)

            filename =  pjoin(dirpath,'nexternal_prod.inc')
            self.write_nexternal_madspin(writers.FortranWriter(filename),
                             nexternal, ninitial)

        if self.opt['export_format']=='standalone_msF':
            filename = pjoin(dirpath, 'helamp.inc')
            ncomb=matrix_element.get_helicity_combinations()
            self.write_helamp_madspin(writers.FortranWriter(filename),
                             ncomb)
            
        filename = pjoin(dirpath, 'nexternal.inc')
        self.write_nexternal_file(writers.FortranWriter(filename),
                             nexternal, ninitial)

        filename = pjoin(dirpath, 'pmass.inc')
        self.write_pmass_file(writers.FortranWriter(filename),
                         matrix_element)

        filename = pjoin(dirpath, 'ngraphs.inc')
        self.write_ngraphs_file(writers.FortranWriter(filename),
                           len(matrix_element.get_all_amplitudes()))

        # Generate diagrams
        if not 'noeps' in self.opt['output_options'] or self.opt['output_options']['noeps'] != 'True':
            filename = pjoin(dirpath, "matrix.ps")
            plot = draw.MultiEpsDiagramDrawer(matrix_element.get('base_amplitude').\
                                                 get('diagrams'),
                                              filename,
                                              model=matrix_element.get('processes')[0].\
                                                 get('model'),
                                              amplitude=True)
            logger.info("Generating Feynman diagrams for " + \
                         matrix_element.get('processes')[0].nice_string())
            plot.draw()

        linkfiles = ['check_sa.f', 'coupl.inc']

        if proc_prefix and os.path.exists(pjoin(dirpath, '..', 'check_sa.f')):
            text = open(pjoin(dirpath, '..', 'check_sa.f')).read()
            pat = re.compile('smatrix', re.I)
            new_text, n  = re.subn(pat, '%ssmatrix' % proc_prefix, text)
            with open(pjoin(dirpath, 'check_sa.f'),'w') as f:
                f.write(new_text)
            linkfiles.pop(0)

        for file in linkfiles:
            ln('../%s' % file, cwd=dirpath)
        ln('../makefileP', name='makefile', cwd=dirpath)
        # Return to original PWD
        #os.chdir(cwd)

        if not calls:
            calls = 0
        return calls


    #===========================================================================
    # write_source_makefile
    #===========================================================================
    def write_source_makefile(self, writer):
        """Write the nexternal.inc file for MG4"""

        path = pjoin(_file_path,'iolibs','template_files','madevent_makefile_source')
        set_of_lib = '$(LIBDIR)libdhelas.$(libext) $(LIBDIR)libmodel.$(libext)'
        model_line='''$(LIBDIR)libmodel.$(libext): MODEL\n\t cd MODEL; make\n'''

        replace_dict= {'libraries': set_of_lib, 
                       'model':model_line,
                       'additional_dsample': '',
                       'additional_dependencies':''} 

        text = open(path).read() % replace_dict
        
        if writer:
            writer.write(text)
        
        return replace_dict

    #===========================================================================
    # write_matrix_element_v4
    #===========================================================================
    def write_matrix_element_v4(self, writer, matrix_element, fortran_model,
                                write=True, proc_prefix=''):
        """Export a matrix element to a matrix.f file in MG4 standalone format
        if write is on False, just return the replace_dict and not write anything."""


        if not matrix_element.get('processes') or \
               not matrix_element.get('diagrams'):
            return 0
        
        if writer:
            if not isinstance(writer, writers.FortranWriter):
                raise writers.FortranWriter.FortranWriterError(\
                "writer not FortranWriter but %s" % type(writer))
            # Set lowercase/uppercase Fortran code
            writers.FortranWriter.downcase = False

            
        if 'sa_symmetry' not in self.opt:
            self.opt['sa_symmetry']=False


        # The proc_id is for MadEvent grouping which is never used in SA.
        replace_dict = {'global_variable':'', 'amp2_lines':'',
                                       'proc_prefix':proc_prefix, 'proc_id':''}

        # Extract helas calls
        helas_calls = fortran_model.get_matrix_element_calls(\
                    matrix_element)

        replace_dict['helas_calls'] = "\n".join(helas_calls)

        # Extract version number and date from VERSION file
        info_lines = self.get_mg5_info_lines()
        replace_dict['info_lines'] = info_lines

        # Extract process info lines
        process_lines = self.get_process_info_lines(matrix_element)
        replace_dict['process_lines'] = process_lines

        # Extract number of external particles
        (nexternal, ninitial) = matrix_element.get_nexternal_ninitial()
        replace_dict['nexternal'] = nexternal
        replace_dict['nincoming'] = ninitial

        # Extract ncomb
        ncomb = matrix_element.get_helicity_combinations()
        replace_dict['ncomb'] = ncomb

        # Extract helicity lines
        helicity_lines = self.get_helicity_lines(matrix_element)
        replace_dict['helicity_lines'] = helicity_lines

        # Extract overall denominator
        # Averaging initial state color, spin, and identical FS particles
        replace_dict['den_factor_line'] = self.get_den_factor_line(matrix_element)

        # Extract ngraphs
        ngraphs = matrix_element.get_number_of_amplitudes()
        replace_dict['ngraphs'] = ngraphs

        # Extract nwavefuncs
        nwavefuncs = matrix_element.get_number_of_wavefunctions()
        replace_dict['nwavefuncs'] = nwavefuncs

        # Extract ncolor
        ncolor = max(1, len(matrix_element.get('color_basis')))
        replace_dict['ncolor'] = ncolor

        replace_dict['hel_avg_factor'] = matrix_element.get_hel_avg_factor()
        replace_dict['beamone_helavgfactor'], replace_dict['beamtwo_helavgfactor'] =\
                                       matrix_element.get_beams_hel_avg_factor()

        # Extract color data lines
        color_data_lines = self.get_color_data_lines(matrix_element)
        replace_dict['color_data_lines'] = "\n".join(color_data_lines)

        if self.opt['export_format']=='standalone_msP':
        # For MadSpin need to return the AMP2
            amp2_lines = self.get_amp2_lines(matrix_element, [] )
            replace_dict['amp2_lines'] = '\n'.join(amp2_lines)
            replace_dict['global_variable'] = \
         "       Double Precision amp2(NGRAPHS)\n       common/to_amps/  amp2\n"

        # JAMP definition, depends on the number of independent split orders
        split_orders=matrix_element.get('processes')[0].get('split_orders')

        if len(split_orders)==0:
            replace_dict['nSplitOrders']=''
            # Extract JAMP lines
            jamp_lines, nb_tmp_jamp = self.get_JAMP_lines(matrix_element)
            # Consider the output of a dummy order 'ALL_ORDERS' for which we
            # set all amplitude order to weight 1 and only one squared order
            # contribution which is of course ALL_ORDERS=2.
            squared_orders = [(2,),]
            amp_orders = [((1,),tuple(range(1,ngraphs+1)))]
            replace_dict['chosen_so_configs'] = '.TRUE.'
            replace_dict['nSqAmpSplitOrders']=1
            replace_dict['split_order_str_list']=''
            replace_dict['nb_temp_jamp'] = nb_tmp_jamp

        else:
            squared_orders, amp_orders = matrix_element.get_split_orders_mapping()
            replace_dict['nAmpSplitOrders']=len(amp_orders)
            replace_dict['nSqAmpSplitOrders']=len(squared_orders)
            replace_dict['nSplitOrders']=len(split_orders)
            replace_dict['split_order_str_list']=str(split_orders)
            amp_so = self.get_split_orders_lines(
                    [amp_order[0] for amp_order in amp_orders],'AMPSPLITORDERS')
            sqamp_so = self.get_split_orders_lines(squared_orders,'SQSPLITORDERS')
            replace_dict['ampsplitorders']='\n'.join(amp_so)
            replace_dict['sqsplitorders']='\n'.join(sqamp_so)           
            jamp_lines, nb_tmp_jamp = self.get_JAMP_lines_split_order(\
                       matrix_element,amp_orders,split_order_names=split_orders)
            replace_dict['nb_temp_jamp'] = nb_tmp_jamp
            # Now setup the array specifying what squared split order is chosen
            replace_dict['chosen_so_configs']=self.set_chosen_SO_index(
                              matrix_element.get('processes')[0],squared_orders)
            
            # For convenience we also write the driver check_sa_splitOrders.f
            # that explicitely writes out the contribution from each squared order.
            # The original driver still works and is compiled with 'make' while
            # the splitOrders one is compiled with 'make check_sa_born_splitOrders'
            check_sa_writer=writers.FortranWriter('check_sa_born_splitOrders.f')
            self.write_check_sa_splitOrders(squared_orders,split_orders,
              nexternal,ninitial,proc_prefix,check_sa_writer)

        if write:
            writers.FortranWriter('nsqso_born.inc').writelines(
                """INTEGER NSQSO_BORN
                   PARAMETER (NSQSO_BORN=%d)"""%replace_dict['nSqAmpSplitOrders'])

        replace_dict['jamp_lines'] = '\n'.join(jamp_lines)    

        matrix_template = self.matrix_template
        if self.opt['export_format']=='standalone_msP' :
            matrix_template = 'matrix_standalone_msP_v4.inc'
        elif self.opt['export_format']=='standalone_msF':
            matrix_template = 'matrix_standalone_msF_v4.inc'
        elif self.opt['export_format']=='matchbox':
            replace_dict["proc_prefix"] = 'MG5_%i_' % matrix_element.get('processes')[0].get('id')
            replace_dict["color_information"] = self.get_color_string_lines(matrix_element)

        if len(split_orders)>0:
            if self.opt['export_format'] in ['standalone_msP', 'standalone_msF']:
                logger.debug("Warning: The export format %s is not "+\
                  " available for individual ME evaluation of given coupl. orders."+\
                  " Only the total ME will be computed.", self.opt['export_format'])
            elif  self.opt['export_format'] in ['madloop_matchbox']:
                replace_dict["color_information"] = self.get_color_string_lines(matrix_element)
                matrix_template = "matrix_standalone_matchbox_splitOrders_v4.inc"
            else:
                matrix_template = "matrix_standalone_splitOrders_v4.inc"

        replace_dict['template_file'] = pjoin(_file_path, 'iolibs', 'template_files', matrix_template)
        replace_dict['template_file2'] = pjoin(_file_path, \
                                   'iolibs/template_files/split_orders_helping_functions.inc')
        if write and writer:
            path = replace_dict['template_file']
            content = open(path).read()
            content = content % replace_dict
            # Write the file
            writer.writelines(content)
            # Add the helper functions.
            if len(split_orders)>0:
                content = '\n' + open(replace_dict['template_file2'])\
                                   .read()%replace_dict
                writer.writelines(content)
            return len([call for call in helas_calls if call.find('#') != 0])
        else:
            replace_dict['return_value'] = len([call for call in helas_calls if call.find('#') != 0])
            return replace_dict # for subclass update

    def write_check_sa_splitOrders(self,squared_orders, split_orders, nexternal,
                                                nincoming, proc_prefix, writer):
        """ Write out a more advanced version of the check_sa drivers that
        individually returns the matrix element for each contributing squared
        order."""
        
        check_sa_content = open(pjoin(self.mgme_dir, 'madgraph', 'iolibs', \
                             'template_files', 'check_sa_splitOrders.f')).read()
        printout_sq_orders=[]
        for i, squared_order in enumerate(squared_orders):
            sq_orders=[]
            for j, sqo in enumerate(squared_order):
                sq_orders.append('%s=%d'%(split_orders[j],sqo))
            printout_sq_orders.append(\
                    "write(*,*) '%d) Matrix element for (%s) = ',MATELEMS(%d)"\
                                                 %(i+1,' '.join(sq_orders),i+1))
        printout_sq_orders='\n'.join(printout_sq_orders)
        replace_dict = {'printout_sqorders':printout_sq_orders, 
                        'nSplitOrders':len(squared_orders),
                        'nexternal':nexternal,
                        'nincoming':nincoming,
                        'proc_prefix':proc_prefix}
        
        if writer:
            writer.writelines(check_sa_content % replace_dict)
        else:
            return replace_dict

class ProcessExporterFortranMatchBox(ProcessExporterFortranSA):
    """class to take care of exporting a set of matrix element for the Matchbox
    code in the case of Born only routine"""

    default_opt = {'clean': False, 'complex_mass':False,
                        'export_format':'matchbox', 'mp': False,
                        'sa_symmetry': True}

    #specific template of the born
           

    matrix_template = "matrix_standalone_matchbox.inc"
    
    @staticmethod    
    def get_color_string_lines(matrix_element):
        """Return the color matrix definition lines for this matrix element. Split
        rows in chunks of size n."""

        if not matrix_element.get('color_matrix'):
            return "\n".join(["out = 1"])
        
        #start the real work
        color_denominators = matrix_element.get('color_matrix').\
                                                         get_line_denominators()
        matrix_strings = []
        my_cs = color.ColorString()
        for i_color in range(len(color_denominators)):
            # Then write the numerators for the matrix elements
            my_cs.from_immutable(sorted(matrix_element.get('color_basis').keys())[i_color])
            t_str=repr(my_cs)
            t_match=re.compile(r"(\w+)\(([\s\d+\,]*)\)")
            # from '1 T(2,4,1) Tr(4,5,6) Epsilon(5,3,2,1) T(1,2)' returns with findall:
            # [('T', '2,4,1'), ('Tr', '4,5,6'), ('Epsilon', '5,3,2,1'), ('T', '1,2')]
            all_matches = t_match.findall(t_str)
            output = {}
            arg=[]
            for match in all_matches:
                ctype, tmparg = match[0], [m.strip() for m in match[1].split(',')]
                if ctype in ['ColorOne' ]:
                    continue
                if ctype not in ['T', 'Tr' ]:
                    raise MadGraph5Error('Color Structure not handled by Matchbox: %s'  % ctype)
                tmparg += ['0']
                arg +=tmparg
            for j, v in enumerate(arg):
                    output[(i_color,j)] = v

            for key in output:
                if matrix_strings == []:
                    #first entry
                    matrix_strings.append(""" 
                    if (in1.eq.%s.and.in2.eq.%s)then
                    out = %s
                    """  % (key[0], key[1], output[key]))
                else:
                    #not first entry
                    matrix_strings.append(""" 
                    elseif (in1.eq.%s.and.in2.eq.%s)then
                    out = %s
                    """  % (key[0], key[1], output[key]))
        if len(matrix_strings):                
            matrix_strings.append(" else \n out = - 1 \n endif")
        else: 
            return "\n out = - 1 \n "
        return "\n".join(matrix_strings)
    
    def make(self,*args,**opts):
        pass

    def get_JAMP_lines(self, col_amps, JAMP_format="JAMP(%s)", AMP_format="AMP(%s)", split=-1,
                       JAMP_formatLC=None):
    
        """Adding leading color part of the colorflow"""
        
        if not JAMP_formatLC:
            JAMP_formatLC= "LN%s" % JAMP_format

        error_msg="Malformed '%s' argument passed to the get_JAMP_lines"
        if(isinstance(col_amps,helas_objects.HelasMatrixElement)):
            col_amps=col_amps.get_color_amplitudes()
        elif(isinstance(col_amps,list)):
            if(col_amps and isinstance(col_amps[0],list)):
                col_amps=col_amps
            else:
                raise MadGraph5Error(error_msg % 'col_amps')
        else:
            raise MadGraph5Error(error_msg % 'col_amps')

        text, nb = super(ProcessExporterFortranMatchBox, self).get_JAMP_lines(col_amps,
                                            JAMP_format=JAMP_format,
                                            AMP_format=AMP_format,
                                            split=-1)
        
        
        # Filter the col_ampls to generate only those without any 1/NC terms
        
        LC_col_amps = []
        for coeff_list in col_amps:
            to_add = []
            for (coefficient, amp_number) in coeff_list:
                if coefficient[3]==0:
                    to_add.append( (coefficient, amp_number) )
            LC_col_amps.append(to_add)
           
        text2, nb = super(ProcessExporterFortranMatchBox, self).get_JAMP_lines(LC_col_amps,
                                            JAMP_format=JAMP_formatLC,
                                            AMP_format=AMP_format,
                                            split=-1)
        text += text2 
        
        return text, 0




#===============================================================================
# ProcessExporterFortranMW
#===============================================================================
class ProcessExporterFortranMW(ProcessExporterFortran):
    """Class to take care of exporting a set of matrix elements to
    MadGraph v4 - MadWeight format."""

    matrix_file="matrix_standalone_v4.inc"
    jamp_optim = False

    def copy_template(self, model):
        """Additional actions needed for setup of Template
        """

        super(ProcessExporterFortranMW, self).copy_template(model)        

        # Add the MW specific file
        misc.copytree(pjoin(MG5DIR,'Template','MadWeight'),
                               pjoin(self.dir_path, 'Source','MadWeight'), True)        
        misc.copytree(pjoin(MG5DIR,'madgraph','madweight'),
                        pjoin(self.dir_path, 'bin','internal','madweight'), True) 
        files.mv(pjoin(self.dir_path, 'Source','MadWeight','src','setrun.f'),
                                      pjoin(self.dir_path, 'Source','setrun.f'))
        files.mv(pjoin(self.dir_path, 'Source','MadWeight','src','run.inc'),
                                      pjoin(self.dir_path, 'Source','run.inc'))
        # File created from Template (Different in some child class)
        filename = os.path.join(self.dir_path,'Source','run_config.inc')
        self.write_run_config_file(writers.FortranWriter(filename))

        try:
            subprocess.call([os.path.join(self.dir_path, 'Source','MadWeight','bin','internal','pass_to_madweight')],
                            stdout = os.open(os.devnull, os.O_RDWR),
                            stderr = os.open(os.devnull, os.O_RDWR),
                            cwd=self.dir_path)
        except OSError:
            # Probably madweight already called
            pass
        
        ln(pjoin(self.dir_path, 'Source','PDF','eepdf.inc'),pjoin(self.dir_path, 'Source'))

        # Copy the different python file in the Template
        self.copy_python_file()
        # create the appropriate cuts.f
        self.get_mw_cuts_version()

        # add the makefile in Source directory 
        filename = os.path.join(self.dir_path,'Source','makefile')
        self.write_source_makefile(writers.FortranWriter(filename))



        
    #===========================================================================
    # convert_model
    #===========================================================================    
    def convert_model(self, model, wanted_lorentz = [], 
                                                         wanted_couplings = []):
         
        super(ProcessExporterFortranMW,self).convert_model(model, 
                                               wanted_lorentz, wanted_couplings)
         
        IGNORE_PATTERNS = ('*.pyc','*.dat','*.py~')
        try:
            shutil.rmtree(pjoin(self.dir_path,'bin','internal','ufomodel'))
        except OSError as error:
            pass
        model_path = model.get('modelpath')
        # This is not safe if there is a '##' or '-' in the path.
        misc.copytree(model_path, 
                               pjoin(self.dir_path,'bin','internal','ufomodel'),
                               ignore=shutil.ignore_patterns(*IGNORE_PATTERNS))
        if hasattr(model, 'restrict_card'):
            out_path = pjoin(self.dir_path, 'bin', 'internal','ufomodel',
                                                         'restrict_default.dat')
            if isinstance(model.restrict_card, check_param_card.ParamCard):
                model.restrict_card.write(out_path)
            else:
                files.cp(model.restrict_card, out_path)

    #===========================================================================
    # generate_subprocess_directory 
    #===========================================================================        
    def copy_python_file(self):
        """copy the python file require for the Template"""

        # madevent interface
        cp(_file_path+'/interface/madweight_interface.py',
                            self.dir_path+'/bin/internal/madweight_interface.py')
        cp(_file_path+'/interface/extended_cmd.py',
                                  self.dir_path+'/bin/internal/extended_cmd.py')
        cp(_file_path+'/interface/common_run_interface.py',
                            self.dir_path+'/bin/internal/common_run_interface.py')
        cp(_file_path+'/various/misc.py', self.dir_path+'/bin/internal/misc.py')        
        cp(_file_path+'/iolibs/files.py', self.dir_path+'/bin/internal/files.py')
        cp(_file_path+'/iolibs/save_load_object.py', 
                              self.dir_path+'/bin/internal/save_load_object.py') 
        cp(_file_path+'/madevent/gen_crossxhtml.py', 
                              self.dir_path+'/bin/internal/gen_crossxhtml.py')
        cp(_file_path+'/madevent/sum_html.py', 
                              self.dir_path+'/bin/internal/sum_html.py')
        cp(_file_path+'/various/FO_analyse_card.py', 
                              self.dir_path+'/bin/internal/FO_analyse_card.py')                 
        cp(_file_path+'/iolibs/file_writers.py', 
                              self.dir_path+'/bin/internal/file_writers.py')
        #model file                        
        cp(_file_path+'../models/check_param_card.py', 
                              self.dir_path+'/bin/internal/check_param_card.py')   
                
        #madevent file
        cp(_file_path+'/__init__.py', self.dir_path+'/bin/internal/__init__.py')
        cp(_file_path+'/various/lhe_parser.py', 
                                self.dir_path+'/bin/internal/lhe_parser.py')         

        cp(_file_path+'/various/banner.py', 
                                   self.dir_path+'/bin/internal/banner.py')
        cp(_file_path+'/various/shower_card.py', 
                                   self.dir_path+'/bin/internal/shower_card.py')
        cp(_file_path+'/various/cluster.py', 
                                       self.dir_path+'/bin/internal/cluster.py') 
        
        # logging configuration
        cp(_file_path+'/interface/.mg5_logging.conf', 
                                 self.dir_path+'/bin/internal/me5_logging.conf') 
        cp(_file_path+'/interface/coloring_logging.py', 
                                 self.dir_path+'/bin/internal/coloring_logging.py')


    #===========================================================================
    # Change the version of cuts.f to the one compatible with MW
    #===========================================================================    
    def get_mw_cuts_version(self, outpath=None):
        """create the appropriate cuts.f
        This is based on the one associated to ME output but:
        1) No clustering (=> remove initcluster/setclscales)
        2) Adding the definition of cut_bw at the file.
        """
        
        template = open(pjoin(MG5DIR,'Template','LO','SubProcesses','cuts.f'))
        
        text = StringIO()
        #1) remove all dependencies in ickkw >1:
        nb_if = 0
        for line in template:
            if 'if(xqcut.gt.0d0' in line:
                nb_if = 1
            if nb_if == 0:
                text.write(line)
                continue
            if re.search(r'if\(.*\)\s*then', line):
                nb_if += 1
            elif 'endif' in line:
                nb_if -= 1
            
        #2) add fake cut_bw (have to put the true one later)
        text.write("""
      logical function cut_bw(p)
      include 'madweight_param.inc'
      double precision p(*)
      if (bw_cut) then
          cut_bw = .true.
      else
          stop 1
      endif
      return
      end
        """)
            
        final = text.getvalue()
        #3) remove the call to initcluster:
        template = final.replace('call initcluster', '! Remove for MW!call initcluster')
        template = template.replace('genps.inc', 'maxparticles.inc')
        #Now we can write it
        if not outpath:
            fsock =  open(pjoin(self.dir_path, 'SubProcesses', 'cuts.f'), 'w')
        elif isinstance(outpath, str):
            fsock = open(outpath, 'w')
        else:
            fsock = outpath
        fsock.write(template)
        
        
        
    #===========================================================================
    # Make the Helas and Model directories for Standalone directory
    #===========================================================================
    def make(self):
        """Run make in the DHELAS, MODEL, PDF and CERNLIB directories, to set up
        everything for running madweight
        """

        source_dir = os.path.join(self.dir_path, "Source")
        logger.info("Running make for Helas")
        misc.compile(arg=['../lib/libdhelas.a'], cwd=source_dir, mode='fortran')
        logger.info("Running make for Model")
        misc.compile(arg=['../lib/libmodel.a'], cwd=source_dir, mode='fortran')
        logger.info("Running make for PDF")
        misc.compile(arg=['../lib/libpdf.a'], cwd=source_dir, mode='fortran')
        logger.info("Running make for CERNLIB")
        misc.compile(arg=['../lib/libcernlib.a'], cwd=source_dir, mode='fortran')
        logger.info("Running make for GENERIC")
        misc.compile(arg=['../lib/libgeneric.a'], cwd=source_dir, mode='fortran')
        logger.info("Running make for blocks")
        misc.compile(arg=['../lib/libblocks.a'], cwd=source_dir, mode='fortran')
        logger.info("Running make for tools")
        misc.compile(arg=['../lib/libtools.a'], cwd=source_dir, mode='fortran')

    #===========================================================================
    # Create proc_card_mg5.dat for MadWeight directory
    #===========================================================================
    def finalize(self, matrix_elements, history, mg5options, flaglist):
        """Finalize Standalone MG4 directory by generation proc_card_mg5.dat"""
            
        compiler =  {'fortran': mg5options['fortran_compiler'],
                     'cpp': mg5options['cpp_compiler'],
                     'f2py': mg5options['f2py_compiler']}



        #proc_charac
        if hasattr(self, "nlo_mixed_expansion"):
            self.proc_characteristics['nlo_mixed_expansion'] = mg5options['nlo_mixed_expansion']
        self.create_proc_charac()

        # Write maxparticles.inc based on max of ME's/subprocess groups
        filename = pjoin(self.dir_path,'Source','maxparticles.inc')
        self.write_maxparticles_file(writers.FortranWriter(filename),
                                     matrix_elements)
        ln(pjoin(self.dir_path, 'Source', 'maxparticles.inc'),
           pjoin(self.dir_path, 'Source','MadWeight','blocks'))
        ln(pjoin(self.dir_path, 'Source', 'maxparticles.inc'),
           pjoin(self.dir_path, 'Source','MadWeight','tools'))
        
        self.set_compiler(compiler)
        self.make()
        
        # Write command history as proc_card_mg5
        if os.path.isdir(os.path.join(self.dir_path, 'Cards')):
            output_file = os.path.join(self.dir_path, 'Cards', 'proc_card_mg5.dat')
            history.write(output_file)

        ProcessExporterFortran.finalize(self, matrix_elements,
                                             history, mg5options, flaglist)



    #===========================================================================
    # create the run_card for MW
    #=========================================================================== 
    def create_run_card(self, matrix_elements, history):
        """ """
 
        run_card = banner_mod.RunCard()
    
        # pass to default for MW
        run_card["run_tag"] = "\'not_use\'"
        run_card["fixed_ren_scale"] = "T"
        run_card["fixed_fac_scale"] = "T"
        run_card.remove_all_cut()
                  
        run_card.write(pjoin(self.dir_path, 'Cards', 'run_card_default.dat'),
                       template=pjoin(MG5DIR, 'Template', 'MadWeight', 'Cards', 'run_card.dat'),
                       python_template=True)
        run_card.write(pjoin(self.dir_path, 'Cards', 'run_card.dat'),
                       template=pjoin(MG5DIR, 'Template', 'MadWeight', 'Cards', 'run_card.dat'),
                       python_template=True)

    #===========================================================================
    # export model files
    #=========================================================================== 
    def export_model_files(self, model_path):
        """export the model dependent files for V4 model"""
        
        super(ProcessExporterFortranMW,self).export_model_files(model_path)
        # Add the routine update_as_param in v4 model 
        # This is a function created in the UFO  
        text="""
        subroutine update_as_param()
          call setpara('param_card.dat',.false.)
          return
        end
        """
        ff = open(os.path.join(self.dir_path, 'Source', 'MODEL', 'couplings.f'),'a')
        ff.write(text)
        ff.close()

        # Modify setrun.f
        text = open(os.path.join(self.dir_path,'Source','setrun.f')).read()
        text = text.replace('call setpara(param_card_name)', 'call setpara(param_card_name, .true.)')
        fsock = open(os.path.join(self.dir_path,'Source','setrun.f'), 'w')
        fsock.write(text)
        fsock.close()

        # Modify initialization.f
        text = open(os.path.join(self.dir_path,'SubProcesses','initialization.f')).read()
        text = text.replace('call setpara(param_name)', 'call setpara(param_name, .true.)')
        fsock = open(os.path.join(self.dir_path,'SubProcesses','initialization.f'), 'w')
        fsock.write(text)
        fsock.close()
                
                
        self.make_model_symbolic_link()

    #===========================================================================
    # generate_subprocess_directory
    #===========================================================================
    def generate_subprocess_directory(self, matrix_element,
                                         fortran_model,number):
        """Generate the Pxxxxx directory for a subprocess in MG4 MadWeight format,
        including the necessary matrix.f and nexternal.inc files"""

        cwd = os.getcwd()
        # Create the directory PN_xx_xxxxx in the specified path
        dirpath = os.path.join(self.dir_path, 'SubProcesses', \
                       "P%s" % matrix_element.get('processes')[0].shell_string())

        try:
            os.mkdir(dirpath)
        except os.error as error:
            logger.warning(error.strerror + " " + dirpath)

        #try:
        #    os.chdir(dirpath)
        #except os.error:
        #    logger.error('Could not cd to directory %s' % dirpath)
        #    return 0

        logger.info('Creating files in directory %s' % dirpath)

        # Extract number of external particles
        (nexternal, ninitial) = matrix_element.get_nexternal_ninitial()

        # Create the matrix.f file and the nexternal.inc file
        filename = pjoin(dirpath,'matrix.f')
        calls,ncolor = self.write_matrix_element_v4(
            writers.FortranWriter(filename),
            matrix_element,
            fortran_model)

        filename = pjoin(dirpath, 'auto_dsig.f')
        self.write_auto_dsig_file(writers.FortranWriter(filename),
                             matrix_element)

        filename = pjoin(dirpath, 'configs.inc')
        mapconfigs, s_and_t_channels = self.write_configs_file(\
            writers.FortranWriter(filename),
            matrix_element)

        filename = pjoin(dirpath, 'nexternal.inc')
        self.write_nexternal_file(writers.FortranWriter(filename),
                             nexternal, ninitial)

        filename = pjoin(dirpath, 'leshouche.inc')
        self.write_leshouche_file(writers.FortranWriter(filename),
                             matrix_element)

        filename = pjoin(dirpath, 'props.inc')
        self.write_props_file(writers.FortranWriter(filename),
                         matrix_element,
                         s_and_t_channels)

        filename = pjoin(dirpath, 'pmass.inc')
        self.write_pmass_file(writers.FortranWriter(filename),
                         matrix_element)

        filename = pjoin(dirpath, 'ngraphs.inc')
        self.write_ngraphs_file(writers.FortranWriter(filename),
                           len(matrix_element.get_all_amplitudes()))

        filename = pjoin(dirpath, 'maxamps.inc')
        self.write_maxamps_file(writers.FortranWriter(filename),
                           len(matrix_element.get('diagrams')),
                           ncolor,
                           len(matrix_element.get('processes')),
                           1)

        filename = pjoin(dirpath, 'phasespace.inc')
        self.write_phasespace_file(writers.FortranWriter(filename),
                           len(matrix_element.get('diagrams')),
                           )

        # Generate diagrams
        if not 'noeps' in self.opt['output_options'] or self.opt['output_options']['noeps'] != 'True':
            filename = pjoin(dirpath, "matrix.ps")
            plot = draw.MultiEpsDiagramDrawer(matrix_element.get('base_amplitude').\
                                                 get('diagrams'),
                                              filename,
                                              model=matrix_element.get('processes')[0].\
                                                 get('model'),
                                              amplitude='')
            logger.info("Generating Feynman diagrams for " + \
                         matrix_element.get('processes')[0].nice_string())
            plot.draw()

        #import genps.inc and maxconfigs.inc into Subprocesses
        ln(self.dir_path + '/Source/genps.inc', self.dir_path + '/SubProcesses', log=False)
        #ln(self.dir_path + '/Source/maxconfigs.inc', self.dir_path + '/SubProcesses', log=False)

        linkfiles = ['driver.f', 'cuts.f', 'initialization.f','gen_ps.f', 'makefile', 'coupl.inc','madweight_param.inc', 'run.inc', 'setscales.f', 'genps.inc']

        for file in linkfiles:
            ln('../%s' % file, starting_dir=cwd)
            
        ln('nexternal.inc', '../../Source', log=False, cwd=dirpath)
        ln('leshouche.inc', '../../Source', log=False, cwd=dirpath)
        ln('maxamps.inc', '../../Source', log=False, cwd=dirpath)
        ln('phasespace.inc', '../', log=True, cwd=dirpath)
        # Return to original PWD
        #os.chdir(cwd)

        if not calls:
            calls = 0
        return calls

    #===========================================================================
    # write_matrix_element_v4
    #===========================================================================
    def write_matrix_element_v4(self, writer, matrix_element, fortran_model,proc_id = "", config_map = []):
        """Export a matrix element to a matrix.f file in MG4 MadWeight format"""

        if not matrix_element.get('processes') or \
               not matrix_element.get('diagrams'):
            return 0

        if writer:
            if not isinstance(writer, writers.FortranWriter):
                raise writers.FortranWriter.FortranWriterError(\
                "writer not FortranWriter")

            # Set lowercase/uppercase Fortran code
            writers.FortranWriter.downcase = False

        replace_dict = {}

        # Extract version number and date from VERSION file
        info_lines = self.get_mg5_info_lines()
        replace_dict['info_lines'] = info_lines

        # Extract process info lines
        process_lines = self.get_process_info_lines(matrix_element)
        replace_dict['process_lines'] = process_lines

        # Set proc_id
        replace_dict['proc_id'] = proc_id

        # Extract number of external particles
        (nexternal, ninitial) = matrix_element.get_nexternal_ninitial()
        replace_dict['nexternal'] = nexternal

        # Extract ncomb
        ncomb = matrix_element.get_helicity_combinations()
        replace_dict['ncomb'] = ncomb

        # Extract helicity lines
        helicity_lines = self.get_helicity_lines(matrix_element)
        replace_dict['helicity_lines'] = helicity_lines

        # Extract overall denominator
        # Averaging initial state color, spin, and identical FS particles
        den_factor_line = self.get_den_factor_line(matrix_element)
        replace_dict['den_factor_line'] = den_factor_line

        # Extract ngraphs
        ngraphs = matrix_element.get_number_of_amplitudes()
        replace_dict['ngraphs'] = ngraphs

        # Extract nwavefuncs
        nwavefuncs = matrix_element.get_number_of_wavefunctions()
        replace_dict['nwavefuncs'] = nwavefuncs

        # Extract ncolor
        ncolor = max(1, len(matrix_element.get('color_basis')))
        replace_dict['ncolor'] = ncolor

        # Extract color data lines
        color_data_lines = self.get_color_data_lines(matrix_element)
        replace_dict['color_data_lines'] = "\n".join(color_data_lines)

        # Extract helas calls
        helas_calls = fortran_model.get_matrix_element_calls(\
                    matrix_element)

        replace_dict['helas_calls'] = "\n".join(helas_calls)

        # Extract JAMP lines
        jamp_lines, nb = self.get_JAMP_lines(matrix_element)
        replace_dict['jamp_lines'] = '\n'.join(jamp_lines)
        
        replace_dict['template_file'] =  os.path.join(_file_path, \
                          'iolibs/template_files/%s' % self.matrix_file)
        replace_dict['template_file2'] = ''
        
        if writer:
            file = open(replace_dict['template_file']).read()
            file = file % replace_dict
            # Write the file
            writer.writelines(file)
            return len([call for call in helas_calls if call.find('#') != 0]),ncolor
        else:
            replace_dict['return_value'] = (len([call for call in helas_calls if call.find('#') != 0]),ncolor)
            
    #===========================================================================
    # write_source_makefile
    #===========================================================================
    def write_source_makefile(self, writer):
        """Write the nexternal.inc file for madweight"""


        path = os.path.join(_file_path,'iolibs','template_files','madweight_makefile_source')
        set_of_lib = '$(LIBRARIES) $(LIBDIR)libdhelas.$(libext) $(LIBDIR)libpdf.$(libext) $(LIBDIR)libmodel.$(libext) $(LIBDIR)libcernlib.$(libext) $(LIBDIR)libtf.$(libext)'
        text = open(path).read() % {'libraries': set_of_lib}
        writer.write(text)

        return True

    def write_phasespace_file(self, writer, nb_diag):
        """ """
        
        template = """      include 'maxparticles.inc' 
      integer max_branches
      parameter (max_branches=max_particles-1)
      integer max_configs
      parameter (max_configs=%(nb_diag)s)

c     channel position
      integer config_pos,perm_pos
      common /to_config/config_pos,perm_pos
        
        """

        writer.write(template % {'nb_diag': nb_diag})
        

    #===========================================================================
    # write_auto_dsig_file
    #===========================================================================
    def write_auto_dsig_file(self, writer, matrix_element, proc_id = ""):
        """Write the auto_dsig.f file for the differential cross section
        calculation, includes pdf call information (MadWeight format)"""

        if not matrix_element.get('processes') or \
               not matrix_element.get('diagrams'):
            return 0

        nexternal, ninitial = matrix_element.get_nexternal_ninitial()

        if ninitial < 1 or ninitial > 2:
            raise writers.FortranWriter.FortranWriterError("""Need ninitial = 1 or 2 to write auto_dsig file""")

        replace_dict = {}

        # Extract version number and date from VERSION file
        info_lines = self.get_mg5_info_lines()
        replace_dict['info_lines'] = info_lines

        # Extract process info lines
        process_lines = self.get_process_info_lines(matrix_element)
        replace_dict['process_lines'] = process_lines

        # Set proc_id
        replace_dict['proc_id'] = proc_id
        replace_dict['numproc'] = 1

        # Set dsig_line
        if ninitial == 1:
            # No conversion, since result of decay should be given in GeV
            dsig_line = "pd(0)*dsiguu"
        else:
            # Convert result (in GeV) to pb
            dsig_line = "pd(0)*conv*dsiguu"

        replace_dict['dsig_line'] = dsig_line

        # Extract pdf lines
        pdf_vars, pdf_data, pdf_lines, eepdf_vars = \
                  self.get_pdf_lines(matrix_element, ninitial, proc_id != "")
        replace_dict['pdf_vars'] = pdf_vars
        replace_dict['pdf_data'] = pdf_data
        replace_dict['pdf_lines'] = pdf_lines
        replace_dict['ee_comp_vars'] = eepdf_vars

        # Lines that differ between subprocess group and regular
        if proc_id:
            replace_dict['numproc'] = int(proc_id)
            replace_dict['passcuts_begin'] = "" 
            replace_dict['passcuts_end'] = "" 
            # Set lines for subprocess group version
            # Set define_iconfigs_lines
            replace_dict['define_subdiag_lines'] = \
                 """\nINTEGER SUBDIAG(MAXSPROC),IB(2)
                 COMMON/TO_SUB_DIAG/SUBDIAG,IB"""    
        else:
            replace_dict['passcuts_begin'] = "IF (PASSCUTS(PP)) THEN"
            replace_dict['passcuts_end'] = "ENDIF"
            replace_dict['define_subdiag_lines'] = "" 

        if writer:
            file = open(os.path.join(_file_path, \
                          'iolibs/template_files/auto_dsig_mw.inc')).read()
        
            file = file % replace_dict
            # Write the file
            writer.writelines(file)
        else:
            return replace_dict
    #===========================================================================
    # write_configs_file
    #===========================================================================
    def write_configs_file(self, writer, matrix_element):
        """Write the configs.inc file for MadEvent"""

        # Extract number of external particles
        (nexternal, ninitial) = matrix_element.get_nexternal_ninitial()

        configs = [(i+1, d) for i,d in enumerate(matrix_element.get('diagrams'))]
        mapconfigs = [c[0] for c in configs]
        model = matrix_element.get('processes')[0].get('model')
        return mapconfigs, self.write_configs_file_from_diagrams(writer,
                                                            [[c[1]] for c in configs],
                                                            mapconfigs,
                                                            nexternal, ninitial,matrix_element, model)

    #===========================================================================
    # write_run_configs_file
    #===========================================================================
    def write_run_config_file(self, writer):
        """Write the run_configs.inc file for MadWeight"""

        path = os.path.join(_file_path,'iolibs','template_files','madweight_run_config.inc')
        text = open(path).read() % {'chanperjob':'5'}
        writer.write(text)
        return True

    #===========================================================================
    # write_configs_file_from_diagrams
    #===========================================================================
    def write_configs_file_from_diagrams(self, writer, configs, mapconfigs,
                                         nexternal, ninitial, matrix_element, model):
        """Write the actual configs.inc file.
        
        configs is the diagrams corresponding to configs (each
        diagrams is a list of corresponding diagrams for all
        subprocesses, with None if there is no corresponding diagrams
        for a given process).
        mapconfigs gives the diagram number for each config.

        For s-channels, we need to output one PDG for each subprocess in
        the subprocess group, in order to be able to pick the right
        one for multiprocesses."""

        lines = []

        particle_dict = matrix_element.get('processes')[0].get('model').\
                        get('particle_dict')

        s_and_t_channels = []

        vert_list = [max([d for d in config if d][0].get_vertex_leg_numbers()) \
                       for config in configs if [d for d in config if d][0].\
                                                  get_vertex_leg_numbers()!=[]]
        
        minvert = min(vert_list) if vert_list!=[] else 0
        # Number of subprocesses
        nsubprocs = len(configs[0])

        nconfigs = 0

        new_pdg = model.get_first_non_pdg()

        for iconfig, helas_diags in enumerate(configs):
            if any([vert > minvert for vert in
                    [d for d in helas_diags if d][0].get_vertex_leg_numbers()]):
                # Only 3-vertices allowed in configs.inc
                continue
            nconfigs += 1

            # Need s- and t-channels for all subprocesses, including
            # those that don't contribute to this config
            empty_verts = []
            stchannels = []
            for h in helas_diags:
                if h:
                    # get_s_and_t_channels gives vertices starting from
                    # final state external particles and working inwards
                    stchannels.append(h.get('amplitudes')[0].\
                                      get_s_and_t_channels(ninitial,model,new_pdg))
                else:
                    stchannels.append((empty_verts, None))

            # For t-channels, just need the first non-empty one
            tchannels = [t for s,t in stchannels if t != None][0]

            # For s_and_t_channels (to be used later) use only first config
            s_and_t_channels.append([[s for s,t in stchannels if t != None][0],
                                     tchannels])

            # Make sure empty_verts is same length as real vertices
            if any([s for s,t in stchannels]):
                empty_verts[:] = [None]*max([len(s) for s,t in stchannels])

                # Reorganize s-channel vertices to get a list of all
                # subprocesses for each vertex
                schannels = list(zip(*[s for s,t in stchannels]))
            else:
                schannels = []

            allchannels = schannels
            if len(tchannels) > 1:
                # Write out tchannels only if there are any non-trivial ones
                allchannels = schannels + tchannels

            # Write out propagators for s-channel and t-channel vertices

            #lines.append("# Diagram %d" % (mapconfigs[iconfig]))
            # Correspondance between the config and the diagram = amp2
            lines.append("*     %d       %d " % (nconfigs,
                                                     mapconfigs[iconfig]))

            for verts in allchannels:
                if verts in schannels:
                    vert = [v for v in verts if v][0]
                else:
                    vert = verts
                daughters = [leg.get('number') for leg in vert.get('legs')[:-1]]
                last_leg = vert.get('legs')[-1]
                line=str(last_leg.get('number'))+" "+str(daughters[0])+"  "+str(daughters[1])
#                lines.append("data (iforest(i,%d,%d),i=1,%d)/%s/" % \
#                             (last_leg.get('number'), nconfigs, len(daughters),
#                              ",".join([str(d) for d in daughters])))

                if last_leg.get('id') == 21 and 21 not in particle_dict:
                    # Fake propagator used in multiparticle vertices
                    mass = 'zero'
                    width = 'zero'
                    pow_part = 0
                else:
                    if (last_leg.get('id')!=7):
                      particle = particle_dict[last_leg.get('id')]
                      # Get mass
                      mass = particle.get('mass')
                      # Get width
                      width = particle.get('width')
                    else : # fake propagator used in multiparticle vertices
                      mass= 'zero'
                      width= 'zero'

                line=line+"   "+mass+"  "+width+"   "

                if verts in schannels:
                    pdgs = []
                    for v in verts:
                        if v:
                            pdgs.append(v.get('legs')[-1].get('id'))
                        else:
                            pdgs.append(0)
                    lines.append(line+" S "+str(last_leg.get('id')))
#                    lines.append("data (sprop(i,%d,%d),i=1,%d)/%s/" % \
#                                 (last_leg.get('number'), nconfigs, nsubprocs,
#                                  ",".join([str(d) for d in pdgs])))
#                    lines.append("data tprid(%d,%d)/0/" % \
#                                 (last_leg.get('number'), nconfigs))
                elif verts in tchannels[:-1]:
                    lines.append(line+" T "+str(last_leg.get('id')))
#		    lines.append("data tprid(%d,%d)/%d/" % \
#                                 (last_leg.get('number'), nconfigs,
#                                  abs(last_leg.get('id'))))
#                    lines.append("data (sprop(i,%d,%d),i=1,%d)/%s/" % \
#                                 (last_leg.get('number'), nconfigs, nsubprocs,
#                                  ",".join(['0'] * nsubprocs)))

        # Write out number of configs
#        lines.append("# Number of configs")
#        lines.append("data mapconfig(0)/%d/" % nconfigs)
        lines.append(" *    ")  # a line with just a star indicates this is the end of file
        # Write the file
        writer.writelines(lines)

        return s_and_t_channels



#===============================================================================
# ProcessExporterFortranME
#===============================================================================
class ProcessExporterFortranME(ProcessExporterFortran):
    """Class to take care of exporting a set of matrix elements to
    MadEvent format."""

    matrix_file = "matrix_madevent_v4.inc"
    done_warning_tchannel = False
    
    default_opt = {'clean': False, 'complex_mass':False,
                        'export_format':'madevent', 'mp': False,
                        'v5_model': True,
                        'output_options':{},
                        'hel_recycling': False
                        }
    jamp_optim = True
    
    def __init__(self,  dir_path = "", opt=None):
        
        super(ProcessExporterFortranME, self).__init__(dir_path, opt)
        
        # check and format the hel_recycling options as it should if provided 
        if opt and isinstance(opt['output_options'], dict) and \
                                       'hel_recycling' in opt['output_options']:
            self.opt['hel_recycling'] = banner_mod.ConfigFile.format_variable(
                  opt['output_options']['hel_recycling'], bool, 'hel_recycling')

        if opt and isinstance(opt['output_options'], dict) and \
                                       't_strategy' in opt['output_options']:
            self.opt['t_strategy'] = banner_mod.ConfigFile.format_variable(
                  opt['output_options']['t_strategy'], int, 't_strategy')

    # helper function for customise helas writter
    @staticmethod
    def custom_helas_call(call, arg):
        if arg['mass'] == '%(M)s,%(W)s,':
            arg['mass'] = '%(M)s, fk_%(W)s,'
        elif '%(W)s' in arg['mass']:
            raise Exception
        return call, arg
    
    def copy_template(self, model):
        """Additional actions needed for setup of Template
        """

        super(ProcessExporterFortranME, self).copy_template(model)
        
        # File created from Template (Different in some child class)
        filename = pjoin(self.dir_path,'Source','run_config.inc')
        self.write_run_config_file(writers.FortranWriter(filename))
        
        # The next file are model dependant (due to SLAH convention)
        self.model_name = model.get('name')
        # Add the symmetry.f 
        filename = pjoin(self.dir_path,'SubProcesses','symmetry.f')
        self.write_symmetry(writers.FortranWriter(filename))
        #
        filename = pjoin(self.dir_path,'SubProcesses','addmothers.f')
        self.write_addmothers(writers.FortranWriter(filename))
        # Copy the different python file in the Template
        self.copy_python_file()
        
        if model["running_elements"]:
            shutil.copytree(pjoin(MG5DIR, 'Template',"RUNNING"), 
                            pjoin(self.dir_path,'Source','RUNNING'))
        
        

    


    #===========================================================================
    # generate_subprocess_directory 
    #===========================================================================        
    def copy_python_file(self):
        """copy the python file require for the Template"""

        # madevent interface
        cp(_file_path+'/interface/madevent_interface.py',
                            self.dir_path+'/bin/internal/madevent_interface.py')
        cp(_file_path+'/interface/extended_cmd.py',
                                  self.dir_path+'/bin/internal/extended_cmd.py')
        cp(_file_path+'/interface/common_run_interface.py',
                            self.dir_path+'/bin/internal/common_run_interface.py')
        cp(_file_path+'/various/misc.py', self.dir_path+'/bin/internal/misc.py')        
        cp(_file_path+'/iolibs/files.py', self.dir_path+'/bin/internal/files.py')
        cp(_file_path+'/iolibs/save_load_object.py', 
                              self.dir_path+'/bin/internal/save_load_object.py') 
        cp(_file_path+'/iolibs/file_writers.py', 
                              self.dir_path+'/bin/internal/file_writers.py')
        #model file                        
        cp(_file_path+'../models/check_param_card.py', 
                              self.dir_path+'/bin/internal/check_param_card.py')   
        
        #copy all the file present in madevent directory
        for name in os.listdir(pjoin(_file_path, 'madevent')):
            if name not in ['__init__.py'] and name.endswith('.py'):
                cp(_file_path+'/madevent/'+name, self.dir_path+'/bin/internal/')
        
        #madevent file
        cp(_file_path+'/__init__.py', self.dir_path+'/bin/internal/__init__.py')
        cp(_file_path+'/various/lhe_parser.py', 
                                self.dir_path+'/bin/internal/lhe_parser.py')                        
        cp(_file_path+'/various/banner.py', 
                                   self.dir_path+'/bin/internal/banner.py')
        cp(_file_path+'/various/histograms.py', 
                                   self.dir_path+'/bin/internal/histograms.py')
        cp(_file_path+'/various/plot_djrs.py', 
                                   self.dir_path+'/bin/internal/plot_djrs.py')
        cp(_file_path+'/various/systematics.py', self.dir_path+'/bin/internal/systematics.py')        

        cp(_file_path+'/various/cluster.py', 
                                       self.dir_path+'/bin/internal/cluster.py') 
        cp(_file_path+'/madevent/combine_runs.py', 
                                       self.dir_path+'/bin/internal/combine_runs.py')
        # logging configuration
        cp(_file_path+'/interface/.mg5_logging.conf', 
                                 self.dir_path+'/bin/internal/me5_logging.conf') 
        cp(_file_path+'/interface/coloring_logging.py', 
                                 self.dir_path+'/bin/internal/coloring_logging.py')
        # shower card and FO_analyse_card. 
        #  Although not needed, it is imported by banner.py
        cp(_file_path+'/various/shower_card.py', 
                                 self.dir_path+'/bin/internal/shower_card.py') 
        cp(_file_path+'/various/FO_analyse_card.py', 
                                 self.dir_path+'/bin/internal/FO_analyse_card.py') 
 
 
    def convert_model(self, model, wanted_lorentz = [], 
                                                         wanted_couplings = []):
         
        super(ProcessExporterFortranME,self).convert_model(model, 
                                               wanted_lorentz, wanted_couplings)
         
        IGNORE_PATTERNS = ('*.pyc','*.dat','*.py~')
        try:
            shutil.rmtree(pjoin(self.dir_path,'bin','internal','ufomodel'))
        except OSError as error:
            pass
        model_path = model.get('modelpath')
        # This is not safe if there is a '##' or '-' in the path.
        misc.copytree(model_path, 
                               pjoin(self.dir_path,'bin','internal','ufomodel'),
                               ignore=shutil.ignore_patterns(*IGNORE_PATTERNS))
        if hasattr(model, 'restrict_card'):
            out_path = pjoin(self.dir_path, 'bin', 'internal','ufomodel',
                                                         'restrict_default.dat')
            if isinstance(model.restrict_card, check_param_card.ParamCard):
                model.restrict_card.write(out_path)
            else:
                files.cp(model.restrict_card, out_path)
                
    #===========================================================================
    # export model files
    #=========================================================================== 
    def export_model_files(self, model_path):
        """export the model dependent files"""

        super(ProcessExporterFortranME,self).export_model_files(model_path)
        
        # Add the routine update_as_param in v4 model 
        # This is a function created in the UFO 
        text="""
        subroutine update_as_param()
          call setpara('param_card.dat',.false.)
          return
        end
        """
        ff = open(pjoin(self.dir_path, 'Source', 'MODEL', 'couplings.f'),'a')
        ff.write(text)
        ff.close()
                
        # Add the symmetry.f 
        filename = pjoin(self.dir_path,'SubProcesses','symmetry.f')
        self.write_symmetry(writers.FortranWriter(filename), v5=False)
        
        # Modify setrun.f
        text = open(pjoin(self.dir_path,'Source','setrun.f')).read()
        text = text.replace('call setpara(param_card_name)', 'call setpara(param_card_name, .true.)')
        fsock = open(pjoin(self.dir_path,'Source','setrun.f'), 'w')
        fsock.write(text)
        fsock.close()
        
        self.make_model_symbolic_link()

    #===========================================================================
    # generate_subprocess_directory 
    #===========================================================================
    def generate_subprocess_directory(self, matrix_element,
                                         fortran_model,
                                         me_number):
        """Generate the Pxxxxx directory for a subprocess in MG4 madevent,
        including the necessary matrix.f and various helper files"""

        cwd = os.getcwd()
        path = pjoin(self.dir_path, 'SubProcesses')


        if not self.model:
            self.model = matrix_element.get('processes')[0].get('model')

        #os.chdir(path)
        # Create the directory PN_xx_xxxxx in the specified path
        subprocdir = "P%s" % matrix_element.get('processes')[0].shell_string()
        try:
            os.mkdir(pjoin(path,subprocdir))
        except os.error as error:
            logger.warning(error.strerror + " " + subprocdir)

        #try:
        #    os.chdir(subprocdir)
        #except os.error:
        #    logger.error('Could not cd to directory %s' % subprocdir)
        #    return 0

        logger.info('Creating files in directory %s' % subprocdir)
        Ppath = pjoin(path, subprocdir)
        
        # Extract number of external particles
        (nexternal, ninitial) = matrix_element.get_nexternal_ninitial()

        # Add the driver.f 
        ncomb = matrix_element.get_helicity_combinations()
        filename = pjoin(Ppath,'driver.f')
        self.write_driver(writers.FortranWriter(filename),ncomb,n_grouped_proc=1,
                          v5=self.opt['v5_model'])


        # Create the matrix.f file, auto_dsig.f file and all inc files
        if self.opt['hel_recycling']:
            filename = pjoin(Ppath, 'matrix_orig.f')
        else:
            filename = pjoin(Ppath, 'matrix.f')
        calls, ncolor = \
               self.write_matrix_element_v4(writers.FortranWriter(filename),
                      matrix_element, fortran_model, subproc_number = me_number)

        filename = pjoin(Ppath, 'auto_dsig.f')
        self.write_auto_dsig_file(writers.FortranWriter(filename),
                             matrix_element)

        filename = pjoin(Ppath, 'configs.inc')
        mapconfigs, (s_and_t_channels, nqcd_list) = self.write_configs_file(\
            writers.FortranWriter(filename),
            matrix_element)

        filename = pjoin(Ppath, 'config_nqcd.inc')
        self.write_config_nqcd_file(writers.FortranWriter(filename),
                               nqcd_list)

        filename = pjoin(Ppath, 'config_subproc_map.inc')
        self.write_config_subproc_map_file(writers.FortranWriter(filename),
                                           s_and_t_channels)

        filename = pjoin(Ppath, 'coloramps.inc')
        self.write_coloramps_file(writers.FortranWriter(filename),
                             mapconfigs,
                             matrix_element)

        filename = pjoin(Ppath, 'get_color.f')
        self.write_colors_file(writers.FortranWriter(filename),
                               matrix_element)

        filename = pjoin(Ppath, 'decayBW.inc')
        self.write_decayBW_file(writers.FortranWriter(filename),
                           s_and_t_channels)

        filename = pjoin(Ppath, 'dname.mg')
        self.write_dname_file(writers.FileWriter(filename),
                         "P"+matrix_element.get('processes')[0].shell_string())

        filename = pjoin(Ppath, 'iproc.dat')
        self.write_iproc_file(writers.FortranWriter(filename),
                         me_number)

        filename = pjoin(Ppath, 'leshouche.inc')
        self.write_leshouche_file(writers.FortranWriter(filename),
                             matrix_element)

        filename = pjoin(Ppath, 'maxamps.inc')
        self.write_maxamps_file(writers.FortranWriter(filename),
                           len(matrix_element.get('diagrams')),
                           ncolor,
                           len(matrix_element.get('processes')),
                           1)

        filename = pjoin(Ppath, 'mg.sym')
        self.write_mg_sym_file(writers.FortranWriter(filename),
                          matrix_element)

        filename = pjoin(Ppath, 'ncombs.inc')
        self.write_ncombs_file(writers.FortranWriter(filename),
                          nexternal)

        filename = pjoin(Ppath, 'nexternal.inc')
        self.write_nexternal_file(writers.FortranWriter(filename),
                             nexternal, ninitial)

        filename = pjoin(Ppath, 'ngraphs.inc')
        self.write_ngraphs_file(writers.FortranWriter(filename),
                           len(mapconfigs))


        filename = pjoin(Ppath, 'pmass.inc')
        self.write_pmass_file(writers.FortranWriter(filename),
                         matrix_element)

        filename = pjoin(Ppath, 'props.inc')
        self.write_props_file(writers.FortranWriter(filename),
                         matrix_element,
                         s_and_t_channels)

        # Find config symmetries and permutations
        symmetry, perms, ident_perms = \
                  diagram_symmetry.find_symmetry(matrix_element)

        filename = pjoin(Ppath, 'symswap.inc')
        self.write_symswap_file(writers.FortranWriter(filename),
                                ident_perms)

        filename = pjoin(Ppath, 'symfact_orig.dat')
        self.write_symfact_file(open(filename, 'w'), symmetry)

        # Generate diagrams
        if not 'noeps' in self.opt['output_options'] or self.opt['output_options']['noeps'] != 'True':
            filename = pjoin(Ppath, "matrix.ps")
            plot = draw.MultiEpsDiagramDrawer(matrix_element.get('base_amplitude').\
                                                 get('diagrams'),
                                              filename,
                                              model=matrix_element.get('processes')[0].\
                                                 get('model'),
                                              amplitude=True)
            logger.info("Generating Feynman diagrams for " + \
                         matrix_element.get('processes')[0].nice_string())
            plot.draw()

        self.link_files_in_SubProcess(Ppath)

        #import nexternal/leshouche in Source
        ln(pjoin(Ppath,'nexternal.inc'), pjoin(self.dir_path,'Source'), log=False)
        ln(pjoin(Ppath,'leshouche.inc'),  pjoin(self.dir_path,'Source'), log=False)
        ln(pjoin(Ppath,'maxamps.inc'),  pjoin(self.dir_path,'Source'), log=False)
        # Return to SubProcesses dir
        #os.chdir(os.path.pardir)

        # Add subprocess to subproc.mg
        filename = pjoin(path, 'subproc.mg')
        files.append_to_file(filename,
                             self.write_subproc,
                             subprocdir)

        # Return to original dir
        #os.chdir(cwd)

        # Generate info page
        gen_infohtml.make_info_html(self.dir_path)


        if not calls:
            calls = 0
        return calls

    link_Sub_files = ['addmothers.f',
                     'cluster.f',
                     'cluster.inc',
                     'coupl.inc',
                     'cuts.f',
                     'cuts.inc',
                     'genps.f',
                     'genps.inc',
                     'idenparts.f',
                     'initcluster.f',
                     'makefile',
                     'message.inc',
                     'myamp.f',
                     'reweight.f',
                     'run.inc',
                     'maxconfigs.inc',
                     'maxparticles.inc',
                     'run_config.inc',
                     'lhe_event_infos.inc',
                     'setcuts.f',
                     'setscales.f',
                     'sudakov.inc',
                     'symmetry.f',
                     'unwgt.f',
                     'dummy_fct.f'
                     ]

    def link_files_in_SubProcess(self, Ppath):
        """ Create the necessary links in the P* directory path Ppath"""
        
        #import genps.inc and maxconfigs.inc into Subprocesses
        ln(self.dir_path + '/Source/genps.inc', 
                                     self.dir_path + '/SubProcesses', log=False)
        ln(self.dir_path + '/Source/maxconfigs.inc',
                                     self.dir_path + '/SubProcesses', log=False)

        linkfiles = self.link_Sub_files

        for file in linkfiles:
            ln('../' + file , cwd=Ppath)    


    def finalize(self, matrix_elements, history, mg5options, flaglist):
        """Finalize ME v4 directory by creating jpeg diagrams, html
        pages,proc_card_mg5.dat and madevent.tar.gz."""
        
        if 'nojpeg' in flaglist:
            makejpg = False
        else:
            makejpg = True
        if 'online' in flaglist:
            online = True
        else:
            online = False
            
        compiler =  {'fortran': mg5options['fortran_compiler'],
                     'cpp': mg5options['cpp_compiler'],
                     'f2py': mg5options['f2py_compiler']}

        # indicate that the output type is not grouped
        if  not isinstance(self, ProcessExporterFortranMEGroup):
            self.proc_characteristic['grouped_matrix'] = False
        self.proc_characteristic['nlo_mixed_expansion'] = mg5options['nlo_mixed_expansion']
        
        self.proc_characteristic['complex_mass_scheme'] = mg5options['complex_mass_scheme']

        # set limitation linked to the model
    
        
        # indicate the PDG of all initial particle
        try:
            pdgs1 = [p.get_initial_pdg(1) for me in matrix_elements for m in me.get('matrix_elements') for p in m.get('processes') if p.get_initial_pdg(1)]
            pdgs2 = [p.get_initial_pdg(2) for me in matrix_elements for m in me.get('matrix_elements') for p in m.get('processes') if p.get_initial_pdg(2)]
        except AttributeError:
            pdgs1 = [p.get_initial_pdg(1) for m in matrix_elements.get('matrix_elements') for p in m.get('processes') if p.get_initial_pdg(1)]
            pdgs2 = [p.get_initial_pdg(2) for m in matrix_elements.get('matrix_elements') for p in m.get('processes') if p.get_initial_pdg(2)]
        self.proc_characteristic['pdg_initial1'] = pdgs1
        self.proc_characteristic['pdg_initial2'] = pdgs2
        
        
        modelname = self.opt['model']
        if modelname == 'mssm' or modelname.startswith('mssm-'):
            param_card = pjoin(self.dir_path, 'Cards','param_card.dat')
            mg5_param = pjoin(self.dir_path, 'Source', 'MODEL', 'MG5_param.dat')
            check_param_card.convert_to_mg5card(param_card, mg5_param)
            check_param_card.check_valid_param_card(mg5_param)

        # Add the combine_events.f modify param_card path/number of @X
        filename = pjoin(self.dir_path,'Source','combine_events.f')
        try:
            nb_proc =[p.get('id') for me in matrix_elements for m in me.get('matrix_elements') for p in m.get('processes')]
        except AttributeError:
            nb_proc =[p.get('id') for m in matrix_elements.get('matrix_elements') for p in m.get('processes')]
        nb_proc = len(set(nb_proc))
        self.write_combine_events(writers.FortranWriter(filename), nb_proc) # already formatted
        # Write maxconfigs.inc based on max of ME's/subprocess groups
        filename = pjoin(self.dir_path,'Source','maxconfigs.inc')
        self.write_maxconfigs_file(writers.FortranWriter(filename),
                                   matrix_elements)
        
        # Write maxparticles.inc based on max of ME's/subprocess groups
        filename = pjoin(self.dir_path,'Source','maxparticles.inc')
        self.write_maxparticles_file(writers.FortranWriter(filename),
                                     matrix_elements)
        
        # Touch "done" file
        os.system('touch %s/done' % pjoin(self.dir_path,'SubProcesses'))

        # Check for compiler
        self.set_compiler(compiler)
        self.set_cpp_compiler(compiler['cpp'])
        

        old_pos = os.getcwd()
        subpath = pjoin(self.dir_path, 'SubProcesses')

        P_dir_list = [proc for proc in os.listdir(subpath) 
                      if os.path.isdir(pjoin(subpath,proc)) and proc[0] == 'P']

        devnull = os.open(os.devnull, os.O_RDWR)
        # Convert the poscript in jpg files (if authorize)
        if makejpg:
            try:
                os.remove(pjoin(self.dir_path,'HTML','card.jpg'))
            except Exception as error:
                pass
            
            if misc.which('gs'):
                logger.info("Generate jpeg diagrams")
                for Pdir in P_dir_list:
                    misc.call([pjoin(self.dir_path, 'bin', 'internal', 'gen_jpeg-pl')],
                                stdout = devnull, cwd=pjoin(subpath, Pdir))

        logger.info("Generate web pages")
        # Create the WebPage using perl script

        misc.call([pjoin(self.dir_path, 'bin', 'internal', 'gen_cardhtml-pl')], \
                                      stdout = devnull,cwd=pjoin(self.dir_path))

        #os.chdir(os.path.pardir)

        obj = gen_infohtml.make_info_html(self.dir_path)
              
        if online:
            nb_channel = obj.rep_rule['nb_gen_diag']
            open(pjoin(self.dir_path, 'Online'),'w').write(str(nb_channel))
        #add the information to proc_charac
        self.proc_characteristic['nb_channel'] = obj.rep_rule['nb_gen_diag']
        
        # Write command history as proc_card_mg5
        if os.path.isdir(pjoin(self.dir_path,'Cards')):
            output_file = pjoin(self.dir_path,'Cards', 'proc_card_mg5.dat')
            history.write(output_file)

        misc.call([pjoin(self.dir_path, 'bin', 'internal', 'gen_cardhtml-pl')],
                        stdout = devnull)

        #crate the proc_characteristic file 
        self.create_proc_charac(matrix_elements, history)

        # create the run_card
        ProcessExporterFortran.finalize(self, matrix_elements, history, mg5options, flaglist)

        # Run "make" to generate madevent.tar.gz file
        if os.path.exists(pjoin(self.dir_path,'SubProcesses', 'subproc.mg')):
            if os.path.exists(pjoin(self.dir_path,'madevent.tar.gz')):
                os.remove(pjoin(self.dir_path,'madevent.tar.gz'))
            misc.call([os.path.join(self.dir_path, 'bin', 'internal', 'make_madevent_tar')],
                        stdout = devnull, cwd=self.dir_path)

        misc.call([pjoin(self.dir_path, 'bin', 'internal', 'gen_cardhtml-pl')],
                        stdout = devnull, cwd=self.dir_path)






        #return to the initial dir
        #os.chdir(old_pos)               

    #===========================================================================
    # write_matrix_element_v4
    #===========================================================================
    def write_matrix_element_v4(self, writer, matrix_element, fortran_model,
                           proc_id = "", config_map = [], subproc_number = ""):
        """Export a matrix element to a matrix.f file in MG4 madevent format"""

        if not matrix_element.get('processes') or \
               not matrix_element.get('diagrams'):
            return 0

        if writer: 
            if not isinstance(writer, writers.FortranWriter):
                raise writers.FortranWriter.FortranWriterError(\
                "writer not FortranWriter")
            # Set lowercase/uppercase Fortran code
            writers.FortranWriter.downcase = False

        # check if MLM/.../ is supported for this matrix-element and update associate flag
        if self.model and 'MLM' in self.model["limitations"]:
            if 'MLM' not in self.proc_characteristic["limitations"]:
                used_couplings = matrix_element.get_used_couplings(output="set") 
                for vertex in self.model.get('interactions'):
                    particles = [p for p in vertex.get('particles')]
                    if 21 in [p.get('pdg_code') for p in particles]:
                        colors = [par.get('color') for par in particles]
                        if 1 in colors:
                            continue
                        elif 'QCD' not in vertex.get('orders'):
                            for bad_coup in vertex.get('couplings').values():
                                if bad_coup in used_couplings:
                                    self.proc_characteristic["limitations"].append('MLM')
                                    break

        # The proc prefix is not used for MadEvent output so it can safely be set
        # to an empty string.
        replace_dict = {'proc_prefix':''}
 
 
        # Extract helas calls
        helas_calls = fortran_model.get_matrix_element_calls(\
                    matrix_element)
        if fortran_model.width_tchannel_set_tozero and not ProcessExporterFortranME.done_warning_tchannel:
            logger.info("Some T-channel width have been set to zero [new since 2.8.0]\n if you want to keep this width please set \"zerowidth_tchannel\" to False", '$MG:BOLD')
            ProcessExporterFortranME.done_warning_tchannel = True

        replace_dict['helas_calls'] = "\n".join(helas_calls)


        #adding the support for the fake width (forbidding too small width)
        mass_width = matrix_element.get_all_mass_widths()
        mass_width = sorted(list(mass_width))
        width_list = set([e[1] for e in mass_width])
        
        replace_dict['fake_width_declaration'] = \
            ('  double precision fk_%s \n' * len(width_list)) % tuple(width_list)
        replace_dict['fake_width_declaration'] += \
            ('  save fk_%s \n' * len(width_list)) % tuple(width_list)
        fk_w_defs = []
        one_def = ' IF(%(w)s.ne.0d0) fk_%(w)s = SIGN(MAX(ABS(%(w)s), ABS(%(m)s*small_width_treatment)), %(w)s)'     
        for m, w in mass_width:
            if w == 'zero':
                if ' fk_zero = 0d0' not in fk_w_defs: 
                    fk_w_defs.append(' fk_zero = 0d0')
                continue    
            fk_w_defs.append(one_def %{'m':m, 'w':w})
        replace_dict['fake_width_definitions'] = '\n'.join(fk_w_defs)

        # Extract version number and date from VERSION file
        info_lines = self.get_mg5_info_lines()
        replace_dict['info_lines'] = info_lines

        # Extract process info lines
        process_lines = self.get_process_info_lines(matrix_element)
        replace_dict['process_lines'] = process_lines

        # Set proc_id
        replace_dict['proc_id'] = proc_id

        # Extract ncomb
        ncomb = matrix_element.get_helicity_combinations()
        replace_dict['ncomb'] = ncomb

        # Extract helicity lines
        helicity_lines = self.get_helicity_lines(matrix_element)
        replace_dict['helicity_lines'] = helicity_lines

        # Extract IC line
        ic_line = self.get_ic_line(matrix_element)
        replace_dict['ic_line'] = ic_line

        # Extract overall denominator
        # Averaging initial state color, spin, and identical FS particles
        den_factor_line = self.get_den_factor_line(matrix_element)
        replace_dict['den_factor_line'] = den_factor_line

        # Extract ngraphs
        ngraphs = matrix_element.get_number_of_amplitudes()
        replace_dict['ngraphs'] = ngraphs

        # Extract ndiags
        ndiags = len(matrix_element.get('diagrams'))
        replace_dict['ndiags'] = ndiags

        # Set define_iconfigs_lines
        replace_dict['define_iconfigs_lines'] = \
             """INTEGER MAPCONFIG(0:LMAXCONFIGS), ICONFIG
             COMMON/TO_MCONFIGS/MAPCONFIG, ICONFIG"""

        if proc_id:
            # Set lines for subprocess group version
            # Set define_iconfigs_lines
            replace_dict['define_iconfigs_lines'] += \
                 """\nINTEGER SUBDIAG(MAXSPROC),IB(2)
                 COMMON/TO_SUB_DIAG/SUBDIAG,IB"""    
            # Set set_amp2_line
            replace_dict['set_amp2_line'] = "ANS=ANS*AMP2(SUBDIAG(%s))/XTOT" % \
                                            proc_id
        else:
            # Standard running
            # Set set_amp2_line
            replace_dict['set_amp2_line'] = "ANS=ANS*AMP2(MAPCONFIG(ICONFIG))/XTOT"

        # Extract nwavefuncs
        nwavefuncs = matrix_element.get_number_of_wavefunctions()
        replace_dict['nwavefuncs'] = nwavefuncs

        # Extract ncolor
        ncolor = max(1, len(matrix_element.get('color_basis')))
        replace_dict['ncolor'] = ncolor

        # Extract color data lines
        color_data_lines = self.get_color_data_lines(matrix_element)
        replace_dict['color_data_lines'] = "\n".join(color_data_lines)


        # Set the size of Wavefunction
        if not self.model or any([p.get('spin') in [4,5] for p in self.model.get('particles') if p]):
            replace_dict['wavefunctionsize'] = 18
        else:
            replace_dict['wavefunctionsize'] = 6

        # Extract amp2 lines
        amp2_lines = self.get_amp2_lines(matrix_element, config_map, replace_dict)
        replace_dict['amp2_lines'] = '\n'.join(amp2_lines)

        # The JAMP definition depends on the splitting order
        split_orders=matrix_element.get('processes')[0].get('split_orders')
        if len(split_orders)>0:
            squared_orders, amp_orders = matrix_element.get_split_orders_mapping()
            replace_dict['chosen_so_configs']=self.set_chosen_SO_index(
                              matrix_element.get('processes')[0],squared_orders)
            replace_dict['select_configs_if'] = '          IF (CHOSEN_SO_CONFIGS(SQSOINDEX%(proc_id)s(M,N))) THEN' % replace_dict
            replace_dict['select_configs_endif'] = ' endif'
        else:
            # Consider the output of a dummy order 'ALL_ORDERS' for which we
            # set all amplitude order to weight 1 and only one squared order
            # contribution which is of course ALL_ORDERS=2.
            squared_orders = [(2,),]
            amp_orders = [((1,),tuple(range(1,ngraphs+1)))]
            replace_dict['chosen_so_configs'] = '.TRUE.'
            # addtionally set the function to NOT be called
            replace_dict['select_configs_if'] = ''
            replace_dict['select_configs_endif'] = ''
            
        replace_dict['nAmpSplitOrders']=len(amp_orders)
        replace_dict['nSqAmpSplitOrders']=len(squared_orders)
        replace_dict['split_order_str_list']=str(split_orders)
        replace_dict['nSplitOrders']=max(len(split_orders),1)
        amp_so = self.get_split_orders_lines(
                [amp_order[0] for amp_order in amp_orders],'AMPSPLITORDERS')
        sqamp_so = self.get_split_orders_lines(squared_orders,'SQSPLITORDERS')
        replace_dict['ampsplitorders']='\n'.join(amp_so)
        replace_dict['sqsplitorders']='\n'.join(sqamp_so)
        

        # Extract JAMP lines
        # If no split_orders then artificiall add one entry called 'ALL_ORDERS'
        jamp_lines, nb_temp = self.get_JAMP_lines_split_order(\
                             matrix_element,amp_orders,split_order_names=
                        split_orders if len(split_orders)>0 else ['ALL_ORDERS'])
        replace_dict['jamp_lines'] = '\n'.join(jamp_lines)
        replace_dict['nb_temp_jamp'] = nb_temp

        replace_dict['template_file'] = pjoin(_file_path, \
                          'iolibs/template_files/%s' % self.matrix_file)
        replace_dict['template_file2'] = pjoin(_file_path, \
                          'iolibs/template_files/split_orders_helping_functions.inc')      
        
        s1,s2 = matrix_element.get_spin_state_initial()
        replace_dict['nb_spin_state1'] = s1
        replace_dict['nb_spin_state2'] = s2
        
        if writer:
            file = open(replace_dict['template_file']).read()
            file = file % replace_dict
            # Add the split orders helper functions.
            file = file + '\n' + open(replace_dict['template_file2'])\
                                                            .read()%replace_dict
            # Write the file
            writer.writelines(file)
            return len([call for call in helas_calls if call.find('#') != 0]), ncolor
        else:
            replace_dict['return_value'] = (len([call for call in helas_calls if call.find('#') != 0]), ncolor)
            return replace_dict
        
    #===========================================================================
    # write_auto_dsig_file
    #===========================================================================
    def write_auto_dsig_file(self, writer, matrix_element, proc_id = ""):
        """Write the auto_dsig.f file for the differential cross section
        calculation, includes pdf call information"""

        if not matrix_element.get('processes') or \
               not matrix_element.get('diagrams'):
            return 0

        nexternal, ninitial = matrix_element.get_nexternal_ninitial()
        self.proc_characteristic['ninitial'] = ninitial
        self.proc_characteristic['nexternal'] = max(self.proc_characteristic['nexternal'], nexternal)

        # Add information relevant for MLM matching:
        # Maximum QCD power in all the contributions
        max_qcd_order = 0
        for diag in matrix_element.get('diagrams'):
            orders = diag.calculate_orders()
            if 'QCD' in orders:
                max_qcd_order = max(max_qcd_order,orders['QCD'])
        max_n_light_final_partons = max(len([1 for id in proc.get_final_ids() 
            if proc.get('model').get_particle(id).get('mass')=='ZERO' and
               proc.get('model').get_particle(id).get('color')>1])
                                    for proc in matrix_element.get('processes'))
        # Maximum number of final state light jets to be matched
        self.proc_characteristic['max_n_matched_jets'] = max(
                               self.proc_characteristic['max_n_matched_jets'],
                                   min(max_qcd_order,max_n_light_final_partons))

        # List of default pdgs to be considered for the CKKWl merging cut
        self.proc_characteristic['colored_pdgs'] = \
          sorted(list(set([abs(p.get('pdg_code')) for p in
            matrix_element.get('processes')[0].get('model').get('particles') if
                                                           p.get('color')>1])))

        if ninitial < 1 or ninitial > 2:
            raise writers.FortranWriter.FortranWriterError("""Need ninitial = 1 or 2 to write auto_dsig file""")

        replace_dict = {}

        # Extract version number and date from VERSION file
        info_lines = self.get_mg5_info_lines()
        replace_dict['info_lines'] = info_lines

        # Extract process info lines
        process_lines = self.get_process_info_lines(matrix_element)
        replace_dict['process_lines'] = process_lines

        # Set proc_id
        replace_dict['proc_id'] = proc_id
        replace_dict['numproc'] = 1

        # Set dsig_line
        if ninitial == 1:
            # No conversion, since result of decay should be given in GeV
            dsig_line = "pd(0)*dsiguu"
        else:
            # Convert result (in GeV) to pb
            dsig_line = "pd(0)*conv*dsiguu"

        replace_dict['dsig_line'] = dsig_line

        # Extract pdf lines
        pdf_vars, pdf_data, pdf_lines, eepdf_vars = \
                  self.get_pdf_lines(matrix_element, ninitial, proc_id != "")
        replace_dict['pdf_vars'] = pdf_vars
        replace_dict['pdf_data'] = pdf_data
        replace_dict['pdf_lines'] = pdf_lines
        replace_dict['ee_comp_vars'] = eepdf_vars

        # Lines that differ between subprocess group and regular
        if proc_id:
            replace_dict['numproc'] = int(proc_id)
            replace_dict['passcuts_begin'] = ""
            replace_dict['passcuts_end'] = ""
            # Set lines for subprocess group version
            # Set define_iconfigs_lines
            replace_dict['define_subdiag_lines'] = \
                 """\nINTEGER SUBDIAG(MAXSPROC),IB(2)
                 COMMON/TO_SUB_DIAG/SUBDIAG,IB"""    
            replace_dict['cutsdone'] = ""
        else:
            replace_dict['passcuts_begin'] = "IF (PASSCUTS(PP)) THEN"
            replace_dict['passcuts_end'] = "ENDIF"
            replace_dict['define_subdiag_lines'] = ""
            replace_dict['cutsdone'] = "      cutsdone=.false.\n       cutspassed=.false."

        if not isinstance(self, ProcessExporterFortranMEGroup):
            ncomb=matrix_element.get_helicity_combinations()
            replace_dict['read_write_good_hel'] = self.read_write_good_hel(ncomb)
        else:
            replace_dict['read_write_good_hel'] = ""
        
        context = {'read_write_good_hel':True}
        
        if writer:
            file = open(pjoin(_file_path, \
                          'iolibs/template_files/auto_dsig_v4.inc')).read()
            file = file % replace_dict

            # Write the file
            writer.writelines(file, context=context)
        else:
            return replace_dict, context
    #===========================================================================
    # write_coloramps_file
    #===========================================================================
    def write_coloramps_file(self, writer, mapconfigs, matrix_element):
        """Write the coloramps.inc file for MadEvent"""

        lines = self.get_icolamp_lines(mapconfigs, matrix_element, 1)
        lines.insert(0, "logical icolamp(%d,%d,1)" % \
                        (max(len(list(matrix_element.get('color_basis').keys())), 1),
                         len(mapconfigs)))


        # Write the file
        writer.writelines(lines)

        return True

    #===========================================================================
    # write_colors_file
    #===========================================================================
    def write_colors_file(self, writer, matrix_elements):
        """Write the get_color.f file for MadEvent, which returns color
        for all particles used in the matrix element."""

        if isinstance(matrix_elements, helas_objects.HelasMatrixElement):
            matrix_elements = [matrix_elements]

        model = matrix_elements[0].get('processes')[0].get('model')

        # We need the both particle and antiparticle wf_ids, since the identity
        # depends on the direction of the wf.
        wf_ids = set(sum([sum([sum([[wf.get_pdg_code(),wf.get_anti_pdg_code()] \
                                    for wf in d.get('wavefunctions')],[]) \
                               for d in me.get('diagrams')], []) \
                          for me in matrix_elements], []))

        leg_ids = set(sum([sum([sum([[l.get('id'), 
                          model.get_particle(l.get('id')).get_anti_pdg_code()] \
                                  for l in p.get_legs_with_decays()], []) \
                                for p in me.get('processes')], []) \
                           for me in matrix_elements], []))
        particle_ids = sorted(list(wf_ids.union(leg_ids)))

        lines = """function get_color(ipdg)
        implicit none
        integer get_color, ipdg

        if(ipdg.eq.%d)then
        get_color=%d
        return
        """ % (particle_ids[0], model.get_particle(particle_ids[0]).get_color())

        for part_id in particle_ids[1:]:
            lines += """else if(ipdg.eq.%d)then
            get_color=%d
            return
            """ % (part_id, model.get_particle(part_id).get_color())
        # Dummy particle for multiparticle vertices with pdg given by
        # first code not in the model
        lines += """else if(ipdg.eq.%d)then
c           This is dummy particle used in multiparticle vertices
            get_color=2
            return
            """ % model.get_first_non_pdg()
        lines += """else
        write(*,*)'Error: No color given for pdg ',ipdg
        get_color=0        
        return
        endif
        end
        """
        
        # Write the file
        writer.writelines(lines)

        return True

    #===========================================================================
    # write_config_nqcd_file
    #===========================================================================
    def write_config_nqcd_file(self, writer, nqcd_list):
        """Write the config_nqcd.inc with the number of QCD couplings
        for each config"""

        lines = []
        for iconf, n in enumerate(nqcd_list):
            lines.append("data nqcd(%d)/%d/" % (iconf+1, n))

        # Write the file
        writer.writelines(lines)

        return True

    #===========================================================================
    # write_maxconfigs_file
    #===========================================================================
    def write_maxconfigs_file(self, writer, matrix_elements):
        """Write the maxconfigs.inc file for MadEvent"""

        if isinstance(matrix_elements, helas_objects.HelasMultiProcess):
            maxconfigs = max([me.get_num_configs() for me in \
                              matrix_elements.get('matrix_elements')])
        else:
            maxconfigs = max([me.get_num_configs() for me in matrix_elements])

        lines = "integer lmaxconfigs\n"
        lines += "parameter(lmaxconfigs=%d)" % maxconfigs

        # Write the file
        writer.writelines(lines)

        return True
    
    #===========================================================================
    # read_write_good_hel
    #===========================================================================
    def read_write_good_hel(self, ncomb):
        """return the code to read/write the good_hel common_block"""    

        convert = {'ncomb' : ncomb}
        output = """
        subroutine write_good_hel(stream_id)
        implicit none
        integer stream_id
        INTEGER                 NCOMB
        PARAMETER (             NCOMB=%(ncomb)d)
        LOGICAL GOODHEL(NCOMB)
        INTEGER NTRY
        common/BLOCK_GOODHEL/NTRY,GOODHEL
        write(stream_id,*) GOODHEL
        return
        end
        
        
        subroutine read_good_hel(stream_id)
        implicit none
        include 'genps.inc'
        integer stream_id
        INTEGER                 NCOMB
        PARAMETER (             NCOMB=%(ncomb)d)
        LOGICAL GOODHEL(NCOMB)
        INTEGER NTRY
        common/BLOCK_GOODHEL/NTRY,GOODHEL
        read(stream_id,*) GOODHEL
        NTRY = MAXTRIES + 1
        return
        end 
        
        subroutine init_good_hel()
        implicit none
        INTEGER                 NCOMB
        PARAMETER (             NCOMB=%(ncomb)d)
        LOGICAL GOODHEL(NCOMB)        
        INTEGER NTRY
        INTEGER I
        
        do i=1,NCOMB
            GOODHEL(I) = .false.
        enddo
        NTRY = 0
        end
        
        integer function get_maxsproc()
        implicit none
        get_maxsproc = 1
        return 
        end
        
        """ % convert
        
        return output
                                
    #===========================================================================
    # write_config_subproc_map_file
    #===========================================================================
    def write_config_subproc_map_file(self, writer, s_and_t_channels):
        """Write a dummy config_subproc.inc file for MadEvent"""

        lines = []

        for iconfig in range(len(s_and_t_channels)):
            lines.append("DATA CONFSUB(1,%d)/1/" % \
                         (iconfig + 1))

        # Write the file
        writer.writelines(lines)

        return True

    #===========================================================================
    # write_configs_file
    #===========================================================================
    def write_configs_file(self, writer, matrix_element):
        """Write the configs.inc file for MadEvent"""

        # Extract number of external particles
        (nexternal, ninitial) = matrix_element.get_nexternal_ninitial()

        model = matrix_element.get('processes')[0].get('model')
        configs = [(i+1, d) for (i, d) in \
                       enumerate(matrix_element.get('diagrams'))]
        mapconfigs = [c[0] for c in configs]
        return mapconfigs, self.write_configs_file_from_diagrams(writer,
                                                            [[c[1]] for c in configs],
                                                            mapconfigs,
                                                            nexternal, ninitial,
                                                            model)

    #===========================================================================
    # write_run_configs_file
    #===========================================================================
    def write_run_config_file(self, writer):
        """Write the run_configs.inc file for MadEvent"""

        path = pjoin(_file_path,'iolibs','template_files','madevent_run_config.inc')
        
        if self.proc_characteristic['loop_induced']:
            job_per_chan = 1
        else: 
           job_per_chan = 5
        
        if writer:
            text = open(path).read() % {'chanperjob': job_per_chan} 
            writer.write(text)
            return True
        else:
            return {'chanperjob': job_per_chan} 

    #===========================================================================
    # write_configs_file_from_diagrams
    #===========================================================================
    def write_configs_file_from_diagrams(self, writer, configs, mapconfigs,
                                         nexternal, ninitial, model):
        """Write the actual configs.inc file.
        
        configs is the diagrams corresponding to configs (each
        diagrams is a list of corresponding diagrams for all
        subprocesses, with None if there is no corresponding diagrams
        for a given process).
        mapconfigs gives the diagram number for each config.

        For s-channels, we need to output one PDG for each subprocess in
        the subprocess group, in order to be able to pick the right
        one for multiprocesses."""
        
        lines = []

        s_and_t_channels = []

        nqcd_list = []

        vert_list = [max([d for d in config if d][0].get_vertex_leg_numbers()) \
                       for config in configs if [d for d in config if d][0].\
                                                  get_vertex_leg_numbers()!=[]]
        minvert = min(vert_list) if vert_list!=[] else 0

        # Number of subprocesses
        nsubprocs = len(configs[0])

        nconfigs = 0

        new_pdg = model.get_first_non_pdg()

        for iconfig, helas_diags in enumerate(configs):
            if any([vert > minvert for vert in
                    [d for d in helas_diags if d][0].get_vertex_leg_numbers()]):
                # Only 3-vertices allowed in configs.inc
                continue
            nconfigs += 1

            # Need s- and t-channels for all subprocesses, including
            # those that don't contribute to this config
            empty_verts = []
            stchannels = []
            for h in helas_diags:
                if h:
                    # get_s_and_t_channels gives vertices starting from
                    # final state external particles and working inwards
                    stchannels.append(h.get('amplitudes')[0].\
                                      get_s_and_t_channels(ninitial, model,
                                                           new_pdg))
                else:
                    stchannels.append((empty_verts, None))


            # For t-channels, just need the first non-empty one
            tchannels = [t for s,t in stchannels if t != None][0]
                 
            # pass to ping-pong strategy for t-channel for 3 ore more T-channel
            #  this is directly related to change in genps.f
            tstrat = self.opt.get('t_strategy', 0)
            tchannels, tchannels_strategy = ProcessExporterFortranME.reorder_tchannels(tchannels, tstrat, self.model)
            
            # For s_and_t_channels (to be used later) use only first config
            s_and_t_channels.append([[s for s,t in stchannels if t != None][0],
                                     tchannels, tchannels_strategy])

            # Make sure empty_verts is same length as real vertices
            if any([s for s,t in stchannels]):
                empty_verts[:] = [None]*max([len(s) for s,t in stchannels])

                # Reorganize s-channel vertices to get a list of all
                # subprocesses for each vertex
                schannels = list(zip(*[s for s,t in stchannels]))
            else:
                schannels = []

            allchannels = schannels
            if len(tchannels) > 1:
                # Write out tchannels only if there are any non-trivial ones
                allchannels = schannels + tchannels

            # Write out propagators for s-channel and t-channel vertices

            lines.append("# Diagram %d" % (mapconfigs[iconfig]))
            # Correspondance between the config and the diagram = amp2
            lines.append("data mapconfig(%d)/%d/" % (nconfigs,
                                                     mapconfigs[iconfig]))
            lines.append("data tstrategy(%d)/%d/" % (nconfigs, tchannels_strategy))
            # Number of QCD couplings in this diagram
            nqcd = 0
            for h in helas_diags:
                if h:
                    try:
                        nqcd = h.calculate_orders()['QCD']
                    except KeyError:
                        pass
                    break
                else:
                    continue

            nqcd_list.append(nqcd)

            for verts in allchannels:
                if verts in schannels:
                    vert = [v for v in verts if v][0]
                else:
                    vert = verts
                daughters = [leg.get('number') for leg in vert.get('legs')[:-1]]
                last_leg = vert.get('legs')[-1]
                lines.append("data (iforest(i,%d,%d),i=1,%d)/%s/" % \
                             (last_leg.get('number'), nconfigs, len(daughters),
                              ",".join([str(d) for d in daughters])))
                if verts in schannels:
                    pdgs = []
                    for v in verts:
                        if v:
                            pdgs.append(v.get('legs')[-1].get('id'))
                        else:
                            pdgs.append(0)
                    lines.append("data (sprop(i,%d,%d),i=1,%d)/%s/" % \
                                 (last_leg.get('number'), nconfigs, nsubprocs,
                                  ",".join([str(d) for d in pdgs])))
                    lines.append("data tprid(%d,%d)/0/" % \
                                 (last_leg.get('number'), nconfigs))
                elif verts in tchannels[:-1]:
                    lines.append("data tprid(%d,%d)/%d/" % \
                                 (last_leg.get('number'), nconfigs,
                                  abs(last_leg.get('id'))))
                    lines.append("data (sprop(i,%d,%d),i=1,%d)/%s/" % \
                                 (last_leg.get('number'), nconfigs, nsubprocs,
                                  ",".join(['0'] * nsubprocs)))

        # Write out number of configs
        lines.append("# Number of configs")
        lines.append("data mapconfig(0)/%d/" % nconfigs)

        # Write the file
        writer.writelines(lines)

        return s_and_t_channels, nqcd_list
    


    #===========================================================================
    # reoder t-channels
    #===========================================================================
    
    #ordering = 0    
    @staticmethod
    def reorder_tchannels(tchannels, tstrat, model):
        # no need to modified anything if 1 or less T-Channel
        #Note that this counts the number of vertex (one more vertex compare to T)
        #ProcessExporterFortranME.ordering +=1

        if len(tchannels) < 3 or tstrat == 2 or not model:
            return tchannels, 2
        elif tstrat == 1:
            return ProcessExporterFortranME.reorder_tchannels_flipside(tchannels), 1
        elif tstrat == -2:
            return ProcessExporterFortranME.reorder_tchannels_pingpong(tchannels), -2
        elif tstrat == -1:
            return ProcessExporterFortranME.reorder_tchannels_pingpong(tchannels, 1), -1        
        elif len(tchannels) < 4:
            #
            first = tchannels[0]['legs'][1]['number']
            t1 =  tchannels[0]['legs'][-1]['id']
            last = tchannels[-1]['legs'][1]['number']
            t2 = tchannels[-1]['legs'][0]['id']
            m1  = model.get_particle(t1).get('mass') == 'ZERO'
            m2  = model.get_particle(t2).get('mass') == 'ZERO'
            if m2 and not m1:
                return ProcessExporterFortranME.reorder_tchannels_flipside(tchannels), 1
            elif m1 and not m2:
                return tchannels, 2
            elif first < last:
                return ProcessExporterFortranME.reorder_tchannels_flipside(tchannels), 1
            else:
                return tchannels, 2 
        else:
            first = tchannels[0]['legs'][1]['number']
            t1 =  tchannels[0]['legs'][-1]['id']
            last = tchannels[-1]['legs'][1]['number']
            t2 = tchannels[-1]['legs'][0]['id']
            m1  = model.get_particle(t1).get('mass') == 'ZERO'
            m2  = model.get_particle(t2).get('mass') == 'ZERO'
            
            t12 =  tchannels[1]['legs'][-1]['id']
            m12 = model.get_particle(t12).get('mass') == 'ZERO'
            t22 = tchannels[-2]['legs'][0]['id']
            m22 = model.get_particle(t22).get('mass') == 'ZERO'
            if m2 and not m1:
                if m22:
                    return ProcessExporterFortranME.reorder_tchannels_flipside(tchannels), 1
                else:
                    return ProcessExporterFortranME.reorder_tchannels_pingpong(tchannels), -2
            elif m1 and not m2:
                if m12:
                    return tchannels, 2
                else:
                    return ProcessExporterFortranME.reorder_tchannels_pingpong(tchannels), -2
            elif m1 and m2 and  len(tchannels) == 4 and not m12: # 3 T propa
                return ProcessExporterFortranME.reorder_tchannels_pingpong(tchannels), -2
                # this case seems quite sensitive we tested method 2 specifically and this was not helping in general 
            elif not m1 and not m2 and  len(tchannels) == 4 and m12:
                if first < last:
                    return ProcessExporterFortranME.reorder_tchannels_flipside(tchannels), 1
                return tchannels, 2
            else:
                return ProcessExporterFortranME.reorder_tchannels_pingpong(tchannels), -2


                

    @staticmethod
    def reorder_tchannels_flipside(tchannels):
        """change the tchannel ordering to pass to a ping-pong strategy.
           assume ninitial == 2
        
        We assume that we receive something like this
        
        1 ----- X ------- -2
                |
                | (-X) 
                |
                X -------- 4
                | 
                | (-X-1)
                |
                X --------- -1

                X----------  3
                | 
                | (-N+2)
                |                
                X --------- L
                |
                | (-N+1) 
                |                
        -N ----- X ------- P        
        
        coded as 
        (1 -2 > -X) (-X 4 > -X-1) (-X-1 -1 > -X-2) ...
        ((-N+3) 3 > (-N+2)) ((-n+2) L > (-n+1)) ((-n+1) P > -N)
        
        we want to convert this as:
        -N ----- X ------- -2
                |
                | (-N+1) 
                |
                X -------- 4
                | 
                | (-N+2)
                |
                X --------- -1

                X----------  3
                | 
                | (-X-1)
                |                
                X --------- L
                |
                | (-X) 
                |                
        2 ----- X ------- P          
        
        coded as 
        ( 2 P > -X) (-X L > -X-1) (-X-1 3 > -X-2)... (-X-L -2 > -N)
        """
        
        # no need to modified anything if 1 or less T-Channel
        #Note that this counts the number of vertex (one more vertex compare to T)
        if len(tchannels) < 2:
            return tchannels

        out = []
        oldid2new = {}
        
        # initialisation
        # id of the first T-channel (-X)
        propa_id = tchannels[0]['legs'][-1]['number'] 
        #
        # Setup the last vertex to refenence the second id beam
        # -N (need to setup it to 2.
        initialid = tchannels[-1]['legs'][-1]['number']       
        oldid2new[initialid] = 2
        oldid2new[1] = initialid
            
        i = 0 
        while tchannels:
            old_vert = tchannels.pop()
                
            #copy the vertex /leglist to avoid side effects
            new_vert = copy.copy(old_vert)
            new_vert['legs'] = base_objects.LegList([base_objects.Leg(l) for l in old_vert['legs']])
            # vertex taken from the bottom we have 
            # (-N+1 X > -N) we need to flip to pass to 
            # -N X > -N+1 (and then relabel -N and -N+1  
            legs = new_vert['legs'] # shorcut
            id1 = legs[0]['number']
            id2 = legs[1]['number']
            id3 = legs[2]['number']
            # to be secure  we also support (X -N+1 > -N)
            if id3 == id2 -1 and id1 !=1:
                legs[0], legs[1] = legs[1], legs[0]
            #flipping side
            legs[0], legs[2] = legs[2], legs[0]

            # the only new relabelling is the last element of the list
            # always thanks to the above flipping
            old_propa_id = new_vert['legs'][-1]['number'] 
            oldid2new[old_propa_id] = propa_id

            
            #pass to new convention for leg numbering:
            for l in new_vert['legs']:
                if l['number'] in  oldid2new:
                    l['number'] = oldid2new[l['number']]  
                    
            # new_vert is now ready
            out.append(new_vert)
            # prepare next iteration
            propa_id -=1
            i +=1

        return out
    
    @staticmethod
    def reorder_tchannels_pingpong(tchannels, id=2):
        """change the tchannel ordering to pass to a ping-pong strategy.
           assume ninitial == 2
        
        We assume that we receive something like this
        
        1 ----- X ------- -2
                |
                | (-X) 
                |
                X -------- 4
                | 
                | (-X-1)
                |
                X --------- -1

                X----------  3
                | 
                | (-N+2)
                |                
                X --------- L
                |
                | (-N+1) 
                |                
        -N ----- X ------- P        
        
        coded as 
        (1 -2 > -X) (-X 4 > -X-1) (-X-1 -1 > -X-2) ...
        ((-N+3) 3 > (-N+2)) ((-n+2) L > (-n+1)) ((-n+1) P > -N)
        
        we want to convert this as:
        1 ----- X ------- -2
                |
                | (-X) 
                |
                X -------- 4
                | 
                | (-X-2)
                |
                X --------- -1

                X----------  3
                | 
                | (-X-3)
                |                
                X --------- L
                |
                | (-X-1) 
                |                
        2 ----- X ------- P          
        
        coded as 
        (1 -2 > -X) (2 P > -X-1) (-X 4 > -X-2) (-X-1 L > -X-3) ...
        """

        # no need to modified anything if 1 or less T-Channel
        #Note that this counts the number of vertex (one more vertex compare to T)
        if len(tchannels) < 2:
            return tchannels

        out = []
        oldid2new = {}
        
        # initialisation
        # id of the first T-channel (-X)
        propa_id = tchannels[0]['legs'][-1]['number'] 
        #
        # Setup the last vertex to refenence the second id beam
        # -N (need to setup it to 2.
        initialid = tchannels[-1]['legs'][-1]['number']       
        oldid2new[initialid] = id


        
        i = 0 
        while tchannels:
            #ping pong by taking first/last element in aternance
            if id ==2:
                if i % 2 == 0:
                    old_vert = tchannels.pop(0)
                else:
                    old_vert = tchannels.pop()
            else:
                if i % 2 != 0:
                    old_vert = tchannels.pop(0)
                else:
                    old_vert = tchannels.pop()
                    
            #copy the vertex /leglist to avoid side effects
            new_vert = base_objects.Vertex(old_vert)
            new_vert['legs'] = base_objects.LegList([base_objects.Leg(l) for l in old_vert['legs']])
            # if vertex taken from the bottom we have 
            # (-N+1 X > -N) we need to flip to pass to 
            # -N X > -N+1 (and then relabel -N and -N+1
            # to be secure  we also support (X -N+1 > -N)
            if (i % 2 ==1 and id ==2) or (i %2 == 0 and id ==1): 
                legs = new_vert['legs'] # shorcut
                id1 = legs[0]['number']
                id2 = legs[1]['number'] 
                if id1 > id2:
                    legs[0], legs[1] = legs[1], legs[0]
                else:
                    legs[0], legs[2] = legs[2], legs[0]
            
            # the only new relabelling is the last element of the list
            # always thanks to the above flipping
            old_propa_id = new_vert['legs'][-1]['number'] 
            oldid2new[old_propa_id] = propa_id

            if i==0 and id==1:
                legs[0]['number'] = 2
            
            #pass to new convention for leg numbering:
            for l in new_vert['legs']:
                if l['number'] in  oldid2new:
                    l['number'] = oldid2new[l['number']]    
            
            # new_vert is now ready
            out.append(new_vert)
            # prepare next iteration
            propa_id -=1
            i +=1

        return out

            
        
        
    
    #===========================================================================
    # write_decayBW_file
    #===========================================================================
    def write_decayBW_file(self, writer, s_and_t_channels):
        """Write the decayBW.inc file for MadEvent"""

        lines = []

        booldict = {None: "0", True: "1", False: "2"}

        for iconf, config in enumerate(s_and_t_channels):
            schannels = config[0]
            for vertex in schannels:
                # For the resulting leg, pick out whether it comes from
                # decay or not, as given by the onshell flag
                leg = vertex.get('legs')[-1]
                lines.append("data gForceBW(%d,%d)/%s/" % \
                             (leg.get('number'), iconf + 1,
                              booldict[leg.get('onshell')]))

        # Write the file
        writer.writelines(lines)

        return True

    #===========================================================================
    # write_dname_file
    #===========================================================================
    def write_dname_file(self, writer, dir_name):
        """Write the dname.mg file for MG4"""

        line = "DIRNAME=%s" % dir_name

        # Write the file
        writer.write(line + "\n")

        return True

    #===========================================================================
    # write_driver
    #===========================================================================
    def write_driver(self, writer, ncomb, n_grouped_proc, v5=True):
        """Write the SubProcess/driver.f file for MG4"""

        path = pjoin(_file_path,'iolibs','template_files','madevent_driver.f')
        
        if self.model_name == 'mssm' or self.model_name.startswith('mssm-'):
            card = 'Source/MODEL/MG5_param.dat'
        else:
            card = 'param_card.dat'
        # Requiring each helicity configuration to be probed by 10 points for 
        # matrix element before using the resulting grid for MC over helicity
        # sampling.
        # We multiply this by 2 because each grouped subprocess is called at most
        # twice for each IMIRROR.
        replace_dict = {'param_card_name':card, 
                        'ncomb':ncomb,
                        'hel_init_points':n_grouped_proc*10*2}
        if not v5:
            replace_dict['secondparam']=',.true.'
        else:
            replace_dict['secondparam']=''            

        if writer:
            text = open(path).read() % replace_dict
            writer.write(text)
            return True
        else:
            return replace_dict

    #===========================================================================
    # write_addmothers
    #===========================================================================
    def write_addmothers(self, writer):
        """Write the SubProcess/addmothers.f"""

        path = pjoin(_file_path,'iolibs','template_files','addmothers.f')

        text = open(path).read() % {'iconfig': 'diag_number'}
        writer.write(text)
        
        return True


    #===========================================================================
    # write_combine_events
    #===========================================================================
    def write_combine_events(self, writer, nb_proc=100):
        """Write the SubProcess/driver.f file for MG4"""

        path = pjoin(_file_path,'iolibs','template_files','madevent_combine_events.f')
        
        if self.model_name == 'mssm' or self.model_name.startswith('mssm-'):
            card = 'Source/MODEL/MG5_param.dat'
        else:
            card = 'param_card.dat' 
        
        #set maxpup (number of @X in the process card)
            
        text = open(path).read() % {'param_card_name':card, 'maxpup':nb_proc+1}
        #the +1 is just a security. This is not needed but I feel(OM) safer with it.
        writer.write(text)
        
        return True


    #===========================================================================
    # write_symmetry
    #===========================================================================
    def write_symmetry(self, writer, v5=True):
        """Write the SubProcess/driver.f file for ME"""

        
        path = pjoin(_file_path,'iolibs','template_files','madevent_symmetry.f')

        if self.model_name == 'mssm' or self.model_name.startswith('mssm-'):
            card = 'Source/MODEL/MG5_param.dat'
        else:
            card = 'param_card.dat' 
        
        if v5:
            replace_dict = {'param_card_name':card, 'setparasecondarg':''}      
        else:
            replace_dict= {'param_card_name':card, 'setparasecondarg':',.true.'} 
        
        if writer:
            text = open(path).read() 
            text = text % replace_dict
            writer.write(text)
            return True
        else:
            return replace_dict



    #===========================================================================
    # write_iproc_file
    #===========================================================================
    def write_iproc_file(self, writer, me_number):
        """Write the iproc.dat file for MG4"""
        line = "%d" % (me_number + 1)

        # Write the file
        for line_to_write in writer.write_line(line):
            writer.write(line_to_write)
        return True

    #===========================================================================
    # write_mg_sym_file
    #===========================================================================
    def write_mg_sym_file(self, writer, matrix_element):
        """Write the mg.sym file for MadEvent."""

        lines = []

        # Extract process with all decays included
        final_legs = [leg for leg in matrix_element.get('processes')[0].get_legs_with_decays() if leg.get('state') == True]

        ninitial = len([leg for leg in matrix_element.get('processes')[0].get('legs') if leg.get('state') == False])

        identical_indices = {}

        # Extract identical particle info
        for i, leg in enumerate(final_legs):
            if leg.get('id') in identical_indices:
                identical_indices[leg.get('id')].append(\
                                    i + ninitial + 1)
            else:
                identical_indices[leg.get('id')] = [i + ninitial + 1]

        # Remove keys which have only one particle
        for key in list(identical_indices.keys()):
            if len(identical_indices[key]) < 2:
                del identical_indices[key]

        # Write mg.sym file
        lines.append(str(len(list(identical_indices.keys()))))
        for key in identical_indices.keys():
            lines.append(str(len(identical_indices[key])))
            for number in identical_indices[key]:
                lines.append(str(number))

        # Write the file
        writer.writelines(lines)

        return True

    #===========================================================================
    # write_mg_sym_file
    #===========================================================================
    def write_default_mg_sym_file(self, writer):
        """Write the mg.sym file for MadEvent."""

        lines = "0"

        # Write the file
        writer.writelines(lines)

        return True

    #===========================================================================
    # write_ncombs_file
    #===========================================================================
    def write_ncombs_file(self, writer, nexternal):
        """Write the ncombs.inc file for MadEvent."""

        # ncomb (used for clustering) is 2^nexternal
        file = "       integer    n_max_cl\n"
        file = file + "parameter (n_max_cl=%d)" % (2 ** nexternal)

        # Write the file
        writer.writelines(file)

        return True

    #===========================================================================
    # write_processes_file
    #===========================================================================
    def write_processes_file(self, writer, subproc_group):
        """Write the processes.dat file with info about the subprocesses
        in this group."""

        lines = []

        for ime, me in \
            enumerate(subproc_group.get('matrix_elements')):
            lines.append("%s %s" % (str(ime+1) + " " * (7-len(str(ime+1))),
                                    ",".join(p.base_string() for p in \
                                             me.get('processes'))))
            if me.get('has_mirror_process'):
                mirror_procs = [copy.copy(p) for p in me.get('processes')]
                for proc in mirror_procs:
                    legs = copy.copy(proc.get('legs_with_decays'))
                    legs.insert(0, legs.pop(1))
                    proc.set("legs_with_decays", legs)
                lines.append("mirror  %s" % ",".join(p.base_string() for p in \
                                                     mirror_procs))
            else:
                lines.append("mirror  none")

        # Write the file
        writer.write("\n".join(lines))

        return True

    #===========================================================================
    # write_symswap_file
    #===========================================================================
    def write_symswap_file(self, writer, ident_perms):
        """Write the file symswap.inc for MG4 by comparing diagrams using
        the internal matrix element value functionality."""

        lines = []

        # Write out lines for symswap.inc file (used to permute the
        # external leg momenta
        for iperm, perm in enumerate(ident_perms):
            lines.append("data (isym(i,%d),i=1,nexternal)/%s/" % \
                         (iperm+1, ",".join([str(i+1) for i in perm])))
        lines.append("data nsym/%d/" % len(ident_perms))

        # Write the file
        writer.writelines(lines)

        return True

    #===========================================================================
    # write_symfact_file
    #===========================================================================
    def write_symfact_file(self, writer, symmetry):
        """Write the files symfact.dat for MG4 by comparing diagrams using
        the internal matrix element value functionality."""

        pos = max(2, int(math.ceil(math.log10(len(symmetry)))))
        form = "%"+str(pos)+"r %"+str(pos+1)+"r"
        # Write out lines for symswap.inc file (used to permute the
        # external leg momenta
        lines = [ form %(i+1, s) for i,s in enumerate(symmetry) if s != 0] 
        # Write the file
        writer.write('\n'.join(lines))
        writer.write('\n')

        return True

    #===========================================================================
    # write_symperms_file
    #===========================================================================
    def write_symperms_file(self, writer, perms):
        """Write the symperms.inc file for subprocess group, used for
        symmetric configurations"""

        lines = []
        for iperm, perm in enumerate(perms):
            lines.append("data (perms(i,%d),i=1,nexternal)/%s/" % \
                         (iperm+1, ",".join([str(i+1) for i in perm])))

        # Write the file
        writer.writelines(lines)

        return True

    #===========================================================================
    # write_subproc
    #===========================================================================
    def write_subproc(self, writer, subprocdir):
        """Append this subprocess to the subproc.mg file for MG4"""

        # Write line to file
        writer.write(subprocdir + "\n")

        return True

#===============================================================================
# ProcessExporterFortranMEGroup
#===============================================================================
class ProcessExporterFortranMEGroup(ProcessExporterFortranME):
    """Class to take care of exporting a set of matrix elements to
    MadEvent subprocess group format."""

    matrix_file = "matrix_madevent_group_v4.inc"
    grouped_mode = 'madevent'
    default_opt = {'clean': False, 'complex_mass':False,
                        'export_format':'madevent', 'mp': False,
                        'v5_model': True,
                        'output_options':{},
                        'hel_recycling': True
                        }
    
    
    #===========================================================================
    # generate_subprocess_directory
    #===========================================================================
    def generate_subprocess_directory(self, subproc_group,
                                         fortran_model,
                                         group_number):
        """Generate the Pn directory for a subprocess group in MadEvent,
        including the necessary matrix_N.f files, configs.inc and various
        other helper files."""

        assert isinstance(subproc_group, group_subprocs.SubProcessGroup), \
                                      "subproc_group object not SubProcessGroup"
        
        if not self.model:
            self.model = subproc_group.get('matrix_elements')[0].\
                         get('processes')[0].get('model')

        cwd = os.getcwd()
        path = pjoin(self.dir_path, 'SubProcesses')
        
        os.chdir(path)
        pathdir = os.getcwd()

        # Create the directory PN in the specified path
        subprocdir = "P%d_%s" % (subproc_group.get('number'),
                                 subproc_group.get('name'))
        try:
            os.mkdir(subprocdir)
        except os.error as error:
            logger.warning(error.strerror + " " + subprocdir)

        try:
            os.chdir(subprocdir)
        except os.error:
            logger.error('Could not cd to directory %s' % subprocdir)
            return 0

        logger.info('Creating files in directory %s' % subprocdir)

        # Create the matrix.f files, auto_dsig.f files and all inc files
        # for all subprocesses in the group

        maxamps = 0
        maxflows = 0
        tot_calls = 0

        matrix_elements = subproc_group.get('matrix_elements')

        # Add the driver.f, all grouped ME's must share the same number of 
        # helicity configuration
        ncomb = matrix_elements[0].get_helicity_combinations()
        for me in matrix_elements[1:]:
            if ncomb!=me.get_helicity_combinations():
                raise MadGraph5Error("All grouped processes must share the "+\
                                       "same number of helicity configurations.")                

        filename = 'driver.f'
        self.write_driver(writers.FortranWriter(filename),ncomb,
                                  n_grouped_proc=len(matrix_elements), v5=self.opt['v5_model'])

        try:
            self.proc_characteristic['hel_recycling'] = self.opt['hel_recycling']
        except KeyError:
            self.proc_characteristic['hel_recycling'] = False
            self.opt['hel_recycling'] = False
        for ime, matrix_element in \
                enumerate(matrix_elements):
            if self.opt['hel_recycling']:
                filename = 'matrix%d_orig.f' % (ime+1)
                replace_dict = self.write_matrix_element_v4(None, 
                                matrix_element,
                                fortran_model,
                                proc_id=str(ime+1),
                                config_map=subproc_group.get('diagram_maps')[ime],
                                subproc_number=group_number)
                calls,ncolor = replace_dict['return_value']
                tfile = open(replace_dict['template_file']).read()
                file = tfile % replace_dict
                # Add the split orders helper functions.
                file = file + '\n' + open(replace_dict['template_file2'])\
                                                            .read()%replace_dict
                # Write the file
                writer = writers.FortranWriter(filename)
                writer.writelines(file)
                
                #
                # write the dedicated template for helicity recycling
                #
                tfile = open(replace_dict['template_file'].replace('.inc',"_hel.inc")).read() 
                file = tfile % replace_dict
                # Add the split orders helper functions.
                file = file + '\n' + open(replace_dict['template_file2'])\
                                                            .read()%replace_dict
                # Write the file
                writer = writers.FortranWriter('template_matrix%d.f' % (ime+1))
                writer.uniformcase = False
                writer.writelines(file)
                
                
                
                
            else:
                filename = 'matrix%d.f' % (ime+1)
                calls, ncolor = \
                   self.write_matrix_element_v4(writers.FortranWriter(filename), 
                                matrix_element,
                                fortran_model,
                                proc_id=str(ime+1),
                                config_map=subproc_group.get('diagram_maps')[ime],
                                subproc_number=group_number)



            filename = 'auto_dsig%d.f' % (ime+1)
            self.write_auto_dsig_file(writers.FortranWriter(filename),
                                 matrix_element,
                                 str(ime+1))

            # Keep track of needed quantities
            tot_calls += int(calls)
            maxflows = max(maxflows, ncolor)
            maxamps = max(maxamps, len(matrix_element.get('diagrams')))

            # Draw diagrams
            if not 'noeps' in self.opt['output_options'] or self.opt['output_options']['noeps'] != 'True':
                filename = "matrix%d.ps" % (ime+1)
                plot = draw.MultiEpsDiagramDrawer(matrix_element.get('base_amplitude').\
                                                                        get('diagrams'),
                                                  filename,
                                                  model = \
                                                    matrix_element.get('processes')[0].\
                                                                           get('model'),
                                                  amplitude=True)
                logger.info("Generating Feynman diagrams for " + \
                             matrix_element.get('processes')[0].nice_string())
                plot.draw()

        # Extract number of external particles
        (nexternal, ninitial) = matrix_element.get_nexternal_ninitial()

        # Generate a list of diagrams corresponding to each configuration
        # [[d1, d2, ...,dn],...] where 1,2,...,n is the subprocess number
        # If a subprocess has no diagrams for this config, the number is 0
        subproc_diagrams_for_config = subproc_group.get('diagrams_for_configs')

        filename = 'auto_dsig.f'
        self.write_super_auto_dsig_file(writers.FortranWriter(filename),
                                   subproc_group)

        filename = 'coloramps.inc'
        self.write_coloramps_file(writers.FortranWriter(filename),
                                   subproc_diagrams_for_config,
                                   maxflows,
                                   matrix_elements)

        filename = 'get_color.f'
        self.write_colors_file(writers.FortranWriter(filename),
                               matrix_elements)

        filename = 'config_subproc_map.inc'
        self.write_config_subproc_map_file(writers.FortranWriter(filename),
                                           subproc_diagrams_for_config)

        filename = 'configs.inc'
        nconfigs, (s_and_t_channels, nqcd_list) = self.write_configs_file(\
            writers.FortranWriter(filename),
            subproc_group,
            subproc_diagrams_for_config)

        filename = 'config_nqcd.inc'
        self.write_config_nqcd_file(writers.FortranWriter(filename),
                                    nqcd_list)

        filename = 'decayBW.inc'
        self.write_decayBW_file(writers.FortranWriter(filename),
                           s_and_t_channels)

        filename = 'dname.mg'
        self.write_dname_file(writers.FortranWriter(filename),
                         subprocdir)

        filename = 'iproc.dat'
        self.write_iproc_file(writers.FortranWriter(filename),
                         group_number)

        filename = 'leshouche.inc'
        self.write_leshouche_file(writers.FortranWriter(filename),
                                   subproc_group)

        filename = 'maxamps.inc'
        self.write_maxamps_file(writers.FortranWriter(filename),
                           maxamps,
                           maxflows,
                           max([len(me.get('processes')) for me in \
                                matrix_elements]),
                           len(matrix_elements))

        # Note that mg.sym is not relevant for this case
        filename = 'mg.sym'
        self.write_default_mg_sym_file(writers.FortranWriter(filename))

        filename = 'mirrorprocs.inc'
        self.write_mirrorprocs(writers.FortranWriter(filename),
                          subproc_group)

        filename = 'ncombs.inc'
        self.write_ncombs_file(writers.FortranWriter(filename),
                          nexternal)

        filename = 'nexternal.inc'
        self.write_nexternal_file(writers.FortranWriter(filename),
                             nexternal, ninitial)

        filename = 'ngraphs.inc'
        self.write_ngraphs_file(writers.FortranWriter(filename),
                           nconfigs)

        filename = 'pmass.inc'
        self.write_pmass_file(writers.FortranWriter(filename),
                         matrix_element)

        filename = 'props.inc'
        self.write_props_file(writers.FortranWriter(filename),
                         matrix_element,
                         s_and_t_channels)

        filename = 'processes.dat'
        files.write_to_file(filename,
                            self.write_processes_file,
                            subproc_group)

        # Find config symmetries and permutations
        symmetry, perms, ident_perms = \
                  diagram_symmetry.find_symmetry(subproc_group)

        filename = 'symswap.inc'
        self.write_symswap_file(writers.FortranWriter(filename),
                                ident_perms)

        filename = 'symfact_orig.dat'
        self.write_symfact_file(open(filename, 'w'), symmetry)
        
        # check consistency
        for i, sym_fact in enumerate(symmetry):
            
            if sym_fact >= 0:
                continue
            if nqcd_list[i] != nqcd_list[abs(sym_fact)-1]:
                misc.sprint(i, sym_fact, nqcd_list[i], nqcd_list[abs(sym_fact)])
                raise Exception("identical diagram with different QCD powwer")
        

        filename = 'symperms.inc'
        self.write_symperms_file(writers.FortranWriter(filename),
                           perms)

        # Generate jpgs -> pass in make_html
        #os.system(pjoin('..', '..', 'bin', 'gen_jpeg-pl'))

        self.link_files_in_SubProcess(pjoin(pathdir,subprocdir))

        #import nexternal/leshouch in Source
        ln('nexternal.inc', '../../Source', log=False)
        ln('leshouche.inc', '../../Source', log=False)
        ln('maxamps.inc', '../../Source', log=False)

        # Return to SubProcesses dir)
        os.chdir(pathdir)

        # Add subprocess to subproc.mg
        filename = 'subproc.mg'
        files.append_to_file(filename,
                             self.write_subproc,
                             subprocdir)
                
        # Return to original dir
        os.chdir(cwd)

        if not tot_calls:
            tot_calls = 0
        return tot_calls

    #===========================================================================
    # write_super_auto_dsig_file
    #===========================================================================
    def write_super_auto_dsig_file(self, writer, subproc_group):
        """Write the auto_dsig.f file selecting between the subprocesses
        in subprocess group mode"""

        replace_dict = {}

        # Extract version number and date from VERSION file
        info_lines = self.get_mg5_info_lines()
        replace_dict['info_lines'] = info_lines

        matrix_elements = subproc_group.get('matrix_elements')

        # Extract process info lines
        process_lines = '\n'.join([self.get_process_info_lines(me) for me in \
                                   matrix_elements])
        replace_dict['process_lines'] = process_lines

        nexternal, ninitial = matrix_elements[0].get_nexternal_ninitial()
        replace_dict['nexternal'] = nexternal

        replace_dict['nsprocs'] = 2*len(matrix_elements)

        # Generate dsig definition line
        dsig_def_line = "DOUBLE PRECISION " + \
                        ",".join(["DSIG%d" % (iproc + 1) for iproc in \
                                  range(len(matrix_elements))])
        replace_dict["dsig_def_line"] = dsig_def_line

        # Generate dsig process lines
        call_dsig_proc_lines = []
        for iproc in range(len(matrix_elements)):
            call_dsig_proc_lines.append(\
                "IF(IPROC.EQ.%(num)d) DSIGPROC=DSIG%(num)d(P1,WGT,IMODE) ! %(proc)s" % \
                {"num": iproc + 1,
                 "proc": matrix_elements[iproc].get('processes')[0].base_string()})
        replace_dict['call_dsig_proc_lines'] = "\n".join(call_dsig_proc_lines)

        ncomb=matrix_elements[0].get_helicity_combinations()
        replace_dict['read_write_good_hel'] = self.read_write_good_hel(ncomb)

        s1,s2 = matrix_elements[0].get_spin_state_initial()
        replace_dict['nb_spin_state1'] = s1
        replace_dict['nb_spin_state2'] = s2
        
        printzeroamp = []
        for iproc in range(len(matrix_elements)):
            printzeroamp.append(\
                "        call print_zero_amp_%i()" % ( iproc + 1))
        replace_dict['print_zero_amp'] = "\n".join(printzeroamp)
        
        
        if writer:
            file = open(pjoin(_file_path, \
                       'iolibs/template_files/super_auto_dsig_group_v4.inc')).read()
            file = file % replace_dict

            # Write the file
            writer.writelines(file)
        else:
            return replace_dict
        
    #===========================================================================
    # write_mirrorprocs
    #===========================================================================
    def write_mirrorprocs(self, writer, subproc_group):
        """Write the mirrorprocs.inc file determining which processes have
        IS mirror process in subprocess group mode."""

        lines = []
        bool_dict = {True: '.true.', False: '.false.'}
        matrix_elements = subproc_group.get('matrix_elements')
        lines.append("DATA (MIRRORPROCS(I),I=1,%d)/%s/" % \
                     (len(matrix_elements),
                      ",".join([bool_dict[me.get('has_mirror_process')] for \
                                me in matrix_elements])))
        # Write the file
        writer.writelines(lines)

    #===========================================================================
    # write_addmothers
    #===========================================================================
    def write_addmothers(self, writer):
        """Write the SubProcess/addmothers.f"""

        path = pjoin(_file_path,'iolibs','template_files','addmothers.f')

        text = open(path).read() % {'iconfig': 'lconfig'}
        writer.write(text)
        
        return True


    #===========================================================================
    # write_coloramps_file
    #===========================================================================
    def write_coloramps_file(self, writer, diagrams_for_config, maxflows,
                                   matrix_elements):
        """Write the coloramps.inc file for MadEvent in Subprocess group mode"""

        # Create a map from subprocess (matrix element) to a list of
        # the diagrams corresponding to each config

        lines = []

        subproc_to_confdiag = {}
        for config in diagrams_for_config:
            for subproc, diag in enumerate(config):
                try:
                    subproc_to_confdiag[subproc].append(diag)
                except KeyError:
                    subproc_to_confdiag[subproc] = [diag]

        for subproc in sorted(subproc_to_confdiag.keys()):
            lines.extend(self.get_icolamp_lines(subproc_to_confdiag[subproc],
                                           matrix_elements[subproc],
                                           subproc + 1))

        lines.insert(0, "logical icolamp(%d,%d,%d)" % \
                        (maxflows,
                         len(diagrams_for_config),
                         len(matrix_elements)))

        # Write the file
        writer.writelines(lines)

        return True

    #===========================================================================
    # write_config_subproc_map_file
    #===========================================================================
    def write_config_subproc_map_file(self, writer, config_subproc_map):
        """Write the config_subproc_map.inc file for subprocess groups"""

        lines = []
        # Output only configs that have some corresponding diagrams
        iconfig = 0
        for config in config_subproc_map:
            if set(config) == set([0]):
                continue
            lines.append("DATA (CONFSUB(i,%d),i=1,%d)/%s/" % \
                         (iconfig + 1, len(config),
                          ",".join([str(i) for i in config])))
            iconfig += 1
        # Write the file
        writer.writelines(lines)

        return True

    #===========================================================================
    # read_write_good_hel
    #===========================================================================
    def read_write_good_hel(self, ncomb):
        """return the code to read/write the good_hel common_block"""    

        convert = {'ncomb' : ncomb}

        output = """
        subroutine write_good_hel(stream_id)
        implicit none
        integer stream_id
        INTEGER                 NCOMB
        PARAMETER (             NCOMB=%(ncomb)d)
        LOGICAL GOODHEL(NCOMB, 2)
        INTEGER NTRY(2)
        common/BLOCK_GOODHEL/NTRY,GOODHEL
        write(stream_id,*) GOODHEL
        return
        end
        
        
        subroutine read_good_hel(stream_id)
        implicit none
        include 'genps.inc'
        integer stream_id
        INTEGER                 NCOMB
        PARAMETER (             NCOMB=%(ncomb)d)
        LOGICAL GOODHEL(NCOMB, 2)
        INTEGER NTRY(2)
        common/BLOCK_GOODHEL/NTRY,GOODHEL
        read(stream_id,*) GOODHEL
        NTRY(1) = MAXTRIES + 1
        NTRY(2) = MAXTRIES + 1
        return
        end 
        
        subroutine init_good_hel()
        implicit none
        INTEGER                 NCOMB
        PARAMETER (             NCOMB=%(ncomb)d)
        LOGICAL GOODHEL(NCOMB, 2)        
        INTEGER NTRY(2)
        INTEGER I
        
        do i=1,NCOMB
            GOODHEL(I,1) = .false.
            GOODHEL(I,2) = .false.
        enddo
        NTRY(1) = 0
        NTRY(2) = 0
        end
        
        integer function get_maxsproc()
        implicit none
        include 'maxamps.inc'
        
        get_maxsproc = maxsproc
        return 
        end
                
        """ % convert
        
        return output
                           


    #===========================================================================
    # write_configs_file
    #===========================================================================
    def write_configs_file(self, writer, subproc_group, diagrams_for_config):
        """Write the configs.inc file with topology information for a
        subprocess group. Use the first subprocess with a diagram for each
        configuration."""

        matrix_elements = subproc_group.get('matrix_elements')
        model = matrix_elements[0].get('processes')[0].get('model')

        diagrams = []
        config_numbers = []
        for iconfig, config in enumerate(diagrams_for_config):
            # Check if any diagrams correspond to this config
            if set(config) == set([0]):
                continue
            subproc_diags = []
            for s,d in enumerate(config):
                if d:
                    subproc_diags.append(matrix_elements[s].\
                                         get('diagrams')[d-1])
                else:
                    subproc_diags.append(None)
            diagrams.append(subproc_diags)
            config_numbers.append(iconfig + 1)

        # Extract number of external particles
        (nexternal, ninitial) = subproc_group.get_nexternal_ninitial()

        return len(diagrams), \
               self.write_configs_file_from_diagrams(writer, diagrams,
                                                config_numbers,
                                                nexternal, ninitial,
                                                     model)

    #===========================================================================
    # write_run_configs_file
    #===========================================================================
    def write_run_config_file(self, writer):
        """Write the run_configs.inc file for MadEvent"""

        path = pjoin(_file_path,'iolibs','template_files','madevent_run_config.inc')
        if self.proc_characteristic['loop_induced']:
            job_per_chan = 1
        else: 
            job_per_chan = 2
        text = open(path).read() % {'chanperjob':job_per_chan} 
        writer.write(text)
        return True


    #===========================================================================
    # write_leshouche_file
    #===========================================================================
    def write_leshouche_file(self, writer, subproc_group):
        """Write the leshouche.inc file for MG4"""

        all_lines = []

        for iproc, matrix_element in \
            enumerate(subproc_group.get('matrix_elements')):
            all_lines.extend(self.get_leshouche_lines(matrix_element,
                                                 iproc))
        # Write the file
        writer.writelines(all_lines)
        return True


    def finalize(self,*args, **opts):

        super(ProcessExporterFortranMEGroup, self).finalize(*args, **opts)
        #ensure that the grouping information is on the correct value
        self.proc_characteristic['grouped_matrix'] = True        

        
#===============================================================================
# UFO_model_to_mg4
#===============================================================================

python_to_fortran = lambda x: parsers.UFOExpressionParserFortran().parse(x)

class UFO_model_to_mg4(object):
    """ A converter of the UFO-MG5 Model to the MG4 format """

    # The list below shows the only variables the user is allowed to change by
    # himself for each PS point. If he changes any other, then calling 
    # UPDATE_AS_PARAM() (or equivalently MP_UPDATE_AS_PARAM()) will not
    # correctly account for the change.
    PS_dependent_key = ['aS','MU_R']
    mp_complex_format = 'complex*32'
    mp_real_format = 'real*16'
    # Warning, it is crucial none of the couplings/parameters of the model
    # starts with this prefix. I should add a check for this.
    # You can change it as the global variable to check_param_card.ParamCard
    mp_prefix = check_param_card.ParamCard.mp_prefix
    
    def __init__(self, model, output_path, opt=None):
        """ initialization of the objects """
        
        self.model = model
        self.model_name = model['name']
        self.dir_path = output_path
        
        self.opt = {'complex_mass': False, 'export_format': 'madevent', 'mp':True,
                        'loop_induced': False}
        if opt:
            self.opt.update(opt)
            
        self.coups_dep = []    # (name, expression, type)
        self.coups_indep = []  # (name, expression, type)
        self.params_dep = []   # (name, expression, type)
        self.params_indep = [] # (name, expression, type)
        self.params_ext = []   # external parameter
        self.p_to_f = parsers.UFOExpressionParserFortran(self.model)
        self.mp_p_to_f = parsers.UFOExpressionParserMPFortran(self.model) 
        self.scales = []
        self.MUE = None # extra parameter loop #2 which is running
        
        if self.model.get('running_elements'):
            all_elements = set()
            add_scale = set()
            for runs in self.model.get('running_elements'):
                for line_run in runs.run_objects:
                    for one_element in line_run:
                        all_elements.add(one_element.name)
                        add_scale.add(one_element.lhablock)
            all_elements.union(set(self.PS_dependent_key))
            self.PS_dependent_key = list(all_elements)
            MUE = [p for p in self.model.get('parameters')[('external',)] if p.lhablock.lower() == 'loop' and tuple(p.lhacode) == (2,)]
            
            if MUE:
                self.MUE = MUE[0]
                self.PS_dependent_key.append(MUE[0].name)
            
            try:
                add_scale.remove('SMINPUTS')
            except Exception:
                pass
            self.scales = add_scale

    
    def pass_parameter_to_case_insensitive(self):
        """modify the parameter if some of them are identical up to the case"""
    
        lower_dict={}
        duplicate = set()
        keys = list(self.model['parameters'].keys())
        keys.sort()
        for key in keys:
            for param in self.model['parameters'][key]:
                lower_name = param.name.lower()
                if not lower_name:
                    continue
                try:
                    lower_dict[lower_name].append(param)
                except KeyError as error:
                    lower_dict[lower_name] = [param]
                else:
                    duplicate.add(lower_name)
                    logger.debug('%s is define both as lower case and upper case.' 
                                 % lower_name)
        if not duplicate:
            return
        
        re_expr = r'''\b(%s)\b'''
        to_change = []
        change={}
        for value in duplicate:
            for i, var in enumerate(lower_dict[value]):
                to_change.append(var.name)
                new_name = '%s%s' % (var.name.lower(), 
                                                  ('__%d'%(i+1) if i>0 else ''))
                change[var.name] = new_name
                var.name = new_name
    
        # Apply the modification to the map_CTcoup_CTparam of the model
        # if it has one (giving for each coupling the CT parameters whcih
        # are necessary and which should be exported to the model.
        if hasattr(self.model,'map_CTcoup_CTparam'):
            for coup, ctparams in self.model.map_CTcoup_CTparam:
                for i, ctparam in enumerate(ctparams):
                    try:
                        self.model.map_CTcoup_CTparam[coup][i] = change[ctparam]
                    except KeyError:
                        pass

        replace = lambda match_pattern: change[match_pattern.groups()[0]]
        rep_pattern = re.compile(re_expr % '|'.join(to_change))
        
        # change parameters
        for key in keys:
            if key == ('external',):
                continue
            for param in self.model['parameters'][key]: 
                param.expr = rep_pattern.sub(replace, param.expr)
            
        # change couplings
        for key in self.model['couplings'].keys():
            for coup in self.model['couplings'][key]:
                coup.expr = rep_pattern.sub(replace, coup.expr)
                
        # change mass/width
        for part in self.model['particles']:
            if str(part.get('mass')) in to_change:
                part.set('mass', rep_pattern.sub(replace, str(part.get('mass'))))
            if str(part.get('width')) in to_change:
                part.set('width', rep_pattern.sub(replace, str(part.get('width'))))                
                
    def refactorize(self, wanted_couplings = []):    
        """modify the couplings to fit with MG4 convention """
            
        # Keep only separation in alphaS + running one        
        keys = list(self.model['parameters'].keys())
        keys.sort(key=len)

        for key in keys:
            to_add = [o for o in self.model['parameters'][key] if o.name]

            if key == ('external',):
                self.params_ext += to_add
            elif any([(k in key) for k in self.PS_dependent_key]):
                self.params_dep += to_add
            else:
                self.params_indep += to_add
                
        # same for couplings + tracking which running happens
        keys = list(self.model['couplings'].keys())
        keys.sort(key=len)
        used_running_key = set()
        for key, coup_list in self.model['couplings'].items():
            if any([(k in key) for k in self.PS_dependent_key]):
                to_add = [c for c in coup_list if
                                   (not wanted_couplings or c.name in \
                                    wanted_couplings)]
                if to_add:
                    self.coups_dep += to_add
                    used_running_key.update(set(key))
            else:
                self.coups_indep += [c for c in coup_list if
                                     (not wanted_couplings or c.name in \
                                      wanted_couplings)]
        #store the running parameter that are used
        self.used_running_key = used_running_key     
        # MG4 use G and not aS as it basic object for alphas related computation
        #Pass G in the  independant list
        if 'G' in self.params_dep:
            index = self.params_dep.index('G')
            G = self.params_dep.pop(index)
        #    G.expr = '2*cmath.sqrt(as*pi)'
        #    self.params_indep.insert(0, self.params_dep.pop(index))
        # No need to add it if not defined   
            
        if 'aS' not in self.params_ext:
            logger.critical('aS not define as external parameter adding it!')
            #self.model['parameters']['aS'] = base_objects.ParamCardVariable('aS', 0.138,'DUMMY',(1,))
            self.params_indep.append( base_objects. ModelVariable('aS', '0.138','real'))
            self.params_indep.append( base_objects. ModelVariable('G', '4.1643','real'))
    def build(self, wanted_couplings = [], full=True):
        """modify the couplings to fit with MG4 convention and creates all the 
        different files"""
        
        self.pass_parameter_to_case_insensitive() 
        self.refactorize(wanted_couplings)

        # write the files
        if full:
            if wanted_couplings:
                # extract the wanted ct parameters
                self.extract_needed_CTparam(wanted_couplings=wanted_couplings)
            self.write_all()
            

    def open(self, name, comment='c', format='default'):
        """ Open the file name in the correct directory and with a valid
        header."""
        
        file_path = pjoin(self.dir_path, name)
        
        if format == 'fortran':
            fsock = writers.FortranWriter(file_path, 'w')
            write_class = io.FileIO
            
            write_class.writelines(fsock, comment * 77 + '\n')
            write_class.writelines(fsock, '%(comment)s written by the UFO converter\n' % \
                               {'comment': comment + (6 - len(comment)) *  ' '})
            write_class.writelines(fsock, comment * 77 + '\n\n')
        else:
            fsock = open(file_path, 'w')  
            fsock.writelines(comment * 77 + '\n')
            fsock.writelines('%(comment)s written by the UFO converter\n' % \
                                   {'comment': comment + (6 - len(comment)) *  ' '})
            fsock.writelines(comment * 77 + '\n\n')
        return fsock       

    
    def write_all(self):
        """ write all the files """
        #write the part related to the external parameter
        self.create_ident_card()
        self.create_param_read()
        
        #write the definition of the parameter
        self.create_input()
        self.create_intparam_def(dp=True,mp=False)
        if self.opt['mp']:
            self.create_intparam_def(dp=False,mp=True)
        
        # definition of the coupling.
        self.create_actualize_mp_ext_param_inc()
        self.create_coupl_inc()
        self.create_write_couplings()
        self.create_couplings()
        
        # the makefile
        self.create_makeinc()
        self.create_param_write()

        # The model functions
        self.create_model_functions_inc()
        self.create_model_functions_def()
        
        # The param_card.dat        
        self.create_param_card()
        

        # All the standard files
        self.copy_standard_file()

    ############################################################################
    ##  ROUTINE CREATING THE FILES  ############################################
    ############################################################################

    def copy_standard_file(self):
        """Copy the standard files for the fortran model."""
        
        #copy the library files
        file_to_link = ['formats.inc','printout.f', \
                        'rw_para.f', 'testprog.f']
    
        for filename in file_to_link:
            cp( MG5DIR + '/models/template_files/fortran/' + filename, \
                                                                self.dir_path)
            
        file = open(os.path.join(MG5DIR,\
                              'models/template_files/fortran/rw_para.f')).read()

        includes=["include \'coupl.inc\'","include \'input.inc\'",
                                              "include \'model_functions.inc\'"]
        if self.opt['mp']:
            includes.extend(["include \'mp_coupl.inc\'","include \'mp_input.inc\'"])
        # In standalone and madloop we do no use the compiled param card but
        # still parse the .dat one so we must load it.
        if self.opt['loop_induced']:
            #loop induced follow MadEvent way to handle the card.
            load_card = ''
            lha_read_filename='lha_read.f' 
            updateloop_default = '.true.'           
        elif self.opt['export_format'] in ['madloop','madloop_optimized', 'madloop_matchbox']:
            load_card = 'call LHA_loadcard(param_name,npara,param,value)'
            lha_read_filename='lha_read_mp.f'
            updateloop_default = '.true.'
        elif self.opt['export_format'].startswith('standalone') \
            or self.opt['export_format'] in ['madweight', 'plugin']\
            or self.opt['export_format'].startswith('matchbox'):
            load_card = 'call LHA_loadcard(param_name,npara,param,value)'
            lha_read_filename='lha_read.f'
            updateloop_default = '.true.'
        else:
            load_card = ''
            lha_read_filename='lha_read.f'
            updateloop_default = '.false.'
            
        cp( MG5DIR + '/models/template_files/fortran/' + lha_read_filename, \
                                       os.path.join(self.dir_path,'lha_read.f'))
        
        file=file%{'includes':'\n      '.join(includes),
                   'load_card':load_card,
                   'updateloop_default': updateloop_default}
        writer=open(os.path.join(self.dir_path,'rw_para.f'),'w')
        writer.writelines(file)
        writer.close()

        if self.opt['export_format'] in ['madevent', 'FKS5_default', 'FKS5_optimized'] \
            or self.opt['loop_induced']:
            cp( MG5DIR + '/models/template_files/fortran/makefile_madevent', 
                self.dir_path + '/makefile')
            if self.opt['export_format'] in ['FKS5_default', 'FKS5_optimized']:
                path = pjoin(self.dir_path, 'makefile')
                text = open(path).read()
                text = text.replace('madevent','aMCatNLO')
                open(path, 'w').writelines(text)
        elif self.opt['export_format'] in ['standalone', 'standalone_msP','standalone_msF',
                                  'madloop','madloop_optimized', 'standalone_rw', 
                                  'madweight','matchbox','madloop_matchbox', 'plugin']:
            cp( MG5DIR + '/models/template_files/fortran/makefile_standalone', 
                self.dir_path + '/makefile')
        #elif self.opt['export_format'] in []:
            #pass
        else:
            raise MadGraph5Error('Unknown format')

    def create_coupl_inc(self):
        """ write coupling.inc """
        
        fsock = self.open('coupl.inc', format='fortran')
        if self.opt['mp']:
            mp_fsock = self.open('mp_coupl.inc', format='fortran')
            mp_fsock_same_name = self.open('mp_coupl_same_name.inc',\
                                            format='fortran')

        # Write header
        header = """double precision G
                common/strong/ G
                 
                double complex gal(2)
                common/weak/ gal
                
                double precision MU_R
                common/rscale/ MU_R

                """        
        # Nf is the number of light quark flavours
        header = header+"""double precision Nf
                parameter(Nf=%dd0)
                """ % self.model.get_nflav()
        #Nl is the number of massless leptons
        header = header+"""double precision Nl
                parameter(Nl=%dd0)
                """ % self.model.get_nleps()
                
        fsock.writelines(header)
        
        if self.opt['mp']:
            header = """%(real_mp_format)s %(mp_prefix)sG
                    common/MP_strong/ %(mp_prefix)sG
                     
                    %(complex_mp_format)s %(mp_prefix)sgal(2)
                    common/MP_weak/ %(mp_prefix)sgal
                    
                    %(complex_mp_format)s %(mp_prefix)sMU_R
                    common/MP_rscale/ %(mp_prefix)sMU_R

                """




            mp_fsock.writelines(header%{'real_mp_format':self.mp_real_format,
                                  'complex_mp_format':self.mp_complex_format,
                                  'mp_prefix':self.mp_prefix})
            mp_fsock_same_name.writelines(header%{'real_mp_format':self.mp_real_format,
                                  'complex_mp_format':self.mp_complex_format,
                                  'mp_prefix':''})

        # Write the Mass definition/ common block
        masses = set()
        widths = set()
        if self.opt['complex_mass']:
            complex_mass = set()
            
        for particle in self.model.get('particles'):
            #find masses
            one_mass = particle.get('mass')
            if one_mass.lower() != 'zero':
                masses.add(one_mass)
                
            # find width
            one_width = particle.get('width')
            if one_width.lower() != 'zero':
                widths.add(one_width)
                if self.opt['complex_mass'] and one_mass.lower() != 'zero':
                    complex_mass.add('CMASS_%s' % one_mass)
            
        if masses:
            masses = sorted(list(masses))
            fsock.writelines('double precision '+','.join(masses)+'\n')
            fsock.writelines('common/masses/ '+','.join(masses)+'\n\n')
            if self.opt['mp']:
                mp_fsock_same_name.writelines(self.mp_real_format+' '+\
                                                          ','.join(masses)+'\n')
                mp_fsock_same_name.writelines('common/MP_masses/ '+\
                                                        ','.join(masses)+'\n\n')                
                mp_fsock.writelines(self.mp_real_format+' '+','.join([\
                                        self.mp_prefix+m for m in masses])+'\n')
                mp_fsock.writelines('common/MP_masses/ '+\
                            ','.join([self.mp_prefix+m for m in masses])+'\n\n')                

        if widths:
            widths = sorted(list(widths))
            fsock.writelines('double precision '+','.join(widths)+'\n')
            fsock.writelines('common/widths/ '+','.join(widths)+'\n\n')
            if self.opt['mp']:
                mp_fsock_same_name.writelines(self.mp_real_format+' '+\
                                                          ','.join(widths)+'\n')
                mp_fsock_same_name.writelines('common/MP_widths/ '+\
                                                        ','.join(widths)+'\n\n')                
                mp_fsock.writelines(self.mp_real_format+' '+','.join([\
                                        self.mp_prefix+w for w in widths])+'\n')
                mp_fsock.writelines('common/MP_widths/ '+\
                            ','.join([self.mp_prefix+w for w in widths])+'\n\n')
        
        # Write the Couplings
        coupling_list = [coupl.name for coupl in self.coups_dep + self.coups_indep]       
        fsock.writelines('double complex '+', '.join(coupling_list)+'\n')
        fsock.writelines('common/couplings/ '+', '.join(coupling_list)+'\n')
        if self.opt['mp']:
            mp_fsock_same_name.writelines(self.mp_complex_format+' '+\
                                                   ','.join(coupling_list)+'\n')
            mp_fsock_same_name.writelines('common/MP_couplings/ '+\
                                                 ','.join(coupling_list)+'\n\n')                
            mp_fsock.writelines(self.mp_complex_format+' '+','.join([\
                                 self.mp_prefix+c for c in coupling_list])+'\n')
            mp_fsock.writelines('common/MP_couplings/ '+\
                     ','.join([self.mp_prefix+c for c in coupling_list])+'\n\n')            
        
        # Write complex mass for complex mass scheme (if activated)
        if self.opt['complex_mass'] and complex_mass:
            fsock.writelines('double complex '+', '.join(complex_mass)+'\n')
            fsock.writelines('common/complex_mass/ '+', '.join(complex_mass)+'\n')
            if self.opt['mp']:
                mp_fsock_same_name.writelines(self.mp_complex_format+' '+\
                                                    ','.join(complex_mass)+'\n')
                mp_fsock_same_name.writelines('common/MP_complex_mass/ '+\
                                                  ','.join(complex_mass)+'\n\n')                
                mp_fsock.writelines(self.mp_complex_format+' '+','.join([\
                                self.mp_prefix+cm for cm in complex_mass])+'\n')
                mp_fsock.writelines('common/MP_complex_mass/ '+\
                    ','.join([self.mp_prefix+cm for cm in complex_mass])+'\n\n')                       
        
    def create_write_couplings(self):
        """ write the file coupl_write.inc """
        
        fsock = self.open('coupl_write.inc', format='fortran')
        
        fsock.writelines("""write(*,*)  ' Couplings of %s'  
                            write(*,*)  ' ---------------------------------'
                            write(*,*)  ' '""" % self.model_name)
        def format(coupl):
            return 'write(*,2) \'%(name)s = \', %(name)s' % {'name': coupl.name}
        
        # Write the Couplings
        lines = [format(coupl) for coupl in self.coups_dep + self.coups_indep]       
        fsock.writelines('\n'.join(lines))
        
        
    def create_input(self):
        """create input.inc containing the definition of the parameters"""
        
        fsock = self.open('input.inc', format='fortran')
        if self.opt['mp']:
            mp_fsock = self.open('mp_input.inc', format='fortran')
                    
        #find mass/ width since they are already define
        already_def = set()
        for particle in self.model.get('particles'):
            already_def.add(particle.get('mass').lower())
            already_def.add(particle.get('width').lower())
            if self.opt['complex_mass']:
                already_def.add('cmass_%s' % particle.get('mass').lower())
        
        is_valid = lambda name: name.lower() not in ['g', 'mu_r', 'zero'] and \
                                                 name.lower() not in already_def
        
        real_parameters = [param.name for param in self.params_dep + 
                            self.params_indep if param.type == 'real'
                            and is_valid(param.name)]

        real_parameters += [param.name for param in self.params_ext 
                            if param.type == 'real'and 
                               is_valid(param.name)]
        
        # check the parameter is a CT parameter or not
        # if yes, just use the needed ones        
        real_parameters = [param for param in real_parameters \
                                           if self.check_needed_param(param)]

        real_parameters += ['mdl__%s__scale' % s for s in self.scales]
        
        fsock.writelines('double precision '+','.join(real_parameters)+'\n')
        fsock.writelines('common/params_R/ '+','.join(real_parameters)+'\n\n')
        if self.opt['mp']:
            mp_fsock.writelines(self.mp_real_format+' '+','.join([\
                              self.mp_prefix+p for p in real_parameters])+'\n')
            mp_fsock.writelines('common/MP_T_params_R/ '+','.join([\
                            self.mp_prefix+p for p in real_parameters])+'\n\n')        
        
        complex_parameters = [param.name for param in self.params_dep + 
                            self.params_indep if param.type == 'complex' and
                            is_valid(param.name)]

        # check the parameter is a CT parameter or not
        # if yes, just use the needed ones        
        complex_parameters = [param for param in complex_parameters \
                             if self.check_needed_param(param)]

        if complex_parameters:
            fsock.writelines('double complex '+','.join(complex_parameters)+'\n')
            fsock.writelines('common/params_C/ '+','.join(complex_parameters)+'\n\n')
            if self.opt['mp']:
                mp_fsock.writelines(self.mp_complex_format+' '+','.join([\
                            self.mp_prefix+p for p in complex_parameters])+'\n')
                mp_fsock.writelines('common/MP_params_C/ '+','.join([\
                          self.mp_prefix+p for p in complex_parameters])+'\n\n')

    def check_needed_param(self, param):
        """ Returns whether the parameter in argument is needed for this 
        specific computation or not."""
    
        # If this is a leading order model or if there was no CT parameter
        # employed in this NLO model, one can directly return that the 
        # parameter is needed since only CTParameters are filtered.
        if not hasattr(self, 'allCTparameters') or \
               self.allCTparameters is None or self.usedCTparameters is None or \
               len(self.allCTparameters)==0:
            return True
         
        # We must allow the conjugate shorthand for the complex parameter as
        # well so we check wether either the parameter name or its name with
        # 'conjg__' substituted with '' is present in the list.
        # This is acceptable even if some parameter had an original name 
        # including 'conjg__' in it, because at worst we export a parameter 
        # was not needed.
        param = param.lower()
        cjg_param = param.replace('conjg__','',1)
                
        # First make sure it is a CTparameter
        if param not in self.allCTparameters and \
                                          cjg_param not in self.allCTparameters:
            if hasattr(self.model, "notused_ct_params"):
                if param.endswith(('_fin_','_1eps_','_2eps_')):
                    limit = -2
                elif param.endswith(('_1eps','_2eps')):
                    limit =-1
                else:
                    limit = 0
                base = '_'.join(param.split('_')[1:limit])
                if base in self.model.notused_ct_params:
                    return False
            return True
        
        # Now check if it is in the list of CTparameters actually used
        return (param in self.usedCTparameters or \
                                             cjg_param in self.usedCTparameters)
                
    def extract_needed_CTparam(self,wanted_couplings=[]):
        """ Extract what are the needed CT parameters given the wanted_couplings"""
        
        if not hasattr(self.model,'map_CTcoup_CTparam') or not wanted_couplings:
            # Setting these lists to none wil disable the filtering in 
            # check_needed_param
            self.allCTparameters  = None
            self.usedCTparameters = None
            return
        
        # All CTparameters appearin in all CT couplings        
        allCTparameters=list(self.model.map_CTcoup_CTparam.values())
        # Define in this class the list of all CT parameters
        self.allCTparameters=list(\
                            set(itertools.chain.from_iterable(allCTparameters)))

        # All used CT couplings
        w_coupls = [coupl.lower() for coupl in wanted_couplings]
        allUsedCTCouplings = [coupl for coupl in 
              self.model.map_CTcoup_CTparam.keys() if coupl.lower() in w_coupls]
        
        # Now define the list of all CT parameters that are actually used
        self.usedCTparameters=list(\
          set(itertools.chain.from_iterable([
            self.model.map_CTcoup_CTparam[coupl] for coupl in allUsedCTCouplings
                                                                            ])))       
        
        # Now at last, make these list case insensitive
        self.allCTparameters = [ct.lower() for ct in self.allCTparameters]
        self.usedCTparameters = [ct.lower() for ct in self.usedCTparameters]
        
    def create_intparam_def(self, dp=True, mp=False):
        """ create intparam_definition.inc setting the internal parameters.
        Output the double precision and/or the multiple precision parameters
        depending on the parameters dp and mp. If mp only, then the file names
        get the 'mp_' prefix.
         """

        fsock = self.open('%sintparam_definition.inc'%
                             ('mp_' if mp and not dp else ''), format='fortran')
        
        fsock.write_comments(\
                "Parameters that should not be recomputed event by event.\n")
        fsock.writelines("if(readlha) then\n")
        if dp:        
            fsock.writelines("G = 2 * DSQRT(AS*PI) ! for the first init\n")
        if mp:
            fsock.writelines("MP__G = 2 * SQRT(MP__AS*MP__PI) ! for the first init\n")
            
        for param in self.params_indep:
            if param.name == 'ZERO':
                continue
            # check whether the parameter is a CT parameter
            # if yes,just used the needed ones
            if not self.check_needed_param(param.name):
                continue
            if dp:
                fsock.writelines("%s = %s\n" % (param.name,
                                            self.p_to_f.parse(param.expr)))
            if mp:
                fsock.writelines("%s%s = %s\n" % (self.mp_prefix,param.name,
                                            self.mp_p_to_f.parse(param.expr)))    

        fsock.writelines('endif')
        
        fsock.write_comments('\nParameters that should be recomputed at an event by even basis.\n')
        if dp:        
            fsock.writelines("aS = G**2/4/pi\n")
        if mp:
            fsock.writelines("MP__aS = MP__G**2/4/MP__PI\n")

        # these are the parameters needed for the loops
        if hasattr(self, 'allCTparameters') and self.allCTparameters:
            ct_params = [param for param in self.params_dep \
                if self.check_needed_param(param.name) and \
                   param.name.lower() in self.allCTparameters]
        else:
            ct_params = []
        
        for param in self.params_dep:
            # skip the CT parameters, which have already been done before
            if not self.check_needed_param(param.name) or param in ct_params:
                continue
            if dp:
                fsock.writelines("%s = %s\n" % (param.name,
                                            self.p_to_f.parse(param.expr)))
            elif mp:
                fsock.writelines("%s%s = %s\n" % (self.mp_prefix,param.name,
                                            self.mp_p_to_f.parse(param.expr)))

        fsock.write_comments('\nParameters that should be updated for the loops.\n')

        # do not skip the evaluation of these parameters in MP
        if not mp and ct_params: fsock.writelines('if (updateloop) then')
        for param in ct_params:
            if dp:
                fsock.writelines("%s = %s\n" % (param.name,
                                            self.p_to_f.parse(param.expr)))
            elif mp:
                fsock.writelines("%s%s = %s\n" % (self.mp_prefix,param.name,
                                            self.mp_p_to_f.parse(param.expr)))

        if not mp and ct_params: fsock.writelines('endif')

        fsock.write_comments("\nDefinition of the EW coupling used in the write out of aqed\n")

        # Let us not necessarily investigate the presence of alpha_EW^-1 of Gf as an external parameter, but also just as a parameter
        if ('aEWM1',) in self.model['parameters'] or \
           any( ('aEWM1'.lower() in [p.name.lower() for p in p_list]) for p_list in self.model['parameters'].values() ):
            if dp:
                fsock.writelines(""" gal(1) = 3.5449077018110318d0 / DSQRT(ABS(aEWM1))
                                 gal(2) = 1d0
                         """)
            elif mp:
                fsock.writelines(""" %(mp_prefix)sgal(1) = 2 * SQRT(MP__PI/ABS(MP__aEWM1))
                                 %(mp_prefix)sgal(2) = 1d0 
                                 """ %{'mp_prefix':self.mp_prefix})
                pass
        # in Gmu scheme, aEWM1 is not external but Gf is an exteranl variable
        elif ('Gf',) in self.model['parameters']:
            # Make sure to consider complex masses if the complex mass scheme is activated
            if self.opt['complex_mass']:
                mass_prefix = 'CMASS_MDL_'
            else:
                mass_prefix = 'MDL_'

            if dp:
                if self.opt['complex_mass']:
                    fsock.writelines(""" gal(1) = ABS(2.378414230005442133435d0*%(mass_prefix)sMW*SQRT(DCMPLX(1.0D0,0.0d0)-%(mass_prefix)sMW**2/%(mass_prefix)sMZ**2)*DSQRT(MDL_Gf))
                                 gal(2) = 1d0
                         """%{'mass_prefix':mass_prefix})
                else:
                    fsock.writelines(""" gal(1) = 2.378414230005442133435d0*%(mass_prefix)sMW*DSQRT(1D0-%(mass_prefix)sMW**2/%(mass_prefix)sMZ**2)*DSQRT(MDL_Gf)
                                 gal(2) = 1d0
                         """%{'mass_prefix':mass_prefix})
            elif mp:
                if self.opt['complex_mass']:
                    fsock.writelines(""" %(mp_prefix)sgal(1) = ABS(2*%(mp_prefix)s%(mass_prefix)sMW*SQRT(CMPLX(1e0_16,0.0e0_16,KIND=16)-%(mp_prefix)s%(mass_prefix)sMW**2/%(mp_prefix)s%(mass_prefix)sMZ**2)*SQRT(SQRT(2e0_16)*%(mp_prefix)sMDL_Gf))
                                 %(mp_prefix)sgal(2) = 1e0_16
                                 """ %{'mp_prefix':self.mp_prefix,'mass_prefix':mass_prefix})
                else:
                    fsock.writelines(""" %(mp_prefix)sgal(1) = 2*%(mp_prefix)s%(mass_prefix)sMW*SQRT(1e0_16-%(mp_prefix)s%(mass_prefix)sMW**2/%(mp_prefix)s%(mass_prefix)sMZ**2)*SQRT(SQRT(2e0_16)*%(mp_prefix)sMDL_Gf)
                                 %(mp_prefix)sgal(2) = 1e0_16
                                 """ %{'mp_prefix':self.mp_prefix,'mass_prefix':mass_prefix})

                pass
        else:
            if dp:
                logger.warning('$RED aEWM1 and Gf not define in MODEL. AQED will not be written correcty in LHE FILE')
                fsock.writelines(""" gal(1) = 1d0
                                 gal(2) = 1d0
                             """)
            elif mp:
                fsock.writelines(""" %(mp_prefix)sgal(1) = 1e0_16
                                 %(mp_prefix)sgal(2) = 1e0_16
                             """%{'mp_prefix':self.mp_prefix})

    nb_def_by_file = 50
    def create_couplings(self):
        """ create couplings.f and all couplingsX.f """
        
        nb_def_by_file = self.nb_def_by_file
        
        self.create_couplings_main(nb_def_by_file)
        nb_coup_indep = 1 + len(self.coups_indep) // nb_def_by_file
        nb_coup_dep = 1 + len(self.coups_dep) // nb_def_by_file 
        
        for i in range(nb_coup_indep):
            # For the independent couplings, we compute the double and multiple
            # precision ones together
            data = self.coups_indep[nb_def_by_file * i: 
                             min(len(self.coups_indep), nb_def_by_file * (i+1))]
            self.create_couplings_part(i + 1, data, dp=True, mp=self.opt['mp'])
            
        for i in range(nb_coup_dep):
            # For the dependent couplings, we compute the double and multiple
            # precision ones in separate subroutines.
            data = self.coups_dep[nb_def_by_file * i: 
                               min(len(self.coups_dep), nb_def_by_file * (i+1))]
            self.create_couplings_part( i + 1 + nb_coup_indep , data, 
                                                               dp=True,mp=False)
            if self.opt['mp']:
                self.create_couplings_part( i + 1 + nb_coup_indep , data, 
                                                              dp=False,mp=True)
        
        
    def create_couplings_main(self, nb_def_by_file=25):
        """ create couplings.f """

        fsock = self.open('couplings.f', format='fortran')
        
        fsock.writelines("""subroutine coup()

                            implicit none
                            double precision PI, ZERO
                            logical READLHA
                            parameter  (PI=3.141592653589793d0)
                            parameter  (ZERO=0d0)
                            include \'model_functions.inc\'""")
        if self.opt['mp']:
            fsock.writelines("""%s MP__PI, MP__ZERO
                                parameter (MP__PI=3.1415926535897932384626433832795e0_16)
                                parameter (MP__ZERO=0e0_16)
                                include \'mp_input.inc\'
                                include \'mp_coupl.inc\'
                        """%self.mp_real_format) 
        fsock.writelines("""logical updateloop
                            common /to_updateloop/updateloop
                            include \'input.inc\'
                            include \'coupl.inc\'
                            READLHA = .true.
                            include \'intparam_definition.inc\'""")
        if self.opt['mp']:
            fsock.writelines("""include \'mp_intparam_definition.inc\'\n""")
        
        nb_coup_indep = 1 + len(self.coups_indep) // nb_def_by_file 
        nb_coup_dep = 1 + len(self.coups_dep) // nb_def_by_file 
        
        fsock.writelines('\n'.join(\
                    ['call coup%s()' %  (i + 1) for i in range(nb_coup_indep)]))
        
        fsock.write_comments('\ncouplings needed to be evaluated points by points\n')

        fsock.writelines('\n'.join(\
                    ['call coup%s()' %  (nb_coup_indep + i + 1) \
                      for i in range(nb_coup_dep)]))
        if self.opt['mp']:
            fsock.writelines('\n'.join(\
                    ['call mp_coup%s()' %  (nb_coup_indep + i + 1) \
                      for i in range(nb_coup_dep)]))
        fsock.writelines('''\n return \n end\n''')

        fsock.writelines("""subroutine update_as_param()

                            implicit none
                            double precision PI, ZERO
                            logical READLHA, FIRST
                            data first /.true./
                            save first
                            parameter  (PI=3.141592653589793d0)            
                            parameter  (ZERO=0d0)
                            logical updateloop
                            common /to_updateloop/updateloop
<<<<<<< HEAD
                            include \'model_functions.inc\'
                            double precision Gother
                            include \'../maxparticles.inc\'
                            include \'../run.inc\'
                            double precision alphas 
                            external alphas
                            """)
=======
                            include \'model_functions.inc\'""")
>>>>>>> 05aaf9e1
        fsock.writelines("""include \'input.inc\'
                            include \'coupl.inc\'
                            READLHA = .false.""")
        fsock.writelines("""    
                            include \'intparam_definition.inc\'\n
                            
                         """)
        
        if self.model['running_elements']:
            running_block = self.model.get_running(self.used_running_key) 
            if running_block:
                MUE = [p for p in self.model.get('parameters')[('external',)] if p.lhablock.lower() == 'loop' and tuple(p.lhacode) == (2,)]

                
                
                fsock.write_comments('calculate the running parameter')
                fsock.writelines(' if(fixed_extra_scale.and.first) then')
                if self.MUE:
                    fsock.writelines(' %s = mue_ref_fixed' % self.MUE.name)
                fsock.writelines(' Gother = SQRT(4.0D0*PI*ALPHAS(mue_ref_fixed))') 
                fsock.writelines(' first = .false.') 
                for i in range(len(running_block)):
                    fsock.writelines(" call C_RUNNING_%s(Gother) ! %s \n" % (i+1,list(running_block[i])))   
                fsock.writelines(' elseif(.not.fixed_extra_scale) then')
                fsock.writelines(' Gother = G')
                
                if self.MUE:
                    fsock.writelines(' %s = mue_over_ref*scale' % self.MUE.name)
                else:
                    misc.sprint('NO MUE')
                    #raise Exception
                fsock.writelines(' if(mue_over_ref.ne.1d0) Gother = SQRT(4.0D0*PI*ALPHAS(mue_over_ref*scale))')
                
                for i in range(len(running_block)):
                    fsock.writelines(" call C_RUNNING_%s(Gother) ! %s \n" % (i+1,list(running_block[i])))   
                fsock.writelines('endif')
        nb_coup_indep = 1 + len(self.coups_indep) // nb_def_by_file 
        nb_coup_dep = 1 + len(self.coups_dep) // nb_def_by_file 
                
        fsock.write_comments('\ncouplings needed to be evaluated points by points\n')

        fsock.writelines('\n'.join(\
                    ['call coup%s()' %  (nb_coup_indep + i + 1) \
                      for i in range(nb_coup_dep)]))
        fsock.writelines('''\n return \n end\n''')

        fsock.writelines("""subroutine update_as_param2(mu_r2,as2)

                            implicit none
                            double precision PI
                            parameter  (PI=3.141592653589793d0)
                            double precision mu_r2, as2
                            include \'model_functions.inc\'""")
        fsock.writelines("""include \'input.inc\'
                            include \'coupl.inc\'""")
        fsock.writelines("""
                            if (mu_r2.gt.0d0) MU_R = mu_r2
                            G = SQRT(4.0d0*PI*AS2) 
                            AS = as2

                            CALL UPDATE_AS_PARAM()
                         """)
        fsock.writelines('''\n return \n end\n''')

        if self.opt['mp']:
            fsock.writelines("""subroutine mp_update_as_param()
    
                                implicit none
                                logical READLHA
                                include \'model_functions.inc\'""")
            fsock.writelines("""%s MP__PI, MP__ZERO
                                    parameter (MP__PI=3.1415926535897932384626433832795e0_16)
                                    parameter (MP__ZERO=0e0_16)
                                    include \'mp_input.inc\'
                                    include \'mp_coupl.inc\'
                            """%self.mp_real_format)
            fsock.writelines("""include \'input.inc\'
                                include \'coupl.inc\'
                                include \'actualize_mp_ext_params.inc\'
                                READLHA = .false.
                                include \'mp_intparam_definition.inc\'\n
                             """)
            
            nb_coup_indep = 1 + len(self.coups_indep) // nb_def_by_file 
            nb_coup_dep = 1 + len(self.coups_dep) // nb_def_by_file 

            if self.model['running_elements']:
                #running_block = self.model.get_running(self.used_running_key) 
                if running_block:
                    fsock.write_comments('calculate the running parameter')
                    for i in range(len(running_block)):
                        fsock.writelines(" call MP_C_RUNNING_%s(G) ! %s \n" % (i+1,list(running_block[i])))   
            
                    
            fsock.write_comments('\ncouplings needed to be evaluated points by points\n')
    
            fsock.writelines('\n'.join(\
                        ['call mp_coup%s()' %  (nb_coup_indep + i + 1) \
                          for i in range(nb_coup_dep)]))
            fsock.writelines('''\n return \n end\n''')
            
        if self.model['running_elements'] and running_block:
            self.write_running_blocks(fsock, running_block)
    
    def write_running_blocks(self, fsock, running_block):
        
        for block_nb, runparams in enumerate(running_block):
            text = self.write_one_running_block(block_nb, runparams)
            fsock.writelines(text)
            
    
    template_running_gs_gs2 = """
                  SUBROUTINE %(mp)sC_RUNNING_%(block_nb)i(GMU)

      IMPLICIT NONE
      DOUBLE PRECISION PI
      PARAMETER  (PI=3.141592653589793D0)

      include '../alfas.inc'
      include 'input.inc'
      %(mpinput)s

      include '../cuts.inc'
      INCLUDE 'coupl.inc'
      double precision GMU

      double complex mat1(%(size)i,%(size)i), mat2(%(size)i,%(size)i), fullmat(%(size)i,%(size)i), matexp(%(size)i,%(size)i)
      data mat2 /%(mat2)s/
      data mat1 /%(mat1)s/
      double precision C0(%(size)i),Cout(%(size)i)
      data C0 /%(size)i * 0d0/
      logical first
      data first /.true./
      integer i,j,k
      double precision G0,beta0, alphas
      external alphas
      data G0 /0d0/
      double precision r1,r2
      if (first) then
         %(initc0)s
         G0 = SQRT(4.0D0*PI*ALPHAS(mdl__%(scale)s__scale))
         %(check_scale)s
         first = .false.
      endif
      beta0 = 11. - 2./3. * maxjetflavor
      r1 = (1/GMU -1/G0)/ beta0
      r2 = DLOG(G0/GMU)/beta0
      do j=1,%(size)i
         do i=1,%(size)i
            fullmat(j,i) = mat1(j,i) *r1 + mat2(j,i)*r2
         enddo
      enddo
      call c8mat_expm1( %(size)i, fullmat, matexp)
      do j=1,%(size)i
         Cout(j) = 0d0
      enddo

      do i=1,%(size)i
         do j=1,%(size)i
            Cout(j) = Cout(j) + matexp(j,i) * c0(i)
         enddo
      enddo

      %(assignc)s

      return
      end
            """
            
    template_running_gs2 = """
                  SUBROUTINE %(mp)sC_RUNNING_%(block_nb)i(GMU)

      IMPLICIT NONE
      DOUBLE PRECISION PI
      PARAMETER  (PI=3.141592653589793D0)

      include '../alfas.inc'
      include '../cuts.inc'
      INCLUDE 'input.inc'
      %(mpinput)s
      INCLUDE 'coupl.inc'
      double precision GMU

      double complex mat2(%(size)i,%(size)i), fullmat(%(size)i,%(size)i), matexp(%(size)i,%(size)i)
      data mat2 /%(mat2)s/
      double precision C0(%(size)i),Cout(%(size)i)
      data C0 /%(size)i * 0d0/
      logical first
      data first /.true./
      integer i,j,k
      double precision G0,beta0, alphas
      external alphas
      data G0 /0d0/
      double precision r1,r2
      if (first) then
         %(initc0)s
         G0 = SQRT(4.0D0*PI*ALPHAS(mdl__%(scale)s__scale))
         %(check_scale)s
         first = .false.
      endif
      beta0 = 11. - 2./3. * maxjetflavor
      r2 = DLOG(G0/GMU) / beta0 
      do j=1,%(size)i
         do i=1,%(size)i
            fullmat(j,i) = mat2(j,i)*r2
         enddo
      enddo
      call c8mat_expm1( %(size)i, fullmat, matexp)
      do j=1,%(size)i
         Cout(j) = 0d0
      enddo

      do i=1,%(size)i
         do j=1,%(size)i
            Cout(j) = Cout(j) + matexp(j,i) * c0(i)
         enddo
      enddo

      %(assignc)s

      return
      end
            """
            
    template_running_x3 = """
    SUBROUTINE %(mp)sC_RUNNING_%(block_nb)i(GMU)

      IMPLICIT NONE
      DOUBLE PRECISION PI
      PARAMETER  (PI=3.141592653589793D0)

      include '../alfas.inc'
      INCLUDE 'input.inc'
      %(mpinput)s
      INCLUDE 'coupl.inc'
      double precision GMU

      double complex mat3
      data mat3 /%(mat3)s/
      double precision C0
      data C0 /0d0/
      logical first
      data first /.true./
      integer i,j,k
      if (first) then
         C0 = %(mp)s%(initc0)s
         first = .false.
         %(check_scale)s
      endif
      
      %(mp)s%(assignc)s =  1/DSQRT( 1/C0/C0 - 2*mat3 *DLOG(MU_R/mdl__%(scale)s__scale))
      
      return
      end
      """
    
    def write_one_running_block(self, block_nb, runparams):
               
        runparams = list(runparams)
        
        size = len(runparams) 
        mat1=[[0]*size for _ in range(size)]
        mat2=[[0]*size for _ in range(size)]
        mat3=0
        scales = set()
        
        for elements in self.model["running_elements"]:
            for params in elements.run_objects:
                sparams = [str(p) for p in params]
                if not any(param in runparams for param in sparams):
                    continue
                if 'aS' in sparams or sparams.count('G') == 2:
                    to_update = mat2
                    prefact = 4*math.pi
                    try:
                        sparams.remove('aS')
                    except:
                        sparams.remove('G')
                        sparams.remove('G')
                else:
                    to_update = mat1
                    sparams.remove('G')
                    prefact = 16*math.pi**2
                    
                if len(sparams) == 3:
                    if len(set(sparams)) !=1:
                        raise Exception( "Not supported type of running")
                    mat3 = eval(elements.value)
                    continue
                elif len(sparams) !=2:
                    raise Exception("Not supported type of running")
                id1 = runparams.index(sparams[0])
                id2 = runparams.index(sparams[1])
                assert to_update[id1][id2] == 0
                to_update[id1][id2] = eval(elements.value)*prefact
                for param in params:
                    scales.add(param.lhablock)

        try:
            scales.remove('SMINPUTS')
        except Exception:
            pass
        
        data = {}
        data['block_nb'] = block_nb+1
        data['size'] = size
        data['mp'] = ''
        if mat3:
            template = self.template_running_x3
            data['mat3']
            data['initc0'] = "MDL_%s" % runparams[0]
            data['assignc'] = "MDL_%s" % runparams[0]
            text = template % data
            if self.opt['mp']:
                data['mp'] = 'MP_'
                data['initc0'] = "MP__MDL_%s" % runparams[0]
                data['assignc'] = "MP__MDL_%s" % runparams[0]
                text += template % data 
            return text
        
        data['initc0'] = "\n".join(["c0(%i) = MDL_%s" % (i+1, name)
                                    for i, name in enumerate(runparams)])
        data['assignc'] = "\n".join(["MDL_%s = COUT(%i)" % (name,i+1)
                                    for i, name in enumerate(runparams)])
        data['mp'] = ''
        
        if len(scales) == 1:
            data['scale'] = scales.pop()
            data['check_scale'] = ''
        else:
            one_scale = scales.pop()
            data['scale'] = one_scale
            for scale in scales:
                check_scale = """ if (%(1)s!=%(2)s) then
                write(*,*) 'ERROR scale %(1)s and %(2)s need to be equal for the running'
                stop 5
                endif
                """
                data['check_scale'] += check_scale % {'1': one_scale, '2': scale}           
            
            
            raise Exception
        # need to compute the matrices
        # carefull some component are proportional to aS
        # need to convert those to G^2
        # need to be carefull with prefactor included (none yet)

        
        
        
        
        data['mat1'] = ",".join(["%e" % mat1[j][i] for i in range(data['size']) for j in range(data['size'])])
        data['mat2'] = ",".join(["%e" % mat2[j][i] for i in range(data['size']) for j in range(data['size'])])
        data['mpinput'] =''
        if any(mat1[i][j] for i,j in zip(range(size),range(size))):
            template = self.template_running_gs_gs2
        else:
            template = self.template_running_gs2
        
        text = template % data
        if self.opt['mp']:
            data['mp'] = 'MP_'
            data['mpinput']="INCLUDE 'MP_input.inc'"
            data['initc0'] = "\n".join(["c0(%i) = MP__MDL_%s" % (i+1, name)
                                    for i, name in enumerate(runparams)])
            data['assignc'] = "\n".join(["MP__MDL_%s = COUT(%i)" % (name,i+1)
                                    for i, name in enumerate(runparams)])
            text += template % data   
            
        return text

    def create_couplings_part(self, nb_file, data, dp=True, mp=False):
        """ create couplings[nb_file].f containing information coming from data.
        Outputs the computation of the double precision and/or the multiple
        precision couplings depending on the parameters dp and mp.
        If mp is True and dp is False, then the prefix 'MP_' is appended to the
        filename and subroutine name.
        """
        
        fsock = self.open('%scouplings%s.f' %('mp_' if mp and not dp else '',
                                                     nb_file), format='fortran')
        fsock.writelines("""subroutine %scoup%s()
          
          implicit none
          include \'model_functions.inc\'"""%('mp_' if mp and not dp else '',nb_file))
        if dp:
            fsock.writelines("""
              double precision PI, ZERO
              parameter  (PI=3.141592653589793d0)
              parameter  (ZERO=0d0)
              include 'input.inc'
              include 'coupl.inc'""")
        if mp:
            fsock.writelines("""%s MP__PI, MP__ZERO
                                parameter (MP__PI=3.1415926535897932384626433832795e0_16)
                                parameter (MP__ZERO=0e0_16)
                                include \'mp_input.inc\'
                                include \'mp_coupl.inc\'
                        """%self.mp_real_format) 

        for coupling in data:
            if dp:            
                fsock.writelines('%s = %s' % (coupling.name,
                                          self.p_to_f.parse(coupling.expr)))
            if mp:
                fsock.writelines('%s%s = %s' % (self.mp_prefix,coupling.name,
                                          self.mp_p_to_f.parse(coupling.expr)))
        fsock.writelines('end')

    def create_model_functions_inc(self):
        """ Create model_functions.inc which contains the various declarations
        of auxiliary functions which might be used in the couplings expressions
        """

        additional_fct = []
        # check for functions define in the UFO model
        ufo_fct = self.model.get('functions')
        if ufo_fct:
            for fct in ufo_fct:
                # already handle by default
                if str(fct.name) not in ["complexconjugate", "re", "im", "sec", 
                       "csc", "asec", "acsc", "theta_function", "cond", 
                       "condif", "reglogp", "reglogm", "reglog", "recms", "arg", "cot",
                                    "grreglog","regsqrt","B0F","sqrt_trajectory",
                                    "log_trajectory"]:
                    additional_fct.append(fct.name)
        
        fsock = self.open('model_functions.inc', format='fortran')
        fsock.writelines("""double complex cond
          double complex condif
          double complex reglog
          double complex reglogp
          double complex reglogm
          double complex regsqrt
          double complex grreglog
          double complex recms
          double complex arg
<<<<<<< HEAD
=======
          double complex B0F
          double complex sqrt_trajectory
          double complex log_trajectory
>>>>>>> 05aaf9e1
          %s
          """ % "\n".join(["          double complex %s" % i for i in additional_fct]))

        
        if self.opt['mp']:
            fsock.writelines("""%(complex_mp_format)s mp_cond
          %(complex_mp_format)s mp_condif
          %(complex_mp_format)s mp_reglog
          %(complex_mp_format)s mp_reglogp
          %(complex_mp_format)s mp_reglogm
          %(complex_mp_format)s mp_regsqrt
          %(complex_mp_format)s mp_grreglog
          %(complex_mp_format)s mp_recms
          %(complex_mp_format)s mp_arg
<<<<<<< HEAD
=======
          %(complex_mp_format)s mp_B0F
          %(complex_mp_format)s mp_sqrt_trajectory
          %(complex_mp_format)s mp_log_trajectory
>>>>>>> 05aaf9e1
          %(additional)s
          """ %\
          {"additional": "\n".join(["          %s mp_%s" % (self.mp_complex_format, i) for i in additional_fct]),
           'complex_mp_format':self.mp_complex_format
           }) 

    def create_model_functions_def(self):
        """ Create model_functions.f which contains the various definitions
        of auxiliary functions which might be used in the couplings expressions
        Add the functions.f functions for formfactors support
        """

        fsock = self.open('model_functions.f', format='fortran')
        fsock.writelines("""double complex function cond(condition,truecase,falsecase)
          implicit none
          double complex condition,truecase,falsecase
          if(condition.eq.(0.0d0,0.0d0)) then
             cond=truecase
          else
             cond=falsecase
          endif
          end
          
          double complex function condif(condition,truecase,falsecase)
          implicit none
          logical condition
          double complex truecase,falsecase
          if(condition) then
             condif=truecase
          else
             condif=falsecase
          endif
          end

          double complex function recms(condition,expr)
          implicit none
          logical condition
          double complex expr
          if(condition)then
             recms=expr
          else
             recms=dcmplx(dble(expr))
          endif
          end

          double complex function reglog(arg_in)
          implicit none
          double complex TWOPII
          parameter (TWOPII=2.0d0*3.1415926535897932d0*(0.0d0,1.0d0))
          double complex arg_in
          double complex arg
          arg=arg_in
          if(dabs(dimag(arg)).eq.0.0d0)then
             arg=dcmplx(dble(arg),0.0d0)
          endif
          if(dabs(dble(arg)).eq.0.0d0)then
             arg=dcmplx(0.0d0,dimag(arg))
          endif
          if(arg.eq.(0.0d0,0.0d0)) then
             reglog=(0.0d0,0.0d0)
          else
             reglog=log(arg)
          endif
          end

          double complex function reglogp(arg_in)
          implicit none
          double complex TWOPII
          parameter (TWOPII=2.0d0*3.1415926535897932d0*(0.0d0,1.0d0))
          double complex arg_in
          double complex arg
          arg=arg_in
          if(dabs(dimag(arg)).eq.0.0d0)then
             arg=dcmplx(dble(arg),0.0d0)
          endif
          if(dabs(dble(arg)).eq.0.0d0)then
             arg=dcmplx(0.0d0,dimag(arg))
          endif
          if(arg.eq.(0.0d0,0.0d0))then
             reglogp=(0.0d0,0.0d0)
          else
             if(dble(arg).lt.0.0d0.and.dimag(arg).lt.0.0d0)then
                reglogp=log(arg) + TWOPII
             else
                reglogp=log(arg)
             endif
          endif
          end

          double complex function reglogm(arg_in)
          implicit none
          double complex TWOPII
          parameter (TWOPII=2.0d0*3.1415926535897932d0*(0.0d0,1.0d0))
          double complex arg_in
          double complex arg
          arg=arg_in
          if(dabs(dimag(arg)).eq.0.0d0)then
             arg=dcmplx(dble(arg),0.0d0)
          endif
          if(dabs(dble(arg)).eq.0.0d0)then
             arg=dcmplx(0.0d0,dimag(arg))
          endif
          if(arg.eq.(0.0d0,0.0d0))then
             reglogm=(0.0d0,0.0d0)
          else
             if(dble(arg).lt.0.0d0.and.dimag(arg).gt.0.0d0)then
                reglogm=log(arg) - TWOPII
             else
                reglogm=log(arg)
             endif
          endif
          end

          double complex function regsqrt(arg_in)
          implicit none
          double complex arg_in
          double complex arg
          arg=arg_in
          if(dabs(dimag(arg)).eq.0.0d0)then
             arg=dcmplx(dble(arg),0.0d0)
          endif
          if(dabs(dble(arg)).eq.0.0d0)then
             arg=dcmplx(0.0d0,dimag(arg))
          endif
          regsqrt=sqrt(arg)
          end

          double complex function grreglog(logsw,expr1_in,expr2_in)
          implicit none
          double complex TWOPII
          parameter (TWOPII=2.0d0*3.1415926535897932d0*(0.0d0,1.0d0))
          double complex expr1_in,expr2_in
          double complex expr1,expr2
          double precision logsw
          double precision imagexpr
          logical firstsheet
          expr1=expr1_in
          expr2=expr2_in
          if(dabs(dimag(expr1)).eq.0.0d0)then
             expr1=dcmplx(dble(expr1),0.0d0)
          endif
          if(dabs(dble(expr1)).eq.0.0d0)then
             expr1=dcmplx(0.0d0,dimag(expr1))
          endif
          if(dabs(dimag(expr2)).eq.0.0d0)then
             expr2=dcmplx(dble(expr2),0.0d0)
          endif
          if(dabs(dble(expr2)).eq.0.0d0)then
             expr2=dcmplx(0.0d0,dimag(expr2))
          endif
          if(expr1.eq.(0.0d0,0.0d0))then
             grreglog=(0.0d0,0.0d0)
          else
             imagexpr=dimag(expr1)*dimag(expr2)
             firstsheet=imagexpr.ge.0.0d0
             firstsheet=firstsheet.or.dble(expr1).ge.0.0d0
             firstsheet=firstsheet.or.dble(expr2).ge.0.0d0
             if(firstsheet)then
                grreglog=log(expr1)
             else
                if(dimag(expr1).gt.0.0d0)then
                   grreglog=log(expr1) - logsw*TWOPII
                else
                   grreglog=log(expr1) + logsw*TWOPII
                endif
             endif
          endif
          end

          module b0f_caching

          type b0f_node
          double complex p2,m12,m22
          double complex value
          type(b0f_node),pointer::parent
          type(b0f_node),pointer::left
          type(b0f_node),pointer::right
          end type b0f_node

          contains

          subroutine b0f_search(item, head, find)
          implicit none
          type(b0f_node),pointer,intent(inout)::head,item
          logical,intent(out)::find
          type(b0f_node),pointer::item1
          integer::icomp
          find=.false.
          nullify(item%parent)
          nullify(item%left)
          nullify(item%right)
          if(.not.associated(head))then
             head => item
             return
          endif
          item1 => head
          do
             icomp=b0f_node_compare(item,item1)
             if(icomp.lt.0)then
                if(.not.associated(item1%left))then
                   item1%left => item
                   item%parent => item1
                   exit
                else
                   item1 => item1%left
                endif
             elseif(icomp.gt.0)then
                if(.not.associated(item1%right))then
                   item1%right => item
                   item%parent => item1
                   exit
                else
                   item1 => item1%right
                endif
             else
                find=.true.
                item%value=item1%value
                exit
             endif
          enddo
          return
          end

          integer function b0f_node_compare(item1,item2) result(res)
          implicit none
          type(b0f_node),pointer,intent(in)::item1,item2
          res=complex_compare(item1%p2,item2%p2)
          if(res.ne.0)return
          res=complex_compare(item1%m22,item2%m22)
          if(res.ne.0)return
          res=complex_compare(item1%m12,item2%m12)
          return
          end

          integer function real_compare(r1,r2) result(res)
          implicit none
          double precision r1,r2
          double precision maxr,diff
          double precision tiny
          parameter (tiny=-1d-14)
          maxr=max(abs(r1),abs(r2))
          diff=r1-r2
          if(maxr.le.1d-99.or.abs(diff)/max(maxr,1d-99).le.abs(tiny))then
             res=0
             return
          endif
          if(diff.gt.0d0)then
             res=1
             return
          else
             res=-1
             return
          endif
          end

          integer function complex_compare(c1,c2) result(res)
          implicit none
          double complex c1,c2
          double precision r1,r2
          r1=dble(c1)
          r2=dble(c2)
          res=real_compare(r1,r2)
          if(res.ne.0)return
          r1=dimag(c1)
          r2=dimag(c2)
          res=real_compare(r1,r2)
          return
          end

          end module b0f_caching

          double complex function B0F(p2,m12,m22)
          use b0f_caching
          implicit none
          double complex p2,m12,m22
          double complex zero,TWOPII
          parameter (zero=(0.0d0,0.0d0))
          parameter (TWOPII=2.0d0*3.1415926535897932d0*(0.0d0,1.0d0))
          double precision M,M2,Ga,Ga2
          double precision tiny
          parameter (tiny=-1d-14)
          double complex logterms
          double complex log_trajectory
          logical use_caching
          parameter (use_caching=.true.)
          type(b0f_node),pointer::item
          type(b0f_node),pointer,save::b0f_bt
          integer init
          save init
          data init /0/
          logical find
          IF(m12.eq.zero)THEN
c           it is a special case
c           refer to Eq.(5.48) in arXiv:1804.10017
            M=DBLE(p2) ! M^2
            M2=DBLE(m22) ! M2^2
            IF(M.LT.tiny.OR.M2.LT.tiny)THEN
            WRITE(*,*)'ERROR:B0F is not well defined when M^2,M2^2<0'
            STOP
            ENDIF
            M=DSQRT(DABS(M))
            M2=DSQRT(DABS(M2))
            IF(M.EQ.0d0)THEN
               Ga=0d0
            ELSE
               Ga=-DIMAG(p2)/M
            ENDIF
            IF(M2.EQ.0d0)THEN
               Ga2=0d0
            ELSE
               Ga2=-DIMAG(m22)/M2
            ENDIF
            IF(p2.ne.m22.and.p2.ne.zero.and.m22.ne.zero)THEN
               b0f=(m22-p2)/p2*LOG((m22-p2)/m22)
               IF(M.GT.M2.and.Ga*M2.GT.Ga2*M)THEN
                  b0f=b0f-TWOPII
               ENDIF
               RETURN
            ELSE
                WRITE(*,*)'ERROR:B0F is not supported for a simple form'
                STOP
            ENDIF
          ENDIF
c         the general case
c         trajectory method as advocated in arXiv:1804.10017 (Eq.(E.47))
          if(use_caching)then
             if(init.eq.0)then
                nullify(b0f_bt)
                init=1
             endif
             allocate(item)
             item%p2=p2
             item%m12=m12
             item%m22=m22
             find=.false.
             call b0f_search(item,b0f_bt,find)
             if(find)then
                b0f=item%value
                deallocate(item)
                return
             else
                logterms=log_trajectory(100,p2,m12,m22)
                b0f=-LOG(p2/m22)+logterms
                item%value=b0f
                return
             endif
          else
             logterms=log_trajectory(100,p2,m12,m22)
             b0f=-LOG(p2/m22)+logterms
          endif
          RETURN
          end

          double complex function sqrt_trajectory(n_seg,p2,m12,m22)
c         only needed when p2*m12*m22=\=0
          implicit none
          integer n_seg ! number of segments
          double complex p2,m12,m22
          double complex zero,one
          parameter (zero=(0.0d0,0.0d0),one=(1.0d0,0.0d0))
          double complex gamma0,gamma1
          double precision M,Ga,dGa,Ga_start
          double precision Gai,intersection
          double complex argim1,argi,p2i
          double complex gamma0i,gamma1i
          double precision tiny
          parameter (tiny=-1d-24)
          integer i
          double precision prefactor
          IF(ABS(p2*m12*m22).EQ.0d0)THEN
            WRITE(*,*)'ERROR:sqrt_trajectory works when p2*m12*m22/=0'
            STOP
          ENDIF
          M=DBLE(p2) ! M^2
          M=DSQRT(DABS(M))
          IF(M.EQ.0d0)THEN
             Ga=0d0
          ELSE
             Ga=-DIMAG(p2)/M
          ENDIF
c         Eq.(5.37) in arXiv:1804.10017
          gamma0=one+m12/p2-m22/p2
          gamma1=m12/p2-dcmplx(0d0,1d0)*ABS(tiny)/p2
          IF(ABS(Ga).EQ.0d0)THEN
             sqrt_trajectory=SQRT(gamma0**2-4d0*gamma1)
             RETURN
          ENDIF
c         segments from -DABS(tiny*Ga) to Ga
          Ga_start=-DABS(tiny*Ga)
          dGa=(Ga-Ga_start)/n_seg
          prefactor=1d0
          Gai=Ga_start
          p2i=dcmplx(M**2,-Gai*M)
          gamma0i=one+m12/p2i-m22/p2i
          gamma1i=m12/p2i-dcmplx(0d0,1d0)*ABS(tiny)/p2i
          argim1=gamma0i**2-4d0*gamma1i
          DO i=1,n_seg
             Gai=dGa*i+Ga_start
             p2i=dcmplx(M**2,-Gai*M)
             gamma0i=one+m12/p2i-m22/p2i
             gamma1i=m12/p2i-dcmplx(0d0,1d0)*ABS(tiny)/p2i
             argi=gamma0i**2-4d0*gamma1i
             IF(DIMAG(argi)*DIMAG(argim1).LT.0d0)THEN
                intersection=DIMAG(argim1)*(DBLE(argi)-DBLE(argim1))
                intersection=intersection/(DIMAG(argi)-DIMAG(argim1))
                intersection=intersection-DBLE(argim1)
                IF(intersection.GT.0d0)THEN
                   prefactor=-prefactor
                ENDIF
             ENDIF
             argim1=argi
          ENDDO
          sqrt_trajectory=SQRT(gamma0**2-4d0*gamma1)*prefactor
          RETURN
          end

          double complex function log_trajectory(n_seg,p2,m12,m22)
c         sum of log terms appearing in Eq.(5.35) of arXiv:1804.10017
c         only needed when p2*m12*m22=\=0
          implicit none
c         4 possible logarithms appearing in Eq.(5.35) of arXiv:1804.10017
c         log(arg(i)) with arg(i) for i=1 to 4
c         i=1: (ga_{+}-1)
c         i=2: (ga_{-}-1)
c         i=3: (ga_{+}-1)/ga_{+}
c         i=4: (ga_{-}-1)/ga_{-}
          integer n_seg ! number of segments
          double complex p2,m12,m22
          double complex zero,one,half,TWOPII
          parameter (zero=(0.0d0,0.0d0),one=(1.0d0,0.0d0))
          parameter (half=(0.5d0,0.0d0))
          parameter (TWOPII=2.0d0*3.1415926535897932d0*(0.0d0,1.0d0))
          double complex gamma0,gammap,gammam,sqrtterm
          double precision M,Ga,dGa,Ga_start
          double precision Gai,intersection
          double complex argim1(4),argi(4),p2i,sqrttermi
          double complex gamma0i,gammapi,gammami
          double precision tiny
          parameter (tiny=-1d-14)
          integer i,j
          double complex addfactor(4)
          double complex sqrt_trajectory
          IF(ABS(p2*m12*m22).EQ.0d0)THEN
            WRITE(*,*)'ERROR:log_trajectory works when p2*m12*m22/=0'
            STOP
          ENDIF
          M=DBLE(p2) ! M^2
          M=DSQRT(DABS(M))
          IF(M.EQ.0d0)THEN
             Ga=0d0
          ELSE
             Ga=-DIMAG(p2)/M
          ENDIF
c         Eq.(5.36-5.38) in arXiv:1804.10017
          sqrtterm=sqrt_trajectory(n_seg,p2,m12,m22)
          gamma0=one+m12/p2-m22/p2
          gammap=half*(gamma0+sqrtterm)
          gammam=half*(gamma0-sqrtterm)
          IF(ABS(Ga).EQ.0d0)THEN
             log_trajectory=-LOG(gammap-one)-LOG(gammam-one)+gammap*LOG((gammap-one)/gammap)+gammam*LOG((gammam-one)/gammam)
             RETURN
          ENDIF
c         segments from -DABS(tiny*Ga) to Ga
          Ga_start=-DABS(tiny*Ga)
          dGa=(Ga-Ga_start)/n_seg
          addfactor(1:4)=zero
          Gai=Ga_start
          p2i=dcmplx(M**2,-Gai*M)
          sqrttermi=sqrt_trajectory(n_seg,p2i,m12,m22)
          gamma0i=one+m12/p2i-m22/p2i
          gammapi=half*(gamma0i+sqrttermi)
          gammami=half*(gamma0i-sqrttermi)
          argim1(1)=gammapi-one
          argim1(2)=gammami-one
          argim1(3)=(gammapi-one)/gammapi
          argim1(4)=(gammami-one)/gammami
          DO i=1,n_seg
             Gai=dGa*i+Ga_start
             p2i=dcmplx(M**2,-Gai*M)
             sqrttermi=sqrt_trajectory(n_seg,p2i,m12,m22)
             gamma0i=one+m12/p2i-m22/p2i
             gammapi=half*(gamma0i+sqrttermi)
             gammami=half*(gamma0i-sqrttermi)
             argi(1)=gammapi-one
             argi(2)=gammami-one
             argi(3)=(gammapi-one)/gammapi
             argi(4)=(gammami-one)/gammami
             DO j=1,4
                IF(DIMAG(argi(j))*DIMAG(argim1(j)).LT.0d0)THEN
                   intersection=DIMAG(argim1(j))*(DBLE(argi(j))-DBLE(argim1(j)))
                   intersection=intersection/(DIMAG(argi(j))-DIMAG(argim1(j)))
                   intersection=intersection-DBLE(argim1(j))
                   IF(intersection.GT.0d0)THEN
                      IF(DIMAG(argim1(j)).LT.0)THEN
                         addfactor(j)=addfactor(j)-TWOPII
                      ELSE
                         addfactor(j)=addfactor(j)+TWOPII
                      ENDIF
                   ENDIF
                ENDIF
                argim1(j)=argi(j)
              ENDDO
          ENDDO
          log_trajectory=-(LOG(gammap-one)+addfactor(1))-(LOG(gammam-one)+addfactor(2))
          log_trajectory=log_trajectory+gammap*(LOG((gammap-one)/gammap)+addfactor(3))
          log_trajectory=log_trajectory+gammam*(LOG((gammam-one)/gammam)+addfactor(4))
          RETURN
          end
          
          double complex function arg(comnum)
          implicit none
          double complex comnum
          double complex iim 
          iim = (0.0d0,1.0d0)
          if(comnum.eq.(0.0d0,0.0d0)) then
             arg=(0.0d0,0.0d0)
          else
             arg=log(comnum/abs(comnum))/iim
          endif
          end""")
        if self.opt['mp']:
            fsock.writelines("""
              
              %(complex_mp_format)s function mp_cond(condition,truecase,falsecase)
              implicit none
              %(complex_mp_format)s condition,truecase,falsecase
              if(condition.eq.(0.0e0_16,0.0e0_16)) then
                 mp_cond=truecase
              else
                 mp_cond=falsecase
              endif
              end
              
              %(complex_mp_format)s function mp_condif(condition,truecase,falsecase)
              implicit none
              logical condition
              %(complex_mp_format)s truecase,falsecase
              if(condition) then
                 mp_condif=truecase
              else
                 mp_condif=falsecase
              endif
              end

              %(complex_mp_format)s function mp_recms(condition,expr)
              implicit none
              logical condition
              %(complex_mp_format)s expr
              if(condition)then
                 mp_recms=expr
              else
                 mp_recms=cmplx(real(expr),kind=16)
              endif
              end

              
              %(complex_mp_format)s function mp_reglog(arg_in)
              implicit none
              %(complex_mp_format)s TWOPII
              parameter (TWOPII=2.0e0_16*3.14169258478796109557151794433593750e0_16*(0.0e0_16,1.0e0_16))
              %(complex_mp_format)s arg_in
              %(complex_mp_format)s arg
              arg=arg_in
              if(abs(imagpart(arg)).eq.0.0e0_16)then
                 arg=cmplx(real(arg,kind=16),0.0e0_16)
              endif
              if(abs(real(arg,kind=16)).eq.0.0e0_16)then
                 arg=cmplx(0.0e0_16,imagpart(arg))
              endif
              if(arg.eq.(0.0e0_16,0.0e0_16)) then
                 mp_reglog=(0.0e0_16,0.0e0_16)
              else
                 mp_reglog=log(arg)
              endif
              end

              %(complex_mp_format)s function mp_reglogp(arg_in)
              implicit none
              %(complex_mp_format)s TWOPII
              parameter (TWOPII=2.0e0_16*3.14169258478796109557151794433593750e0_16*(0.0e0_16,1.0e0_16))
              %(complex_mp_format)s arg_in
              %(complex_mp_format)s arg
              arg=arg_in
              if(abs(imagpart(arg)).eq.0.0e0_16)then
                 arg=cmplx(real(arg,kind=16),0.0e0_16)
              endif
              if(abs(real(arg,kind=16)).eq.0.0e0_16)then
                 arg=cmplx(0.0e0_16,imagpart(arg))
              endif
              if(arg.eq.(0.0e0_16,0.0e0_16))then
                 mp_reglogp=(0.0e0_16,0.0e0_16)
              else
                 if(real(arg,kind=16).lt.0.0e0_16.and.imagpart(arg).lt.0.0e0_16)then
                    mp_reglogp=log(arg) + TWOPII
                 else
                    mp_reglogp=log(arg)
                 endif
              endif
              end
              
              %(complex_mp_format)s function mp_reglogm(arg_in)
              implicit none
              %(complex_mp_format)s TWOPII
              parameter (TWOPII=2.0e0_16*3.14169258478796109557151794433593750e0_16*(0.0e0_16,1.0e0_16))
              %(complex_mp_format)s arg_in
              %(complex_mp_format)s arg
              arg=arg_in
              if(abs(imagpart(arg)).eq.0.0e0_16)then
                 arg=cmplx(real(arg,kind=16),0.0e0_16)
              endif
              if(abs(real(arg,kind=16)).eq.0.0e0_16)then
                 arg=cmplx(0.0e0_16,imagpart(arg))
              endif
              if(arg.eq.(0.0e0_16,0.0e0_16))then
                 mp_reglogm=(0.0e0_16,0.0e0_16)
              else
                 if(real(arg,kind=16).lt.0.0e0_16.and.imagpart(arg).gt.0.0e0_16)then
                    mp_reglogm=log(arg) - TWOPII
                 else
                    mp_reglogm=log(arg)
                 endif 
              endif
              end

              %(complex_mp_format)s function mp_regsqrt(arg_in)
              implicit none
              %(complex_mp_format)s arg_in
              %(complex_mp_format)s arg
              arg=arg_in
              if(abs(imagpart(arg)).eq.0.0e0_16)then
                 arg=cmplx(real(arg,kind=16),0.0e0_16)
              endif
              if(abs(real(arg,kind=16)).eq.0.0e0_16)then
                 arg=cmplx(0.0e0_16,imagpart(arg))
              endif
              mp_regsqrt=sqrt(arg)
              end

              %(complex_mp_format)s function mp_grreglog(logsw,expr1_in,expr2_in)
              implicit none
              %(complex_mp_format)s TWOPII
              parameter (TWOPII=2.0e0_16*3.14169258478796109557151794433593750e0_16*(0.0e0_16,1.0e0_16))
              %(complex_mp_format)s expr1_in,expr2_in
              %(complex_mp_format)s expr1,expr2
              %(real_mp_format)s logsw
              %(real_mp_format)s imagexpr
              logical firstsheet
              expr1=expr1_in
              expr2=expr2_in
              if(abs(imagpart(expr1)).eq.0.0e0_16)then
                 expr1=cmplx(real(expr1,kind=16),0.0e0_16)
              endif
              if(abs(real(expr1,kind=16)).eq.0.0e0_16)then
                 expr1=cmplx(0.0e0_16,imagpart(expr1))
              endif
              if(abs(imagpart(expr2)).eq.0.0e0_16)then
                 expr2=cmplx(real(expr2,kind=16),0.0e0_16)
              endif
              if(abs(real(expr2,kind=16)).eq.0.0e0_16)then
                 expr2=cmplx(0.0e0_16,imagpart(expr2))
              endif
              if(expr1.eq.(0.0e0_16,0.0e0_16))then
                 mp_grreglog=(0.0e0_16,0.0e0_16)
              else
                 imagexpr=imagpart(expr1)*imagpart(expr2)
                 firstsheet=imagexpr.ge.0.0e0_16
                 firstsheet=firstsheet.or.real(expr1,kind=16).ge.0.0e0_16
                 firstsheet=firstsheet.or.real(expr2,kind=16).ge.0.0e0_16
                 if(firstsheet)then
                    mp_grreglog=log(expr1)
                 else
                    if(imagpart(expr1).gt.0.0e0_16)then
                       mp_grreglog=log(expr1) - logsw*TWOPII
                    else
                       mp_grreglog=log(expr1) + logsw*TWOPII
                    endif
                 endif
              endif
              end

              module mp_b0f_caching

              type mp_b0f_node
              %(complex_mp_format)s p2,m12,m22
              %(complex_mp_format)s value
              type(mp_b0f_node),pointer::parent
              type(mp_b0f_node),pointer::left
              type(mp_b0f_node),pointer::right
              end type mp_b0f_node

              contains

              subroutine mp_b0f_search(item, head, find)
              implicit none
              type(mp_b0f_node),pointer,intent(inout)::head,item
              logical,intent(out)::find
              type(mp_b0f_node),pointer::item1
              integer::icomp
              find=.false.
              nullify(item%%parent)
              nullify(item%%left)
              nullify(item%%right)
              if(.not.associated(head))then
                 head => item
                 return
              endif
              item1 => head
              do
                 icomp=mp_b0f_node_compare(item,item1)
                 if(icomp.lt.0)then
                    if(.not.associated(item1%%left))then
                       item1%%left => item
                       item%%parent => item1
                       exit
                    else
                       item1 => item1%%left
                    endif
                 elseif(icomp.gt.0)then
                    if(.not.associated(item1%%right))then
                       item1%%right => item
                       item%%parent => item1
                       exit
                     else
                       item1 => item1%%right
                     endif
                 else
                     find=.true.
                     item%%value=item1%%value
                     exit
                 endif
              enddo
              return
              end

              integer function mp_b0f_node_compare(item1,item2) result(res)
              implicit none
              type(mp_b0f_node),pointer,intent(in)::item1,item2
              res=mp_complex_compare(item1%%p2,item2%%p2)
              if(res.ne.0)return
              res=mp_complex_compare(item1%%m22,item2%%m22)
              if(res.ne.0)return
              res=mp_complex_compare(item1%%m12,item2%%m12)
              return
              end

              integer function mp_real_compare(r1,r2) result(res)
              implicit none
              %(real_mp_format)s r1,r2
              %(real_mp_format)s maxr,diff
              %(real_mp_format)s tiny
              parameter (tiny=-1.0e-14_16)
              maxr=max(abs(r1),abs(r2))
              diff=r1-r2
              if(maxr.le.1.0e-99_16.or.abs(diff)/max(maxr,1.0e-99_16).le.abs(tiny))then
                 res=0
                 return
              endif
              if(diff.gt.0.0e0_16)then
                 res=1
                 return
              else
                 res=-1
                 return
              endif
              end

              integer function mp_complex_compare(c1,c2) result(res)
              implicit none
              %(complex_mp_format)s c1,c2
              %(real_mp_format)s r1,r2
              r1=real(c1,kind=16)
              r2=real(c2,kind=16)
              res=mp_real_compare(r1,r2)
              if(res.ne.0)return
              r1=imagpart(c1)
              r2=imagpart(c2)
              res=mp_real_compare(r1,r2)
              return
              end

              end module mp_b0f_caching

              %(complex_mp_format)s function mp_b0f(p2,m12,m22)
              use mp_b0f_caching
              implicit none
              %(complex_mp_format)s p2,m12,m22
              %(complex_mp_format)s zero,TWOPII
              parameter (zero=(0.0e0_16,0.0e0_16))
              parameter (TWOPII=2.0e0_16*3.14169258478796109557151794433593750e0_16*(0.0e0_16,1.0e0_16))
              %(real_mp_format)s M,M2,Ga,Ga2
              %(real_mp_format)s tiny
              parameter (tiny=-1.0e-14_16)
              %(complex_mp_format)s logterms
              %(complex_mp_format)s mp_log_trajectory
              logical use_caching
              parameter (use_caching=.true.)
              type(mp_b0f_node),pointer::item
              type(mp_b0f_node),pointer,save::b0f_bt
              integer init
              save init
              data init /0/
              logical find
              IF(m12.eq.zero)THEN
                 M=real(p2,kind=16)
                 M2=real(m22,kind=16)
                 IF(M.LT.tiny.OR.M2.LT.tiny)THEN
                 WRITE(*,*)'ERROR:MP_B0F is not well defined when M^2,M2^2<0'
                 STOP
                 ENDIF
                 M=sqrt(abs(M))
                 M2=sqrt(abs(M2))
                 IF(M.EQ.0.0e0_16)THEN
                    Ga=0.0e0_16
                 ELSE
                    Ga=-imagpart(p2)/M
                 ENDIF
                 IF(M2.EQ.0.0e0_16)THEN
                    Ga2=0.0e0_16
                 ELSE
                    Ga2=-imagpart(m22)/M2
                 ENDIF
                 IF(p2.NE.m22.AND.p2.NE.zero.AND.m22.NE.zero)THEN
                    mp_b0f=(m22-p2)/p2*log((m22-p2)/m22)
                    IF(M.GT.M2.AND.Ga*M2.GT.Ga2*M)THEN
                       mp_b0f=mp_b0f-TWOPII
                    ENDIF
                    RETURN
                 ELSE
                    WRITE(*,*)'ERROR:MP_B0F is not supported for a simple form'
                    STOP
                 ENDIF
              ENDIF
              if(use_caching)then
                 if(init.eq.0)then
                    nullify(b0f_bt)
                    init=1
                 endif
                 allocate(item)
                 item%%p2=p2
                 item%%m12=m12
                 item%%m22=m22
                 find=.false.
                 call mp_b0f_search(item, b0f_bt, find)
                 if(find)then
                    mp_b0f=item%%value
                    deallocate(item)
                    return
                 else
                    logterms=mp_log_trajectory(100,p2,m12,m22)
                    mp_b0f=-LOG(p2/m22)+logterms
                    item%%value=mp_b0f
                    return
                 endif
              else
                 logterms=mp_log_trajectory(100,p2,m12,m22)
                 mp_b0f=-LOG(p2/m22)+logterms
              endif
              RETURN
              end

              %(complex_mp_format)s function mp_sqrt_trajectory(n_seg,p2,m12,m22)
              implicit none
              integer n_seg
              %(complex_mp_format)s p2,m12,m22
              %(complex_mp_format)s zero,one
              parameter (zero=(0.0e0_16,0.0e0_16),one=(1.0e0_16,0.0e0_16))
              %(complex_mp_format)s gamma0,gamma1
              %(real_mp_format)s M,Ga,dGa,Ga_start
              %(real_mp_format)s Gai,intersection
              %(complex_mp_format)s argim1,argi,p2i
              %(complex_mp_format)s gamma0i,gamma1i
              %(real_mp_format)s tiny
              parameter (tiny=-1.0e-24_16)
              integer i
              %(real_mp_format)s prefactor
              IF(ABS(p2*m12*m22).EQ.0.0e0_16)THEN
              WRITE(*,*)'ERROR:mp_sqrt_trajectory works when p2*m12*m22/=0'
              STOP
              ENDIF
              M=real(p2,kind=16)
              M=sqrt(abs(M))
              IF(M.EQ.0.0e0_16)THEN
                 Ga=0.0e0_16
              ELSE
                 Ga=-imagpart(p2)/M
              ENDIF
              gamma0=one+m12/p2-m22/p2
              gamma1=m12/p2-cmplx(0.0e0_16,1.0e0_16)*abs(tiny)/p2
              IF(abs(Ga).EQ.0.0e0_16)THEN
                mp_sqrt_trajectory=sqrt(gamma0**2-4.0e0_16*gamma1)
                RETURN
              ENDIF
              Ga_start=-abs(tiny*Ga)
              dGa=(Ga-Ga_start)/n_seg
              prefactor=1.0e0_16
              Gai=Ga_start
              p2i=cmplx(M**2,-Gai*M)
              gamma0i=one+m12/p2i-m22/p2i
              gamma1i=m12/p2i-cmplx(0.0e0_16,1.0e0_16)*abs(tiny)/p2i
              argim1=gamma0i**2-4.0e0_16*gamma1i
              DO i=1,n_seg
                 Gai=dGa*i+Ga_start
                 p2i=cmplx(M**2,-Gai*M)
                 gamma0i=one+m12/p2i-m22/p2i
                 gamma1i=m12/p2i-cmplx(0.0e0_16,1.0e0_16)*abs(tiny)/p2i
                 argi=gamma0i**2-4.0e0_16*gamma1i
                 IF(imagpart(argi)*imagpart(argim1).LT.0.0e0_16)THEN
                   intersection=imagpart(argim1)*(real(argi,kind=16)-real(argim1,kind=16))
                   intersection=intersection/(imagpart(argi)-imagpart(argim1))
                   intersection=intersection-real(argim1,kind=16)
                   IF(intersection.GT.0.0e0_16)THEN
                      prefactor=-prefactor
                   ENDIF
                 ENDIF
                 argim1=argi
              ENDDO
              mp_sqrt_trajectory=sqrt(gamma0**2-4.0e0_16*gamma1)*prefactor
              RETURN
              end

              %(complex_mp_format)s function mp_log_trajectory(n_seg,p2,m12,m22)
              implicit none
              integer n_seg
              %(complex_mp_format)s p2,m12,m22
              %(complex_mp_format)s zero,one,half,TWOPII
              parameter (zero=(0.0e0_16,0.0e0_16),one=(1.0e0_16,0.0e0_16))
              parameter (half=(0.5e0_16,0.0e0_16))
              parameter (TWOPII=2.0e0_16*3.14169258478796109557151794433593750e0_16*(0.0e0_16,1.0e0_16))
              %(complex_mp_format)s gamma0,gammap,gammam,sqrtterm
              %(real_mp_format)s M,Ga,dGa,Ga_start
              %(real_mp_format)s Gai,intersection
              %(complex_mp_format)s argim1(4),argi(4),p2i,sqrttermi
              %(complex_mp_format)s gamma0i,gammapi,gammami
              %(real_mp_format)s tiny
              parameter (tiny=-1.0e-14_16)
              integer i,j
              %(complex_mp_format)s addfactor(4)
              %(complex_mp_format)s mp_sqrt_trajectory
              IF(abs(p2*m12*m22).eq.0.0e0_16)THEN
              WRITE(*,*)'ERROR:mp_log_trajectory works when p2*m12*m22/=0'
              STOP
              ENDIF
              M=real(p2,kind=16)
              M=sqrt(abs(M))
              IF(M.eq.0.0e0_16)THEN
                 Ga=0.0e0_16
              ELSE
                 Ga=-imagpart(p2)/M
              ENDIF
              sqrtterm=mp_sqrt_trajectory(n_seg,p2,m12,m22)
              gamma0=one+m12/p2-m22/p2
              gammap=half*(gamma0+sqrtterm)
              gammam=half*(gamma0-sqrtterm)
              IF(abs(Ga).EQ.0.0e0_16)THEN
                 mp_log_trajectory=-LOG(gammap-one)-LOG(gammam-one)+gammap*LOG((gammap-one)/gammap)+gammam*LOG((gammam-one)/gammam)
                 RETURN
              ENDIF
              Ga_start=-abs(tiny*Ga)
              dGa=(Ga-Ga_start)/n_seg
              addfactor(1:4)=zero
              Gai=Ga_start
              p2i=cmplx(M**2,-Gai*M)
              sqrttermi=mp_sqrt_trajectory(n_seg,p2i,m12,m22)
              gamma0i=one+m12/p2i-m22/p2i
              gammapi=half*(gamma0i+sqrttermi)
              gammami=half*(gamma0i-sqrttermi)
              argim1(1)=gammapi-one
              argim1(2)=gammami-one
              argim1(3)=(gammapi-one)/gammapi
              argim1(4)=(gammami-one)/gammami
              DO i=1,n_seg
                 Gai=dGa*i+Ga_start
                 p2i=cmplx(M**2,-Gai*M)
                 sqrttermi=mp_sqrt_trajectory(n_seg,p2i,m12,m22)
                 gamma0i=one+m12/p2i-m22/p2i
                 gammapi=half*(gamma0i+sqrttermi)
                 gammami=half*(gamma0i-sqrttermi)
                 argi(1)=gammapi-one
                 argi(2)=gammami-one
                 argi(3)=(gammapi-one)/gammapi
                 argi(4)=(gammami-one)/gammami
                 DO j=1,4
                    IF(imagpart(argi(j))*imagpart(argim1(j)).LT.0.0e0_16)THEN
                       intersection=imagpart(argim1(j))*(real(argi(j),kind=16)-real(argim1(j),kind=16))
                       intersection=intersection/(imagpart(argi(j))-imagpart(argim1(j)))
                       intersection=intersection-real(argim1(j),kind=16)
                       IF(intersection.GT.0.0e0_16)THEN
                          IF(imagpart(argim1(j)).LT.0.0e0_16)THEN
                             addfactor(j)=addfactor(j)-TWOPII
                          ELSE
                             addfactor(j)=addfactor(j)+TWOPII
                          ENDIF
                       ENDIF
                    ENDIF
                    argim1(j)=argi(j)
                 ENDDO
              ENDDO
              mp_log_trajectory=-(LOG(gammap-one)+addfactor(1))-(LOG(gammam-one)+addfactor(2))
              mp_log_trajectory=mp_log_trajectory+gammap*(LOG((gammap-one)/gammap)+addfactor(3))
              mp_log_trajectory=mp_log_trajectory+gammam*(LOG((gammam-one)/gammam)+addfactor(4))
              RETURN
              end
              
              %(complex_mp_format)s function mp_arg(comnum)
              implicit none
              %(complex_mp_format)s comnum
              %(complex_mp_format)s imm
              imm = (0.0e0_16,1.0e0_16)
              if(comnum.eq.(0.0e0_16,0.0e0_16)) then
                 mp_arg=(0.0e0_16,0.0e0_16)
              else
                 mp_arg=log(comnum/abs(comnum))/imm
              endif
              end"""%{'complex_mp_format':self.mp_complex_format,'real_mp_format':self.mp_real_format})


        #check for the file functions.f
        model_path = self.model.get('modelpath')
        if os.path.exists(pjoin(model_path,'Fortran','functions.f')):
            fsock.write_comment_line(' USER DEFINE FUNCTIONS ')
            input = pjoin(model_path,'Fortran','functions.f')
            fsock.writelines(open(input).read())
            fsock.write_comment_line(' END USER DEFINE FUNCTIONS ')
            
        # check for functions define in the UFO model
        ufo_fct = self.model.get('functions')
        if ufo_fct:
            fsock.write_comment_line(' START UFO DEFINE FUNCTIONS ')
            done = []
            for fct in ufo_fct:
                # already handle by default
                if str(fct.name.lower()) not in ["complexconjugate", "re", "im", "sec", "csc", "asec", "acsc", "condif",
                                    "theta_function", "cond", "reglog", "reglogp", "reglogm", "recms","arg",
                                    "grreglog","regsqrt","B0F","sqrt_trajectory","log_trajectory"]:

                    ufo_fct_template = """
          double complex function %(name)s(%(args)s)
          implicit none
          double complex %(args)s
          %(definitions)s
          %(name)s = %(fct)s

          return
          end
          """
                    str_fct = self.p_to_f.parse(fct.expr)
                    if not self.p_to_f.to_define:
                        definitions = []
                    else:
                        definitions=[]
                        for d in self.p_to_f.to_define:
                            if d == 'pi':
                                definitions.append(' double precision pi')
                                definitions.append(' data pi /3.1415926535897932d0/')
                            else:
                                definitions.append(' double complex %s' % d)
                                
                    text = ufo_fct_template % {
                                'name': fct.name,
                                'args': ", ".join(fct.arguments),                
                                'fct': str_fct,
                                'definitions': '\n'.join(definitions)
                                 }

                    fsock.writelines(text)
            if self.opt['mp']:
                fsock.write_comment_line(' START UFO DEFINE FUNCTIONS FOR MP')
                for fct in ufo_fct:
                    # already handle by default
                    if fct.name not in ["complexconjugate", "re", "im", "sec", "csc", "asec", "acsc","condif",
                                        "theta_function", "cond", "reglog", "reglogp","reglogm", "recms","arg",
<<<<<<< HEAD
                                        "grreglog","regsqrt"]:
=======
                                        "grreglog","regsqrt","B0F","sqrt_trajectory","log_trajectory"]:
>>>>>>> 05aaf9e1

                        ufo_fct_template = """
          %(complex_mp_format)s function mp_%(name)s(mp__%(args)s)
          implicit none
          %(complex_mp_format)s mp__%(args)s
          %(definitions)s
          mp_%(name)s = %(fct)s

          return
          end
          """
                        str_fct = self.mp_p_to_f.parse(fct.expr)
                        if not self.mp_p_to_f.to_define:
                            definitions = []
                        else:
                            definitions=[]
                            for d in self.mp_p_to_f.to_define:
                                if d == 'pi': 
                                    definitions.append(' %s mp__pi' % self.mp_real_format)
                                    definitions.append(' data mp__pi /3.141592653589793238462643383279502884197e+00_16/')
                                else:   
                                    definitions.append(' %s mp_%s' % (self.mp_complex_format,d))
                        text = ufo_fct_template % {
                                'name': fct.name,
                                'args': ", mp__".join(fct.arguments),                
                                'fct': str_fct,
                                'definitions': '\n'.join(definitions),
                                'complex_mp_format': self.mp_complex_format
                                 }
                        fsock.writelines(text)


                    
            fsock.write_comment_line(' STOP UFO DEFINE FUNCTIONS ')                    

        

    def create_makeinc(self):
        """create makeinc.inc containing the file to compile """
        
        fsock = self.open('makeinc.inc', comment='#')
        text = 'MODEL = couplings.o lha_read.o printout.o rw_para.o'
        text += ' model_functions.o '
        
        nb_coup_indep = 1 + len(self.coups_dep) // self.nb_def_by_file
        nb_coup_dep = 1 + len(self.coups_indep) // self.nb_def_by_file
        couplings_files=['couplings%s.o' % (i+1) \
                                for i in range(nb_coup_dep + nb_coup_indep) ]
        if self.opt['mp']:
            couplings_files+=['mp_couplings%s.o' % (i+1) for i in \
                               range(nb_coup_dep,nb_coup_dep + nb_coup_indep) ]
        text += ' '.join(couplings_files)
        fsock.writelines(text)
        
    def create_param_write(self):
        """ create param_write """

        fsock = self.open('param_write.inc', format='fortran')
        
        fsock.writelines("""write(*,*)  ' External Params'
                            write(*,*)  ' ---------------------------------'
                            write(*,*)  ' '""")
        def format(name):
            return 'write(*,*) \'%(name)s = \', %(name)s' % {'name': name}
        
        # Write the external parameter
        lines = [format(param.name) for param in self.params_ext]       
        fsock.writelines('\n'.join(lines))        
        
        fsock.writelines("""write(*,*)  ' Internal Params'
                            write(*,*)  ' ---------------------------------'
                            write(*,*)  ' '""")        
        lines = [format(data.name) for data in self.params_indep 
                  if data.name != 'ZERO' and self.check_needed_param(data.name)]
        fsock.writelines('\n'.join(lines))
        fsock.writelines("""write(*,*)  ' Internal Params evaluated point by point'
                            write(*,*)  ' ----------------------------------------'
                            write(*,*)  ' '""")         
        lines = [format(data.name) for data in self.params_dep \
                 if self.check_needed_param(data.name)]
        
        fsock.writelines('\n'.join(lines))                
        
 
    
    def create_ident_card(self):
        """ create the ident_card.dat """
    
        def format(parameter):
            """return the line for the ident_card corresponding to this parameter"""
            colum = [parameter.lhablock.lower()] + \
                    [str(value) for value in parameter.lhacode] + \
                    [parameter.name]
            if not parameter.name:
                return ''
            return ' '.join(colum)+'\n'
    
        fsock = self.open('ident_card.dat')
     
        external_param = [format(param) for param in self.params_ext]
        fsock.writelines('\n'.join(external_param))

    def create_actualize_mp_ext_param_inc(self):
        """ create the actualize_mp_ext_params.inc code """
        
        # In principle one should actualize all external, but for now, it is
        # hardcoded that only AS and MU_R can by dynamically changed by the user
        # so that we only update those ones.
        # Of course, to be on the safe side, one could decide to update all
        # external parameters.
        update_params_list=[p for p in self.params_ext if p.name in 
                                                          self.PS_dependent_key]
        
        res_strings = ["%(mp_prefix)s%(name)s=%(name)s"\
                        %{'mp_prefix':self.mp_prefix,'name':param.name}\
                                                for param in update_params_list]
        # When read_lha is false, it is G which is taken in input and not AS, so
        # this is what should be reset here too.
        if 'aS' in [param.name for param in update_params_list]:
            res_strings.append("%(mp_prefix)sG=G"%{'mp_prefix':self.mp_prefix})
            
        fsock = self.open('actualize_mp_ext_params.inc', format='fortran')
        fsock.writelines('\n'.join(res_strings))

    def create_param_read(self):    
        """create param_read"""
        
        if self.opt['export_format'] in ['madevent', 'FKS5_default', 'FKS5_optimized'] \
            or self.opt['loop_induced']:
            fsock = self.open('param_read.inc', format='fortran')
            fsock.writelines(' include \'../param_card.inc\'')
            return
    
        def format_line(parameter):
            """return the line for the ident_card corresponding to this 
            parameter"""
            template = \
            """ call LHA_get_real(npara,param,value,'%(name)s',%(name)s,%(value)s)""" \
                % {'name': parameter.name,
                   'value': self.p_to_f.parse(str(parameter.value.real))}
            if self.opt['mp']:
                template = template+ \
                ("\n call MP_LHA_get_real(npara,param,value,'%(name)s',"+
                 "%(mp_prefix)s%(name)s,%(value)s)") \
                % {'name': parameter.name,'mp_prefix': self.mp_prefix,
                   'value': self.mp_p_to_f.parse(str(parameter.value.real))}

            if parameter.lhablock.lower() == 'loop':
                template = template.replace('LHA_get_real', 'LHA_get_real_silent') 
                
            return template        
    
        fsock = self.open('param_read.inc', format='fortran')
        res_strings = [format_line(param) \
                          for param in self.params_ext]
        
        # Correct width sign for Majorana particles (where the width
        # and mass need to have the same sign)        
        for particle in self.model.get('particles'):
            if particle.is_fermion() and particle.get('self_antipart') and \
                   particle.get('width').lower() != 'zero':
                
                res_strings.append('%(width)s = sign(%(width)s,%(mass)s)' % \
                 {'width': particle.get('width'), 'mass': particle.get('mass')})
                if self.opt['mp']:
                    res_strings.append(\
                      ('%(mp_pref)s%(width)s = sign(%(mp_pref)s%(width)s,'+\
                       '%(mp_pref)s%(mass)s)')%{'width': particle.get('width'),\
                       'mass': particle.get('mass'),'mp_pref':self.mp_prefix})

        fsock.writelines('\n'.join(res_strings))


    @staticmethod
    def create_param_card_static(model, output_path, rule_card_path=False,
                                 mssm_convert=True, write_special=True):
        """ create the param_card.dat for a givent model --static method-- """
        #1. Check if a default param_card is present:
        done = False
        if hasattr(model, 'restrict_card') and isinstance(model.restrict_card, str):
            restrict_name = os.path.basename(model.restrict_card)[9:-4]
            model_path = model.get('modelpath')
            if os.path.exists(pjoin(model_path,'paramcard_%s.dat' % restrict_name)):
                done = True
                files.cp(pjoin(model_path,'paramcard_%s.dat' % restrict_name),
                         output_path)
        if not done:
            param_writer.ParamCardWriter(model, output_path, write_special=write_special)
         
        if rule_card_path:   
            if hasattr(model, 'rule_card'):
                model.rule_card.write_file(rule_card_path)
        
        if mssm_convert:
            model_name = model.get('name')
            # IF MSSM convert the card to SLAH1
            if model_name == 'mssm' or model_name.startswith('mssm-'):
                import models.check_param_card as translator    
                # Check the format of the param_card for Pythia and make it correct
                if rule_card_path:
                    translator.make_valid_param_card(output_path, rule_card_path)
                translator.convert_to_slha1(output_path)        
    
    def create_param_card(self, write_special=True):
        """ create the param_card.dat """

        rule_card = pjoin(self.dir_path, 'param_card_rule.dat')
        if not hasattr(self.model, 'rule_card'):
            rule_card=False
        write_special = True
        if 'exporter' in self.opt:
            import madgraph.loop.loop_exporters as loop_exporters
            import madgraph.iolibs.export_fks as export_fks
            write_special = False
            if  issubclass(self.opt['exporter'], loop_exporters.LoopProcessExporterFortranSA):
                write_special = True
                if issubclass(self.opt['exporter'],(loop_exporters.LoopInducedExporterME,export_fks.ProcessExporterFortranFKS)):
                     write_special = False
                        
        self.create_param_card_static(self.model, 
                                      output_path=pjoin(self.dir_path, 'param_card.dat'), 
                                      rule_card_path=rule_card, 
                                      mssm_convert=True,
                                      write_special=write_special)
        
def ExportV4Factory(cmd, noclean, output_type='default', group_subprocesses=True, cmd_options={}):
    """ Determine which Export_v4 class is required. cmd is the command 
        interface containing all potential usefull information.
        The output_type argument specifies from which context the output
        is called. It is 'madloop' for MadLoop5, 'amcatnlo' for FKS5 output
        and 'default' for tree-level outputs."""

    opt = dict(cmd.options)
    opt['output_options'] = cmd_options

    # ==========================================================================
    # First check whether Ninja must be installed.
    # Ninja would only be required if:
    #  a) Loop optimized output is selected
    #  b) the process gathered from the amplitude generated use loops

    if len(cmd._curr_amps)>0:
        try:
            curr_proc = cmd._curr_amps[0].get('process')
        except base_objects.PhysicsObject.PhysicsObjectError:
            curr_proc = None
    elif hasattr(cmd,'_fks_multi_proc') and \
                          len(cmd._fks_multi_proc.get('process_definitions'))>0:
        curr_proc = cmd._fks_multi_proc.get('process_definitions')[0]
    else:
        curr_proc = None

    requires_reduction_tool = opt['loop_optimized_output'] and \
                (not curr_proc is None) and \
                (curr_proc.get('perturbation_couplings') != [] and \
                not curr_proc.get('NLO_mode') in [None,'real','tree','LO','LOonly'])

    # An installation is required then, but only if the specified path is the
    # default local one and that the Ninja library appears missing.
    if requires_reduction_tool:
        cmd.install_reduction_library()
        
    # ==========================================================================
    # First treat the MadLoop5 standalone case       
    MadLoop_SA_options = {'clean': not noclean, 
      'complex_mass':cmd.options['complex_mass_scheme'],
      'export_format':'madloop', 
      'mp':True,
      'loop_dir': os.path.join(cmd._mgme_dir,'Template','loop_material'),
      'cuttools_dir': cmd._cuttools_dir,
      'iregi_dir':cmd._iregi_dir,
      'golem_dir':cmd.options['golem'],
      'samurai_dir':cmd.options['samurai'],
      'ninja_dir':cmd.options['ninja'],
      'collier_dir':cmd.options['collier'],
      'fortran_compiler':cmd.options['fortran_compiler'],
      'f2py_compiler':cmd.options['f2py_compiler'],
      'output_dependencies':cmd.options['output_dependencies'],
      'SubProc_prefix':'P',
      'compute_color_flows':cmd.options['loop_color_flows'],
      'mode': 'reweight' if cmd._export_format == "standalone_rw" else '',
      'cluster_local_path': cmd.options['cluster_local_path'],
      'output_options': cmd_options
      }

    if output_type.startswith('madloop'):        
        import madgraph.loop.loop_exporters as loop_exporters
        if os.path.isdir(os.path.join(cmd._mgme_dir, 'Template/loop_material')):
            ExporterClass=None
            if not cmd.options['loop_optimized_output']:
                ExporterClass=loop_exporters.LoopProcessExporterFortranSA
            else:
                if output_type == "madloop":
                    ExporterClass=loop_exporters.LoopProcessOptimizedExporterFortranSA
                    MadLoop_SA_options['export_format'] = 'madloop_optimized'
                elif output_type == "madloop_matchbox":
                    ExporterClass=loop_exporters.LoopProcessExporterFortranMatchBox
                    MadLoop_SA_options['export_format'] = 'madloop_matchbox'
                else:
                    raise Exception("output_type not recognize %s" % output_type)
            return ExporterClass(cmd._export_dir, MadLoop_SA_options)
        else:
            raise MadGraph5Error('MG5_aMC cannot find the \'loop_material\' directory'+\
                                 ' in %s'%str(cmd._mgme_dir))

    # Then treat the aMC@NLO output     
    elif output_type=='amcatnlo':
        import madgraph.iolibs.export_fks as export_fks
        ExporterClass=None
        amcatnlo_options = dict(opt)
        amcatnlo_options.update(MadLoop_SA_options)
        amcatnlo_options['running'] = cmd._curr_model.get('running_elements')
        amcatnlo_options['mp'] = len(cmd._fks_multi_proc.get_virt_amplitudes()) > 0
        if not cmd.options['loop_optimized_output']:
            logger.info("Writing out the aMC@NLO code")
            ExporterClass = export_fks.ProcessExporterFortranFKS
            amcatnlo_options['export_format']='FKS5_default'
        else:
            logger.info("Writing out the aMC@NLO code, using optimized Loops")
            ExporterClass = export_fks.ProcessOptimizedExporterFortranFKS
            amcatnlo_options['export_format']='FKS5_optimized'
        return ExporterClass(cmd._export_dir, amcatnlo_options)


    # Then the default tree-level output
    elif output_type=='default':
        assert group_subprocesses in [True, False]
        
        opt = dict(opt)
        opt.update({'clean': not noclean,
               'complex_mass': cmd.options['complex_mass_scheme'],
               'export_format':cmd._export_format,
               'mp': False,  
               'sa_symmetry':False, 
               'model': cmd._curr_model.get('name'),
               'v5_model': False if cmd._model_v4_path else True,
               'running': cmd._curr_model.get('running_elements'),
                })

        format = cmd._export_format #shortcut

        if format in ['standalone_msP', 'standalone_msF', 'standalone_rw']:
            opt['sa_symmetry'] = True      
        elif format == 'plugin':
            opt['sa_symmetry'] = cmd._export_plugin.sa_symmetry
    
        loop_induced_opt = dict(opt)
        loop_induced_opt.update(MadLoop_SA_options)
        loop_induced_opt['export_format'] = 'madloop_optimized'
        loop_induced_opt['SubProc_prefix'] = 'PV'
        # For loop_induced output with MadEvent, we must have access to the 
        # color flows.
        loop_induced_opt['compute_color_flows'] = True
        for key in opt:
            if key not in loop_induced_opt:
                loop_induced_opt[key] = opt[key]
    
        # Madevent output supports MadAnalysis5
        if format in ['madevent']:
            opt['madanalysis5'] = cmd.options['madanalysis5_path']
            
        if format == 'matrix' or format.startswith('standalone'):
            return ProcessExporterFortranSA(cmd._export_dir, opt, format=format)
        
        elif format in ['madevent'] and group_subprocesses:
            if isinstance(cmd._curr_amps[0], 
                                         loop_diagram_generation.LoopAmplitude):
                import madgraph.loop.loop_exporters as loop_exporters
                return  loop_exporters.LoopInducedExporterMEGroup( 
                                               cmd._export_dir,loop_induced_opt)
            else:
                return  ProcessExporterFortranMEGroup(cmd._export_dir,opt)                
        elif format in ['madevent']:
            if isinstance(cmd._curr_amps[0], 
                                         loop_diagram_generation.LoopAmplitude):
                import madgraph.loop.loop_exporters as loop_exporters
                return  loop_exporters.LoopInducedExporterMENoGroup( 
                                               cmd._export_dir,loop_induced_opt)
            else:
                return  ProcessExporterFortranME(cmd._export_dir,opt)
        elif format in ['matchbox']:
            return ProcessExporterFortranMatchBox(cmd._export_dir,opt)
        elif cmd._export_format in ['madweight'] and group_subprocesses:

            return ProcessExporterFortranMWGroup(cmd._export_dir, opt)
        elif cmd._export_format in ['madweight']:
            return ProcessExporterFortranMW(cmd._export_dir, opt)
        elif format == 'plugin':
            if isinstance(cmd._curr_amps[0], 
                                         loop_diagram_generation.LoopAmplitude):
                return cmd._export_plugin(cmd._export_dir, loop_induced_opt)
            else:
                return cmd._export_plugin(cmd._export_dir, opt)

        else:
            raise Exception('Wrong export_v4 format')
    else:
        raise MadGraph5Error('Output type %s not reckognized in ExportV4Factory.')
    
            


#===============================================================================
# ProcessExporterFortranMWGroup
#===============================================================================
class ProcessExporterFortranMWGroup(ProcessExporterFortranMW):
    """Class to take care of exporting a set of matrix elements to
    MadEvent subprocess group format."""

    matrix_file = "matrix_madweight_group_v4.inc"
    grouped_mode = 'madweight'
    #===========================================================================
    # generate_subprocess_directory
    #===========================================================================
    def generate_subprocess_directory(self, subproc_group,
                                         fortran_model,
                                         group_number):
        """Generate the Pn directory for a subprocess group in MadEvent,
        including the necessary matrix_N.f files, configs.inc and various
        other helper files."""

        if not isinstance(subproc_group, group_subprocs.SubProcessGroup):
            raise base_objects.PhysicsObject.PhysicsObjectError("subproc_group object not SubProcessGroup")

        if not self.model:
            self.model = subproc_group.get('matrix_elements')[0].\
                         get('processes')[0].get('model')

        pathdir = os.path.join(self.dir_path, 'SubProcesses')

        # Create the directory PN in the specified path
        subprocdir = "P%d_%s" % (subproc_group.get('number'),
                                 subproc_group.get('name'))
        try:
            os.mkdir(pjoin(pathdir, subprocdir))
        except os.error as error:
            logger.warning(error.strerror + " " + subprocdir)


        logger.info('Creating files in directory %s' % subprocdir)
        Ppath = pjoin(pathdir, subprocdir)

        # Create the matrix.f files, auto_dsig.f files and all inc files
        # for all subprocesses in the group

        maxamps = 0
        maxflows = 0
        tot_calls = 0

        matrix_elements = subproc_group.get('matrix_elements')

        for ime, matrix_element in \
                enumerate(matrix_elements):
            filename = pjoin(Ppath, 'matrix%d.f' % (ime+1))
            calls, ncolor = \
               self.write_matrix_element_v4(writers.FortranWriter(filename), 
                                                matrix_element,
                                                fortran_model,
                                                str(ime+1),
                                                subproc_group.get('diagram_maps')[\
                                                                              ime])

            filename = pjoin(Ppath, 'auto_dsig%d.f' % (ime+1))
            self.write_auto_dsig_file(writers.FortranWriter(filename),
                                 matrix_element,
                                 str(ime+1))

            # Keep track of needed quantities
            tot_calls += int(calls)
            maxflows = max(maxflows, ncolor)
            maxamps = max(maxamps, len(matrix_element.get('diagrams')))

            # Draw diagrams
            filename = pjoin(Ppath, "matrix%d.ps" % (ime+1))
            plot = draw.MultiEpsDiagramDrawer(matrix_element.get('base_amplitude').\
                                                                    get('diagrams'),
                                              filename,
                                              model = \
                                                matrix_element.get('processes')[0].\
                                                                       get('model'),
                                              amplitude=True)
            logger.info("Generating Feynman diagrams for " + \
                         matrix_element.get('processes')[0].nice_string())
            plot.draw()

        # Extract number of external particles
        (nexternal, ninitial) = matrix_element.get_nexternal_ninitial()

        # Generate a list of diagrams corresponding to each configuration
        # [[d1, d2, ...,dn],...] where 1,2,...,n is the subprocess number
        # If a subprocess has no diagrams for this config, the number is 0

        subproc_diagrams_for_config = subproc_group.get('diagrams_for_configs')

        filename = pjoin(Ppath, 'auto_dsig.f')
        self.write_super_auto_dsig_file(writers.FortranWriter(filename),
                                   subproc_group)

        filename = pjoin(Ppath,'configs.inc')
        nconfigs, s_and_t_channels = self.write_configs_file(\
            writers.FortranWriter(filename),
            subproc_group,
            subproc_diagrams_for_config)

        filename = pjoin(Ppath, 'leshouche.inc')
        self.write_leshouche_file(writers.FortranWriter(filename),
                                   subproc_group)

        filename = pjoin(Ppath, 'phasespace.inc')
        self.write_phasespace_file(writers.FortranWriter(filename),
                           nconfigs)
                           

        filename = pjoin(Ppath, 'maxamps.inc')
        self.write_maxamps_file(writers.FortranWriter(filename),
                           maxamps,
                           maxflows,
                           max([len(me.get('processes')) for me in \
                                matrix_elements]),
                           len(matrix_elements))

        filename = pjoin(Ppath, 'mirrorprocs.inc')
        self.write_mirrorprocs(writers.FortranWriter(filename),
                          subproc_group)

        filename = pjoin(Ppath, 'nexternal.inc')
        self.write_nexternal_file(writers.FortranWriter(filename),
                             nexternal, ninitial)

        filename = pjoin(Ppath, 'pmass.inc')
        self.write_pmass_file(writers.FortranWriter(filename),
                         matrix_element)

        filename = pjoin(Ppath, 'props.inc')
        self.write_props_file(writers.FortranWriter(filename),
                         matrix_element,
                         s_and_t_channels)

#        filename = pjoin(Ppath, 'processes.dat')
#        files.write_to_file(filename,
#                            self.write_processes_file,
#                            subproc_group)

        # Generate jpgs -> pass in make_html
        #os.system(os.path.join('..', '..', 'bin', 'gen_jpeg-pl'))

        linkfiles = ['driver.f', 'cuts.f', 'initialization.f','gen_ps.f', 'makefile', 'coupl.inc','madweight_param.inc', 'run.inc', 'setscales.f']

        for file in linkfiles:
            ln('../%s' % file, cwd=Ppath)

        ln('nexternal.inc', '../../Source', cwd=Ppath, log=False)
        ln('leshouche.inc', '../../Source', cwd=Ppath, log=False)
        ln('maxamps.inc', '../../Source', cwd=Ppath, log=False)
        ln('../../Source/maxparticles.inc', '.', log=True, cwd=Ppath)
        ln('../../Source/maxparticles.inc', '.', name='genps.inc', log=True, cwd=Ppath)
        ln('phasespace.inc', '../', log=True, cwd=Ppath)
        if not tot_calls:
            tot_calls = 0
        return tot_calls


    #===========================================================================
    # Helper functions
    #===========================================================================
    def modify_grouping(self, matrix_element):
        """allow to modify the grouping (if grouping is in place)
            return two value:
            - True/False if the matrix_element was modified
            - the new(or old) matrix element"""
            
        return True, matrix_element.split_lepton_grouping()
    
    #===========================================================================
    # write_super_auto_dsig_file
    #===========================================================================
    def write_super_auto_dsig_file(self, writer, subproc_group):
        """Write the auto_dsig.f file selecting between the subprocesses
        in subprocess group mode"""

        replace_dict = {}

        # Extract version number and date from VERSION file
        info_lines = self.get_mg5_info_lines()
        replace_dict['info_lines'] = info_lines

        matrix_elements = subproc_group.get('matrix_elements')

        # Extract process info lines
        process_lines = '\n'.join([self.get_process_info_lines(me) for me in \
                                   matrix_elements])
        replace_dict['process_lines'] = process_lines

        nexternal, ninitial = matrix_elements[0].get_nexternal_ninitial()
        replace_dict['nexternal'] = nexternal

        replace_dict['nsprocs'] = 2*len(matrix_elements)

        # Generate dsig definition line
        dsig_def_line = "DOUBLE PRECISION " + \
                        ",".join(["DSIG%d" % (iproc + 1) for iproc in \
                                  range(len(matrix_elements))])
        replace_dict["dsig_def_line"] = dsig_def_line

        # Generate dsig process lines
        call_dsig_proc_lines = []
        for iproc in range(len(matrix_elements)):
            call_dsig_proc_lines.append(\
                "IF(IPROC.EQ.%(num)d) DSIGPROC=DSIG%(num)d(P1,WGT,IMODE) ! %(proc)s" % \
                {"num": iproc + 1,
                 "proc": matrix_elements[iproc].get('processes')[0].base_string()})
        replace_dict['call_dsig_proc_lines'] = "\n".join(call_dsig_proc_lines)

        if writer:
            file = open(os.path.join(_file_path, \
                       'iolibs/template_files/super_auto_dsig_mw_group_v4.inc')).read()
            file = file % replace_dict
            # Write the file
            writer.writelines(file)
        else:
            return replace_dict
        
    #===========================================================================
    # write_mirrorprocs
    #===========================================================================
    def write_mirrorprocs(self, writer, subproc_group):
        """Write the mirrorprocs.inc file determining which processes have
        IS mirror process in subprocess group mode."""

        lines = []
        bool_dict = {True: '.true.', False: '.false.'}
        matrix_elements = subproc_group.get('matrix_elements')
        lines.append("DATA (MIRRORPROCS(I),I=1,%d)/%s/" % \
                     (len(matrix_elements),
                      ",".join([bool_dict[me.get('has_mirror_process')] for \
                                me in matrix_elements])))
        # Write the file
        writer.writelines(lines)

    #===========================================================================
    # write_configs_file
    #===========================================================================
    def write_configs_file(self, writer, subproc_group, diagrams_for_config):
        """Write the configs.inc file with topology information for a
        subprocess group. Use the first subprocess with a diagram for each
        configuration."""

        matrix_elements = subproc_group.get('matrix_elements')
        model = matrix_elements[0].get('processes')[0].get('model')

        diagrams = []
        config_numbers = []
        for iconfig, config in enumerate(diagrams_for_config):
            # Check if any diagrams correspond to this config
            if set(config) == set([0]):
                continue
            subproc_diags = []
            for s,d in enumerate(config):
                if d:
                    subproc_diags.append(matrix_elements[s].\
                                         get('diagrams')[d-1])
                else:
                    subproc_diags.append(None)
            diagrams.append(subproc_diags)
            config_numbers.append(iconfig + 1)

        # Extract number of external particles
        (nexternal, ninitial) = subproc_group.get_nexternal_ninitial()

        return len(diagrams), \
               self.write_configs_file_from_diagrams(writer, diagrams,
                                                config_numbers,
                                                nexternal, ninitial,
                                                matrix_elements[0],model)

    #===========================================================================
    # write_run_configs_file
    #===========================================================================
    def write_run_config_file(self, writer):
        """Write the run_configs.inc file for MadEvent"""

        path = os.path.join(_file_path,'iolibs','template_files','madweight_run_config.inc') 
        text = open(path).read() % {'chanperjob':'2'} 
        writer.write(text)
        return True


    #===========================================================================
    # write_leshouche_file
    #===========================================================================
    def write_leshouche_file(self, writer, subproc_group):
        """Write the leshouche.inc file for MG4"""

        all_lines = []

        for iproc, matrix_element in \
            enumerate(subproc_group.get('matrix_elements')):
            all_lines.extend(self.get_leshouche_lines(matrix_element,
                                                 iproc))

        # Write the file
        writer.writelines(all_lines)

        return True


    <|MERGE_RESOLUTION|>--- conflicted
+++ resolved
@@ -12,20 +12,12 @@
 # For more information, visit madgraph.phys.ucl.ac.be and amcatnlo.web.cern.ch
 #
 ################################################################################
-<<<<<<< HEAD
-from __future__ import division
-from __future__ import absolute_import
-from madgraph.iolibs.helas_call_writers import HelasCallWriter
-from six.moves import range
-from six.moves import zip
-from madgraph.core import base_objects
-=======
 from __future__ import absolute_import, division
 from madgraph.iolibs.helas_call_writers import HelasCallWriter
 from six.moves import range
 from six.moves import zip
-from fractions import Fraction
->>>>>>> 05aaf9e1
+import six
+from madgraph.core import base_objects
 """Methods and classes to export matrix elements to v4 format."""
 
 import copy
@@ -1045,14 +1037,9 @@
                     logger.debug('WEIGHTED^2%s%s encoutered. Please check behavior for' + \
                             'https://bazaar.launchpad.net/~maddevelopers/mg5amcnlo/3.0.1/revision/613', \
                             (process.get_squared_order_type(user_sqso), sqsos[split_orders.index(user_sqso)]))
-<<<<<<< HEAD
-
-                if (process.get_squared_order_type(user_sqso) =='==' and \
-=======
                 if user_sqso not in split_orders:
                     is_a_match = False
                 elif (process.get_squared_order_type(user_sqso) =='==' and \
->>>>>>> 05aaf9e1
                         value!=sqsos[split_orders.index(user_sqso)]) or \
                    (process.get_squared_order_type(user_sqso) in ['<=','='] and \
                                 value<sqsos[split_orders.index(user_sqso)]) or \
@@ -1278,8 +1265,11 @@
             # Mutliply by -1 for those which have an imaginary coefficient.
             ampnumbers_list=[coefficient[1]*(-1 if coefficient[0][2] else 1) \
                               for coefficient in coeff_list]
-            # Find the common denominator.      
-            commondenom=abs(reduce(fractions.gcd, coefs_list).denominator)
+            # Find the common denominator.  
+            if six.PY2:    
+                commondenom=abs(reduce(fractions.gcd, coefs_list).denominator)
+            else:
+                commondenom=abs(reduce(math.gcd, coefs_list).denominator)
             num_list=[(coefficient*commondenom).numerator \
                       for coefficient in coefs_list]
             res_list.append("DATA NCONTRIBAMPS%s(%i)/%i/"%(tag_letter,\
@@ -1486,7 +1476,7 @@
         
         #misc.sprint("number of iteration", self.myjamp_count)
         def format(frac):
-            if isinstance(frac, Fraction):
+            if isinstance(frac, fractions.Fraction):
                 if frac.denominator == 1:
                     return str(frac.numerator)
                 else:
@@ -7029,7 +7019,6 @@
                             parameter  (ZERO=0d0)
                             logical updateloop
                             common /to_updateloop/updateloop
-<<<<<<< HEAD
                             include \'model_functions.inc\'
                             double precision Gother
                             include \'../maxparticles.inc\'
@@ -7037,9 +7026,6 @@
                             double precision alphas 
                             external alphas
                             """)
-=======
-                            include \'model_functions.inc\'""")
->>>>>>> 05aaf9e1
         fsock.writelines("""include \'input.inc\'
                             include \'coupl.inc\'
                             READLHA = .false.""")
@@ -7477,12 +7463,9 @@
           double complex grreglog
           double complex recms
           double complex arg
-<<<<<<< HEAD
-=======
           double complex B0F
           double complex sqrt_trajectory
           double complex log_trajectory
->>>>>>> 05aaf9e1
           %s
           """ % "\n".join(["          double complex %s" % i for i in additional_fct]))
 
@@ -7497,12 +7480,9 @@
           %(complex_mp_format)s mp_grreglog
           %(complex_mp_format)s mp_recms
           %(complex_mp_format)s mp_arg
-<<<<<<< HEAD
-=======
           %(complex_mp_format)s mp_B0F
           %(complex_mp_format)s mp_sqrt_trajectory
           %(complex_mp_format)s mp_log_trajectory
->>>>>>> 05aaf9e1
           %(additional)s
           """ %\
           {"additional": "\n".join(["          %s mp_%s" % (self.mp_complex_format, i) for i in additional_fct]),
@@ -8574,11 +8554,7 @@
                     # already handle by default
                     if fct.name not in ["complexconjugate", "re", "im", "sec", "csc", "asec", "acsc","condif",
                                         "theta_function", "cond", "reglog", "reglogp","reglogm", "recms","arg",
-<<<<<<< HEAD
-                                        "grreglog","regsqrt"]:
-=======
                                         "grreglog","regsqrt","B0F","sqrt_trajectory","log_trajectory"]:
->>>>>>> 05aaf9e1
 
                         ufo_fct_template = """
           %(complex_mp_format)s function mp_%(name)s(mp__%(args)s)

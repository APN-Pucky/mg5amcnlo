################################################################################
#
# Copyright (c) 2009 The MadGraph Development team and Contributors
#
# This file is a part of the MadGraph 5 project, an application which 
# automatically generates Feynman diagrams and matrix elements for arbitrary
# high-energy processes in the Standard Model and beyond.
#
# It is subject to the MadGraph license which should accompany this 
# distribution.
#
# For more information, please visit: http://madgraph.phys.ucl.ac.be
#
################################################################################
"""Methods and classes to export matrix elements to v4 format."""

import copy
from distutils import dir_util
import fractions
import glob
import logging
import math
import os
import re
import shutil
import subprocess
import sys


import aloha

import madgraph.core.base_objects as base_objects
import madgraph.core.color_algebra as color
import madgraph.core.helas_objects as helas_objects
import madgraph.iolibs.drawing_eps as draw
import madgraph.iolibs.files as files
import madgraph.iolibs.group_subprocs as group_subprocs
import madgraph.iolibs.file_writers as writers
import madgraph.iolibs.gen_infohtml as gen_infohtml
import madgraph.iolibs.template_files as template_files
import madgraph.iolibs.ufo_expression_parsers as parsers
import madgraph.iolibs.helas_call_writers as helas_call_writers
import madgraph.various.diagram_symmetry as diagram_symmetry
import madgraph.various.misc as misc
import madgraph.various.process_checks as process_checks
import aloha.create_aloha as create_aloha
import models.import_ufo as import_ufo
import models.write_param_card as param_writer
import models.check_param_card as check_param_card

from madgraph import MadGraph5Error, MG5DIR, ReadWrite
from madgraph.iolibs.files import cp, ln, mv

pjoin = os.path.join

_file_path = os.path.split(os.path.dirname(os.path.realpath(__file__)))[0] + '/'
logger = logging.getLogger('madgraph.export_v4')

#===============================================================================
# ProcessExporterFortran
#===============================================================================
class ProcessExporterFortran(object):
    """Class to take care of exporting a set of matrix elements to
    Fortran (v4) format."""

    def __init__(self, mgme_dir = "", dir_path = "", opt=None):
        """Initiate the ProcessExporterFortran with directory information"""
        self.mgme_dir = mgme_dir
        self.dir_path = dir_path
        self.model = None

        if opt:
            self.opt = opt
        else:
            self.opt = {'clean': False, 'complex_mass':False,
                        'export_format':'madevent', 'mp': False}

    #===========================================================================
    # copy the Template in a new directory.
    #===========================================================================
    def copy_v4template(self, modelname):
        """create the directory run_name as a copy of the MadEvent
        Template, and clean the directory
        """
        
        #First copy the full template tree if dir_path doesn't exit
        if not os.path.isdir(self.dir_path):
            assert self.mgme_dir, \
                     "No valid MG_ME path given for MG4 run directory creation."
            logger.info('initialize a new directory: %s' % \
                        os.path.basename(self.dir_path))
            shutil.copytree(pjoin(self.mgme_dir, 'Template/LO'),
                            self.dir_path, True)
            # distutils.dir_util.copy_tree since dir_path already exists
            dir_util.copy_tree(pjoin(self.mgme_dir, 'Template/Common'), 
                               self.dir_path)
            # Duplicate run_card and plot_card
            for card in ['run_card', 'plot_card']:
                try:
                    shutil.copy(pjoin(self.dir_path, 'Cards',
                                             card + '.dat'),
                               pjoin(self.dir_path, 'Cards',
                                            card + '_default.dat'))
                except IOError:
                    logger.warning("Failed to copy " + card + ".dat to default")
                    
        elif not os.path.isfile(pjoin(self.dir_path, 'TemplateVersion.txt')):
            assert self.mgme_dir, \
                      "No valid MG_ME path given for MG4 run directory creation."
        try:
            shutil.copy(pjoin(self.mgme_dir, 'MGMEVersion.txt'), self.dir_path)
        except IOError:
            MG5_version = misc.get_pkg_info()
            open(pjoin(self.dir_path, 'MGMEVersion.txt'), 'w').write( \
                "5." + MG5_version['version'])

        #Ensure that the Template is clean
        if self.opt['clean']:
            logger.info('remove old information in %s' % \
                                                  os.path.basename(self.dir_path))
            if os.environ.has_key('MADGRAPH_BASE'):
                subprocess.call([pjoin('bin', 'internal', 'clean_template'),
                                 '--web'], cwd=self.dir_path)
            else:
                try:
                    misc.call([pjoin('bin', 'internal', 'clean_template')], \
                                                                       cwd=self.dir_path)
                except Exception, why:
                    raise MadGraph5Error('Failed to clean correctly %s: \n %s' \
                                                % (os.path.basename(self.dir_path),why))

            #Write version info
            MG_version = misc.get_pkg_info()
            open(pjoin(self.dir_path, 'SubProcesses', 'MGVersion.txt'), 'w').write(
                                                              MG_version['version'])

            
        # add the makefile in Source directory 
        filename = pjoin(self.dir_path,'Source','makefile')
        self.write_source_makefile(writers.FileWriter(filename))
            
    #===========================================================================
    # write a procdef_mg5 (an equivalent of the MG4 proc_card.dat)
    #===========================================================================
    def write_procdef_mg5(self, file_pos, modelname, process_str):
        """ write an equivalent of the MG4 proc_card in order that all the Madevent
        Perl script of MadEvent4 are still working properly for pure MG5 run."""

        proc_card_template = template_files.mg4_proc_card.mg4_template
        process_template = template_files.mg4_proc_card.process_template
        process_text = ''
        coupling = ''
        new_process_content = []


        # First find the coupling and suppress the coupling from process_str
        #But first ensure that coupling are define whithout spaces:
        process_str = process_str.replace(' =', '=')
        process_str = process_str.replace('= ', '=')
        process_str = process_str.replace(',',' , ')
        #now loop on the element and treat all the coupling
        for info in process_str.split():
            if '=' in info:
                coupling += info + '\n'
            else:
                new_process_content.append(info)
        # Recombine the process_str (which is the input process_str without coupling
        #info)
        process_str = ' '.join(new_process_content)

        #format the SubProcess
        process_text += process_template.substitute({'process': process_str, \
                                                            'coupling': coupling})

        text = proc_card_template.substitute({'process': process_text,
                                            'model': modelname,
                                            'multiparticle':''})
        ff = open(file_pos, 'w')
        ff.write(text)
        ff.close()

    #===========================================================================
    # Create jpeg diagrams, html pages,proc_card_mg5.dat and madevent.tar.gz
    #===========================================================================
    def finalize_v4_directory(self, matrix_elements, history = "", makejpg = False, 
                              online = False, compiler='g77'):
        """Function to finalize v4 directory, for inheritance.
        """
        pass
    
    #===========================================================================
    # write_matrix_element_v4
    #===========================================================================
    def write_matrix_element_v4(self):
        """Function to write a matrix.f file, for inheritance.
        """
        pass
    
    #===========================================================================
    # export the model
    #===========================================================================
    def export_model_files(self, model_path):
        """Configure the files/link of the process according to the model"""

        # Import the model
        for file in os.listdir(model_path):
            if os.path.isfile(pjoin(model_path, file)):
                shutil.copy2(pjoin(model_path, file), \
                                     pjoin(self.dir_path, 'Source', 'MODEL'))


    def make_model_symbolic_link(self):
        """Make the copy/symbolic links"""
        model_path = self.dir_path + '/Source/MODEL/'
        if os.path.exists(pjoin(model_path, 'ident_card.dat')):
            mv(model_path + '/ident_card.dat', self.dir_path + '/Cards')
        if os.path.exists(pjoin(model_path, 'particles.dat')):
            ln(model_path + '/particles.dat', self.dir_path + '/SubProcesses')
            ln(model_path + '/interactions.dat', self.dir_path + '/SubProcesses')
        cp(model_path + '/param_card.dat', self.dir_path + '/Cards')
        mv(model_path + '/param_card.dat', self.dir_path + '/Cards/param_card_default.dat')
        ln(model_path + '/coupl.inc', self.dir_path + '/Source')
        ln(model_path + '/coupl.inc', self.dir_path + '/SubProcesses')
        self.make_source_links()
        
    def make_source_links(self):
        """ Create the links from the files in sources """
        ln(self.dir_path + '/Source/run.inc', self.dir_path + '/SubProcesses', log=False)
        ln(self.dir_path + '/Source/genps.inc', self.dir_path + '/SubProcesses', log=False)
        ln(self.dir_path + '/Source/maxconfigs.inc', self.dir_path + '/SubProcesses', log=False)
        ln(self.dir_path + '/Source/maxparticles.inc', self.dir_path + '/SubProcesses', log=False)

    #===========================================================================
    # export the helas routine
    #===========================================================================
    def export_helas(self, helas_path):
        """Configure the files/link of the process according to the model"""

        # Import helas routine
        for filename in os.listdir(helas_path):
            filepos = pjoin(helas_path, filename)
            if os.path.isfile(filepos):
                if filepos.endswith('Makefile.template'):
                    cp(filepos, self.dir_path + '/Source/DHELAS/Makefile')
                elif filepos.endswith('Makefile'):
                    pass
                else:
                    cp(filepos, self.dir_path + '/Source/DHELAS')
    # following lines do the same but whithout symbolic link
    # 
    #def export_helas(mgme_dir, dir_path):
    #
    #        # Copy the HELAS directory
    #        helas_dir = pjoin(mgme_dir, 'HELAS')
    #        for filename in os.listdir(helas_dir): 
    #            if os.path.isfile(pjoin(helas_dir, filename)):
    #                shutil.copy2(pjoin(helas_dir, filename),
    #                            pjoin(dir_path, 'Source', 'DHELAS'))
    #        shutil.move(pjoin(dir_path, 'Source', 'DHELAS', 'Makefile.template'),
    #                    pjoin(dir_path, 'Source', 'DHELAS', 'Makefile'))
    #  

    #===========================================================================
    # generate_subprocess_directory_v4
    #===========================================================================
    def generate_subprocess_directory_v4(self, matrix_element,
                                         fortran_model,
                                         me_number):
        """Routine to generate a subprocess directory (for inheritance)"""

        pass

    #===========================================================================
    # write_source_makefile
    #===========================================================================
    def write_source_makefile(self, writer):
        """Write the nexternal.inc file for MG4"""


        path = pjoin(_file_path,'iolibs','template_files','madevent_makefile_source')
        set_of_lib = '$(LIBRARIES) $(LIBDIR)libdhelas.$(libext) $(LIBDIR)libpdf.$(libext) $(LIBDIR)libmodel.$(libext) $(LIBDIR)libcernlib.$(libext)'
        if self.opt['model'] == 'mssm' or self.opt['model'].startswith('mssm-'):
            model_line='''$(LIBDIR)libmodel.$(libext): MODEL param_card.inc\n\tcd MODEL; make
MODEL/MG5_param.dat: ../Cards/param_card.dat\n\t../bin/madevent treatcards param
param_card.inc: MODEL/MG5_param.dat\n\t../bin/madevent treatcards param\n'''
        else:
            model_line='''$(LIBDIR)libmodel.$(libext): MODEL param_card.inc\n\tcd MODEL; make    
param_card.inc: ../Cards/param_card.dat\n\t../bin/madevent treatcards param\n'''
        text = open(path).read() % {'libraries': set_of_lib, 'model':model_line} 
        writer.write(text)
        
        return True

    #===========================================================================
    # write_nexternal_madspin
    #===========================================================================
    def write_nexternal_madspin(self, writer, nexternal, ninitial):
        """Write the nexternal_prod.inc file for madspin"""

        replace_dict = {}

        replace_dict['nexternal'] = nexternal
        replace_dict['ninitial'] = ninitial

        file = """ \
          integer    nexternal_prod
          parameter (nexternal_prod=%(nexternal)d)
          integer    nincoming_prod
          parameter (nincoming_prod=%(ninitial)d)""" % replace_dict

        # Write the file
        writer.writelines(file)

        return True

    #===========================================================================
    # write_nexternal_file
    #===========================================================================
    def write_nexternal_file(self, writer, nexternal, ninitial):
        """Write the nexternal.inc file for MG4"""

        replace_dict = {}

        replace_dict['nexternal'] = nexternal
        replace_dict['ninitial'] = ninitial

        file = """ \
          integer    nexternal
          parameter (nexternal=%(nexternal)d)
          integer    nincoming
          parameter (nincoming=%(ninitial)d)""" % replace_dict

        # Write the file
        writer.writelines(file)

        return True

    #===========================================================================
    # write_pmass_file
    #===========================================================================
    def write_pmass_file(self, writer, matrix_element):
        """Write the pmass.inc file for MG4"""

        model = matrix_element.get('processes')[0].get('model')
        
        lines = []
        for wf in matrix_element.get_external_wavefunctions():
            mass = model.get('particle_dict')[wf.get('pdg_code')].get('mass')
            if mass.lower() != "zero":
                mass = "abs(%s)" % mass

            lines.append("pmass(%d)=%s" % \
                         (wf.get('number_external'), mass))

        # Write the file
        writer.writelines(lines)

        return True

    #===========================================================================
    # write_ngraphs_file
    #===========================================================================
    def write_ngraphs_file(self, writer, nconfigs):
        """Write the ngraphs.inc file for MG4. Needs input from
        write_configs_file."""

        file = "       integer    n_max_cg\n"
        file = file + "parameter (n_max_cg=%d)" % nconfigs

        # Write the file
        writer.writelines(file)

        return True

    #===========================================================================
    # Routines to output UFO models in MG4 format
    #===========================================================================

    def convert_model_to_mg4(self, model, wanted_lorentz = [],
                             wanted_couplings = []):
        """ Create a full valid MG4 model from a MG5 model (coming from UFO)"""

        # Make sure aloha is in quadruple precision if needed
        old_aloha_mp=aloha.mp_precision
        aloha.mp_precision=self.opt['mp']

        # create the MODEL
        write_dir=pjoin(self.dir_path, 'Source', 'MODEL')
        model_builder = UFO_model_to_mg4(model, write_dir, self.opt)
        model_builder.build(wanted_couplings)

        # Backup the loop mode, because it can be changed in what follows.
        old_loop_mode = aloha.loop_mode

        # Create the aloha model or use the existing one (for loop exporters
        # this is useful as the aloha model will be used again in the 
        # LoopHelasMatrixElements generated). We do not save the model generated
        # here if it didn't exist already because it would be a waste of
        # memory for tree level applications since aloha is only needed at the
        # time of creating the aloha fortran subroutines.
        if hasattr(self, 'aloha_model'):
            aloha_model = self.aloha_model
        else:
            aloha_model = create_aloha.AbstractALOHAModel(model.get('name'))            
        aloha_model.add_Lorentz_object(model.get('lorentz'))

        # Compute the subroutines
        if wanted_lorentz:
            aloha_model.compute_subset(wanted_lorentz)
        else:
            aloha_model.compute_all(save=False)

        # Write them out
        write_dir=pjoin(self.dir_path, 'Source', 'DHELAS')
        aloha_model.write(write_dir, 'Fortran')

        # Revert the original aloha loop mode
        aloha.loop_mode = old_loop_mode

        #copy Helas Template
        cp(MG5DIR + '/aloha/template_files/Makefile_F', write_dir+'/makefile')
        if any([any(['L' in tag for tag in d[1]]) for d in wanted_lorentz]):
            cp(MG5DIR + '/aloha/template_files/aloha_functions_loop.f', write_dir+'/aloha_functions.f')
            aloha_model.loop_mode = False
        else:
            cp(MG5DIR + '/aloha/template_files/aloha_functions.f', write_dir+'/aloha_functions.f')
        create_aloha.write_aloha_file_inc(write_dir, '.f', '.o')
	
        # Make final link in the Process
        self.make_model_symbolic_link()
    
        # Re-establish original aloha mode
        aloha.mp_precision=old_aloha_mp
    
    #===========================================================================
    # Helper functions
    #===========================================================================
    def get_mg5_info_lines(self):
        """Return info lines for MG5, suitable to place at beginning of
        Fortran files"""

        info = misc.get_pkg_info()
        info_lines = ""
        if info and info.has_key('version') and  info.has_key('date'):
            info_lines = "#  Generated by MadGraph 5 v. %s, %s\n" % \
                         (info['version'], info['date'])
            info_lines = info_lines + \
                         "#  By the MadGraph Development Team\n" + \
                         "#  Please visit us at https://launchpad.net/madgraph5"
        else:
            info_lines = "#  Generated by MadGraph 5\n" + \
                         "#  By the MadGraph Development Team\n" + \
                         "#  Please visit us at https://launchpad.net/madgraph5"        

        return info_lines

    def get_process_info_lines(self, matrix_element):
        """Return info lines describing the processes for this matrix element"""

        return"\n".join([ "C " + process.nice_string().replace('\n', '\nC * ') \
                         for process in matrix_element.get('processes')])


    def get_helicity_lines(self, matrix_element,array_name='NHEL'):
        """Return the Helicity matrix definition lines for this matrix element"""

        helicity_line_list = []
        i = 0
        for helicities in matrix_element.get_helicity_matrix():
            i = i + 1
            int_list = [i, len(helicities)]
            int_list.extend(helicities)
            helicity_line_list.append(\
                ("DATA ("+array_name+"(I,%4r),I=1,%d) /" + \
                 ",".join(['%2r'] * len(helicities)) + "/") % tuple(int_list))

        return "\n".join(helicity_line_list)

    def get_ic_line(self, matrix_element):
        """Return the IC definition line coming after helicities, required by
        switchmom in madevent"""

        nexternal = matrix_element.get_nexternal_ninitial()[0]
        int_list = range(1, nexternal + 1)

        return "DATA (IC(I,1),I=1,%i) /%s/" % (nexternal,
                                                     ",".join([str(i) for \
                                                               i in int_list]))

<<<<<<< HEAD
    def get_split_orders_lines(self, orders, array_name, n=4):
=======
    def get_split_orders_lines(self, orders, array_name, n=5):
>>>>>>> b3ec328a
        """ Return the split orders definition as defined in the list orders and
        for the name of the array 'array_name'. Split rows in chunks of size n."""
        
        ret_list = []  
        for index, order in enumerate(orders):      
            for k in xrange(0, len(order), n):
                ret_list.append("DATA (%s(%3r,i),i=%3r,%3r) /%s/" % \
                  (array_name,index + 1, k + 1, min(k + n, len(order)),
                              ','.join(["%5r" % i for i in order[k:k + n]])))
        return ret_list
<<<<<<< HEAD
=======
    
    def format_integer_list(self, list, name, n=5):
        """ Return an initialization of the python list in argument following 
        the fortran syntax using the data keyword assignment, filling an array 
        of name 'name'. It splits rows in chunks of size n."""
        
        ret_list = []
        for k in xrange(0, len(list), n):
            ret_list.append("DATA (%s(i),i=%3r,%3r) /%s/" % \
                  (name, k + 1, min(k + n, len(list)),
                                  ','.join(["%5r" % i for i in list[k:k + n]])))
        return ret_list
>>>>>>> b3ec328a

    def get_color_data_lines(self, matrix_element, n=6):
        """Return the color matrix definition lines for this matrix element. Split
        rows in chunks of size n."""

        if not matrix_element.get('color_matrix'):
            return ["DATA Denom(1)/1/", "DATA (CF(i,1),i=1,1) /1/"]
        else:
            ret_list = []
            my_cs = color.ColorString()
            for index, denominator in \
                enumerate(matrix_element.get('color_matrix').\
                                                 get_line_denominators()):
                # First write the common denominator for this color matrix line
                ret_list.append("DATA Denom(%i)/%i/" % (index + 1, denominator))
                # Then write the numerators for the matrix elements
                num_list = matrix_element.get('color_matrix').\
                                            get_line_numerators(index, denominator)

                for k in xrange(0, len(num_list), n):
                    ret_list.append("DATA (CF(i,%3r),i=%3r,%3r) /%s/" % \
                                    (index + 1, k + 1, min(k + n, len(num_list)),
                                     ','.join(["%5r" % i for i in num_list[k:k + n]])))
                my_cs.from_immutable(sorted(matrix_element.get('color_basis').keys())[index])
                ret_list.append("C %s" % repr(my_cs))
            return ret_list


    def get_den_factor_line(self, matrix_element):
        """Return the denominator factor line for this matrix element"""

        return "DATA IDEN/%2r/" % \
               matrix_element.get_denominator_factor()

    def get_icolamp_lines(self, mapconfigs, matrix_element, num_matrix_element):
        """Return the ICOLAMP matrix, showing which JAMPs contribute to
        which configs (diagrams)."""

        ret_list = []

        booldict = {False: ".false.", True: ".true."}

        if not matrix_element.get('color_basis'):
            # No color, so only one color factor. Simply write a ".true." 
            # for each config (i.e., each diagram with only 3 particle
            # vertices
            configs = len(mapconfigs)
            ret_list.append("DATA(icolamp(1,i,%d),i=1,%d)/%s/" % \
                            (num_matrix_element, configs,
                             ','.join([".true." for i in range(configs)])))
            return ret_list

        # There is a color basis - create a list showing which JAMPs have
        # contributions to which configs

        # Only want to include leading color flows, so find max_Nc
        color_basis = matrix_element.get('color_basis')
        max_Nc = max(sum([[v[4] for v in val] for val in color_basis.values()],
                         []))

        # Crate dictionary between diagram number and JAMP number
        diag_jamp = {}
        for ijamp, col_basis_elem in \
                enumerate(sorted(matrix_element.get('color_basis').keys())):
            for diag_tuple in matrix_element.get('color_basis')[col_basis_elem]:
                # Only use color flows with Nc == max_Nc
                if diag_tuple[4] == max_Nc:
                    diag_num = diag_tuple[0] + 1
                    # Add this JAMP number to this diag_num
                    diag_jamp[diag_num] = diag_jamp.setdefault(diag_num, []) + \
                                          [ijamp+1]

        colamps = ijamp + 1

        for iconfig, num_diag in enumerate(mapconfigs):        
            if num_diag == 0:
                continue

            # List of True or False 
            bool_list = [(i + 1 in diag_jamp[num_diag]) for i in \
                              range(colamps)]
            # Add line
            ret_list.append("DATA(icolamp(i,%d,%d),i=1,%d)/%s/" % \
                                (iconfig+1, num_matrix_element, colamps,
                                 ','.join(["%s" % booldict[b] for b in \
                                           bool_list])))

        return ret_list

    def get_amp2_lines(self, matrix_element, config_map = []):
        """Return the amp2(i) = sum(amp for diag(i))^2 lines"""

        nexternal, ninitial = matrix_element.get_nexternal_ninitial()
        # Get minimum legs in a vertex
        minvert = min([max(diag.get_vertex_leg_numbers()) for diag in \
                       matrix_element.get('diagrams')])

        ret_lines = []
        if config_map:
            # In this case, we need to sum up all amplitudes that have
            # identical topologies, as given by the config_map (which
            # gives the topology/config for each of the diagrams
            diagrams = matrix_element.get('diagrams')
            # Combine the diagrams with identical topologies
            config_to_diag_dict = {}
            for idiag, diag in enumerate(matrix_element.get('diagrams')):
                if config_map[idiag] == 0:
                    continue
                try:
                    config_to_diag_dict[config_map[idiag]].append(idiag)
                except KeyError:
                    config_to_diag_dict[config_map[idiag]] = [idiag]
            # Write out the AMP2s summing squares of amplitudes belonging
            # to eiher the same diagram or different diagrams with
            # identical propagator properties.  Note that we need to use
            # AMP2 number corresponding to the first diagram number used
            # for that AMP2.
            for config in sorted(config_to_diag_dict.keys()):

                line = "AMP2(%(num)d)=AMP2(%(num)d)+" % \
                       {"num": (config_to_diag_dict[config][0] + 1)}

                amp = "+".join(["AMP(%(num)d)" % {"num": a.get('number')} for a in \
                                  sum([diagrams[idiag].get('amplitudes') for \
                                       idiag in config_to_diag_dict[config]], [])])
                
                # Not using \sum |M|^2 anymore since this creates troubles
                # when ckm is not diagonal due to the JIM mechanism.
                if '+' in amp:
                    line += "(%s)*dconjg(%s)" % (amp, amp)
                else:
                    line += "%s*dconjg(%s)" % (amp, amp)
                ret_lines.append(line)
        else:
            for idiag, diag in enumerate(matrix_element.get('diagrams')):
                # Ignore any diagrams with 4-particle vertices.
                if max(diag.get_vertex_leg_numbers()) > minvert:
                    continue
                # Now write out the expression for AMP2, meaning the sum of
                # squared amplitudes belonging to the same diagram
                line = "AMP2(%(num)d)=AMP2(%(num)d)+" % {"num": (idiag + 1)}
                line += "+".join(["AMP(%(num)d)*dconjg(AMP(%(num)d))" % \
                                  {"num": a.get('number')} for a in \
                                  diag.get('amplitudes')])
                ret_lines.append(line)

        return ret_lines

    #===========================================================================
    # Returns the data statements initializing the coeffictients for the JAMP
    # decomposition. It is used when the JAMP initialization is decided to be 
    # done through big arrays containing the projection coefficients.
    #===========================================================================    
    def get_JAMP_coefs(self, color_amplitudes, color_basis=None, tag_letter="",\
                       n=50, Nc_value=3):
        """This functions return the lines defining the DATA statement setting
        the coefficients building the JAMPS out of the AMPS. Split rows in
        bunches of size n.
        One can specify the color_basis from which the color amplitudes originates
        so that there are commentaries telling what color structure each JAMP
        corresponds to."""
        
        if(not isinstance(color_amplitudes,list) or 
           not (color_amplitudes and isinstance(color_amplitudes[0],list))):
                raise MadGraph5Error, "Incorrect col_amps argument passed to get_JAMP_coefs"

        res_list = []
        my_cs = color.ColorString()
        for index, coeff_list in enumerate(color_amplitudes):
            # Create the list of the complete numerical coefficient.
            coefs_list=[coefficient[0][0]*coefficient[0][1]*\
                        (fractions.Fraction(Nc_value)**coefficient[0][3]) for \
                        coefficient in coeff_list]
            # Create the list of the numbers of the contributing amplitudes.
            # Mutliply by -1 for those which have an imaginary coefficient.
            ampnumbers_list=[coefficient[1]*(-1 if coefficient[0][2] else 1) \
                              for coefficient in coeff_list]
            # Find the common denominator.      
            commondenom=abs(reduce(fractions.gcd, coefs_list).denominator)
            num_list=[(coefficient*commondenom).numerator \
                      for coefficient in coefs_list]
            res_list.append("DATA NCONTRIBAMPS%s(%i)/%i/"%(tag_letter,\
                                                         index+1,len(num_list)))
            res_list.append("DATA DENOMCCOEF%s(%i)/%i/"%(tag_letter,\
                                                         index+1,commondenom))
            if color_basis:
                my_cs.from_immutable(sorted(color_basis.keys())[index])
                res_list.append("C %s" % repr(my_cs))
            for k in xrange(0, len(num_list), n):
                res_list.append("DATA (NUMCCOEF%s(%3r,i),i=%6r,%6r) /%s/" % \
                    (tag_letter,index + 1, k + 1, min(k + n, len(num_list)),
                                 ','.join(["%6r" % i for i in num_list[k:k + n]])))
                res_list.append("DATA (AMPNUMBERS%s(%3r,i),i=%6r,%6r) /%s/" % \
                    (tag_letter,index + 1, k + 1, min(k + n, len(num_list)),
                                 ','.join(["%6r" % i for i in ampnumbers_list[k:k + n]])))
                pass
        return res_list

    def get_JAMP_lines_split_order(self, col_amps, split_order_amps, 
          split_order_names=None, JAMP_format="JAMP(%s)", AMP_format="AMP(%s)"):
<<<<<<< HEAD
        """Return the JAMP = sum(fermionfactor * AMP(i)) lines from col_amps 
        defined as a matrix element or directly as a color_amplitudes dictionary.
        The split_order_amps specifies the group of amplitudes sharing the same
        amplitude orders which should be put in together in a given set of JAMPS.
        The split_order_amps is supposed to have the format of the second output 
        of the function get_split_orders_mapping function in helas_objects.py.
        The split_order_names is optional (it should correspond to the process
        'split_orders' attribute) and only present to provide comments in the
        JAMP definitions in the code."""

        # Let the user call get_JAMP_lines_split_order directly from a 
        error_msg="Malformed '%s' argument passed to the "+\
                                          "get_JAMP_lines_split_order function."
        if(isinstance(col_amps,helas_objects.HelasMatrixElement)):
            color_amplitudes=col_amps.get_color_amplitudes()
        elif(isinstance(col_amps,list)):
            if(col_amps and isinstance(col_amps[0],list)):
                color_amplitudes=col_amps
            else:
                raise MadGraph5Error, error_msg%'col_amps'
        else:
            raise MadGraph5Error, error_msg%'col_amps'
        
        # Verify the sanity of the split_order_amps and split_order_names args
        if isinstance(split_order_amps,list):
            for elem in split_order_amps:
                if len(elem)!=2:
                    raise MadGraph5Error, error_msg%'split_order_amps'
                # Check the first element of the two lists to make sure they are
                # integers, although in principle they should all be integers.
                if not isinstance(elem[0],tuple):
                    raise MadGraph5Error, error_msg%'split_order_amps'
                if not isinstance(elem[1],tuple):
                    raise MadGraph5Error, error_msg%'split_order_amps'
                if not isinstance(elem[0][0],int):
                    raise MadGraph5Error, error_msg%'split_order_amps'
                if not isinstance(elem[1][0],int):
                    raise MadGraph5Error, error_msg%'split_order_amps'
        else:
            raise MadGraph5Error, error_msg%'split_order_amps'
        
        if not split_order_names is None:
            if isinstance(split_order_names,list):
                # Should specify the same number of names as there are elements
                # in the key of the split_order_amps.
                if len(split_order_names)!=len(split_order_amps[0][0]):
                    raise MadGraph5Error, error_msg%'split_order_names'
                # Check the first element of the list to be a string
                if not isinstance(split_order_names[0],str):
                    raise MadGraph5Error, error_msg%'split_order_names'                    
            else:
                raise MadGraph5Error, error_msg%'split_order_names'                
        
        # Now scan all contributing orders to be individually computed and 
        # construct the list of color_amplitudes for JAMP to be constructed
        # accordingly.
        res_list=[]
        for i, amp_order in enumerate(split_order_amps):
            col_amps_order = []
            for jamp in color_amplitudes:
                col_amps_order.append(filter(lambda col_amp: 
                                               col_amp[1] in amp_order[1],jamp))
            if split_order_names:
                res_list.append('C JAMPs contributing to orders '+' '.join(
                              ['%s=%i'%order for order in zip(split_order_names,
                                                                amp_order[0])]))
            res_list.extend(self.get_JAMP_lines(col_amps_order,
                                   JAMP_format="JAMP(%s,{0})".format(str(i+1))))

        return res_list

    def get_JAMP_lines(self, col_amps, JAMP_format="JAMP(%s)", 
                                                AMP_format="AMP(%s)", split=-1):
        """Return the JAMP = sum(fermionfactor * AMP(i)) lines from col_amps 
        defined as a matrix element or directly as a color_amplitudes dictionary.
=======
        """Return the JAMP = sum(fermionfactor * AMP(i)) lines from col_amps 
        defined as a matrix element or directly as a color_amplitudes dictionary.
        The split_order_amps specifies the group of amplitudes sharing the same
        amplitude orders which should be put in together in a given set of JAMPS.
        The split_order_amps is supposed to have the format of the second output 
        of the function get_split_orders_mapping function in helas_objects.py.
        The split_order_names is optional (it should correspond to the process
        'split_orders' attribute) and only present to provide comments in the
        JAMP definitions in the code."""

        # Let the user call get_JAMP_lines_split_order directly from a 
        error_msg="Malformed '%s' argument passed to the "+\
                                          "get_JAMP_lines_split_order function."
        if(isinstance(col_amps,helas_objects.HelasMatrixElement)):
            color_amplitudes=col_amps.get_color_amplitudes()
        elif(isinstance(col_amps,list)):
            if(col_amps and isinstance(col_amps[0],list)):
                color_amplitudes=col_amps
            else:
                raise MadGraph5Error, error_msg%'col_amps'
        else:
            raise MadGraph5Error, error_msg%'col_amps'
        
        # Verify the sanity of the split_order_amps and split_order_names args
        if isinstance(split_order_amps,list):
            for elem in split_order_amps:
                if len(elem)!=2:
                    raise MadGraph5Error, error_msg%'split_order_amps'
                # Check the first element of the two lists to make sure they are
                # integers, although in principle they should all be integers.
                if not isinstance(elem[0],tuple):
                    raise MadGraph5Error, error_msg%'split_order_amps'
                if not isinstance(elem[1],tuple):
                    raise MadGraph5Error, error_msg%'split_order_amps'
                if not isinstance(elem[0][0],int):
                    raise MadGraph5Error, error_msg%'split_order_amps'
                if not isinstance(elem[1][0],int):
                    raise MadGraph5Error, error_msg%'split_order_amps'
        else:
            raise MadGraph5Error, error_msg%'split_order_amps'
        
        if not split_order_names is None:
            if isinstance(split_order_names,list):
                # Should specify the same number of names as there are elements
                # in the key of the split_order_amps.
                if len(split_order_names)!=len(split_order_amps[0][0]):
                    raise MadGraph5Error, error_msg%'split_order_names'
                # Check the first element of the list to be a string
                if not isinstance(split_order_names[0],str):
                    raise MadGraph5Error, error_msg%'split_order_names'                    
            else:
                raise MadGraph5Error, error_msg%'split_order_names'                
        
        # Now scan all contributing orders to be individually computed and 
        # construct the list of color_amplitudes for JAMP to be constructed
        # accordingly.
        res_list=[]
        for i, amp_order in enumerate(split_order_amps):
            col_amps_order = []
            for jamp in color_amplitudes:
                col_amps_order.append(filter(lambda col_amp: 
                                               col_amp[1] in amp_order[1],jamp))
            if split_order_names:
                res_list.append('C JAMPs contributing to orders '+' '.join(
                              ['%s=%i'%order for order in zip(split_order_names,
                                                                amp_order[0])]))
            res_list.extend(self.get_JAMP_lines(col_amps_order,
                                   JAMP_format="JAMP(%s,{0})".format(str(i+1))))

        return res_list

    def get_JAMP_lines(self, col_amps, JAMP_format="JAMP(%s)", 
                                                AMP_format="AMP(%s)", split=-1):
        """Return the JAMP = sum(fermionfactor * AMP(i)) lines from col_amps 
        defined as a matrix element or directly as a color_amplitudes dictionary.
>>>>>>> b3ec328a
        The split argument defines how the JAMP lines should be split in order
        not to be too long."""

        # Let the user call get_JAMP_lines directly from a MatrixElement or from
        # the color amplitudes lists.
        if(isinstance(col_amps,helas_objects.HelasMatrixElement)):
            color_amplitudes=col_amps.get_color_amplitudes()
        elif(isinstance(col_amps,list)):
            if(col_amps and isinstance(col_amps[0],list)):
                color_amplitudes=col_amps
            else:
                raise MadGraph5Error, "Incorrect col_amps argument passed to get_JAMP_lines"
        else:
            raise MadGraph5Error, "Incorrect col_amps argument passed to get_JAMP_lines"


        res_list = []
        for i, coeff_list in enumerate(color_amplitudes):
            # It might happen that coeff_list is empty if this function was
            # called from get_JAMP_lines_split_order (i.e. if some color flow
            # does not contribute at all for a given order).
            # In this case we simply set it to 0.
            if coeff_list==[]:
                res_list.append(((JAMP_format+"=0D0") % str(i + 1)))
                continue
            # Break the JAMP definition into 'n=split' pieces to avoid having
            # arbitrarly long lines.
            first=True
            n = (len(coeff_list)+1 if split<=0 else split) 
            while coeff_list!=[]:
                coefs=coeff_list[:n]
                coeff_list=coeff_list[n:]
                res = ((JAMP_format+"=") % str(i + 1)) + \
                      ((JAMP_format % str(i + 1)) if not first and split>0 else '')
                first=False
                # Optimization: if all contributions to that color basis element have
                # the same coefficient (up to a sign), put it in front
                list_fracs = [abs(coefficient[0][1]) for coefficient in coefs]
                common_factor = False
                diff_fracs = list(set(list_fracs))
                if len(diff_fracs) == 1 and abs(diff_fracs[0]) != 1:
                    common_factor = True
                    global_factor = diff_fracs[0]
                    res = res + '%s(' % self.coeff(1, global_factor, False, 0)
    
                for (coefficient, amp_number) in coefs:
                    if common_factor:
                        res = (res + "%s" + AMP_format) % \
                                                   (self.coeff(coefficient[0],
                                                   coefficient[1] / abs(coefficient[1]),
                                                   coefficient[2],
                                                   coefficient[3]),
                                                   str(amp_number))
                    else:
                        res = (res + "%s" + AMP_format) % (self.coeff(coefficient[0],
                                                   coefficient[1],
                                                   coefficient[2],
                                                   coefficient[3]),
                                                   str(amp_number))
    
                if common_factor:
                    res = res + ')'
    
                res_list.append(res)

        return res_list

    def get_pdf_lines(self, matrix_element, ninitial, subproc_group = False):
        """Generate the PDF lines for the auto_dsig.f file"""

        processes = matrix_element.get('processes')
        model = processes[0].get('model')

        pdf_definition_lines = ""
        pdf_data_lines = ""
        pdf_lines = ""

        if ninitial == 1:
            pdf_lines = "PD(0) = 0d0\nIPROC = 0\n"
            for i, proc in enumerate(processes):
                process_line = proc.base_string()
                pdf_lines = pdf_lines + "IPROC=IPROC+1 ! " + process_line
                pdf_lines = pdf_lines + "\nPD(IPROC)=1d0\n"
                pdf_lines = pdf_lines + "\nPD(0)=PD(0)+PD(IPROC)\n"
        else:
            # Pick out all initial state particles for the two beams
            initial_states = [sorted(list(set([p.get_initial_pdg(1) for \
                                               p in processes]))),
                              sorted(list(set([p.get_initial_pdg(2) for \
                                               p in processes])))]

            # Prepare all variable names
            pdf_codes = dict([(p, model.get_particle(p).get_name()) for p in \
                              sum(initial_states,[])])
            for key,val in pdf_codes.items():
                pdf_codes[key] = val.replace('~','x').replace('+','p').replace('-','m')

            # Set conversion from PDG code to number used in PDF calls
            pdgtopdf = {21: 0, 22: 7}

            # Fill in missing entries of pdgtopdf
            for pdg in sum(initial_states,[]):
                if not pdg in pdgtopdf and not pdg in pdgtopdf.values():
                    pdgtopdf[pdg] = pdg
                elif pdg not in pdgtopdf and pdg in pdgtopdf.values():
                    # If any particle has pdg code 7, we need to use something else
                    pdgtopdf[pdg] = 6000000 + pdg
                    
            # Get PDF variable declarations for all initial states
            for i in [0,1]:
                pdf_definition_lines += "DOUBLE PRECISION " + \
                                       ",".join(["%s%d" % (pdf_codes[pdg],i+1) \
                                                 for pdg in \
                                                 initial_states[i]]) + \
                                                 "\n"

            # Get PDF data lines for all initial states
            for i in [0,1]:
                pdf_data_lines += "DATA " + \
                                       ",".join(["%s%d" % (pdf_codes[pdg],i+1) \
                                                 for pdg in initial_states[i]]) + \
                                                 "/%d*1D0/" % len(initial_states[i]) + \
                                                 "\n"

            # Get PDF lines for all different initial states
            for i, init_states in enumerate(initial_states):
                if subproc_group:
                    pdf_lines = pdf_lines + \
                           "IF (ABS(LPP(IB(%d))).GE.1) THEN\nLP=SIGN(1,LPP(IB(%d)))\n" \
                                 % (i + 1, i + 1)
                else:
                    pdf_lines = pdf_lines + \
                           "IF (ABS(LPP(%d)) .GE. 1) THEN\nLP=SIGN(1,LPP(%d))\n" \
                                 % (i + 1, i + 1)

                for initial_state in init_states:
                    if initial_state in pdf_codes.keys():
                        if subproc_group:
                            pdf_lines = pdf_lines + \
                                        ("%s%d=PDG2PDF(ABS(LPP(IB(%d))),%d*LP," + \
                                         "XBK(IB(%d)),DSQRT(Q2FACT(%d)))\n") % \
                                         (pdf_codes[initial_state],
                                          i + 1, i + 1, pdgtopdf[initial_state],
                                          i + 1, i + 1)
                        else:
                            pdf_lines = pdf_lines + \
                                        ("%s%d=PDG2PDF(ABS(LPP(%d)),%d*LP," + \
                                         "XBK(%d),DSQRT(Q2FACT(%d)))\n") % \
                                         (pdf_codes[initial_state],
                                          i + 1, i + 1, pdgtopdf[initial_state],
                                          i + 1, i + 1)
                pdf_lines = pdf_lines + "ENDIF\n"

            # Add up PDFs for the different initial state particles
            pdf_lines = pdf_lines + "PD(0) = 0d0\nIPROC = 0\n"
            for proc in processes:
                process_line = proc.base_string()
                pdf_lines = pdf_lines + "IPROC=IPROC+1 ! " + process_line
                pdf_lines = pdf_lines + "\nPD(IPROC)="
                for ibeam in [1, 2]:
                    initial_state = proc.get_initial_pdg(ibeam)
                    if initial_state in pdf_codes.keys():
                        pdf_lines = pdf_lines + "%s%d*" % \
                                    (pdf_codes[initial_state], ibeam)
                    else:
                        pdf_lines = pdf_lines + "1d0*"
                # Remove last "*" from pdf_lines
                pdf_lines = pdf_lines[:-1] + "\n"
                pdf_lines = pdf_lines + "PD(0)=PD(0)+DABS(PD(IPROC))\n"

        # Remove last line break from the return variables
        return pdf_definition_lines[:-1], pdf_data_lines[:-1], pdf_lines[:-1]

    #===========================================================================
    # write_props_file
    #===========================================================================
    def write_props_file(self, writer, matrix_element, s_and_t_channels):
        """Write the props.inc file for MadEvent. Needs input from
        write_configs_file."""

        lines = []

        particle_dict = matrix_element.get('processes')[0].get('model').\
                        get('particle_dict')

        for iconf, configs in enumerate(s_and_t_channels):
            for vertex in configs[0] + configs[1][:-1]:
                leg = vertex.get('legs')[-1]
                if leg.get('id') not in particle_dict:
                    # Fake propagator used in multiparticle vertices
                    mass = 'zero'
                    width = 'zero'
                    pow_part = 0
                else:
                    particle = particle_dict[leg.get('id')]
                    # Get mass
                    if particle.get('mass').lower() == 'zero':
                        mass = particle.get('mass')
                    else:
                        mass = "abs(%s)" % particle.get('mass')
                    # Get width
                    if particle.get('width').lower() == 'zero':
                        width = particle.get('width')
                    else:
                        width = "abs(%s)" % particle.get('width')

                    pow_part = 1 + int(particle.is_boson())

                lines.append("prmass(%d,%d)  = %s" % \
                             (leg.get('number'), iconf + 1, mass))
                lines.append("prwidth(%d,%d) = %s" % \
                             (leg.get('number'), iconf + 1, width))
                lines.append("pow(%d,%d) = %d" % \
                             (leg.get('number'), iconf + 1, pow_part))

        # Write the file
        writer.writelines(lines)

        return True

    #===========================================================================
    # write_configs_file
    #===========================================================================
    def write_configs_file(self, writer, matrix_element):
        """Write the configs.inc file for MadEvent"""

        # Extract number of external particles
        (nexternal, ninitial) = matrix_element.get_nexternal_ninitial()

        configs = [(i+1, d) for i,d in enumerate(matrix_element.get('diagrams'))]
        mapconfigs = [c[0] for c in configs]
        model = matrix_element.get('processes')[0].get('model')
        return mapconfigs, self.write_configs_file_from_diagrams(writer,
                                                            [[c[1]] for c in configs],
                                                            mapconfigs,
                                                            nexternal, ninitial,
                                                            model)

    #===========================================================================
    # write_configs_file_from_diagrams
    #===========================================================================
    def write_configs_file_from_diagrams(self, writer, configs, mapconfigs,
                                         nexternal, ninitial, model):
        """Write the actual configs.inc file.
        
        configs is the diagrams corresponding to configs (each
        diagrams is a list of corresponding diagrams for all
        subprocesses, with None if there is no corresponding diagrams
        for a given process).
        mapconfigs gives the diagram number for each config.

        For s-channels, we need to output one PDG for each subprocess in
        the subprocess group, in order to be able to pick the right
        one for multiprocesses."""

        lines = []

        s_and_t_channels = []

        minvert = min([max([d for d in config if d][0].get_vertex_leg_numbers()) \
                       for config in configs])

        # Number of subprocesses
        nsubprocs = len(configs[0])

        nconfigs = 0

        new_pdg = model.get_first_non_pdg()

        for iconfig, helas_diags in enumerate(configs):
            if any([vert > minvert for vert in
                    [d for d in helas_diags if d][0].get_vertex_leg_numbers()]):
                # Only 3-vertices allowed in configs.inc
                continue
            nconfigs += 1

            # Need s- and t-channels for all subprocesses, including
            # those that don't contribute to this config
            empty_verts = []
            stchannels = []
            for h in helas_diags:
                if h:
                    # get_s_and_t_channels gives vertices starting from
                    # final state external particles and working inwards
                    stchannels.append(h.get('amplitudes')[0].\
                                      get_s_and_t_channels(ninitial, model, new_pdg))
                else:
                    stchannels.append((empty_verts, None))

            # For t-channels, just need the first non-empty one
            tchannels = [t for s,t in stchannels if t != None][0]

            # For s_and_t_channels (to be used later) use only first config
            s_and_t_channels.append([[s for s,t in stchannels if t != None][0],
                                     tchannels])

            # Make sure empty_verts is same length as real vertices
            if any([s for s,t in stchannels]):
                empty_verts[:] = [None]*max([len(s) for s,t in stchannels])

                # Reorganize s-channel vertices to get a list of all
                # subprocesses for each vertex
                schannels = zip(*[s for s,t in stchannels])
            else:
                schannels = []

            allchannels = schannels
            if len(tchannels) > 1:
                # Write out tchannels only if there are any non-trivial ones
                allchannels = schannels + tchannels

            # Write out propagators for s-channel and t-channel vertices

            lines.append("# Diagram %d" % (mapconfigs[iconfig]))
            # Correspondance between the config and the diagram = amp2
            lines.append("data mapconfig(%d)/%d/" % (nconfigs,
                                                     mapconfigs[iconfig]))

            for verts in allchannels:
                if verts in schannels:
                    vert = [v for v in verts if v][0]
                else:
                    vert = verts
                daughters = [leg.get('number') for leg in vert.get('legs')[:-1]]
                last_leg = vert.get('legs')[-1]
                lines.append("data (iforest(i,%d,%d),i=1,%d)/%s/" % \
                             (last_leg.get('number'), nconfigs, len(daughters),
                              ",".join([str(d) for d in daughters])))
                if verts in schannels:
                    pdgs = []
                    for v in verts:
                        if v:
                            pdgs.append(v.get('legs')[-1].get('id'))
                        else:
                            pdgs.append(0)
                    lines.append("data (sprop(i,%d,%d),i=1,%d)/%s/" % \
                                 (last_leg.get('number'), nconfigs, nsubprocs,
                                  ",".join([str(d) for d in pdgs])))
                    lines.append("data tprid(%d,%d)/0/" % \
                                 (last_leg.get('number'), nconfigs))
                elif verts in tchannels[:-1]:
                    lines.append("data tprid(%d,%d)/%d/" % \
                                 (last_leg.get('number'), nconfigs,
                                  abs(last_leg.get('id'))))
                    lines.append("data (sprop(i,%d,%d),i=1,%d)/%s/" % \
                                 (last_leg.get('number'), nconfigs, nsubprocs,
                                  ",".join(['0'] * nsubprocs)))

        # Write out number of configs
        lines.append("# Number of configs")
        lines.append("data mapconfig(0)/%d/" % nconfigs)

        # Write the file
        writer.writelines(lines)

        return s_and_t_channels

    #===========================================================================
    # Global helper methods
    #===========================================================================

    def coeff(self, ff_number, frac, is_imaginary, Nc_power, Nc_value=3):
        """Returns a nicely formatted string for the coefficients in JAMP lines"""

        total_coeff = ff_number * frac * fractions.Fraction(Nc_value) ** Nc_power

        if total_coeff == 1:
            if is_imaginary:
                return '+imag1*'
            else:
                return '+'
        elif total_coeff == -1:
            if is_imaginary:
                return '-imag1*'
            else:
                return '-'

        res_str = '%+iD0' % total_coeff.numerator

        if total_coeff.denominator != 1:
            # Check if total_coeff is an integer
            res_str = res_str + '/%iD0' % total_coeff.denominator

        if is_imaginary:
            res_str = res_str + '*imag1'

        return res_str + '*'

    def set_compiler(self, default_compiler, force=False):
        """Set compiler based on what's available on the system"""
                
        # Check for compiler
        if default_compiler and misc.which(default_compiler):
            compiler = default_compiler
        elif misc.which('gfortran'):
            compiler = 'gfortran'
        elif misc.which('g77'):
            compiler = 'g77'
        elif misc.which('f77'):
            compiler = 'f77'
        elif default_compiler:
            logger.warning('No Fortran Compiler detected! Please install one')
            compiler = default_compiler # maybe misc fail so try with it
        else:
            raise MadGraph5Error, 'No Fortran Compiler detected! Please install one'
        logger.info('Use Fortran compiler ' + compiler)
        self.replace_make_opt_compiler(compiler)
        # Replace also for Template but not for cluster
        if not os.environ.has_key('MADGRAPH_DATA') and ReadWrite:
            self.replace_make_opt_compiler(compiler, pjoin(MG5DIR, 'Template', 'LO'))

    def replace_make_opt_compiler(self, compiler, root_dir = ""):
        """Set FC=compiler in Source/make_opts"""

        mod = False #avoid to rewrite the file if not needed
        if not root_dir:
            root_dir = self.dir_path
	
        make_opts = pjoin(root_dir, 'Source', 'make_opts')
        lines = open(make_opts).read().split('\n')
        FC_re = re.compile('^(\s*)FC\s*=\s*(.+)\s*$')
        for iline, line in enumerate(lines):
            FC_result = FC_re.match(line)
            if FC_result:
                if compiler != FC_result.group(2):
                    mod = True
                lines[iline] = FC_result.group(1) + "FC=" + compiler
        if not mod:
            return
        try:
            outfile = open(make_opts, 'w')
        except IOError:
            if root_dir == self.dir_path:
                logger.info('Fail to set compiler. Trying to continue anyway.')
            return
        outfile.write('\n'.join(lines))

#===============================================================================
# ProcessExporterFortranSA
#===============================================================================
class ProcessExporterFortranSA(ProcessExporterFortran):
    """Class to take care of exporting a set of matrix elements to
    MadGraph v4 StandAlone format."""

    def __init__(self, *args, **opts):
        """add the format information compare to standard init"""
        
        if 'format' in opts:
            self.format = opts['format']
            del opts['format']
        else:
            self.format = 'standalone'
        ProcessExporterFortran.__init__(self, *args, **opts)

    def copy_v4template(self, modelname):
        """Additional actions needed for setup of Template
        """

        #First copy the full template tree if dir_path doesn't exit
        if os.path.isdir(self.dir_path):
            return
        
        logger.info('initialize a new standalone directory: %s' % \
                        os.path.basename(self.dir_path))
        temp_dir = pjoin(self.mgme_dir, 'Template/LO')
        
        # Create the directory structure
        os.mkdir(self.dir_path)
        os.mkdir(pjoin(self.dir_path, 'Source'))
        os.mkdir(pjoin(self.dir_path, 'Source', 'MODEL'))
        os.mkdir(pjoin(self.dir_path, 'Source', 'DHELAS'))
        os.mkdir(pjoin(self.dir_path, 'SubProcesses'))
        os.mkdir(pjoin(self.dir_path, 'bin'))
        os.mkdir(pjoin(self.dir_path, 'bin', 'internal'))
        os.mkdir(pjoin(self.dir_path, 'lib'))
        os.mkdir(pjoin(self.dir_path, 'Cards'))
        
        # Information at top-level
        #Write version info
        shutil.copy(pjoin(temp_dir, 'TemplateVersion.txt'), self.dir_path)
        try:
            shutil.copy(pjoin(self.mgme_dir, 'MGMEVersion.txt'), self.dir_path)
        except IOError:
            MG5_version = misc.get_pkg_info()
            open(pjoin(self.dir_path, 'MGMEVersion.txt'), 'w').write( \
                "5." + MG5_version['version'])
        
        # Add file in bin directory
        #shutil.copy(pjoin(temp_dir, 'bin', 'change_compiler.py'), 
        #            pjoin(self.dir_path, 'bin'))
        
        # Add file in SubProcesses
        shutil.copy(pjoin(self.mgme_dir, 'madgraph', 'iolibs', 'template_files', 'makefile_sa_f_sp'), 
                    pjoin(self.dir_path, 'SubProcesses', 'makefile'))
        
        if self.format == 'standalone':
            shutil.copy(pjoin(self.mgme_dir, 'madgraph', 'iolibs', 'template_files', 'check_sa.f'), 
                    pjoin(self.dir_path, 'SubProcesses', 'check_sa.f'))
        elif self.format == 'standalone_rw':
            shutil.copy(pjoin(self.mgme_dir, 'madgraph', 'iolibs', 'template_files', 'driver_reweight.f'), 
                    pjoin(self.dir_path, 'SubProcesses', 'check_sa.f'))
                        
        # Add file in Source
        shutil.copy(pjoin(temp_dir, 'Source', 'make_opts'), 
                    pjoin(self.dir_path, 'Source'))        
        # add the makefile 
        filename = pjoin(self.dir_path,'Source','makefile')
        self.write_source_makefile(writers.FileWriter(filename))          
        
    #===========================================================================
    # export model files
    #=========================================================================== 
    def export_model_files(self, model_path):
        """export the model dependent files for V4 model"""
        
        super(ProcessExporterFortranSA,self).export_model_files(model_path)
        # Add the routine update_as_param in v4 model 
        # This is a function created in the UFO 
        
        
        text = open(pjoin(self.dir_path,'SubProcesses','check_sa.f')).read()
        text = text.replace('call setpara(\'param_card.dat\')', 'call setpara(\'param_card.dat\', .true.)')
        fsock = open(pjoin(self.dir_path,'SubProcesses','check_sa.f'), 'w')
        fsock.write(text)
        fsock.close()
        
        self.make_model_symbolic_link()

    #===========================================================================
    # Make the Helas and Model directories for Standalone directory
    #===========================================================================
    def make(self):
        """Run make in the DHELAS and MODEL directories, to set up
        everything for running standalone
        """

        source_dir = pjoin(self.dir_path, "Source")
        logger.info("Running make for Helas")
        misc.compile(arg=['../lib/libdhelas.a'], cwd=source_dir, mode='fortran')
        logger.info("Running make for Model")
        misc.compile(arg=['../lib/libmodel.a'], cwd=source_dir, mode='fortran')

    #===========================================================================
    # Create proc_card_mg5.dat for Standalone directory
    #===========================================================================
    def finalize_v4_directory(self, matrix_elements, history, makejpg = False,
                              online = False, compiler='g77'):
        """Finalize Standalone MG4 directory by generation proc_card_mg5.dat"""

	# HSS,13/11/2012
	mg5_configuration=pjoin(MG5DIR, 'input', 'mg5_configuration.txt')
        lines = open(mg5_configuration).read().split('\n')
        FC_re = re.compile('^\s*fortran_compiler\s*=\s*(.+)\s*$')
        for iline, line in enumerate(lines):
            FC_result = FC_re.match(line)
            if FC_result:
		compiler=FC_result.group(1)
	# HSS
        self.compiler_choice(compiler)
        self.make()

        # Write command history as proc_card_mg5
        if os.path.isdir(pjoin(self.dir_path, 'Cards')):
            output_file = pjoin(self.dir_path, 'Cards', 'proc_card_mg5.dat')
            output_file = open(output_file, 'w')
            text = ('\n'.join(history) + '\n') % misc.get_time_info()
            output_file.write(text)
            output_file.close()

    def compiler_choice(self, compiler):
        """ Different daughter classes might want different compilers.
        So this function is meant to be overloaded if desired."""
        
        self.set_compiler(compiler)

    #===========================================================================
    # generate_subprocess_directory_v4
    #===========================================================================
    def generate_subprocess_directory_v4(self, matrix_element,
                                         fortran_model):
        """Generate the Pxxxxx directory for a subprocess in MG4 standalone,
        including the necessary matrix.f and nexternal.inc files"""

        cwd = os.getcwd()

        # Create the directory PN_xx_xxxxx in the specified path
        dirpath = pjoin(self.dir_path, 'SubProcesses', \
                       "P%s" % matrix_element.get('processes')[0].shell_string())

        if self.opt['sa_symmetry']:
            # avoid symmetric output
            for proc in matrix_element.get('processes'):
                leg0 = proc.get('legs')[0]
                leg1 = proc.get('legs')[1]
                if not leg1.get('state'):
                    proc.get('legs')[0] = leg1
                    proc.get('legs')[1] = leg0
                    dirpath2 =  pjoin(self.dir_path, 'SubProcesses', \
                           "P%s" % proc.shell_string())
                    #restore original order
                    proc.get('legs')[1] = leg1
                    proc.get('legs')[0] = leg0                
                    if os.path.exists(dirpath2):
                        logger.info('Symmetric directory exists')
                        return 0

        try:
            os.mkdir(dirpath)
        except os.error as error:
            logger.warning(error.strerror + " " + dirpath)

        try:
            os.chdir(dirpath)
        except os.error:
            logger.error('Could not cd to directory %s' % dirpath)
            return 0

        logger.info('Creating files in directory %s' % dirpath)

        # Extract number of external particles
        (nexternal, ninitial) = matrix_element.get_nexternal_ninitial()

        # Create the matrix.f file and the nexternal.inc file
        if self.opt['export_format']=='standalone_msP':
            filename = 'matrix_prod.f'
        else:
            filename = 'matrix.f'
        calls = self.write_matrix_element_v4(
            writers.FortranWriter(filename),
            matrix_element,
            fortran_model)

        if self.opt['export_format']=='standalone_msP':
            filename = 'configs_production.inc'
            mapconfigs, s_and_t_channels = self.write_configs_file(\
                writers.FortranWriter(filename),
                matrix_element)

            filename = 'props_production.inc'
            self.write_props_file(writers.FortranWriter(filename),
                             matrix_element,
                             s_and_t_channels)

            filename = 'nexternal_prod.inc'
            self.write_nexternal_madspin(writers.FortranWriter(filename),
                             nexternal, ninitial)

        filename = 'nexternal.inc'
        self.write_nexternal_file(writers.FortranWriter(filename),
                             nexternal, ninitial)

        filename = 'pmass.inc'
        self.write_pmass_file(writers.FortranWriter(filename),
                         matrix_element)

        filename = 'ngraphs.inc'
        self.write_ngraphs_file(writers.FortranWriter(filename),
                           len(matrix_element.get_all_amplitudes()))

        # Generate diagrams
        filename = "matrix.ps"
        plot = draw.MultiEpsDiagramDrawer(matrix_element.get('base_amplitude').\
                                             get('diagrams'),
                                          filename,
                                          model=matrix_element.get('processes')[0].\
                                             get('model'),
                                          amplitude=True)
        logger.info("Generating Feynman diagrams for " + \
                     matrix_element.get('processes')[0].nice_string())
        plot.draw()

        linkfiles = ['check_sa.f', 'coupl.inc', 'makefile']

        for file in linkfiles:
            ln('../%s' % file)

        # Return to original PWD
        os.chdir(cwd)

        if not calls:
            calls = 0
        return calls


    #===========================================================================
    # write_source_makefile
    #===========================================================================
    def write_source_makefile(self, writer):
        """Write the nexternal.inc file for MG4"""


        path = pjoin(_file_path,'iolibs','template_files','madevent_makefile_source')
        set_of_lib = '$(LIBDIR)libdhelas.$(libext) $(LIBDIR)libmodel.$(libext)'
        model_line='''$(LIBDIR)libmodel.$(libext): MODEL\n\t cd MODEL; make\n'''
        text = open(path).read() % {'libraries': set_of_lib, 'model':model_line} 
        writer.write(text)
        
        return True

    #===========================================================================
    # write_matrix_element_v4
    #===========================================================================
    def write_matrix_element_v4(self, writer, matrix_element, fortran_model):
        """Export a matrix element to a matrix.f file in MG4 standalone format"""

        if not matrix_element.get('processes') or \
               not matrix_element.get('diagrams'):
            return 0

        if not isinstance(writer, writers.FortranWriter):
            raise writers.FortranWriter.FortranWriterError(\
                "writer not FortranWriter")
            
        if not self.opt.has_key('sa_symmetry'):
            self.opt['sa_symmetry']=False

        # Set lowercase/uppercase Fortran code
        writers.FortranWriter.downcase = False

        replace_dict = {'global_variable':'', 'amp2_lines':''}

        # Extract helas calls
        helas_calls = fortran_model.get_matrix_element_calls(\
                    matrix_element)
        replace_dict['helas_calls'] = "\n".join(helas_calls)

        # Extract version number and date from VERSION file
        info_lines = self.get_mg5_info_lines()
        replace_dict['info_lines'] = info_lines

        # Extract process info lines
        process_lines = self.get_process_info_lines(matrix_element)
        replace_dict['process_lines'] = process_lines

        # Extract number of external particles
        (nexternal, ninitial) = matrix_element.get_nexternal_ninitial()
        replace_dict['nexternal'] = nexternal

        # Extract ncomb
        ncomb = matrix_element.get_helicity_combinations()
        replace_dict['ncomb'] = ncomb

        # Extract helicity lines
        helicity_lines = self.get_helicity_lines(matrix_element)
        replace_dict['helicity_lines'] = helicity_lines

        # Extract overall denominator
        # Averaging initial state color, spin, and identical FS particles
        replace_dict['den_factor_line'] = self.get_den_factor_line(matrix_element)

        # Extract ngraphs
        ngraphs = matrix_element.get_number_of_amplitudes()
        replace_dict['ngraphs'] = ngraphs

        # Extract nwavefuncs
        nwavefuncs = matrix_element.get_number_of_wavefunctions()
        replace_dict['nwavefuncs'] = nwavefuncs

        # Extract ncolor
        ncolor = max(1, len(matrix_element.get('color_basis')))
        replace_dict['ncolor'] = ncolor

        replace_dict['hel_avg_factor'] = matrix_element.get_hel_avg_factor()

        # Extract color data lines
        color_data_lines = self.get_color_data_lines(matrix_element)
        replace_dict['color_data_lines'] = "\n".join(color_data_lines)

        if self.opt['export_format']=='standalone_msP':
        # For MadSpin need to return the AMP2
            amp2_lines = self.get_amp2_lines(matrix_element, [] )
            replace_dict['amp2_lines'] = '\n'.join(amp2_lines)
            replace_dict['global_variable'] = "       Double Precision amp2(NGRAPHS)\n       common/to_amps/  amp2\n"

        # JAMP definition, depends on the number of independent split orders
        split_orders=matrix_element.get('processes')[0].get('split_orders')
        if len(split_orders)==0:
            replace_dict['nSplitOrders']=''
            # Extract JAMP lines
            jamp_lines = self.get_JAMP_lines(matrix_element)
        else:
            squared_orders, amp_orders = matrix_element.get_split_orders_mapping()
            replace_dict['nAmpSplitOrders']=len(amp_orders)
            replace_dict['nSqAmpSplitOrders']=len(squared_orders)
            replace_dict['nSplitOrders']=len(split_orders)
            amp_so = self.get_split_orders_lines(
                    [amp_order[0] for amp_order in amp_orders],'AMPSPLITORDERS')
            sqamp_so = self.get_split_orders_lines(squared_orders,'SQSPLITORDERS')
            replace_dict['ampsplitorders']='\n'.join(amp_so)
            replace_dict['sqsplitorders']='\n'.join(sqamp_so)           
            jamp_lines = self.get_JAMP_lines_split_order(\
                       matrix_element,amp_orders,split_order_names=split_orders)
            # For convenience we also write the driver check_sa_splitOrders.f
            # that explicitely writes out the contribution from each squared order.
            # The original driver still works and is compiled with 'make' while
            # the splitOrders one is compiled with 'make check_sa_born_splitOrders'
            check_sa_writer=writers.FortranWriter('check_sa_born_splitOrders.f')
            self.write_check_sa_splitOrders(\
                                    squared_orders,split_orders,check_sa_writer)

        replace_dict['jamp_lines'] = '\n'.join(jamp_lines)    
        if len(split_orders)>0:
            if self.opt['export_format']=='standalone_msP' :
                logger.debug("Warning: The export format standalone_msP is not "+\
                  " available for individual ME evaluation of given coupl. orders."+\
                  " Only the total ME will be computed.")
                file = open(pjoin(_file_path, \
                          'iolibs/template_files/matrix_standalone_msP_v4.inc')).read()

            elif self.opt['export_format']=='standalone_msF':
                logger.debug("Warning: The export format standalone_msF is not "+\
                  " available for individual ME evaluation of given coupl. orders."+\
                  " Only the total ME will be computed.")
                file = open(pjoin(_file_path, \
                          'iolibs/template_files/matrix_standalone_msF_v4.inc')).read()
            else:
                file = open(pjoin(_file_path, \
                'iolibs/template_files/matrix_standalone_splitOrders_v4.inc')).read()
        else:
            if self.opt['export_format']=='standalone_msP' :
                file = open(pjoin(_file_path, \
                          'iolibs/template_files/matrix_standalone_msP_v4.inc')).read()

<<<<<<< HEAD
        # JAMP definition, depends on the number of independent split orders
        split_orders=matrix_element.get('processes')[0].get('split_orders')
        if len(split_orders)==0:
            replace_dict['nSplitOrders']=''
            # Extract JAMP lines
            jamp_lines = self.get_JAMP_lines(matrix_element)
        else:
            squared_orders, amp_orders = matrix_element.get_split_orders_mapping()
            replace_dict['nAmpSplitOrders']=len(amp_orders)
            replace_dict['nSqAmpSplitOrders']=len(squared_orders)
            replace_dict['nSplitOrders']=len(split_orders)
            amp_so = self.get_split_orders_lines(
                    [amp_order[0] for amp_order in amp_orders],'AMPSPLITORDERS')
            sqamp_so = self.get_split_orders_lines(squared_orders,'SQSPLITORDERS')
            replace_dict['ampsplitorders']='\n'.join(amp_so)
            replace_dict['sqsplitorders']='\n'.join(sqamp_so)           
            jamp_lines = self.get_JAMP_lines_split_order(\
                       matrix_element,amp_orders,split_order_names=split_orders)
            # For convenience we also write the driver check_sa_splitOrders.f
            # that explicitely writes out the contribution from each squared order.
            # The original driver still works and is compiled with 'make' while
            # the splitOrders one is compiled with 'make check_sa_splitOrders'
            check_sa_writer=writers.FortranWriter('check_sa_splitOrders.f')
            self.write_check_sa_splitOrders(\
                                    squared_orders,split_orders,check_sa_writer)

        replace_dict['jamp_lines'] = '\n'.join(jamp_lines)    
        if not self.opt['sa_for_decay'] :
            if len(split_orders)>0:
                file = open(pjoin(_file_path, \
              'iolibs/template_files/matrix_standalone_splitOrders_v4.inc')).read()
            else:
                file = open(pjoin(_file_path, \
                          'iolibs/template_files/matrix_standalone_v4.inc')).read()
        else:
            if len(split_orders)>0:
                logger.warning('The split order option is not available for'+\
                                                        ' MadSpin output mode.')
            file = open(pjoin(_file_path, \
                          'iolibs/template_files/matrix_standalone_ms_v4.inc')).read()
         
=======
            elif self.opt['export_format']=='standalone_msF':
                file = open(pjoin(_file_path, \
                          'iolibs/template_files/matrix_standalone_msF_v4.inc')).read()
            else:
                file = open(pjoin(_file_path, \
                          'iolibs/template_files/matrix_standalone_v4.inc')).read()

>>>>>>> b3ec328a
        file = file % replace_dict

        # Write the file
        writer.writelines(file)

        return len(filter(lambda call: call.find('#') != 0, helas_calls))

    def write_check_sa_splitOrders(self,squared_orders, split_orders, writer):
        """ Write out a more advanced version of the check_sa drivers that
        individually returns the matrix element for each contributing squared
        order."""
        
        check_sa_content = open(pjoin(self.mgme_dir, 'madgraph', 'iolibs', \
                             'template_files', 'check_sa_splitOrders.f')).read()
        printout_sq_orders=[]
        for i, squared_order in enumerate(squared_orders):
            sq_orders=[]
            for j, sqo in enumerate(squared_order):
                sq_orders.append('%s=%d'%(split_orders[j],sqo))
            printout_sq_orders.append(\
                         "write(*,*) 'Matrix element for (%s) = ',MATELEMS(%d)"\
                                                     %(' '.join(sq_orders),i+1))
        printout_sq_orders='\n'.join(printout_sq_orders)
        writer.writelines(check_sa_content%{\
                                    'printout_sqorders':printout_sq_orders, 
                                    'nSplitOrders':len(squared_orders)+1})

#===============================================================================
# ProcessExporterFortranME
#===============================================================================
class ProcessExporterFortranME(ProcessExporterFortran):
    """Class to take care of exporting a set of matrix elements to
    MadEvent format."""

    matrix_file = "matrix_madevent_v4.inc"

    def copy_v4template(self, modelname):
        """Additional actions needed for setup of Template
        """

        super(ProcessExporterFortranME, self).copy_v4template(modelname)
        
        # File created from Template (Different in some child class)
        filename = pjoin(self.dir_path,'Source','run_config.inc')
        self.write_run_config_file(writers.FortranWriter(filename))
        
        # The next file are model dependant (due to SLAH convention)
        self.model_name = modelname
        # Add the combine_events.f 
        filename = pjoin(self.dir_path,'Source','combine_events.f')
        self.write_combine_events(writers.FortranWriter(filename)) # already formatted
        # Add the symmetry.f 
        filename = pjoin(self.dir_path,'SubProcesses','symmetry.f')
        self.write_symmetry(writers.FortranWriter(filename))
        # Add the driver.f 
        filename = pjoin(self.dir_path,'SubProcesses','driver.f')
        self.write_driver(writers.FortranWriter(filename))
        # Copy the different python file in the Template
        self.copy_python_file()
        
        



    #===========================================================================
    # generate_subprocess_directory_v4 
    #===========================================================================        
    def copy_python_file(self):
        """copy the python file require for the Template"""

        # madevent interface
        cp(_file_path+'/interface/madevent_interface.py',
                            self.dir_path+'/bin/internal/madevent_interface.py')
        cp(_file_path+'/interface/extended_cmd.py',
                                  self.dir_path+'/bin/internal/extended_cmd.py')
        cp(_file_path+'/interface/common_run_interface.py',
                            self.dir_path+'/bin/internal/common_run_interface.py')
        cp(_file_path+'/various/misc.py', self.dir_path+'/bin/internal/misc.py')        
        cp(_file_path+'/iolibs/files.py', self.dir_path+'/bin/internal/files.py')
        cp(_file_path+'/iolibs/save_load_object.py', 
                              self.dir_path+'/bin/internal/save_load_object.py') 
        cp(_file_path+'/iolibs/file_writers.py', 
                              self.dir_path+'/bin/internal/file_writers.py')
        #model file                        
        cp(_file_path+'../models/check_param_card.py', 
                              self.dir_path+'/bin/internal/check_param_card.py')   
                
        #madevent file
        cp(_file_path+'/__init__.py', self.dir_path+'/bin/internal/__init__.py')
        cp(_file_path+'/various/lhe_parser.py', 
                                self.dir_path+'/bin/internal/lhe_parser.py')         
        cp(_file_path+'/various/gen_crossxhtml.py', 
                                self.dir_path+'/bin/internal/gen_crossxhtml.py')                
        cp(_file_path+'/various/banner.py', 
                                   self.dir_path+'/bin/internal/banner.py')
        cp(_file_path+'/various/cluster.py', 
                                       self.dir_path+'/bin/internal/cluster.py') 
        cp(_file_path+'/various/sum_html.py', 
                                       self.dir_path+'/bin/internal/sum_html.py') 
        cp(_file_path+'/various/combine_runs.py', 
                                       self.dir_path+'/bin/internal/combine_runs.py')
        # logging configuration
        cp(_file_path+'/interface/.mg5_logging.conf', 
                                 self.dir_path+'/bin/internal/me5_logging.conf') 
        cp(_file_path+'/interface/coloring_logging.py', 
                                 self.dir_path+'/bin/internal/coloring_logging.py')
 
 
    def convert_model_to_mg4(self, model, wanted_lorentz = [], 
                                                         wanted_couplings = []):
         
        super(ProcessExporterFortranME,self).convert_model_to_mg4(model, 
                                               wanted_lorentz, wanted_couplings)
         
        IGNORE_PATTERNS = ('*.pyc','*.dat','*.py~')
        try:
            shutil.rmtree(pjoin(self.dir_path,'bin','internal','ufomodel'))
        except OSError as error:
            pass
        model_path = model.get('modelpath')
        # This is not safe if there is a '##' or '-' in the path.
        shutil.copytree(model_path, 
                               pjoin(self.dir_path,'bin','internal','ufomodel'),
                               ignore=shutil.ignore_patterns(*IGNORE_PATTERNS))
        if hasattr(model, 'restrict_card'):
            out_path = pjoin(self.dir_path, 'bin', 'internal','ufomodel',
                                                         'restrict_default.dat')
            if isinstance(model.restrict_card, check_param_card.ParamCard):
                model.restrict_card.write(out_path)
            else:
                files.cp(model.restrict_card, out_path)
                
    #===========================================================================
    # export model files
    #=========================================================================== 
    def export_model_files(self, model_path):
        """export the model dependent files"""
        
        super(ProcessExporterFortranME,self).export_model_files(model_path)
        
        # Add the routine update_as_param in v4 model 
        # This is a function created in the UFO 
        text="""
        subroutine update_as_param()
          call setpara('param_card.dat',.false.)
          return
        end
        """
        ff = open(pjoin(self.dir_path, 'Source', 'MODEL', 'couplings.f'),'a')
        ff.write(text)
        ff.close()
                
        # Add the symmetry.f 
        filename = pjoin(self.dir_path,'SubProcesses','symmetry.f')
        self.write_symmetry(writers.FortranWriter(filename), v5=False)
        
        # Add the driver.f 
        filename = pjoin(self.dir_path,'SubProcesses','driver.f')
        self.write_driver(writers.FortranWriter(filename), v5=False)
        
        # Modify setrun.f
        text = open(pjoin(self.dir_path,'Source','setrun.f')).read()
        text = text.replace('call setpara(param_card_name)', 'call setpara(param_card_name, .true.)')
        fsock = open(pjoin(self.dir_path,'Source','setrun.f'), 'w')
        fsock.write(text)
        fsock.close()
        
        self.make_model_symbolic_link()


    #===========================================================================
    # generate_subprocess_directory_v4 
    #===========================================================================
    def generate_subprocess_directory_v4(self, matrix_element,
                                         fortran_model,
                                         me_number):
        """Generate the Pxxxxx directory for a subprocess in MG4 madevent,
        including the necessary matrix.f and various helper files"""

        cwd = os.getcwd()
        path = pjoin(self.dir_path, 'SubProcesses')


        if not self.model:
            self.model = matrix_element.get('processes')[0].get('model')



        os.chdir(path)
        # Create the directory PN_xx_xxxxx in the specified path
        subprocdir = "P%s" % matrix_element.get('processes')[0].shell_string()
        try:
            os.mkdir(subprocdir)
        except os.error as error:
            logger.warning(error.strerror + " " + subprocdir)

        try:
            os.chdir(subprocdir)
        except os.error:
            logger.error('Could not cd to directory %s' % subprocdir)
            return 0

        logger.info('Creating files in directory %s' % subprocdir)

        # Extract number of external particles
        (nexternal, ninitial) = matrix_element.get_nexternal_ninitial()

        # Create the matrix.f file, auto_dsig.f file and all inc files
        filename = 'matrix.f'
        calls, ncolor = \
               self.write_matrix_element_v4(writers.FortranWriter(filename),
                                                matrix_element,
                                                fortran_model)

        filename = 'auto_dsig.f'
        self.write_auto_dsig_file(writers.FortranWriter(filename),
                             matrix_element)

        filename = 'configs.inc'
        mapconfigs, s_and_t_channels = self.write_configs_file(\
            writers.FortranWriter(filename),
            matrix_element)

        filename = 'config_subproc_map.inc'
        self.write_config_subproc_map_file(writers.FortranWriter(filename),
                                           s_and_t_channels)

        filename = 'coloramps.inc'
        self.write_coloramps_file(writers.FortranWriter(filename),
                             mapconfigs,
                             matrix_element)

        filename = 'get_color.f'
        self.write_colors_file(writers.FortranWriter(filename),
                               matrix_element)

        filename = 'decayBW.inc'
        self.write_decayBW_file(writers.FortranWriter(filename),
                           s_and_t_channels)

        filename = 'dname.mg'
        self.write_dname_file(writers.FileWriter(filename),
                         "P"+matrix_element.get('processes')[0].shell_string())

        filename = 'iproc.dat'
        self.write_iproc_file(writers.FortranWriter(filename),
                         me_number)

        filename = 'leshouche.inc'
        self.write_leshouche_file(writers.FortranWriter(filename),
                             matrix_element)

        filename = 'maxamps.inc'
        self.write_maxamps_file(writers.FortranWriter(filename),
                           len(matrix_element.get('diagrams')),
                           ncolor,
                           len(matrix_element.get('processes')),
                           1)

        filename = 'mg.sym'
        self.write_mg_sym_file(writers.FortranWriter(filename),
                          matrix_element)

        filename = 'ncombs.inc'
        self.write_ncombs_file(writers.FortranWriter(filename),
                          nexternal)

        filename = 'nexternal.inc'
        self.write_nexternal_file(writers.FortranWriter(filename),
                             nexternal, ninitial)

        filename = 'ngraphs.inc'
        self.write_ngraphs_file(writers.FortranWriter(filename),
                           len(mapconfigs))


        filename = 'pmass.inc'
        self.write_pmass_file(writers.FortranWriter(filename),
                         matrix_element)

        filename = 'props.inc'
        self.write_props_file(writers.FortranWriter(filename),
                         matrix_element,
                         s_and_t_channels)

        # Find config symmetries and permutations
        symmetry, perms, ident_perms = \
                  diagram_symmetry.find_symmetry(matrix_element)

        filename = 'symswap.inc'
        self.write_symswap_file(writers.FortranWriter(filename),
                                ident_perms)

        filename = 'symfact_orig.dat'
        self.write_symfact_file(writers.FortranWriter(filename),
                           symmetry)

        # Generate diagrams
        filename = "matrix.ps"
        plot = draw.MultiEpsDiagramDrawer(matrix_element.get('base_amplitude').\
                                             get('diagrams'),
                                          filename,
                                          model=matrix_element.get('processes')[0].\
                                             get('model'),
                                          amplitude=True)
        logger.info("Generating Feynman diagrams for " + \
                     matrix_element.get('processes')[0].nice_string())
        plot.draw()


        linkfiles = ['addmothers.f',
                     'cluster.f',
                     'cluster.inc',
                     'coupl.inc',
                     'cuts.f',
                     'cuts.inc',
                     'driver.f',
                     'genps.f',
                     'genps.inc',
                     'idenparts.f',
                     'initcluster.f',
                     'makefile',
                     'message.inc',
                     'myamp.f',
                     'reweight.f',
                     'run.inc',
                     'maxconfigs.inc',
                     'maxparticles.inc',
                     'setcuts.f',
                     'setscales.f',
                     'sudakov.inc',
                     'symmetry.f',
                     'unwgt.f']

        for file in linkfiles:
            ln('../' + file , '.')

        #import nexternal/leshouche in Source
        ln('nexternal.inc', '../../Source', log=False)
        ln('leshouche.inc', '../../Source', log=False)
        ln('maxamps.inc', '../../Source', log=False)

        # Return to SubProcesses dir
        os.chdir(os.path.pardir)

        # Add subprocess to subproc.mg
        filename = 'subproc.mg'
        files.append_to_file(filename,
                             self.write_subproc,
                             subprocdir)

        # Return to original dir
        os.chdir(cwd)

        # Generate info page
        gen_infohtml.make_info_html(self.dir_path)


        if not calls:
            calls = 0
        return calls

    def finalize_v4_directory(self, matrix_elements, history, makejpg = False,
                              online = False, compiler='g77'):
        """Finalize ME v4 directory by creating jpeg diagrams, html
        pages,proc_card_mg5.dat and madevent.tar.gz."""
        
        modelname = self.opt['model']
        if modelname == 'mssm' or modelname.startswith('mssm-'):
            param_card = pjoin(self.dir_path, 'Cards','param_card.dat')
            mg5_param = pjoin(self.dir_path, 'Source', 'MODEL', 'MG5_param.dat')
            check_param_card.convert_to_mg5card(param_card, mg5_param)
            check_param_card.check_valid_param_card(mg5_param)


        # Write maxconfigs.inc based on max of ME's/subprocess groups
        filename = pjoin(self.dir_path,'Source','maxconfigs.inc')
        self.write_maxconfigs_file(writers.FortranWriter(filename),
                                   matrix_elements)
        
        # Write maxparticles.inc based on max of ME's/subprocess groups
        filename = pjoin(self.dir_path,'Source','maxparticles.inc')
        self.write_maxparticles_file(writers.FortranWriter(filename),
                                     matrix_elements)
        
        # Touch "done" file
        os.system('touch %s/done' % pjoin(self.dir_path,'SubProcesses'))

        # Check for compiler
        self.set_compiler(compiler)

        old_pos = os.getcwd()
        os.chdir(pjoin(self.dir_path, 'SubProcesses'))
        P_dir_list = [proc for proc in os.listdir('.') if os.path.isdir(proc) and \
                                                                    proc[0] == 'P']

        devnull = os.open(os.devnull, os.O_RDWR)
        # Convert the poscript in jpg files (if authorize)
        if makejpg:
            logger.info("Generate jpeg diagrams")
            for Pdir in P_dir_list:
                misc.call([pjoin(old_pos, self.dir_path, 'bin', 'internal', 'gen_jpeg-pl')],
                                stdout = devnull, cwd=Pdir)

        logger.info("Generate web pages")
        # Create the WebPage using perl script

        subprocess.call([pjoin(old_pos, self.dir_path, 'bin', 'internal', 'gen_cardhtml-pl')], \
                                                                stdout = devnull)

        os.chdir(os.path.pardir)

        obj = gen_infohtml.make_info_html(self.dir_path)
        [mv(name, './HTML/') for name in os.listdir('.') if \
                            (name.endswith('.html') or name.endswith('.jpg')) and \
                            name != 'index.html']               
        if online:
            nb_channel = obj.rep_rule['nb_gen_diag']
            open(pjoin('./Online'),'w').write(str(nb_channel))
        
        # Write command history as proc_card_mg5
        if os.path.isdir('Cards'):
            output_file = pjoin('Cards', 'proc_card_mg5.dat')
            output_file = open(output_file, 'w')
            text = ('\n'.join(history) + '\n') % misc.get_time_info()
            output_file.write(text)
            output_file.close()

        subprocess.call([pjoin(old_pos, self.dir_path, 'bin', 'internal', 'gen_cardhtml-pl')],
                        stdout = devnull)

        # Run "make" to generate madevent.tar.gz file
        if os.path.exists(pjoin('SubProcesses', 'subproc.mg')):
            if os.path.exists('madevent.tar.gz'):
                os.remove('madevent.tar.gz')
            subprocess.call([os.path.join(old_pos, self.dir_path, 'bin', 'internal', 'make_madevent_tar')],
                        stdout = devnull)

        subprocess.call([pjoin(old_pos, self.dir_path, 'bin', 'internal', 'gen_cardhtml-pl')],
                        stdout = devnull)

        #return to the initial dir
        os.chdir(old_pos)               

    #===========================================================================
    # write_matrix_element_v4
    #===========================================================================
    def write_matrix_element_v4(self, writer, matrix_element, fortran_model,
                                proc_id = "", config_map = []):
        """Export a matrix element to a matrix.f file in MG4 madevent format"""

        if not matrix_element.get('processes') or \
               not matrix_element.get('diagrams'):
            return 0

        if not isinstance(writer, writers.FortranWriter):
            raise writers.FortranWriter.FortranWriterError(\
                "writer not FortranWriter")

        
        # Set lowercase/uppercase Fortran code
        writers.FortranWriter.downcase = False

        replace_dict = {}

        # Extract helas calls
        helas_calls = fortran_model.get_matrix_element_calls(\
                    matrix_element)
        replace_dict['helas_calls'] = "\n".join(helas_calls)


        # Extract version number and date from VERSION file
        info_lines = self.get_mg5_info_lines()
        replace_dict['info_lines'] = info_lines

        # Extract process info lines
        process_lines = self.get_process_info_lines(matrix_element)
        replace_dict['process_lines'] = process_lines

        # Set proc_id
        replace_dict['proc_id'] = proc_id

        # Extract ncomb
        ncomb = matrix_element.get_helicity_combinations()
        replace_dict['ncomb'] = ncomb

        # Extract helicity lines
        helicity_lines = self.get_helicity_lines(matrix_element)
        replace_dict['helicity_lines'] = helicity_lines

        # Extract IC line
        ic_line = self.get_ic_line(matrix_element)
        replace_dict['ic_line'] = ic_line

        # Extract overall denominator
        # Averaging initial state color, spin, and identical FS particles
        den_factor_line = self.get_den_factor_line(matrix_element)
        replace_dict['den_factor_line'] = den_factor_line

        # Extract ngraphs
        ngraphs = matrix_element.get_number_of_amplitudes()
        replace_dict['ngraphs'] = ngraphs

        # Extract ndiags
        ndiags = len(matrix_element.get('diagrams'))
        replace_dict['ndiags'] = ndiags

        # Set define_iconfigs_lines
        replace_dict['define_iconfigs_lines'] = \
             """INTEGER MAPCONFIG(0:LMAXCONFIGS), ICONFIG
             COMMON/TO_MCONFIGS/MAPCONFIG, ICONFIG"""

        if proc_id:
            # Set lines for subprocess group version
            # Set define_iconfigs_lines
            replace_dict['define_iconfigs_lines'] += \
                 """\nINTEGER SUBDIAG(MAXSPROC),IB(2)
                 COMMON/TO_SUB_DIAG/SUBDIAG,IB"""    
            # Set set_amp2_line
            replace_dict['set_amp2_line'] = "ANS=ANS*AMP2(SUBDIAG(%s))/XTOT" % \
                                            proc_id
        else:
            # Standard running
            # Set set_amp2_line
            replace_dict['set_amp2_line'] = "ANS=ANS*AMP2(MAPCONFIG(ICONFIG))/XTOT"

        # Extract nwavefuncs
        nwavefuncs = matrix_element.get_number_of_wavefunctions()
        replace_dict['nwavefuncs'] = nwavefuncs

        # Extract ncolor
        ncolor = max(1, len(matrix_element.get('color_basis')))
        replace_dict['ncolor'] = ncolor

        # Extract color data lines
        color_data_lines = self.get_color_data_lines(matrix_element)
        replace_dict['color_data_lines'] = "\n".join(color_data_lines)


        # Set the size of Wavefunction
        if not self.model or any([p.get('spin') in [4,5] for p in self.model.get('particles') if p]):
            replace_dict['wavefunctionsize'] = 18
        else:
            replace_dict['wavefunctionsize'] = 6

        # Extract amp2 lines
        amp2_lines = self.get_amp2_lines(matrix_element, config_map)
        replace_dict['amp2_lines'] = '\n'.join(amp2_lines)

        # Extract JAMP lines
        jamp_lines = self.get_JAMP_lines(matrix_element)
        replace_dict['jamp_lines'] = '\n'.join(jamp_lines)

        file = open(pjoin(_file_path, \
                          'iolibs/template_files/%s' % self.matrix_file)).read()
        file = file % replace_dict


        # Write the file
        writer.writelines(file)

        return len(filter(lambda call: call.find('#') != 0, helas_calls)), ncolor

    #===========================================================================
    # write_auto_dsig_file
    #===========================================================================
    def write_auto_dsig_file(self, writer, matrix_element, proc_id = ""):
        """Write the auto_dsig.f file for the differential cross section
        calculation, includes pdf call information"""

        if not matrix_element.get('processes') or \
               not matrix_element.get('diagrams'):
            return 0

        nexternal, ninitial = matrix_element.get_nexternal_ninitial()

        if ninitial < 1 or ninitial > 2:
            raise writers.FortranWriter.FortranWriterError, \
                  """Need ninitial = 1 or 2 to write auto_dsig file"""

        replace_dict = {}

        # Extract version number and date from VERSION file
        info_lines = self.get_mg5_info_lines()
        replace_dict['info_lines'] = info_lines

        # Extract process info lines
        process_lines = self.get_process_info_lines(matrix_element)
        replace_dict['process_lines'] = process_lines

        # Set proc_id
        replace_dict['proc_id'] = proc_id
        replace_dict['numproc'] = 1

        # Set dsig_line
        if ninitial == 1:
            # No conversion, since result of decay should be given in GeV
            dsig_line = "pd(0)*dsiguu"
        else:
            # Convert result (in GeV) to pb
            dsig_line = "pd(0)*conv*dsiguu"

        replace_dict['dsig_line'] = dsig_line

        # Extract pdf lines
        pdf_vars, pdf_data, pdf_lines = \
                  self.get_pdf_lines(matrix_element, ninitial, proc_id != "")
        replace_dict['pdf_vars'] = pdf_vars
        replace_dict['pdf_data'] = pdf_data
        replace_dict['pdf_lines'] = pdf_lines

        # Lines that differ between subprocess group and regular
        if proc_id:
            replace_dict['numproc'] = int(proc_id)
            replace_dict['passcuts_begin'] = ""
            replace_dict['passcuts_end'] = ""
            # Set lines for subprocess group version
            # Set define_iconfigs_lines
            replace_dict['define_subdiag_lines'] = \
                 """\nINTEGER SUBDIAG(MAXSPROC),IB(2)
                 COMMON/TO_SUB_DIAG/SUBDIAG,IB"""    
            replace_dict['cutsdone'] = ""
        else:
            replace_dict['passcuts_begin'] = "IF (PASSCUTS(PP)) THEN"
            replace_dict['passcuts_end'] = "ENDIF"
            replace_dict['define_subdiag_lines'] = ""
            replace_dict['cutsdone'] = "      cutsdone=.false."

        file = open(pjoin(_file_path, \
                          'iolibs/template_files/auto_dsig_v4.inc')).read()
        file = file % replace_dict

        # Write the file
        writer.writelines(file)

    #===========================================================================
    # write_coloramps_file
    #===========================================================================
    def write_coloramps_file(self, writer, mapconfigs, matrix_element):
        """Write the coloramps.inc file for MadEvent"""

        lines = self.get_icolamp_lines(mapconfigs, matrix_element, 1)
        lines.insert(0, "logical icolamp(%d,%d,1)" % \
                        (max(len(matrix_element.get('color_basis').keys()), 1),
                         len(mapconfigs)))


        # Write the file
        writer.writelines(lines)

        return True

    #===========================================================================
    # write_coloramps_file
    #===========================================================================
    def write_colors_file(self, writer, matrix_elements):
        """Write the get_color.f file for MadEvent, which returns color
        for all particles used in the matrix element."""

        if isinstance(matrix_elements, helas_objects.HelasMatrixElement):
            matrix_elements = [matrix_elements]

        model = matrix_elements[0].get('processes')[0].get('model')

        # We need the both particle and antiparticle wf_ids, since the identity
        # depends on the direction of the wf.
        wf_ids = set(sum([sum([sum([[wf.get_pdg_code(),wf.get_anti_pdg_code()] \
                                    for wf in d.get('wavefunctions')],[]) \
                               for d in me.get('diagrams')], []) \
                          for me in matrix_elements], []))

        leg_ids = set(sum([sum([[l.get('id') for l in \
                                 p.get_legs_with_decays()] for p in \
                                me.get('processes')], []) for me in
                           matrix_elements], []))
        particle_ids = sorted(list(wf_ids.union(leg_ids)))

        lines = """function get_color(ipdg)
        implicit none
        integer get_color, ipdg

        if(ipdg.eq.%d)then
        get_color=%d
        return
        """ % (particle_ids[0], model.get_particle(particle_ids[0]).get_color())

        for part_id in particle_ids[1:]:
            lines += """else if(ipdg.eq.%d)then
            get_color=%d
            return
            """ % (part_id, model.get_particle(part_id).get_color())
        # Dummy particle for multiparticle vertices with pdg given by
        # first code not in the model
        lines += """else if(ipdg.eq.%d)then
c           This is dummy particle used in multiparticle vertices
            get_color=2
            return
            """ % model.get_first_non_pdg()
        lines += """else
        write(*,*)'Error: No color given for pdg ',ipdg
        get_color=0        
        return
        endif
        end
        """
        
        # Write the file
        writer.writelines(lines)

        return True

    #===========================================================================
    # write_maxconfigs_file
    #===========================================================================
    def write_maxconfigs_file(self, writer, matrix_elements):
        """Write the maxconfigs.inc file for MadEvent"""

        if isinstance(matrix_elements, helas_objects.HelasMultiProcess):
            maxconfigs = max([me.get_num_configs() for me in \
                              matrix_elements.get('matrix_elements')])
        else:
            maxconfigs = max([me.get_num_configs() for me in matrix_elements])

        lines = "integer lmaxconfigs\n"
        lines += "parameter(lmaxconfigs=%d)" % maxconfigs

        # Write the file
        writer.writelines(lines)

        return True

    #===========================================================================
    # write_maxparticles_file
    #===========================================================================
    def write_maxparticles_file(self, writer, matrix_elements):
        """Write the maxparticles.inc file for MadEvent"""

        if isinstance(matrix_elements, helas_objects.HelasMultiProcess):
            maxparticles = max([me.get_nexternal_ninitial()[0] for me in \
                              matrix_elements.get('matrix_elements')])
        else:
            maxparticles = max([me.get_nexternal_ninitial()[0] \
                              for me in matrix_elements])

        lines = "integer max_particles\n"
        lines += "parameter(max_particles=%d)" % maxparticles

        # Write the file
        writer.writelines(lines)

        return True
                    
                    
    #===========================================================================
    # write_configs_file
    #===========================================================================
    def write_configs_file(self, writer, matrix_element):
        """Write the configs.inc file for MadEvent"""

        # Extract number of external particles
        (nexternal, ninitial) = matrix_element.get_nexternal_ninitial()

        model = matrix_element.get('processes')[0].get('model')
        configs = [(i+1, d) for (i, d) in \
                       enumerate(matrix_element.get('diagrams'))]
        mapconfigs = [c[0] for c in configs]
        return mapconfigs, self.write_configs_file_from_diagrams(writer,
                                                            [[c[1]] for c in configs],
                                                            mapconfigs,
                                                            nexternal, ninitial,
                                                            model)

    #===========================================================================
    # write_run_configs_file
    #===========================================================================
    def write_run_config_file(self, writer):
        """Write the run_configs.inc file for MadEvent"""

        path = pjoin(_file_path,'iolibs','template_files','madevent_run_config.inc') 
        text = open(path).read() % {'chanperjob':'5'} 
        writer.write(text)
        return True


    #===========================================================================
    # write_configs_file_from_diagrams
    #===========================================================================
    def write_configs_file_from_diagrams(self, writer, configs, mapconfigs,
                                         nexternal, ninitial, model):
        """Write the actual configs.inc file.
        
        configs is the diagrams corresponding to configs (each
        diagrams is a list of corresponding diagrams for all
        subprocesses, with None if there is no corresponding diagrams
        for a given process).
        mapconfigs gives the diagram number for each config.

        For s-channels, we need to output one PDG for each subprocess in
        the subprocess group, in order to be able to pick the right
        one for multiprocesses."""

        lines = []

        s_and_t_channels = []

        minvert = min([max([d for d in config if d][0].get_vertex_leg_numbers()) \
                       for config in configs])

        # Number of subprocesses
        nsubprocs = len(configs[0])

        nconfigs = 0

        new_pdg = model.get_first_non_pdg()

        for iconfig, helas_diags in enumerate(configs):
            if any([vert > minvert for vert in
                    [d for d in helas_diags if d][0].get_vertex_leg_numbers()]):
                # Only 3-vertices allowed in configs.inc
                continue
            nconfigs += 1

            # Need s- and t-channels for all subprocesses, including
            # those that don't contribute to this config
            empty_verts = []
            stchannels = []
            for h in helas_diags:
                if h:
                    # get_s_and_t_channels gives vertices starting from
                    # final state external particles and working inwards
                    stchannels.append(h.get('amplitudes')[0].\
                                      get_s_and_t_channels(ninitial, model,
                                                           new_pdg))
                else:
                    stchannels.append((empty_verts, None))

            # For t-channels, just need the first non-empty one
            tchannels = [t for s,t in stchannels if t != None][0]

            # For s_and_t_channels (to be used later) use only first config
            s_and_t_channels.append([[s for s,t in stchannels if t != None][0],
                                     tchannels])

            # Make sure empty_verts is same length as real vertices
            if any([s for s,t in stchannels]):
                empty_verts[:] = [None]*max([len(s) for s,t in stchannels])

                # Reorganize s-channel vertices to get a list of all
                # subprocesses for each vertex
                schannels = zip(*[s for s,t in stchannels])
            else:
                schannels = []

            allchannels = schannels
            if len(tchannels) > 1:
                # Write out tchannels only if there are any non-trivial ones
                allchannels = schannels + tchannels

            # Write out propagators for s-channel and t-channel vertices

            lines.append("# Diagram %d" % (mapconfigs[iconfig]))
            # Correspondance between the config and the diagram = amp2
            lines.append("data mapconfig(%d)/%d/" % (nconfigs,
                                                     mapconfigs[iconfig]))

            for verts in allchannels:
                if verts in schannels:
                    vert = [v for v in verts if v][0]
                else:
                    vert = verts
                daughters = [leg.get('number') for leg in vert.get('legs')[:-1]]
                last_leg = vert.get('legs')[-1]
                lines.append("data (iforest(i,%d,%d),i=1,%d)/%s/" % \
                             (last_leg.get('number'), nconfigs, len(daughters),
                              ",".join([str(d) for d in daughters])))
                if verts in schannels:
                    pdgs = []
                    for v in verts:
                        if v:
                            pdgs.append(v.get('legs')[-1].get('id'))
                        else:
                            pdgs.append(0)
                    lines.append("data (sprop(i,%d,%d),i=1,%d)/%s/" % \
                                 (last_leg.get('number'), nconfigs, nsubprocs,
                                  ",".join([str(d) for d in pdgs])))
                    lines.append("data tprid(%d,%d)/0/" % \
                                 (last_leg.get('number'), nconfigs))
                elif verts in tchannels[:-1]:
                    lines.append("data tprid(%d,%d)/%d/" % \
                                 (last_leg.get('number'), nconfigs,
                                  abs(last_leg.get('id'))))
                    lines.append("data (sprop(i,%d,%d),i=1,%d)/%s/" % \
                                 (last_leg.get('number'), nconfigs, nsubprocs,
                                  ",".join(['0'] * nsubprocs)))

        # Write out number of configs
        lines.append("# Number of configs")
        lines.append("data mapconfig(0)/%d/" % nconfigs)

        # Write the file
        writer.writelines(lines)

        return s_and_t_channels

    #===========================================================================
    # write_config_subproc_map_file
    #===========================================================================
    def write_config_subproc_map_file(self, writer, s_and_t_channels):
        """Write a dummy config_subproc.inc file for MadEvent"""

        lines = []

        for iconfig in range(len(s_and_t_channels)):
            lines.append("DATA CONFSUB(1,%d)/1/" % \
                         (iconfig + 1))

        # Write the file
        writer.writelines(lines)

        return True

    #===========================================================================
    # write_decayBW_file
    #===========================================================================
    def write_decayBW_file(self, writer, s_and_t_channels):
        """Write the decayBW.inc file for MadEvent"""

        lines = []

        booldict = {None: "0", True: "1", False: "2"}

        for iconf, config in enumerate(s_and_t_channels):
            schannels = config[0]
            for vertex in schannels:
                # For the resulting leg, pick out whether it comes from
                # decay or not, as given by the onshell flag
                leg = vertex.get('legs')[-1]
                lines.append("data gForceBW(%d,%d)/%s/" % \
                             (leg.get('number'), iconf + 1,
                              booldict[leg.get('onshell')]))

        # Write the file
        writer.writelines(lines)

        return True

    #===========================================================================
    # write_dname_file
    #===========================================================================
    def write_dname_file(self, writer, dir_name):
        """Write the dname.mg file for MG4"""

        line = "DIRNAME=%s" % dir_name

        # Write the file
        writer.write(line + "\n")

        return True

    #===========================================================================
    # write_driver
    #===========================================================================
    def write_driver(self, writer, v5=True):
        """Write the SubProcess/driver.f file for MG4"""

        path = pjoin(_file_path,'iolibs','template_files','madevent_driver.f')
        
        if self.model_name == 'mssm' or self.model_name.startswith('mssm-'):
            card = 'Source/MODEL/MG5_param.dat'
        else:
            card = 'param_card.dat' 
        if v5:
            text = open(path).read() % {'param_card_name':card, 'secondparam':''} 
        else:
            text = open(path).read() % {'param_card_name':card, 
                                        'secondparam': ',.true.'} 
        writer.write(text)
        
        return True

    #===========================================================================
    # write_combine_events
    #===========================================================================
    def write_combine_events(self, writer):
        """Write the SubProcess/driver.f file for MG4"""

        path = pjoin(_file_path,'iolibs','template_files','madevent_combine_events.f')
        
        if self.model_name == 'mssm' or self.model_name.startswith('mssm-'):
            card = 'Source/MODEL/MG5_param.dat'
        else:
            card = 'param_card.dat' 
        text = open(path).read() % {'param_card_name':card} 
        writer.write(text)
        
        return True


    #===========================================================================
    # write_symmetry
    #===========================================================================
    def write_symmetry(self, writer, v5=True):
        """Write the SubProcess/driver.f file for ME"""

        path = pjoin(_file_path,'iolibs','template_files','madevent_symmetry.f')
        
        if self.model_name == 'mssm' or self.model_name.startswith('mssm-'):
            card = 'Source/MODEL/MG5_param.dat'
        else:
            card = 'param_card.dat' 
        text = open(path).read() 
        
        if v5:
            text = text % {'param_card_name':card, 'setparasecondarg':''} 
        else:
            text = text % {'param_card_name':card, 'setparasecondarg':',.true.'} 
        writer.write(text)
        
        return True




    #===========================================================================
    # write_iproc_file
    #===========================================================================
    def write_iproc_file(self, writer, me_number):
        """Write the iproc.dat file for MG4"""
        line = "%d" % (me_number + 1)

        # Write the file
        for line_to_write in writer.write_line(line):
            writer.write(line_to_write)
        return True

    #===========================================================================
    # write_leshouche_file
    #===========================================================================
    def write_leshouche_file(self, writer, matrix_element):
        """Write the leshouche.inc file for MG4"""

        # Write the file
        writer.writelines(self.get_leshouche_lines(matrix_element, 0))

        return True

    #===========================================================================
    # get_leshouche_lines
    #===========================================================================
    def get_leshouche_lines(self, matrix_element, numproc):
        """Write the leshouche.inc file for MG4"""

        # Extract number of external particles
        (nexternal, ninitial) = matrix_element.get_nexternal_ninitial()

        lines = []
        for iproc, proc in enumerate(matrix_element.get('processes')):
            legs = proc.get_legs_with_decays()
            lines.append("DATA (IDUP(i,%d,%d),i=1,%d)/%s/" % \
                         (iproc + 1, numproc+1, nexternal,
                          ",".join([str(l.get('id')) for l in legs])))
            if iproc == 0 and numproc == 0:
                for i in [1, 2]:
                    lines.append("DATA (MOTHUP(%d,i),i=1,%2r)/%s/" % \
                             (i, nexternal,
                              ",".join([ "%3r" % 0 ] * ninitial + \
                                       [ "%3r" % i ] * (nexternal - ninitial))))

            # Here goes the color connections corresponding to the JAMPs
            # Only one output, for the first subproc!
            if iproc == 0:
                # If no color basis, just output trivial color flow
                if not matrix_element.get('color_basis'):
                    for i in [1, 2]:
                        lines.append("DATA (ICOLUP(%d,i,1,%d),i=1,%2r)/%s/" % \
                                 (i, numproc+1,nexternal,
                                  ",".join([ "%3r" % 0 ] * nexternal)))

                else:
                    # First build a color representation dictionnary
                    repr_dict = {}
                    for l in legs:
                        repr_dict[l.get('number')] = \
                            proc.get('model').get_particle(l.get('id')).get_color()\
                            * (-1)**(1+l.get('state'))
                    # Get the list of color flows
                    color_flow_list = \
                        matrix_element.get('color_basis').color_flow_decomposition(repr_dict,
                                                                                   ninitial)
                    # And output them properly
                    for cf_i, color_flow_dict in enumerate(color_flow_list):
                        for i in [0, 1]:
                            lines.append("DATA (ICOLUP(%d,i,%d,%d),i=1,%2r)/%s/" % \
                                 (i + 1, cf_i + 1, numproc+1, nexternal,
                                  ",".join(["%3r" % color_flow_dict[l.get('number')][i] \
                                            for l in legs])))

        return lines

    #===========================================================================
    # write_maxamps_file
    #===========================================================================
    def write_maxamps_file(self, writer, maxamps, maxflows,
                           maxproc,maxsproc):
        """Write the maxamps.inc file for MG4."""

        file = "       integer    maxamps, maxflow, maxproc, maxsproc\n"
        file = file + "parameter (maxamps=%d, maxflow=%d)\n" % \
               (maxamps, maxflows)
        file = file + "parameter (maxproc=%d, maxsproc=%d)" % \
               (maxproc, maxsproc)

        # Write the file
        writer.writelines(file)

        return True

    #===========================================================================
    # write_mg_sym_file
    #===========================================================================
    def write_mg_sym_file(self, writer, matrix_element):
        """Write the mg.sym file for MadEvent."""

        lines = []

        # Extract process with all decays included
        final_legs = filter(lambda leg: leg.get('state') == True,
                       matrix_element.get('processes')[0].get_legs_with_decays())

        ninitial = len(filter(lambda leg: leg.get('state') == False,
                              matrix_element.get('processes')[0].get('legs')))

        identical_indices = {}

        # Extract identical particle info
        for i, leg in enumerate(final_legs):
            if leg.get('id') in identical_indices:
                identical_indices[leg.get('id')].append(\
                                    i + ninitial + 1)
            else:
                identical_indices[leg.get('id')] = [i + ninitial + 1]

        # Remove keys which have only one particle
        for key in identical_indices.keys():
            if len(identical_indices[key]) < 2:
                del identical_indices[key]

        # Write mg.sym file
        lines.append(str(len(identical_indices.keys())))
        for key in identical_indices.keys():
            lines.append(str(len(identical_indices[key])))
            for number in identical_indices[key]:
                lines.append(str(number))

        # Write the file
        writer.writelines(lines)

        return True

    #===========================================================================
    # write_mg_sym_file
    #===========================================================================
    def write_default_mg_sym_file(self, writer):
        """Write the mg.sym file for MadEvent."""

        lines = "0"

        # Write the file
        writer.writelines(lines)

        return True

    #===========================================================================
    # write_ncombs_file
    #===========================================================================
    def write_ncombs_file(self, writer, nexternal):
        """Write the ncombs.inc file for MadEvent."""

        # ncomb (used for clustering) is 2^nexternal
        file = "       integer    n_max_cl\n"
        file = file + "parameter (n_max_cl=%d)" % (2 ** nexternal)

        # Write the file
        writer.writelines(file)

        return True

    #===========================================================================
    # write_processes_file
    #===========================================================================
    def write_processes_file(self, writer, subproc_group):
        """Write the processes.dat file with info about the subprocesses
        in this group."""

        lines = []

        for ime, me in \
            enumerate(subproc_group.get('matrix_elements')):
            lines.append("%s %s" % (str(ime+1) + " " * (7-len(str(ime+1))),
                                    ",".join(p.base_string() for p in \
                                             me.get('processes'))))
            if me.get('has_mirror_process'):
                mirror_procs = [copy.copy(p) for p in me.get('processes')]
                for proc in mirror_procs:
                    legs = copy.copy(proc.get('legs_with_decays'))
                    legs.insert(0, legs.pop(1))
                    proc.set("legs_with_decays", legs)
                lines.append("mirror  %s" % ",".join(p.base_string() for p in \
                                                     mirror_procs))
            else:
                lines.append("mirror  none")

        # Write the file
        writer.write("\n".join(lines))

        return True

    #===========================================================================
    # write_symswap_file
    #===========================================================================
    def write_symswap_file(self, writer, ident_perms):
        """Write the file symswap.inc for MG4 by comparing diagrams using
        the internal matrix element value functionality."""

        lines = []

        # Write out lines for symswap.inc file (used to permute the
        # external leg momenta
        for iperm, perm in enumerate(ident_perms):
            lines.append("data (isym(i,%d),i=1,nexternal)/%s/" % \
                         (iperm+1, ",".join([str(i+1) for i in perm])))
        lines.append("data nsym/%d/" % len(ident_perms))

        # Write the file
        writer.writelines(lines)

        return True

    #===========================================================================
    # write_symfact_file
    #===========================================================================
    def write_symfact_file(self, writer, symmetry):
        """Write the files symfact.dat for MG4 by comparing diagrams using
        the internal matrix element value functionality."""

        pos = max(2, int(math.ceil(math.log10(len(symmetry)))))
        form = "%"+str(pos)+"r %"+str(pos+1)+"r"
        # Write out lines for symswap.inc file (used to permute the
        # external leg momenta
        lines = [ form %(i+1, s) for i,s in enumerate(symmetry) if s != 0] 

        # Write the file
        writer.writelines(lines)

        return True

    #===========================================================================
    # write_symperms_file
    #===========================================================================
    def write_symperms_file(self, writer, perms):
        """Write the symperms.inc file for subprocess group, used for
        symmetric configurations"""

        lines = []
        for iperm, perm in enumerate(perms):
            lines.append("data (perms(i,%d),i=1,nexternal)/%s/" % \
                         (iperm+1, ",".join([str(i+1) for i in perm])))

        # Write the file
        writer.writelines(lines)

        return True

    #===========================================================================
    # write_subproc
    #===========================================================================
    def write_subproc(self, writer, subprocdir):
        """Append this subprocess to the subproc.mg file for MG4"""

        # Write line to file
        writer.write(subprocdir + "\n")

        return True

#===============================================================================
# ProcessExporterFortranMEGroup
#===============================================================================
class ProcessExporterFortranMEGroup(ProcessExporterFortranME):
    """Class to take care of exporting a set of matrix elements to
    MadEvent subprocess group format."""

    matrix_file = "matrix_madevent_group_v4.inc"

    #===========================================================================
    # generate_subprocess_directory_v4
    #===========================================================================
    def generate_subprocess_directory_v4(self, subproc_group,
                                         fortran_model,
                                         group_number):
        """Generate the Pn directory for a subprocess group in MadEvent,
        including the necessary matrix_N.f files, configs.inc and various
        other helper files"""

        assert isinstance(subproc_group, group_subprocs.SubProcessGroup), \
                                      "subproc_group object not SubProcessGroup"
        
        if not self.model:
            self.model = subproc_group.get('matrix_elements')[0].\
                         get('processes')[0].get('model')

        cwd = os.getcwd()
        path = pjoin(self.dir_path, 'SubProcesses')

        os.chdir(path)
        pathdir = os.getcwd()

        # Create the directory PN in the specified path
        subprocdir = "P%d_%s" % (subproc_group.get('number'),
                                 subproc_group.get('name'))
        try:
            os.mkdir(subprocdir)
        except os.error as error:
            logger.warning(error.strerror + " " + subprocdir)

        try:
            os.chdir(subprocdir)
        except os.error:
            logger.error('Could not cd to directory %s' % subprocdir)
            return 0

        logger.info('Creating files in directory %s' % subprocdir)

        # Create the matrix.f files, auto_dsig.f files and all inc files
        # for all subprocesses in the group

        maxamps = 0
        maxflows = 0
        tot_calls = 0

        matrix_elements = subproc_group.get('matrix_elements')

        for ime, matrix_element in \
                enumerate(matrix_elements):
            filename = 'matrix%d.f' % (ime+1)
            calls, ncolor = \
               self.write_matrix_element_v4(writers.FortranWriter(filename), 
                                                matrix_element,
                                                fortran_model,
                                                str(ime+1),
                                                subproc_group.get('diagram_maps')[\
                                                                              ime])

            filename = 'auto_dsig%d.f' % (ime+1)
            self.write_auto_dsig_file(writers.FortranWriter(filename),
                                 matrix_element,
                                 str(ime+1))

            # Keep track of needed quantities
            tot_calls += int(calls)
            maxflows = max(maxflows, ncolor)
            maxamps = max(maxamps, len(matrix_element.get('diagrams')))

            # Draw diagrams
            filename = "matrix%d.ps" % (ime+1)
            plot = draw.MultiEpsDiagramDrawer(matrix_element.get('base_amplitude').\
                                                                    get('diagrams'),
                                              filename,
                                              model = \
                                                matrix_element.get('processes')[0].\
                                                                       get('model'),
                                              amplitude=True)
            logger.info("Generating Feynman diagrams for " + \
                         matrix_element.get('processes')[0].nice_string())
            plot.draw()

        # Extract number of external particles
        (nexternal, ninitial) = matrix_element.get_nexternal_ninitial()

        # Generate a list of diagrams corresponding to each configuration
        # [[d1, d2, ...,dn],...] where 1,2,...,n is the subprocess number
        # If a subprocess has no diagrams for this config, the number is 0

        subproc_diagrams_for_config = subproc_group.get('diagrams_for_configs')

        filename = 'auto_dsig.f'
        self.write_super_auto_dsig_file(writers.FortranWriter(filename),
                                   subproc_group)

        filename = 'coloramps.inc'
        self.write_coloramps_file(writers.FortranWriter(filename),
                                   subproc_diagrams_for_config,
                                   maxflows,
                                   matrix_elements)

        filename = 'get_color.f'
        self.write_colors_file(writers.FortranWriter(filename),
                               matrix_elements)

        filename = 'config_subproc_map.inc'
        self.write_config_subproc_map_file(writers.FortranWriter(filename),
                                           subproc_diagrams_for_config)

        filename = 'configs.inc'
        nconfigs, s_and_t_channels = self.write_configs_file(\
            writers.FortranWriter(filename),
            subproc_group,
            subproc_diagrams_for_config)

        filename = 'decayBW.inc'
        self.write_decayBW_file(writers.FortranWriter(filename),
                           s_and_t_channels)

        filename = 'dname.mg'
        self.write_dname_file(writers.FortranWriter(filename),
                         subprocdir)

        filename = 'iproc.dat'
        self.write_iproc_file(writers.FortranWriter(filename),
                         group_number)

        filename = 'leshouche.inc'
        self.write_leshouche_file(writers.FortranWriter(filename),
                                   subproc_group)

        filename = 'maxamps.inc'
        self.write_maxamps_file(writers.FortranWriter(filename),
                           maxamps,
                           maxflows,
                           max([len(me.get('processes')) for me in \
                                matrix_elements]),
                           len(matrix_elements))

        # Note that mg.sym is not relevant for this case
        filename = 'mg.sym'
        self.write_default_mg_sym_file(writers.FortranWriter(filename))

        filename = 'mirrorprocs.inc'
        self.write_mirrorprocs(writers.FortranWriter(filename),
                          subproc_group)

        filename = 'ncombs.inc'
        self.write_ncombs_file(writers.FortranWriter(filename),
                          nexternal)

        filename = 'nexternal.inc'
        self.write_nexternal_file(writers.FortranWriter(filename),
                             nexternal, ninitial)

        filename = 'ngraphs.inc'
        self.write_ngraphs_file(writers.FortranWriter(filename),
                           nconfigs)

        filename = 'pmass.inc'
        self.write_pmass_file(writers.FortranWriter(filename),
                         matrix_element)

        filename = 'props.inc'
        self.write_props_file(writers.FortranWriter(filename),
                         matrix_element,
                         s_and_t_channels)

        filename = 'processes.dat'
        files.write_to_file(filename,
                            self.write_processes_file,
                            subproc_group)

        # Find config symmetries and permutations
        symmetry, perms, ident_perms = \
                  diagram_symmetry.find_symmetry(subproc_group)

        filename = 'symswap.inc'
        self.write_symswap_file(writers.FortranWriter(filename),
                                ident_perms)

        filename = 'symfact_orig.dat'
        self.write_symfact_file(writers.FortranWriter(filename),
                           symmetry)

        filename = 'symperms.inc'
        self.write_symperms_file(writers.FortranWriter(filename),
                           perms)

        # Generate jpgs -> pass in make_html
        #os.system(pjoin('..', '..', 'bin', 'gen_jpeg-pl'))

        linkfiles = ['addmothers.f',
                     'cluster.f',
                     'cluster.inc',
                     'coupl.inc',
                     'cuts.f',
                     'cuts.inc',
                     'driver.f',
                     'genps.f',
                     'genps.inc',
                     'idenparts.f',
                     'initcluster.f',
                     'makefile',
                     'message.inc',
                     'myamp.f',
                     'reweight.f',
                     'run.inc',
                     'maxconfigs.inc',
                     'maxparticles.inc',
                     'setcuts.f',
                     'setscales.f',
                     'sudakov.inc',
                     'symmetry.f',
                     'unwgt.f']

        for file in linkfiles:
            ln('../' + file , '.')

        #import nexternal/leshouch in Source
        ln('nexternal.inc', '../../Source', log=False)
        ln('leshouche.inc', '../../Source', log=False)
        ln('maxamps.inc', '../../Source', log=False)

        # Return to SubProcesses dir
        os.chdir(pathdir)

        # Add subprocess to subproc.mg
        filename = 'subproc.mg'
        files.append_to_file(filename,
                             self.write_subproc,
                             subprocdir)
        
        # Generate info page
        gen_infohtml.make_info_html(os.path.pardir)
        
        # Return to original dir
        os.chdir(cwd)

        if not tot_calls:
            tot_calls = 0
        return tot_calls

    #===========================================================================
    # write_super_auto_dsig_file
    #===========================================================================
    def write_super_auto_dsig_file(self, writer, subproc_group):
        """Write the auto_dsig.f file selecting between the subprocesses
        in subprocess group mode"""

        replace_dict = {}

        # Extract version number and date from VERSION file
        info_lines = self.get_mg5_info_lines()
        replace_dict['info_lines'] = info_lines

        matrix_elements = subproc_group.get('matrix_elements')

        # Extract process info lines
        process_lines = '\n'.join([self.get_process_info_lines(me) for me in \
                                   matrix_elements])
        replace_dict['process_lines'] = process_lines

        nexternal, ninitial = matrix_elements[0].get_nexternal_ninitial()
        replace_dict['nexternal'] = nexternal

        replace_dict['nsprocs'] = 2*len(matrix_elements)

        # Generate dsig definition line
        dsig_def_line = "DOUBLE PRECISION " + \
                        ",".join(["DSIG%d" % (iproc + 1) for iproc in \
                                  range(len(matrix_elements))])
        replace_dict["dsig_def_line"] = dsig_def_line

        # Generate dsig process lines
        call_dsig_proc_lines = []
        for iproc in range(len(matrix_elements)):
            call_dsig_proc_lines.append(\
                "IF(IPROC.EQ.%(num)d) DSIGPROC=DSIG%(num)d(P1,WGT,IMODE) ! %(proc)s" % \
                {"num": iproc + 1,
                 "proc": matrix_elements[iproc].get('processes')[0].base_string()})
        replace_dict['call_dsig_proc_lines'] = "\n".join(call_dsig_proc_lines)

        file = open(pjoin(_file_path, \
                       'iolibs/template_files/super_auto_dsig_group_v4.inc')).read()
        file = file % replace_dict

        # Write the file
        writer.writelines(file)

    #===========================================================================
    # write_mirrorprocs
    #===========================================================================
    def write_mirrorprocs(self, writer, subproc_group):
        """Write the mirrorprocs.inc file determining which processes have
        IS mirror process in subprocess group mode."""

        lines = []
        bool_dict = {True: '.true.', False: '.false.'}
        matrix_elements = subproc_group.get('matrix_elements')
        lines.append("DATA (MIRRORPROCS(I),I=1,%d)/%s/" % \
                     (len(matrix_elements),
                      ",".join([bool_dict[me.get('has_mirror_process')] for \
                                me in matrix_elements])))
        # Write the file
        writer.writelines(lines)

    #===========================================================================
    # write_coloramps_file
    #===========================================================================
    def write_coloramps_file(self, writer, diagrams_for_config, maxflows,
                                   matrix_elements):
        """Write the coloramps.inc file for MadEvent in Subprocess group mode"""

        # Create a map from subprocess (matrix element) to a list of
        # the diagrams corresponding to each config

        lines = []

        subproc_to_confdiag = {}
        for config in diagrams_for_config:
            for subproc, diag in enumerate(config):
                try:
                    subproc_to_confdiag[subproc].append(diag)
                except KeyError:
                    subproc_to_confdiag[subproc] = [diag]

        for subproc in sorted(subproc_to_confdiag.keys()):
            lines.extend(self.get_icolamp_lines(subproc_to_confdiag[subproc],
                                           matrix_elements[subproc],
                                           subproc + 1))

        lines.insert(0, "logical icolamp(%d,%d,%d)" % \
                        (maxflows,
                         len(diagrams_for_config),
                         len(matrix_elements)))

        # Write the file
        writer.writelines(lines)

        return True

    #===========================================================================
    # write_config_subproc_map_file
    #===========================================================================
    def write_config_subproc_map_file(self, writer, config_subproc_map):
        """Write the config_subproc_map.inc file for subprocess groups"""

        lines = []
        # Output only configs that have some corresponding diagrams
        iconfig = 0
        for config in config_subproc_map:
            if set(config) == set([0]):
                continue
            lines.append("DATA (CONFSUB(i,%d),i=1,%d)/%s/" % \
                         (iconfig + 1, len(config),
                          ",".join([str(i) for i in config])))
            iconfig += 1
        # Write the file
        writer.writelines(lines)

        return True

    #===========================================================================
    # write_configs_file
    #===========================================================================
    def write_configs_file(self, writer, subproc_group, diagrams_for_config):
        """Write the configs.inc file with topology information for a
        subprocess group. Use the first subprocess with a diagram for each
        configuration."""

        matrix_elements = subproc_group.get('matrix_elements')
        model = matrix_elements[0].get('processes')[0].get('model')

        diagrams = []
        config_numbers = []
        for iconfig, config in enumerate(diagrams_for_config):
            # Check if any diagrams correspond to this config
            if set(config) == set([0]):
                continue
            subproc_diags = []
            for s,d in enumerate(config):
                if d:
                    subproc_diags.append(matrix_elements[s].\
                                         get('diagrams')[d-1])
                else:
                    subproc_diags.append(None)
            diagrams.append(subproc_diags)
            config_numbers.append(iconfig + 1)

        # Extract number of external particles
        (nexternal, ninitial) = subproc_group.get_nexternal_ninitial()

        return len(diagrams), \
               self.write_configs_file_from_diagrams(writer, diagrams,
                                                config_numbers,
                                                nexternal, ninitial,
                                                     model)

    #===========================================================================
    # write_run_configs_file
    #===========================================================================
    def write_run_config_file(self, writer):
        """Write the run_configs.inc file for MadEvent"""

        path = pjoin(_file_path,'iolibs','template_files','madevent_run_config.inc') 
        text = open(path).read() % {'chanperjob':'2'} 
        writer.write(text)
        return True


    #===========================================================================
    # write_leshouche_file
    #===========================================================================
    def write_leshouche_file(self, writer, subproc_group):
        """Write the leshouche.inc file for MG4"""

        all_lines = []

        for iproc, matrix_element in \
            enumerate(subproc_group.get('matrix_elements')):
            all_lines.extend(self.get_leshouche_lines(matrix_element,
                                                 iproc))

        # Write the file
        writer.writelines(all_lines)

        return True

#===============================================================================
# UFO_model_to_mg4
#===============================================================================
python_to_fortran = lambda x: parsers.UFOExpressionParserFortran().parse(x)

class UFO_model_to_mg4(object):
    """ A converter of the UFO-MG5 Model to the MG4 format """

    # The list below shows the only variables the user is allowed to change by
    # himself for each PS point. If he changes any other, then calling 
    # UPDATE_AS_PARAM() (or equivalently MP_UPDATE_AS_PARAM()) will not
    # correctly account for the change.
    PS_dependent_key = ['aS','MU_R']
    mp_complex_format = 'complex*32'
    mp_real_format = 'real*16'
    # Warning, it is crucial none of the couplings/parameters of the model
    # starts with this prefix. I should add a check for this.
    # You can change it as the global variable to check_param_card.ParamCard
    mp_prefix = check_param_card.ParamCard.mp_prefix
    
    def __init__(self, model, output_path, opt=None):
        """ initialization of the objects """
       
        self.model = model
        self.model_name = model['name']
        self.dir_path = output_path
        if opt:
            self.opt = opt
        else:
            self.opt = {'complex_mass': False, 'export_format': 'madevent', 'mp':True}
            
        self.coups_dep = []    # (name, expression, type)
        self.coups_indep = []  # (name, expression, type)
        self.params_dep = []   # (name, expression, type)
        self.params_indep = [] # (name, expression, type)
        self.params_ext = []   # external parameter
        self.p_to_f = parsers.UFOExpressionParserFortran()
        self.mp_p_to_f = parsers.UFOExpressionParserMPFortran()            
    
    def pass_parameter_to_case_insensitive(self):
        """modify the parameter if some of them are identical up to the case"""
        
        lower_dict={}
        duplicate = set()
        keys = self.model['parameters'].keys()
        for key in keys:
            for param in self.model['parameters'][key]:
                lower_name = param.name.lower()
                if not lower_name:
                    continue
                try:
                    lower_dict[lower_name].append(param)
                except KeyError:
                    lower_dict[lower_name] = [param]
                else:
                    duplicate.add(lower_name)
                    logger.debug('%s is define both as lower case and upper case.' 
                                 % lower_name)
        
        if not duplicate:
            return
        
        re_expr = r'''\b(%s)\b'''
        to_change = []
        change={}
        for value in duplicate:
            for i, var in enumerate(lower_dict[value][1:]):
                to_change.append(var.name)
                change[var.name] = '%s__%s' %( var.name.lower(), i+2)
                var.name = '%s__%s' %( var.name.lower(), i+2)
        
        replace = lambda match_pattern: change[match_pattern.groups()[0]]
        
        rep_pattern = re.compile(re_expr % '|'.join(to_change))
        
        # change parameters
        for key in keys:
            if key == ('external',):
                continue
            for param in self.model['parameters'][key]: 
                param.expr = rep_pattern.sub(replace, param.expr)
            
        # change couplings
        for key in self.model['couplings'].keys():
            for coup in self.model['couplings'][key]:
                coup.expr = rep_pattern.sub(replace, coup.expr)
                
        # change mass/width
        for part in self.model['particles']:
            if str(part.get('mass')) in to_change:
                part.set('mass', rep_pattern.sub(replace, str(part.get('mass'))))
            if str(part.get('width')) in to_change:
                part.set('width', rep_pattern.sub(replace, str(part.get('width'))))                
                
    def refactorize(self, wanted_couplings = []):    
        """modify the couplings to fit with MG4 convention """
            
        # Keep only separation in alphaS        
        keys = self.model['parameters'].keys()
        keys.sort(key=len)
        for key in keys:
            to_add = [o for o in self.model['parameters'][key] if o.name]

            if key == ('external',):
                self.params_ext += to_add
            elif any([(k in key) for k in self.PS_dependent_key]):
                self.params_dep += to_add
            else:
                self.params_indep += to_add
        # same for couplings
        keys = self.model['couplings'].keys()
        keys.sort(key=len)
        for key, coup_list in self.model['couplings'].items():
            if any([(k in key) for k in self.PS_dependent_key]):
                self.coups_dep += [c for c in coup_list if
                                   (not wanted_couplings or c.name in \
                                    wanted_couplings)]
            else:
                self.coups_indep += [c for c in coup_list if
                                     (not wanted_couplings or c.name in \
                                      wanted_couplings)]
                
        # MG4 use G and not aS as it basic object for alphas related computation
        #Pass G in the  independant list
        if 'G' in self.params_dep:
            index = self.params_dep.index('G')
            G = self.params_dep.pop(index)
        #    G.expr = '2*cmath.sqrt(as*pi)'
        #    self.params_indep.insert(0, self.params_dep.pop(index))
        # No need to add it if not defined   
            
            
    def build(self, wanted_couplings = [], full=True):
        """modify the couplings to fit with MG4 convention and creates all the 
        different files"""
        
        self.pass_parameter_to_case_insensitive()
        self.refactorize(wanted_couplings)

        # write the files
        if full:
            self.write_all()
            

    def open(self, name, comment='c', format='default'):
        """ Open the file name in the correct directory and with a valid
        header."""
        
        file_path = pjoin(self.dir_path, name)
        
        if format == 'fortran':
            fsock = writers.FortranWriter(file_path, 'w')
        else:
            fsock = open(file_path, 'w')
        
        file.writelines(fsock, comment * 77 + '\n')
        file.writelines(fsock,'%(comment)s written by the UFO converter\n' % \
                               {'comment': comment + (6 - len(comment)) *  ' '})
        file.writelines(fsock, comment * 77 + '\n\n')
        return fsock       

    
    def write_all(self):
        """ write all the files """
        #write the part related to the external parameter
        self.create_ident_card()
        self.create_param_read()
        
        #write the definition of the parameter
        self.create_input()
        self.create_intparam_def(dp=True,mp=False)
        if self.opt['mp']:
            self.create_intparam_def(dp=False,mp=True)
        
        
        # definition of the coupling.
        self.create_actualize_mp_ext_param_inc()
        self.create_coupl_inc()
        self.create_write_couplings()
        self.create_couplings()
        
        # the makefile
        self.create_makeinc()
        self.create_param_write()

        # The model functions
        self.create_model_functions_inc()
        self.create_model_functions_def()
        
        # The param_card.dat        
        self.create_param_card()
        

        # All the standard files
        self.copy_standard_file()

    ############################################################################
    ##  ROUTINE CREATING THE FILES  ############################################
    ############################################################################

    def copy_standard_file(self):
        """Copy the standard files for the fortran model."""
    
        
        #copy the library files
        file_to_link = ['formats.inc','printout.f', \
                        'rw_para.f', 'testprog.f']
    
        for filename in file_to_link:
            cp( MG5DIR + '/models/template_files/fortran/' + filename, \
                                                                self.dir_path)
            
        file = open(os.path.join(MG5DIR,\
                              'models/template_files/fortran/rw_para.f')).read()

        includes=["include \'coupl.inc\'","include \'input.inc\'"]
        if self.opt['mp']:
            includes.extend(["include \'mp_coupl.inc\'","include \'mp_input.inc\'"])
        # In standalone and madloop we do no use the compiled param card but
        # still parse the .dat one so we must load it.
        if self.opt['export_format'] in ['madloop','madloop_optimized']:
            load_card = 'call LHA_loadcard(param_name,npara,param,value)'
            lha_read_filename='lha_read_mp.f'
        elif self.opt['export_format'].startswith('standalone'):
            load_card = 'call LHA_loadcard(param_name,npara,param,value)'
            lha_read_filename='lha_read.f'
        else:
            load_card = ''
            lha_read_filename='lha_read.f'
        cp( MG5DIR + '/models/template_files/fortran/' + lha_read_filename, \
                                       os.path.join(self.dir_path,'lha_read.f'))
        
        file=file%{'includes':'\n      '.join(includes),
                   'load_card':load_card}
        writer=open(os.path.join(self.dir_path,'rw_para.f'),'w')
        writer.writelines(file)
        writer.close()

        if self.opt['export_format'] in ['madevent', 'FKS5_default', 'FKS5_optimized']:
            cp( MG5DIR + '/models/template_files/fortran/makefile_madevent', 
                self.dir_path + '/makefile')
            if self.opt['export_format'] in ['FKS5_default', 'FKS5_optimized']:
                path = pjoin(self.dir_path, 'makefile')
                text = open(path).read()
                text = text.replace('madevent','aMCatNLO')
                open(path, 'w').writelines(text)

        elif self.opt['export_format'] in ['standalone', 'standalone_msP','standalone_msF',
                                  'madloop','madloop_optimized', 'standalone_rw']:
            cp( MG5DIR + '/models/template_files/fortran/makefile_standalone', 
                self.dir_path + '/makefile')
        else:
            raise MadGraph5Error('Unknown format')

    def create_coupl_inc(self):
        """ write coupling.inc """
        
        fsock = self.open('coupl.inc', format='fortran')
        if self.opt['mp']:
            mp_fsock = self.open('mp_coupl.inc', format='fortran')
            mp_fsock_same_name = self.open('mp_coupl_same_name.inc',\
                                            format='fortran')

        # Write header
        header = """double precision G
                common/strong/ G
                 
                double complex gal(2)
                common/weak/ gal

                """        
        if self.model.get('expansion_order'):
            header=header+"""double precision MU_R
                common/rscale/ MU_R

                """
        header = header+"""double precision Nf
                parameter(Nf=%d)
                """ % self.model.get_nflav()
                
        fsock.writelines(header)
        
        if self.opt['mp']:
            header = """%(real_mp_format)s %(mp_prefix)sG
                    common/MP_strong/ %(mp_prefix)sG
                     
                    %(complex_mp_format)s %(mp_prefix)sgal(2)
                    common/MP_weak/ %(mp_prefix)sgal
    
                    """        
            if self.model.get('expansion_order'):
                header=header+"""%(complex_mp_format)s %(mp_prefix)sMU_R
                    common/MP_rscale/ %(mp_prefix)sMU_R
    
                    """            
            mp_fsock.writelines(header%{'real_mp_format':self.mp_real_format,
                                  'complex_mp_format':self.mp_complex_format,
                                  'mp_prefix':self.mp_prefix})
            mp_fsock_same_name.writelines(header%{'real_mp_format':self.mp_real_format,
                                  'complex_mp_format':self.mp_complex_format,
                                  'mp_prefix':''})

        # Write the Mass definition/ common block
        masses = set()
        widths = set()
        if self.opt['complex_mass']:
            complex_mass = set()
            
        for particle in self.model.get('particles'):
            #find masses
            one_mass = particle.get('mass')
            if one_mass.lower() != 'zero':
                masses.add(one_mass)
                
            # find width
            one_width = particle.get('width')
            if one_width.lower() != 'zero':
                widths.add(one_width)
                if self.opt['complex_mass'] and one_mass.lower() != 'zero':
                    complex_mass.add('CMASS_%s' % one_mass)
            
        if masses:
            fsock.writelines('double precision '+','.join(masses)+'\n')
            fsock.writelines('common/masses/ '+','.join(masses)+'\n\n')
            if self.opt['mp']:
                mp_fsock_same_name.writelines(self.mp_real_format+' '+\
                                                          ','.join(masses)+'\n')
                mp_fsock_same_name.writelines('common/MP_masses/ '+\
                                                        ','.join(masses)+'\n\n')                
                mp_fsock.writelines(self.mp_real_format+' '+','.join([\
                                        self.mp_prefix+m for m in masses])+'\n')
                mp_fsock.writelines('common/MP_masses/ '+\
                            ','.join([self.mp_prefix+m for m in masses])+'\n\n')                

        if widths:
            fsock.writelines('double precision '+','.join(widths)+'\n')
            fsock.writelines('common/widths/ '+','.join(widths)+'\n\n')
            if self.opt['mp']:
                mp_fsock_same_name.writelines(self.mp_real_format+' '+\
                                                          ','.join(widths)+'\n')
                mp_fsock_same_name.writelines('common/MP_widths/ '+\
                                                        ','.join(widths)+'\n\n')                
                mp_fsock.writelines(self.mp_real_format+' '+','.join([\
                                        self.mp_prefix+w for w in widths])+'\n')
                mp_fsock.writelines('common/MP_widths/ '+\
                            ','.join([self.mp_prefix+w for w in widths])+'\n\n')
        
        # Write the Couplings
        coupling_list = [coupl.name for coupl in self.coups_dep + self.coups_indep]       
        fsock.writelines('double complex '+', '.join(coupling_list)+'\n')
        fsock.writelines('common/couplings/ '+', '.join(coupling_list)+'\n')
        if self.opt['mp']:
            mp_fsock_same_name.writelines(self.mp_complex_format+' '+\
                                                   ','.join(coupling_list)+'\n')
            mp_fsock_same_name.writelines('common/MP_couplings/ '+\
                                                 ','.join(coupling_list)+'\n\n')                
            mp_fsock.writelines(self.mp_complex_format+' '+','.join([\
                                 self.mp_prefix+c for c in coupling_list])+'\n')
            mp_fsock.writelines('common/MP_couplings/ '+\
                     ','.join([self.mp_prefix+c for c in coupling_list])+'\n\n')            
        
        # Write complex mass for complex mass scheme (if activated)
        if self.opt['complex_mass'] and complex_mass:
            fsock.writelines('double complex '+', '.join(complex_mass)+'\n')
            fsock.writelines('common/complex_mass/ '+', '.join(complex_mass)+'\n')
            if self.opt['mp']:
                mp_fsock_same_name.writelines(self.mp_complex_format+' '+\
                                                    ','.join(complex_mass)+'\n')
                mp_fsock_same_name.writelines('common/MP_complex_mass/ '+\
                                                  ','.join(complex_mass)+'\n\n')                
                mp_fsock.writelines(self.mp_complex_format+' '+','.join([\
                                self.mp_prefix+cm for cm in complex_mass])+'\n')
                mp_fsock.writelines('common/MP_complex_mass/ '+\
                    ','.join([self.mp_prefix+cm for cm in complex_mass])+'\n\n')                       
        
    def create_write_couplings(self):
        """ write the file coupl_write.inc """
        
        fsock = self.open('coupl_write.inc', format='fortran')
        
        fsock.writelines("""write(*,*)  ' Couplings of %s'  
                            write(*,*)  ' ---------------------------------'
                            write(*,*)  ' '""" % self.model_name)
        def format(coupl):
            return 'write(*,2) \'%(name)s = \', %(name)s' % {'name': coupl.name}
        
        # Write the Couplings
        lines = [format(coupl) for coupl in self.coups_dep + self.coups_indep]       
        fsock.writelines('\n'.join(lines))
        
        
    def create_input(self):
        """create input.inc containing the definition of the parameters"""
        
        fsock = self.open('input.inc', format='fortran')
        if self.opt['mp']:
            mp_fsock = self.open('mp_input.inc', format='fortran')
                    
        #find mass/ width since they are already define
        already_def = set()
        for particle in self.model.get('particles'):
            already_def.add(particle.get('mass').lower())
            already_def.add(particle.get('width').lower())
            if self.opt['complex_mass']:
                already_def.add('cmass_%s' % particle.get('mass').lower())

        is_valid = lambda name: name!='G' and name!='MU_R' and name.lower() not in already_def
        
        real_parameters = [param.name for param in self.params_dep + 
                            self.params_indep if param.type == 'real'
                            and is_valid(param.name)]

        real_parameters += [param.name for param in self.params_ext 
                            if param.type == 'real'and 
                               is_valid(param.name)]
        
        fsock.writelines('double precision '+','.join(real_parameters)+'\n')
        fsock.writelines('common/params_R/ '+','.join(real_parameters)+'\n\n')
        if self.opt['mp']:
            mp_fsock.writelines(self.mp_real_format+' '+','.join([\
                              self.mp_prefix+p for p in real_parameters])+'\n')
            mp_fsock.writelines('common/MP_params_R/ '+','.join([\
                            self.mp_prefix+p for p in real_parameters])+'\n\n')        
        
        complex_parameters = [param.name for param in self.params_dep + 
                            self.params_indep if param.type == 'complex' and
                            is_valid(param.name)]

        fsock.writelines('double complex '+','.join(complex_parameters)+'\n')
        fsock.writelines('common/params_C/ '+','.join(complex_parameters)+'\n\n')
        if self.opt['mp']:
            mp_fsock.writelines(self.mp_complex_format+' '+','.join([\
                            self.mp_prefix+p for p in complex_parameters])+'\n')
            mp_fsock.writelines('common/MP_params_C/ '+','.join([\
                          self.mp_prefix+p for p in complex_parameters])+'\n\n')                
    
    

    def create_intparam_def(self, dp=True, mp=False):
        """ create intparam_definition.inc setting the internal parameters.
        Output the double precision and/or the multiple precision parameters
        depending on the parameters dp and mp. If mp only, then the file names
        get the 'mp_' prefix.
         """

        fsock = self.open('%sintparam_definition.inc'%
                             ('mp_' if mp and not dp else ''), format='fortran')
        
        fsock.write_comments(\
                "Parameters that should not be recomputed event by event.\n")
        fsock.writelines("if(readlha) then\n")
        if dp:        
            fsock.writelines("G = 2 * DSQRT(AS*PI) ! for the first init\n")
        if mp:
            fsock.writelines("MP__G = 2 * SQRT(MP__AS*MP__PI) ! for the first init\n")
        for param in self.params_indep:
            if param.name == 'ZERO':
                continue
            if dp:
                fsock.writelines("%s = %s\n" % (param.name,
                                            self.p_to_f.parse(param.expr)))
            if mp:
                fsock.writelines("%s%s = %s\n" % (self.mp_prefix,param.name,
                                            self.mp_p_to_f.parse(param.expr)))    

        fsock.writelines('endif')
        
        fsock.write_comments('\nParameters that should be recomputed at an event by even basis.\n')
        if dp:        
            fsock.writelines("aS = G**2/4/pi\n")
        if mp:
            fsock.writelines("MP__aS = MP__G**2/4/MP__PI\n")
        for param in self.params_dep:
            if dp:
                fsock.writelines("%s = %s\n" % (param.name,
                                            self.p_to_f.parse(param.expr)))
            elif mp:
                fsock.writelines("%s%s = %s\n" % (self.mp_prefix,param.name,
                                            self.mp_p_to_f.parse(param.expr)))

        fsock.write_comments("\nDefinition of the EW coupling used in the write out of aqed\n")
        if ('aEWM1',) in self.model['parameters']:
            if dp:
                fsock.writelines(""" gal(1) = 3.5449077018110318 / DSQRT(aEWM1)
                                 gal(2) = 1d0
                         """)
            elif mp:
                fsock.writelines(""" %(mp_prefix)sgal(1) = 2 * SQRT(MP__PI/MP__aEWM1)
                                 %(mp_prefix)sgal(2) = 1d0 
                                 """ %{'mp_prefix':self.mp_prefix})
                pass
        else:
            if dp:
                logger.warning('$RED aEWM1 not define in MODEL. AQED will not be written correcty in LHE FILE')
                fsock.writelines(""" gal(1) = 1d0
                                 gal(2) = 1d0
                             """)
            elif mp:
                fsock.writelines(""" %(mp_prefix)sgal(1) = 1e0_16
                                 %(mp_prefix)sgal(2) = 1e0_16
                             """%{'mp_prefix':self.mp_prefix})

    
    def create_couplings(self):
        """ create couplings.f and all couplingsX.f """
        
        nb_def_by_file = 25
        
        self.create_couplings_main(nb_def_by_file)
        nb_coup_indep = 1 + len(self.coups_indep) // nb_def_by_file
        nb_coup_dep = 1 + len(self.coups_dep) // nb_def_by_file 
        
        for i in range(nb_coup_indep):
            # For the independent couplings, we compute the double and multiple
            # precision ones together
            data = self.coups_indep[nb_def_by_file * i: 
                             min(len(self.coups_indep), nb_def_by_file * (i+1))]
            self.create_couplings_part(i + 1, data, dp=True, mp=self.opt['mp'])
            
        for i in range(nb_coup_dep):
            # For the dependent couplings, we compute the double and multiple
            # precision ones in separate subroutines.
            data = self.coups_dep[nb_def_by_file * i: 
                               min(len(self.coups_dep), nb_def_by_file * (i+1))]
            self.create_couplings_part( i + 1 + nb_coup_indep , data, 
                                                               dp=True,mp=False)
            if self.opt['mp']:
                self.create_couplings_part( i + 1 + nb_coup_indep , data, 
                                                              dp=False,mp=True)
        
        
    def create_couplings_main(self, nb_def_by_file=25):
        """ create couplings.f """

        fsock = self.open('couplings.f', format='fortran')
        
        fsock.writelines("""subroutine coup()

                            implicit none
                            double precision PI, ZERO
                            logical READLHA
                            parameter  (PI=3.141592653589793d0)
                            parameter  (ZERO=0d0)""")
        if self.opt['mp']:
            fsock.writelines("""%s MP__PI, MP__ZERO
                                parameter (MP__PI=3.1415926535897932384626433832795e0_16)
                                parameter (MP__ZERO=0e0_16)
                                include \'mp_input.inc\'
                                include \'mp_coupl.inc\'
                        """%self.mp_real_format) 
        fsock.writelines("""include \'input.inc\'
                            include \'coupl.inc\'
                            READLHA = .true.
                            include \'intparam_definition.inc\'""")
        if self.opt['mp']:
            fsock.writelines("""include \'mp_intparam_definition.inc\'\n""")
        
        nb_coup_indep = 1 + len(self.coups_indep) // nb_def_by_file 
        nb_coup_dep = 1 + len(self.coups_dep) // nb_def_by_file 
        
        fsock.writelines('\n'.join(\
                    ['call coup%s()' %  (i + 1) for i in range(nb_coup_indep)]))
        
        fsock.write_comments('\ncouplings needed to be evaluated points by points\n')

        fsock.writelines('\n'.join(\
                    ['call coup%s()' %  (nb_coup_indep + i + 1) \
                      for i in range(nb_coup_dep)]))
        if self.opt['mp']:
            fsock.writelines('\n'.join(\
                    ['call mp_coup%s()' %  (nb_coup_indep + i + 1) \
                      for i in range(nb_coup_dep)]))
        fsock.writelines('''\n return \n end\n''')

        fsock.writelines("""subroutine update_as_param()

                            implicit none
                            double precision PI, ZERO
                            logical READLHA
                            parameter  (PI=3.141592653589793d0)            
                            parameter  (ZERO=0d0)""")
        fsock.writelines("""include \'input.inc\'
                            include \'coupl.inc\'
                            READLHA = .false.""")
        fsock.writelines("""    
                            include \'intparam_definition.inc\'\n
                         """)
            
        nb_coup_indep = 1 + len(self.coups_indep) // nb_def_by_file 
        nb_coup_dep = 1 + len(self.coups_dep) // nb_def_by_file 
                
        fsock.write_comments('\ncouplings needed to be evaluated points by points\n')

        fsock.writelines('\n'.join(\
                    ['call coup%s()' %  (nb_coup_indep + i + 1) \
                      for i in range(nb_coup_dep)]))
        fsock.writelines('''\n return \n end\n''')

        if self.opt['mp']:
            fsock.writelines("""subroutine mp_update_as_param()
    
                                implicit none
                                logical READLHA""")
            fsock.writelines("""%s MP__PI, MP__ZERO
                                    parameter (MP__PI=3.1415926535897932384626433832795e0_16)
                                    parameter (MP__ZERO=0e0_16)
                                    include \'mp_input.inc\'
                                    include \'mp_coupl.inc\'
                            """%self.mp_real_format)
            fsock.writelines("""include \'input.inc\'
                                include \'coupl.inc\'
                                include \'actualize_mp_ext_params.inc\'
                                READLHA = .false.
                                include \'mp_intparam_definition.inc\'\n
                             """)
            
            nb_coup_indep = 1 + len(self.coups_indep) // nb_def_by_file 
            nb_coup_dep = 1 + len(self.coups_dep) // nb_def_by_file 
                    
            fsock.write_comments('\ncouplings needed to be evaluated points by points\n')
    
            fsock.writelines('\n'.join(\
                        ['call mp_coup%s()' %  (nb_coup_indep + i + 1) \
                          for i in range(nb_coup_dep)]))
            fsock.writelines('''\n return \n end\n''')

    def create_couplings_part(self, nb_file, data, dp=True, mp=False):
        """ create couplings[nb_file].f containing information coming from data.
        Outputs the computation of the double precision and/or the multiple
        precision couplings depending on the parameters dp and mp.
        If mp is True and dp is False, then the prefix 'MP_' is appended to the
        filename and subroutine name.
        """
        
        fsock = self.open('%scouplings%s.f' %('mp_' if mp and not dp else '',
                                                     nb_file), format='fortran')
        fsock.writelines("""subroutine %scoup%s()
          
          implicit none"""%('mp_' if mp and not dp else '',nb_file))
        if dp:
            fsock.writelines("""
              double precision PI
              parameter  (PI=3.141592653589793d0)
              include 'input.inc'
              include 'coupl.inc'""")
        if mp:
            fsock.writelines("""%s MP__PI
                                parameter (MP__PI=3.1415926535897932384626433832795e0_16)
                                include \'mp_input.inc\'
                                include \'mp_coupl.inc\'
                        """%self.mp_real_format) 
        fsock.writelines("""
          include 'model_functions.inc'""")
        for coupling in data:
            if dp:            
                fsock.writelines('%s = %s' % (coupling.name,
                                          self.p_to_f.parse(coupling.expr)))
            if mp:
                fsock.writelines('%s%s = %s' % (self.mp_prefix,coupling.name,
                                          self.mp_p_to_f.parse(coupling.expr)))
        fsock.writelines('end')

    def create_model_functions_inc(self):
        """ Create model_functions.inc which contains the various declarations
        of auxiliary functions which might be used in the couplings expressions"""
        # HSS, 5/11/2012
        fsock = self.open('model_functions.inc', format='fortran')
        fsock.writelines("""double complex cond
          double complex reglog
          double complex arg""")
        if self.opt['mp']:
            fsock.writelines("""%(complex_mp_format)s mp_cond
          %(complex_mp_format)s mp_reglog
          %(complex_mp_format)s mp_arg"""\
          %{'complex_mp_format':self.mp_complex_format})
	# HSS

    def create_model_functions_def(self):
        """ Create model_functions.f which contains the various definitions
        of auxiliary functions which might be used in the couplings expressions"""
	# HSS, 5/11/2012
        fsock = self.open('model_functions.f', format='fortran')
        fsock.writelines("""double complex function cond(condition,truecase,falsecase)
          implicit none
          double complex condition,truecase,falsecase
          if(condition.eq.(0.0d0,0.0d0)) then
             cond=truecase
          else
             cond=falsecase
          endif
          end
          
          double complex function reglog(arg)
          implicit none
          double complex arg
          if(arg.eq.(0.0d0,0.0d0)) then
             reglog=(0.0d0,0.0d0)
          else
             reglog=log(arg)
          endif
          end
          
          double complex function arg(comnum)
          implicit none
          double complex comnum
          double complex iim 
          iim = (0.0d0,1.0d0)
          if(comnum.eq.(0.0d0,0.0d0)) then
             arg=(0.0d0,0.0d0)
          else
             arg=log(comnum/abs(comnum))/iim
          endif
          end""")
        if self.opt['mp']:
            fsock.writelines("""
              
              %(complex_mp_format)s function mp_cond(condition,truecase,falsecase)
              implicit none
              %(complex_mp_format)s condition,truecase,falsecase
              if(condition.eq.(0.0e0_16,0.0e0_16)) then
                 mp_cond=truecase
              else
                 mp_cond=falsecase
              endif
              end
              
              %(complex_mp_format)s function mp_reglog(arg)
              implicit none
              %(complex_mp_format)s arg
              if(arg.eq.(0.0e0_16,0.0e0_16)) then
                 mp_reglog=(0.0e0_16,0.0e0_16)
              else
                 mp_reglog=log(arg)
              endif
              end
              
              %(complex_mp_format)s function mp_arg(comnum)
              implicit none
              %(complex_mp_format)s comnum
              %(complex_mp_format)s imm
              imm = (0.0e0_16,1.0e0_16)
              if(comnum.eq.(0.0e0_16,0.0e0_16)) then
                 mp_arg=(0.0e0_16,0.0e0_16)
              else
                 mp_arg=log(comnum/abs(comnum))/imm
              endif
              end"""%{'complex_mp_format':self.mp_complex_format})            
        # HSS   
    def create_makeinc(self):
        """create makeinc.inc containing the file to compile """
        
        fsock = self.open('makeinc.inc', comment='#')
        text = 'MODEL = couplings.o lha_read.o printout.o rw_para.o'
        text += ' model_functions.o '
        
        nb_coup_indep = 1 + len(self.coups_dep) // 25 
        nb_coup_dep = 1 + len(self.coups_indep) // 25
        couplings_files=['couplings%s.o' % (i+1) \
                                for i in range(nb_coup_dep + nb_coup_indep) ]
        if self.opt['mp']:
            couplings_files+=['mp_couplings%s.o' % (i+1) for i in \
                               range(nb_coup_dep,nb_coup_dep + nb_coup_indep) ]
        text += ' '.join(couplings_files)
        fsock.writelines(text)
        
    def create_param_write(self):
        """ create param_write """

        fsock = self.open('param_write.inc', format='fortran')
        
        fsock.writelines("""write(*,*)  ' External Params'
                            write(*,*)  ' ---------------------------------'
                            write(*,*)  ' '""")
        def format(name):
            return 'write(*,*) \'%(name)s = \', %(name)s' % {'name': name}
        
        # Write the external parameter
        lines = [format(param.name) for param in self.params_ext]       
        fsock.writelines('\n'.join(lines))        
        
        fsock.writelines("""write(*,*)  ' Internal Params'
                            write(*,*)  ' ---------------------------------'
                            write(*,*)  ' '""")        
        lines = [format(data.name) for data in self.params_indep 
                                                         if data.name != 'ZERO']
        fsock.writelines('\n'.join(lines))
        fsock.writelines("""write(*,*)  ' Internal Params evaluated point by point'
                            write(*,*)  ' ----------------------------------------'
                            write(*,*)  ' '""")         
        lines = [format(data.name) for data in self.params_dep]
        
        fsock.writelines('\n'.join(lines))                
        
 
    
    def create_ident_card(self):
        """ create the ident_card.dat """
    
        def format(parameter):
            """return the line for the ident_card corresponding to this parameter"""
            colum = [parameter.lhablock.lower()] + \
                    [str(value) for value in parameter.lhacode] + \
                    [parameter.name]
            if not parameter.name:
                return ''
            return ' '.join(colum)+'\n'
    
        fsock = self.open('ident_card.dat')
     
        external_param = [format(param) for param in self.params_ext]
        fsock.writelines('\n'.join(external_param))

    def create_actualize_mp_ext_param_inc(self):
        """ create the actualize_mp_ext_params.inc code """
        
        # In principle one should actualize all external, but for now, it is
        # hardcoded that only AS and MU_R can by dynamically changed by the user
        # so that we only update those ones.
        # Of course, to be on the safe side, one could decide to update all
        # external parameters.
        update_params_list=[p for p in self.params_ext if p.name in 
                                                          self.PS_dependent_key]
        
        res_strings = ["%(mp_prefix)s%(name)s=%(name)s"\
                        %{'mp_prefix':self.mp_prefix,'name':param.name}\
                                                for param in update_params_list]
        # When read_lha is false, it is G which is taken in input and not AS, so
        # this is what should be reset here too.
        if 'aS' in [param.name for param in update_params_list]:
            res_strings.append("%(mp_prefix)sG=G"%{'mp_prefix':self.mp_prefix})
            
        fsock = self.open('actualize_mp_ext_params.inc', format='fortran')
        fsock.writelines('\n'.join(res_strings))

    def create_param_read(self):    
        """create param_read"""
        
        if self.opt['export_format'] in ['madevent', 'FKS5_default', 'FKS5_optimized']:
            fsock = self.open('param_read.inc', format='fortran')
            fsock.writelines(' include \'../param_card.inc\'')
            return
    
        def format_line(parameter):
            """return the line for the ident_card corresponding to this 
            parameter"""
            template = \
            """ call LHA_get_real(npara,param,value,'%(name)s',%(name)s,%(value)s)""" \
                % {'name': parameter.name,
                   'value': self.p_to_f.parse(str(parameter.value.real))}
            if self.opt['mp']:
                template = template+ \
                ("\n call MP_LHA_get_real(npara,param,value,'%(name)s',"+
                 "%(mp_prefix)s%(name)s,%(value)s)") \
                % {'name': parameter.name,'mp_prefix': self.mp_prefix,
                   'value': self.mp_p_to_f.parse(str(parameter.value.real))}    
            return template        
    
        fsock = self.open('param_read.inc', format='fortran')
        res_strings = [format_line(param) \
                          for param in self.params_ext]
        
        # Correct width sign for Majorana particles (where the width
        # and mass need to have the same sign)        
        for particle in self.model.get('particles'):
            if particle.is_fermion() and particle.get('self_antipart') and \
                   particle.get('width').lower() != 'zero':
                
                res_strings.append('%(width)s = sign(%(width)s,%(mass)s)' % \
                 {'width': particle.get('width'), 'mass': particle.get('mass')})
                if self.opt['mp']:
                    res_strings.append(\
                      ('%(mp_pref)s%(width)s = sign(%(mp_pref)s%(width)s,'+\
                       '%(mp_pref)s%(mass)s)')%{'width': particle.get('width'),\
                       'mass': particle.get('mass'),'mp_pref':self.mp_prefix})

        fsock.writelines('\n'.join(res_strings))
        
    def create_param_card(self):
        """ create the param_card.dat """

        out_path = pjoin(self.dir_path, 'param_card.dat')
        param_writer.ParamCardWriter(self.model, out_path)
        out_path2 = None
        if hasattr(self.model, 'rule_card'):
            out_path2 = pjoin(self.dir_path, 'param_card_rule.dat')
            self.model.rule_card.write_file(out_path2)
        
        # IF MSSM convert the card to SLAH1
        if self.model_name == 'mssm' or self.model_name.startswith('mssm-'):
            import models.check_param_card as translator
            
            # Check the format of the param_card for Pythia and make it correct
            if out_path2:
                translator.make_valid_param_card(out_path, out_path2)
            translator.convert_to_slha1(out_path)
        
def ExportV4Factory(cmd, noclean, output_type='default'):
    """ Determine which Export_v4 class is required. cmd is the command 
        interface containing all potential usefull information.
        The output_type argument specifies from which context the output
        is called. It is 'madloop' for MadLoop5, 'amcatnlo' for FKS5 output
        and 'default' for tree-level outputs."""

    group_subprocesses = cmd.options['group_subprocesses']
    
    # First treat the MadLoop5 standalone case
    if output_type=='madloop':
        import madgraph.loop.loop_exporters as loop_exporters
        if os.path.isdir(os.path.join(cmd._mgme_dir, 'Template/loop_material')):
            ExporterClass=None
            options = {'clean': not noclean, 
              'complex_mass':cmd.options['complex_mass_scheme'],
              'export_format':'madloop', 
              'mp':True,
              'loop_dir': os.path.join(cmd._mgme_dir, 'Template/loop_material'),
              'cuttools_dir': cmd._cuttools_dir,
              'fortran_compiler':cmd.options['fortran_compiler']}

            if not cmd.options['loop_optimized_output']:
                ExporterClass=loop_exporters.LoopProcessExporterFortranSA
            else:
                if all([amp['process']['has_born'] for amp in cmd._curr_amps]):
                    ExporterClass=loop_exporters.LoopProcessOptimizedExporterFortranSA
                    options['export_format'] = 'madloop_optimized'
                else:
                    logger.warning('ML5 can only exploit the optimized output for '+\
                                   ' processes with born diagrams. The optimization '+\
                                   ' option is therefore turned off for this process.')
                    ExporterClass=loop_exporters.LoopProcessExporterFortranSA
                    options['export_format'] = 'madloop_default'
            return ExporterClass(cmd._mgme_dir, cmd._export_dir, options)
        else:
            raise MadGraph5Error('MG5 cannot find the \'loop_material\' directory'+\
                                 ' in %s'%str(cmd._mgme_dir))

    # Then treat the aMC@NLO output     
    elif output_type=='amcatnlo':
        import madgraph.iolibs.export_fks as export_fks
        ExporterClass=None
        options = {'clean': not noclean, 
              'complex_mass':cmd.options['complex_mass_scheme'],
              'export_format':'madloop', 
              #use MP for HELAS only if there are virtual amps 
              'mp':len(cmd._fks_multi_proc.get_virt_amplitudes()) > 0,
              'loop_dir': os.path.join(cmd._mgme_dir,'Template','loop_material'),
              'cuttools_dir': cmd._cuttools_dir,
              'fortran_compiler':cmd.options['fortran_compiler']}
        if not cmd.options['loop_optimized_output']:
            logger.info("Writing out the aMC@NLO code")
            ExporterClass = export_fks.ProcessExporterFortranFKS
            options['export_format']='FKS5_default'
        else:
            logger.info("Writing out the aMC@NLO code, using optimized Loops")
            ExporterClass = export_fks.ProcessOptimizedExporterFortranFKS
            options['export_format']='FKS5_optimized'
        return ExporterClass(cmd._mgme_dir, cmd._export_dir, options)

    # Then the default tree-level output
    elif output_type=='default':
        #check if we need to group processes
        if cmd.options['group_subprocesses'] == 'Auto':
            if cmd._curr_amps[0].get_ninitial()  == 2:
                group_subprocesses = True
            else:
                group_subprocesses = False

        assert group_subprocesses in [True, False]
        
        opt = {'clean': not noclean,
               'complex_mass': cmd.options['complex_mass_scheme'],
               'export_format':cmd._export_format,
               'mp': False,  
               'sa_symmetry':False, 
               'model': cmd._curr_model.get('name') }

        format = cmd._export_format #shortcut

        if format in ['standalone_msP', 'standalone_msF', 'standalone_rw']:
            opt['sa_symmetry'] = True        
    
        if format == 'matrix' or format.startswith('standalone'):
            return ProcessExporterFortranSA(cmd._mgme_dir, cmd._export_dir, opt,
                                            format=format)
        
        elif format in ['madevent'] and group_subprocesses:
            return  ProcessExporterFortranMEGroup(cmd._mgme_dir, cmd._export_dir,
                                                                            opt)
        elif format in ['madevent']:
            return ProcessExporterFortranME(cmd._mgme_dir, cmd._export_dir,opt)
        
        else:
            raise Exception, 'Wrong export_v4 format'
    else:
        raise MadGraph5Error, 'Output type %s not reckognized in ExportV4Factory.'
    
            
<|MERGE_RESOLUTION|>--- conflicted
+++ resolved
@@ -487,11 +487,7 @@
                                                      ",".join([str(i) for \
                                                                i in int_list]))
 
-<<<<<<< HEAD
-    def get_split_orders_lines(self, orders, array_name, n=4):
-=======
     def get_split_orders_lines(self, orders, array_name, n=5):
->>>>>>> b3ec328a
         """ Return the split orders definition as defined in the list orders and
         for the name of the array 'array_name'. Split rows in chunks of size n."""
         
@@ -502,8 +498,6 @@
                   (array_name,index + 1, k + 1, min(k + n, len(order)),
                               ','.join(["%5r" % i for i in order[k:k + n]])))
         return ret_list
-<<<<<<< HEAD
-=======
     
     def format_integer_list(self, list, name, n=5):
         """ Return an initialization of the python list in argument following 
@@ -516,7 +510,6 @@
                   (name, k + 1, min(k + n, len(list)),
                                   ','.join(["%5r" % i for i in list[k:k + n]])))
         return ret_list
->>>>>>> b3ec328a
 
     def get_color_data_lines(self, matrix_element, n=6):
         """Return the color matrix definition lines for this matrix element. Split
@@ -717,7 +710,6 @@
 
     def get_JAMP_lines_split_order(self, col_amps, split_order_amps, 
           split_order_names=None, JAMP_format="JAMP(%s)", AMP_format="AMP(%s)"):
-<<<<<<< HEAD
         """Return the JAMP = sum(fermionfactor * AMP(i)) lines from col_amps 
         defined as a matrix element or directly as a color_amplitudes dictionary.
         The split_order_amps specifies the group of amplitudes sharing the same
@@ -793,83 +785,6 @@
                                                 AMP_format="AMP(%s)", split=-1):
         """Return the JAMP = sum(fermionfactor * AMP(i)) lines from col_amps 
         defined as a matrix element or directly as a color_amplitudes dictionary.
-=======
-        """Return the JAMP = sum(fermionfactor * AMP(i)) lines from col_amps 
-        defined as a matrix element or directly as a color_amplitudes dictionary.
-        The split_order_amps specifies the group of amplitudes sharing the same
-        amplitude orders which should be put in together in a given set of JAMPS.
-        The split_order_amps is supposed to have the format of the second output 
-        of the function get_split_orders_mapping function in helas_objects.py.
-        The split_order_names is optional (it should correspond to the process
-        'split_orders' attribute) and only present to provide comments in the
-        JAMP definitions in the code."""
-
-        # Let the user call get_JAMP_lines_split_order directly from a 
-        error_msg="Malformed '%s' argument passed to the "+\
-                                          "get_JAMP_lines_split_order function."
-        if(isinstance(col_amps,helas_objects.HelasMatrixElement)):
-            color_amplitudes=col_amps.get_color_amplitudes()
-        elif(isinstance(col_amps,list)):
-            if(col_amps and isinstance(col_amps[0],list)):
-                color_amplitudes=col_amps
-            else:
-                raise MadGraph5Error, error_msg%'col_amps'
-        else:
-            raise MadGraph5Error, error_msg%'col_amps'
-        
-        # Verify the sanity of the split_order_amps and split_order_names args
-        if isinstance(split_order_amps,list):
-            for elem in split_order_amps:
-                if len(elem)!=2:
-                    raise MadGraph5Error, error_msg%'split_order_amps'
-                # Check the first element of the two lists to make sure they are
-                # integers, although in principle they should all be integers.
-                if not isinstance(elem[0],tuple):
-                    raise MadGraph5Error, error_msg%'split_order_amps'
-                if not isinstance(elem[1],tuple):
-                    raise MadGraph5Error, error_msg%'split_order_amps'
-                if not isinstance(elem[0][0],int):
-                    raise MadGraph5Error, error_msg%'split_order_amps'
-                if not isinstance(elem[1][0],int):
-                    raise MadGraph5Error, error_msg%'split_order_amps'
-        else:
-            raise MadGraph5Error, error_msg%'split_order_amps'
-        
-        if not split_order_names is None:
-            if isinstance(split_order_names,list):
-                # Should specify the same number of names as there are elements
-                # in the key of the split_order_amps.
-                if len(split_order_names)!=len(split_order_amps[0][0]):
-                    raise MadGraph5Error, error_msg%'split_order_names'
-                # Check the first element of the list to be a string
-                if not isinstance(split_order_names[0],str):
-                    raise MadGraph5Error, error_msg%'split_order_names'                    
-            else:
-                raise MadGraph5Error, error_msg%'split_order_names'                
-        
-        # Now scan all contributing orders to be individually computed and 
-        # construct the list of color_amplitudes for JAMP to be constructed
-        # accordingly.
-        res_list=[]
-        for i, amp_order in enumerate(split_order_amps):
-            col_amps_order = []
-            for jamp in color_amplitudes:
-                col_amps_order.append(filter(lambda col_amp: 
-                                               col_amp[1] in amp_order[1],jamp))
-            if split_order_names:
-                res_list.append('C JAMPs contributing to orders '+' '.join(
-                              ['%s=%i'%order for order in zip(split_order_names,
-                                                                amp_order[0])]))
-            res_list.extend(self.get_JAMP_lines(col_amps_order,
-                                   JAMP_format="JAMP(%s,{0})".format(str(i+1))))
-
-        return res_list
-
-    def get_JAMP_lines(self, col_amps, JAMP_format="JAMP(%s)", 
-                                                AMP_format="AMP(%s)", split=-1):
-        """Return the JAMP = sum(fermionfactor * AMP(i)) lines from col_amps 
-        defined as a matrix element or directly as a color_amplitudes dictionary.
->>>>>>> b3ec328a
         The split argument defines how the JAMP lines should be split in order
         not to be too long."""
 
@@ -1693,49 +1608,6 @@
                 file = open(pjoin(_file_path, \
                           'iolibs/template_files/matrix_standalone_msP_v4.inc')).read()
 
-<<<<<<< HEAD
-        # JAMP definition, depends on the number of independent split orders
-        split_orders=matrix_element.get('processes')[0].get('split_orders')
-        if len(split_orders)==0:
-            replace_dict['nSplitOrders']=''
-            # Extract JAMP lines
-            jamp_lines = self.get_JAMP_lines(matrix_element)
-        else:
-            squared_orders, amp_orders = matrix_element.get_split_orders_mapping()
-            replace_dict['nAmpSplitOrders']=len(amp_orders)
-            replace_dict['nSqAmpSplitOrders']=len(squared_orders)
-            replace_dict['nSplitOrders']=len(split_orders)
-            amp_so = self.get_split_orders_lines(
-                    [amp_order[0] for amp_order in amp_orders],'AMPSPLITORDERS')
-            sqamp_so = self.get_split_orders_lines(squared_orders,'SQSPLITORDERS')
-            replace_dict['ampsplitorders']='\n'.join(amp_so)
-            replace_dict['sqsplitorders']='\n'.join(sqamp_so)           
-            jamp_lines = self.get_JAMP_lines_split_order(\
-                       matrix_element,amp_orders,split_order_names=split_orders)
-            # For convenience we also write the driver check_sa_splitOrders.f
-            # that explicitely writes out the contribution from each squared order.
-            # The original driver still works and is compiled with 'make' while
-            # the splitOrders one is compiled with 'make check_sa_splitOrders'
-            check_sa_writer=writers.FortranWriter('check_sa_splitOrders.f')
-            self.write_check_sa_splitOrders(\
-                                    squared_orders,split_orders,check_sa_writer)
-
-        replace_dict['jamp_lines'] = '\n'.join(jamp_lines)    
-        if not self.opt['sa_for_decay'] :
-            if len(split_orders)>0:
-                file = open(pjoin(_file_path, \
-              'iolibs/template_files/matrix_standalone_splitOrders_v4.inc')).read()
-            else:
-                file = open(pjoin(_file_path, \
-                          'iolibs/template_files/matrix_standalone_v4.inc')).read()
-        else:
-            if len(split_orders)>0:
-                logger.warning('The split order option is not available for'+\
-                                                        ' MadSpin output mode.')
-            file = open(pjoin(_file_path, \
-                          'iolibs/template_files/matrix_standalone_ms_v4.inc')).read()
-         
-=======
             elif self.opt['export_format']=='standalone_msF':
                 file = open(pjoin(_file_path, \
                           'iolibs/template_files/matrix_standalone_msF_v4.inc')).read()
@@ -1743,7 +1615,6 @@
                 file = open(pjoin(_file_path, \
                           'iolibs/template_files/matrix_standalone_v4.inc')).read()
 
->>>>>>> b3ec328a
         file = file % replace_dict
 
         # Write the file

################################################################################
#
# Copyright (c) 2009 The MadGraph5_aMC@NLO Development team and Contributors
#
# This file is a part of the MadGraph5_aMC@NLO project, an application which 
# automatically generates Feynman diagrams and matrix elements for arbitrary
# high-energy processes in the Standard Model and beyond.
#
# It is subject to the MadGraph5_aMC@NLO license which should accompany this 
# distribution.
#
# For more information, visit madgraph.phys.ucl.ac.be and amcatnlo.web.cern.ch
#
################################################################################
from __future__ import division
from __future__ import absolute_import
from madgraph.iolibs.helas_call_writers import HelasCallWriter
from six.moves import range
from six.moves import zip
"""Methods and classes to export matrix elements to v4 format."""

import copy
import math, cmath
from six import StringIO
import itertools
import fractions
import glob
import logging
import math
import os
import io
import re
import shutil
import subprocess
import sys
import time
import traceback

import aloha

import madgraph.core.base_objects as base_objects
import madgraph.core.color_algebra as color
import madgraph.core.helas_objects as helas_objects
import madgraph.iolibs.drawing_eps as draw
import madgraph.iolibs.files as files
import madgraph.iolibs.group_subprocs as group_subprocs
import madgraph.iolibs.file_writers as writers
import madgraph.iolibs.gen_infohtml as gen_infohtml
import madgraph.iolibs.template_files as template_files
import madgraph.iolibs.ufo_expression_parsers as parsers
import madgraph.iolibs.helas_call_writers as helas_call_writers
import madgraph.interface.common_run_interface as common_run_interface
import madgraph.various.diagram_symmetry as diagram_symmetry
import madgraph.various.misc as misc
import madgraph.various.banner as banner_mod
import madgraph.various.process_checks as process_checks
import madgraph.loop.loop_diagram_generation as loop_diagram_generation
import aloha.create_aloha as create_aloha
import models.import_ufo as import_ufo
import models.write_param_card as param_writer
import models.check_param_card as check_param_card


from madgraph import MadGraph5Error, MG5DIR, ReadWrite
from madgraph.iolibs.files import cp, ln, mv

from madgraph import InvalidCmd

pjoin = os.path.join

_file_path = os.path.split(os.path.dirname(os.path.realpath(__file__)))[0] + '/'
logger = logging.getLogger('madgraph.export_v4')

default_compiler= {'fortran': 'gfortran',
                       'f2py': 'f2py',
                       'cpp':'g++'}


class VirtualExporter(object):
    
    #exporter variable who modified the way madgraph interacts with this class
    
    grouped_mode = 'madevent'  
    # This variable changes the type of object called within 'generate_subprocess_directory'
    #functions. 
    # False to avoid grouping (only identical matrix element are merged)
    # 'madevent' group the massless quark and massless lepton
    # 'madweight' group the gluon with the massless quark
    sa_symmetry = False
    # If no grouped_mode=False, uu~ and u~u will be called independently. 
    #Putting sa_symmetry generates only one of the two matrix-element.
    check = True
    # Ask madgraph to check if the directory already exists and propose to the user to 
    #remove it first if this is the case
    output = 'Template'
    # [Template, None, dir]
    #    - Template, madgraph will call copy_template
    #    - dir, madgraph will just create an empty directory for initialisation
    #    - None, madgraph do nothing for initialisation
    exporter = 'v4'
    # language of the output 'v4' for Fortran output
    #                        'cpp' for C++ output
    
    
    def __init__(self, dir_path = "", opt=None):
        # cmd_options is a dictionary with all the optional argurment passed at output time
        
        # Activate some monkey patching for the helas call writer.
        helas_call_writers.HelasCallWriter.customize_argument_for_all_other_helas_object = \
                self.helas_call_writer_custom
        

    # helper function for customise helas writter
    @staticmethod
    def custom_helas_call(call, arg):
        """static method to customise the way aloha function call are written
        call is the default template for the call
        arg are the dictionary used for the call
        """
        return call, arg
    
    helas_call_writer_custom = lambda x,y,z: x.custom_helas_call(y,z)


    def copy_template(self, model):
        return

    def generate_subprocess_directory(self, subproc_group, helicity_model, me=None):
    #    generate_subprocess_directory(self, matrix_element, helicity_model, me_number) [for ungrouped]
        return 0 # return an integer stating the number of call to helicity routine
    
    def convert_model(self, model, wanted_lorentz=[], wanted_couplings=[]):
        return
    
    def finalize(self,matrix_element, cmdhistory, MG5options, outputflag):
        return
    
    
    def pass_information_from_cmd(self, cmd):
        """pass information from the command interface to the exporter.
           Please do not modify any object of the interface from the exporter.
        """
        return
    
    def modify_grouping(self, matrix_element):
        return False, matrix_element
           
    def export_model_files(self, model_v4_path):
        raise Exception("V4 model not supported by this type of exporter. Please use UFO model")
        return
    
    def export_helas(self, HELAS_PATH):
        raise Exception("V4 model not supported by this type of exporter. Please use UFO model")
        return

#===============================================================================
# ProcessExporterFortran
#===============================================================================
class ProcessExporterFortran(VirtualExporter):
    """Class to take care of exporting a set of matrix elements to
    Fortran (v4) format."""

    default_opt = {'clean': False, 'complex_mass':False,
                        'export_format':'madevent', 'mp': False,
                        'v5_model': True,
                        'output_options':{}
                        }
    grouped_mode = False

    def __init__(self,  dir_path = "", opt=None):
        """Initiate the ProcessExporterFortran with directory information"""
        self.mgme_dir = MG5DIR
        self.dir_path = dir_path
        self.model = None

        self.opt = dict(self.default_opt)
        if opt:
            self.opt.update(opt)
        self.cmd_options = self.opt['output_options']
        
        #place holder to pass information to the run_interface
        self.proc_characteristic = banner_mod.ProcCharacteristic()
        # call mother class
        super(ProcessExporterFortran,self).__init__(dir_path, opt)
        
        
    #===========================================================================
    # process exporter fortran switch between group and not grouped
    #===========================================================================
    def export_processes(self, matrix_elements, fortran_model):
        """Make the switch between grouped and not grouped output"""
        
        calls = 0
        if isinstance(matrix_elements, group_subprocs.SubProcessGroupList):
            for (group_number, me_group) in enumerate(matrix_elements):
                calls = calls + self.generate_subprocess_directory(\
                                          me_group, fortran_model, group_number)
        else:
            for me_number, me in enumerate(matrix_elements.get_matrix_elements()):
                calls = calls + self.generate_subprocess_directory(\
                                                   me, fortran_model, me_number)    
                        
        return calls    
        

    #===========================================================================
    #  create the run_card 
    #===========================================================================
    def create_run_card(self, matrix_elements, history):
        """ """


        # bypass this for the loop-check
        import madgraph.loop.loop_helas_objects as loop_helas_objects
        if isinstance(matrix_elements, loop_helas_objects.LoopHelasMatrixElement):
            matrix_elements = None

        run_card = banner_mod.RunCard()
        
        
        default=True
        if isinstance(matrix_elements, group_subprocs.SubProcessGroupList):            
            processes = [me.get('processes')  for megroup in matrix_elements 
                                        for me in megroup['matrix_elements']]
        elif matrix_elements:
            processes = [me.get('processes') 
                                 for me in matrix_elements['matrix_elements']]
        else:
            default =False
    
        if default:
            run_card.create_default_for_process(self.proc_characteristic, 
                                            history,
                                            processes)
        
        run_card.write(pjoin(self.dir_path, 'Cards', 'run_card_default.dat'))
        shutil.copyfile(pjoin(self.dir_path, 'Cards', 'run_card_default.dat'),
                        pjoin(self.dir_path, 'Cards', 'run_card.dat'))
        
        
        
    #===========================================================================
    # copy the Template in a new directory.
    #===========================================================================
    def copy_template(self, model):
        """create the directory run_name as a copy of the MadEvent
        Template, and clean the directory
        """

        #First copy the full template tree if dir_path doesn't exit
        if not os.path.isdir(self.dir_path):
            assert self.mgme_dir, \
                     "No valid MG_ME path given for MG4 run directory creation."
            logger.info('initialize a new directory: %s' % \
                        os.path.basename(self.dir_path))
            shutil.copytree(pjoin(self.mgme_dir, 'Template/LO'),
                            self.dir_path, True)
            # misc.copytree since dir_path already exists
            misc.copytree(pjoin(self.mgme_dir, 'Template/Common'), 
                               self.dir_path)
            # copy plot_card
            for card in ['plot_card']:
                if os.path.isfile(pjoin(self.dir_path, 'Cards',card + '.dat')):
                    try:
                        shutil.copy(pjoin(self.dir_path, 'Cards',card + '.dat'),
                                   pjoin(self.dir_path, 'Cards', card + '_default.dat'))
                    except IOError:
                        logger.warning("Failed to copy " + card + ".dat to default")
        elif os.getcwd() == os.path.realpath(self.dir_path):
            logger.info('working in local directory: %s' % \
                                                os.path.realpath(self.dir_path))
            # misc.copytree since dir_path already exists
            misc.copytree(pjoin(self.mgme_dir, 'Template/LO'), 
                               self.dir_path)
#            for name in misc.glob('Template/LO/*', self.mgme_dir):
#                name = os.path.basename(name)
#                filname = pjoin(self.mgme_dir, 'Template','LO',name)
#                if os.path.isfile(filename):
#                    files.cp(filename, pjoin(self.dir_path,name))
#                elif os.path.isdir(filename):
#                     shutil.copytree(filename, pjoin(self.dir_path,name), True)
            # misc.copytree since dir_path already exists
            misc.copytree(pjoin(self.mgme_dir, 'Template/Common'), 
                               self.dir_path)
            # Copy plot_card
            for card in ['plot_card']:
                if os.path.isfile(pjoin(self.dir_path, 'Cards',card + '.dat')):
                    try:
                        shutil.copy(pjoin(self.dir_path, 'Cards', card + '.dat'),
                                   pjoin(self.dir_path, 'Cards', card + '_default.dat'))
                    except IOError:
                        logger.warning("Failed to copy " + card + ".dat to default")            
        elif not os.path.isfile(pjoin(self.dir_path, 'TemplateVersion.txt')):
            assert self.mgme_dir, \
                      "No valid MG_ME path given for MG4 run directory creation."
        try:
            shutil.copy(pjoin(self.mgme_dir, 'MGMEVersion.txt'), self.dir_path)
        except IOError:
            MG5_version = misc.get_pkg_info()
            open(pjoin(self.dir_path, 'MGMEVersion.txt'), 'w').write(MG5_version['version'])

        #Ensure that the Template is clean
        if self.opt['clean']:
            logger.info('remove old information in %s' % \
                                                  os.path.basename(self.dir_path))
            if 'MADGRAPH_BASE' in os.environ:
                misc.call([pjoin('bin', 'internal', 'clean_template'),
                                 '--web'], cwd=self.dir_path)
            else:
                try:
                    misc.call([pjoin('bin', 'internal', 'clean_template')], \
                                                                       cwd=self.dir_path)
                except Exception as why:
                    raise MadGraph5Error('Failed to clean correctly %s: \n %s' \
                                                % (os.path.basename(self.dir_path),why))

            #Write version info
            MG_version = misc.get_pkg_info()
            open(pjoin(self.dir_path, 'SubProcesses', 'MGVersion.txt'), 'w').write(
                                                              MG_version['version'])

        # add the makefile in Source directory 
        filename = pjoin(self.dir_path,'Source','makefile')
        self.write_source_makefile(writers.FileWriter(filename))
        
        # add the DiscreteSampler information
        files.cp(pjoin(MG5DIR,'vendor', 'DiscreteSampler', 'DiscreteSampler.f'), 
                 pjoin(self.dir_path, 'Source'))
        files.cp(pjoin(MG5DIR,'vendor', 'DiscreteSampler', 'StringCast.f'), 
                 pjoin(self.dir_path, 'Source'))
        
        # We need to create the correct open_data for the pdf
        self.write_pdf_opendata()
        
        
    #===========================================================================
    # Call MadAnalysis5 to generate the default cards for this process
    #=========================================================================== 
    def create_default_madanalysis5_cards(self, history, proc_defs, processes,
                            ma5_path, output_dir, levels = ['parton','hadron']):
        """ Call MA5 so that it writes default cards for both parton and
        post-shower levels, tailored for this particular process."""
        
        if len(levels)==0:
            return
        start = time.time()
        logger.info('Generating MadAnalysis5 default cards tailored to this process')
        try:
            MA5_interpreter = common_run_interface.CommonRunCmd.\
                          get_MadAnalysis5_interpreter(MG5DIR,ma5_path,loglevel=100)
        except (Exception, SystemExit) as e:
            logger.warning('Fail to create a MadAnalysis5 instance. Therefore the default analysis with MadAnalysis5 will be empty')
            return
        if MA5_interpreter is None:
            return

        MA5_main = MA5_interpreter.main
        for lvl in ['parton','hadron']:
            if lvl in levels:
                card_to_generate = pjoin(output_dir,'madanalysis5_%s_card_default.dat'%lvl)
                try:
                    text = MA5_main.madgraph.generate_card(history, proc_defs, processes,lvl)
                except (Exception, SystemExit) as e:
                    # keep the default card (skip only)
                    logger.warning('MadAnalysis5 failed to write a %s-level'%lvl+
                                                  ' default analysis card for this process.')
                    logger.warning('Therefore, %s-level default analysis with MadAnalysis5 will be empty.'%lvl)
                    error=StringIO()
                    traceback.print_exc(file=error)
                    logger.debug('MadAnalysis5 error was:')
                    logger.debug('-'*60)
                    logger.debug(error.getvalue()[:-1])
                    logger.debug('-'*60)
                else:
                    open(card_to_generate,'w').write(text)
        stop = time.time()
        if stop-start >1:
            logger.info('Cards created in %.2fs' % (stop-start))

    #===========================================================================
    # write a procdef_mg5 (an equivalent of the MG4 proc_card.dat)
    #===========================================================================
    def write_procdef_mg5(self, file_pos, modelname, process_str):
        """ write an equivalent of the MG4 proc_card in order that all the Madevent
        Perl script of MadEvent4 are still working properly for pure MG5 run."""

        proc_card_template = template_files.mg4_proc_card.mg4_template
        process_template = template_files.mg4_proc_card.process_template
        process_text = ''
        coupling = ''
        new_process_content = []


        # First find the coupling and suppress the coupling from process_str
        #But first ensure that coupling are define whithout spaces:
        process_str = process_str.replace(' =', '=')
        process_str = process_str.replace('= ', '=')
        process_str = process_str.replace(',',' , ')
        #now loop on the element and treat all the coupling
        for info in process_str.split():
            if '=' in info:
                coupling += info + '\n'
            else:
                new_process_content.append(info)
        # Recombine the process_str (which is the input process_str without coupling
        #info)
        process_str = ' '.join(new_process_content)

        #format the SubProcess
        replace_dict = {'process': process_str,
                        'coupling': coupling}
        process_text += process_template.substitute(replace_dict)
        
        replace_dict = {'process': process_text,
                                            'model': modelname,
                                            'multiparticle':''}
        text = proc_card_template.substitute(replace_dict)
        
        if file_pos:
            ff = open(file_pos, 'w')
            ff.write(text)
            ff.close()
        else:
            return replace_dict


    def pass_information_from_cmd(self, cmd):
        """Pass information for MA5"""
        
        self.proc_defs = cmd._curr_proc_defs

    #===========================================================================
    # Create jpeg diagrams, html pages,proc_card_mg5.dat and madevent.tar.gz
    #===========================================================================
    def finalize(self, matrix_elements, history='', mg5options={}, flaglist=[]):
        """Function to finalize v4 directory, for inheritance.""" 
        
        self.create_run_card(matrix_elements, history)
        self.create_MA5_cards(matrix_elements, history)
    
    def create_MA5_cards(self,matrix_elements,history):
        """ A wrapper around the creation of the MA5 cards so that it can be 
        bypassed by daughter classes (i.e. in standalone)."""
        if 'madanalysis5_path' in self.opt and not \
                self.opt['madanalysis5_path'] is None and not self.proc_defs is None:
            processes = None
            if isinstance(matrix_elements, group_subprocs.SubProcessGroupList):            
                processes = [me.get('processes')  for megroup in matrix_elements 
                                        for me in megroup['matrix_elements']]
            elif matrix_elements:
                processes = [me.get('processes') 
                                 for me in matrix_elements['matrix_elements']]
            
            self.create_default_madanalysis5_cards(
                history, self.proc_defs, processes,
                self.opt['madanalysis5_path'], pjoin(self.dir_path,'Cards'),
                levels = ['hadron','parton'])
            
            for level in ['hadron','parton']:
                # Copying these cards turn on the use of MadAnalysis5 by default.
                if os.path.isfile(pjoin(self.dir_path,'Cards','madanalysis5_%s_card_default.dat'%level)):
                    shutil.copy(pjoin(self.dir_path,'Cards','madanalysis5_%s_card_default.dat'%level),
                                pjoin(self.dir_path,'Cards','madanalysis5_%s_card.dat'%level))

    #===========================================================================
    # Create the proc_characteristic file passing information to the run_interface
    #===========================================================================
    def create_proc_charac(self, matrix_elements=None, history="", **opts):
        
        self.proc_characteristic.write(pjoin(self.dir_path, 'SubProcesses', 'proc_characteristics'))

    #===========================================================================
    # write_matrix_element_v4
    #===========================================================================
    def write_matrix_element_v4(self):
        """Function to write a matrix.f file, for inheritance.
        """
        pass

    #===========================================================================
    # write_pdf_opendata
    #===========================================================================
    def write_pdf_opendata(self):
        """ modify the pdf opendata file, to allow direct access to cluster node
        repository if configure"""
        
        if not self.opt["cluster_local_path"]:
            changer = {"pdf_systemwide": ""}
        else: 
            to_add = """
            tempname='%(path)s'//Tablefile
            open(IU,file=tempname,status='old',ERR=1)
            return
 1          tempname='%(path)s/Pdfdata/'//Tablefile
            open(IU,file=tempname,status='old',ERR=2)
            return
 2          tempname='%(path)s/lhapdf'//Tablefile
            open(IU,file=tempname,status='old',ERR=3)
            return            
 3          tempname='%(path)s/../lhapdf/pdfsets/'//Tablefile
            open(IU,file=tempname,status='old',ERR=4)
            return              
 4          tempname='%(path)s/../lhapdf/pdfsets/6.1/'//Tablefile
            open(IU,file=tempname,status='old',ERR=5)
            return  
            """ % {"path" : self.opt["cluster_local_path"]}
            
            changer = {"pdf_systemwide": to_add}


        ff = writers.FortranWriter(pjoin(self.dir_path, "Source", "PDF", "opendata.f"))        
        template = open(pjoin(MG5DIR, "madgraph", "iolibs", "template_files", "pdf_opendata.f"),"r").read()
        ff.writelines(template % changer)

        # Do the same for lhapdf set
        if not self.opt["cluster_local_path"]:
            changer = {"cluster_specific_path": ""}
        else:
            to_add="""
         LHAPath='%(path)s/PDFsets'
         Inquire(File=LHAPath, exist=exists)
         if(exists)return        
         LHAPath='%(path)s/../lhapdf/pdfsets/6.1/'
         Inquire(File=LHAPath, exist=exists)
         if(exists)return
         LHAPath='%(path)s/../lhapdf/pdfsets/'
         Inquire(File=LHAPath, exist=exists)
         if(exists)return  
         LHAPath='./PDFsets'            
         """ % {"path" : self.opt["cluster_local_path"]}
            changer = {"cluster_specific_path": to_add}

        ff = writers.FortranWriter(pjoin(self.dir_path, "Source", "PDF", "pdfwrap_lhapdf.f"))        
        #ff = open(pjoin(self.dir_path, "Source", "PDF", "pdfwrap_lhapdf.f"),"w")
        template = open(pjoin(MG5DIR, "madgraph", "iolibs", "template_files", "pdf_wrap_lhapdf.f"),"r").read()
        ff.writelines(template % changer)
        
        
        return



    #===========================================================================
    # write_maxparticles_file
    #===========================================================================
    def write_maxparticles_file(self, writer, matrix_elements):
        """Write the maxparticles.inc file for MadEvent"""

        if isinstance(matrix_elements, helas_objects.HelasMultiProcess):
            maxparticles = max([me.get_nexternal_ninitial()[0] for me in \
                              matrix_elements.get('matrix_elements')])
        else:
            maxparticles = max([me.get_nexternal_ninitial()[0] \
                              for me in matrix_elements])

        lines = "integer max_particles\n"
        lines += "parameter(max_particles=%d)" % maxparticles

        # Write the file
        writer.writelines(lines)

        return True

    
    #===========================================================================
    # export the model
    #===========================================================================
    def export_model_files(self, model_path):
        """Configure the files/link of the process according to the model"""

        # Import the model
        for file in os.listdir(model_path):
            if os.path.isfile(pjoin(model_path, file)):
                shutil.copy2(pjoin(model_path, file), \
                                     pjoin(self.dir_path, 'Source', 'MODEL'))


    def make_model_symbolic_link(self):
        """Make the copy/symbolic links"""
        model_path = self.dir_path + '/Source/MODEL/'
        if os.path.exists(pjoin(model_path, 'ident_card.dat')):
            mv(model_path + '/ident_card.dat', self.dir_path + '/Cards')
        if os.path.exists(pjoin(model_path, 'particles.dat')):
            ln(model_path + '/particles.dat', self.dir_path + '/SubProcesses')
            ln(model_path + '/interactions.dat', self.dir_path + '/SubProcesses')
        cp(model_path + '/param_card.dat', self.dir_path + '/Cards')
        mv(model_path + '/param_card.dat', self.dir_path + '/Cards/param_card_default.dat')
        ln(model_path + '/coupl.inc', self.dir_path + '/Source')
        ln(model_path + '/coupl.inc', self.dir_path + '/SubProcesses')
        self.make_source_links()
        
    def make_source_links(self):
        """ Create the links from the files in sources """

        ln(self.dir_path + '/Source/run.inc', self.dir_path + '/SubProcesses', log=False)
        ln(self.dir_path + '/Source/maxparticles.inc', self.dir_path + '/SubProcesses', log=False)
        ln(self.dir_path + '/Source/run_config.inc', self.dir_path + '/SubProcesses', log=False)
        ln(self.dir_path + '/Source/lhe_event_infos.inc', self.dir_path + '/SubProcesses', log=False)
        

    #===========================================================================
    # export the helas routine
    #===========================================================================
    def export_helas(self, helas_path):
        """Configure the files/link of the process according to the model"""

        # Import helas routine
        for filename in os.listdir(helas_path):
            filepos = pjoin(helas_path, filename)
            if os.path.isfile(filepos):
                if filepos.endswith('Makefile.template'):
                    cp(filepos, self.dir_path + '/Source/DHELAS/Makefile')
                elif filepos.endswith('Makefile'):
                    pass
                else:
                    cp(filepos, self.dir_path + '/Source/DHELAS')
    # following lines do the same but whithout symbolic link
    # 
    #def export_helas(mgme_dir, dir_path):
    #
    #        # Copy the HELAS directory
    #        helas_dir = pjoin(mgme_dir, 'HELAS')
    #        for filename in os.listdir(helas_dir): 
    #            if os.path.isfile(pjoin(helas_dir, filename)):
    #                shutil.copy2(pjoin(helas_dir, filename),
    #                            pjoin(dir_path, 'Source', 'DHELAS'))
    #        shutil.move(pjoin(dir_path, 'Source', 'DHELAS', 'Makefile.template'),
    #                    pjoin(dir_path, 'Source', 'DHELAS', 'Makefile'))
    #  

    #===========================================================================
    # generate_subprocess_directory
    #===========================================================================
    def generate_subprocess_directory(self, matrix_element,
                                         fortran_model,
                                         me_number):
        """Routine to generate a subprocess directory (for inheritance)"""

        pass

    #===========================================================================
    # get_source_libraries_list
    #===========================================================================
    def get_source_libraries_list(self):
        """ Returns the list of libraries to be compiling when compiling the
        SOURCE directory. It is different for loop_induced processes and 
        also depends on the value of the 'output_dependencies' option"""
        
        return ['$(LIBDIR)libdhelas.$(libext)',
                '$(LIBDIR)libpdf.$(libext)',
                '$(LIBDIR)libmodel.$(libext)',
                '$(LIBDIR)libcernlib.$(libext)',
                '$(LIBDIR)libbias.$(libext)']

    #===========================================================================
    # write_source_makefile
    #===========================================================================
    def write_source_makefile(self, writer):
        """Write the nexternal.inc file for MG4"""

        path = pjoin(_file_path,'iolibs','template_files','madevent_makefile_source')
        set_of_lib = ' '.join(['$(LIBRARIES)']+self.get_source_libraries_list())
        if self.opt['model'] == 'mssm' or self.opt['model'].startswith('mssm-'):
            model_line='''$(LIBDIR)libmodel.$(libext): MODEL param_card.inc\n\tcd MODEL; make
MODEL/MG5_param.dat: ../Cards/param_card.dat\n\t../bin/madevent treatcards param
param_card.inc: MODEL/MG5_param.dat\n\t../bin/madevent treatcards param\n'''
        else:
            model_line='''$(LIBDIR)libmodel.$(libext): MODEL param_card.inc\n\tcd MODEL; make    
param_card.inc: ../Cards/param_card.dat\n\t../bin/madevent treatcards param\n'''
        
        replace_dict= {'libraries': set_of_lib, 
                       'model':model_line,
                       'additional_dsample': '',
                       'additional_dependencies':'',
                       'running': ''} 

        if self.opt['running']:
            replace_dict['running'] ="  $(LIBDIR)librunning.$(libext): RUNNING\n\tcd RUNNING; make"
            replace_dict['libraries'] += " $(LIBDIR)librunning.$(libext) "
        
        if writer:
            text = open(path).read() % replace_dict
            writer.write(text)
            
        return replace_dict

    #===========================================================================
    # write_nexternal_madspin
    #===========================================================================
    def write_nexternal_madspin(self, writer, nexternal, ninitial):
        """Write the nexternal_prod.inc file for madspin"""

        replace_dict = {}

        replace_dict['nexternal'] = nexternal
        replace_dict['ninitial'] = ninitial

        file = """ \
          integer    nexternal_prod
          parameter (nexternal_prod=%(nexternal)d)
          integer    nincoming_prod
          parameter (nincoming_prod=%(ninitial)d)""" % replace_dict

        # Write the file
        if writer:
            writer.writelines(file)
            return True
        else:
            return replace_dict

    #===========================================================================
    # write_helamp_madspin
    #===========================================================================
    def write_helamp_madspin(self, writer, ncomb):
        """Write the helamp.inc file for madspin"""

        replace_dict = {}

        replace_dict['ncomb'] = ncomb

        file = """ \
          integer    ncomb1
          parameter (ncomb1=%(ncomb)d)
          double precision helamp(ncomb1)    
          common /to_helamp/helamp """ % replace_dict

        # Write the file
        if writer:
            writer.writelines(file)
            return True
        else:
            return replace_dict



    #===========================================================================
    # write_nexternal_file
    #===========================================================================
    def write_nexternal_file(self, writer, nexternal, ninitial):
        """Write the nexternal.inc file for MG4"""

        replace_dict = {}

        replace_dict['nexternal'] = nexternal
        replace_dict['ninitial'] = ninitial

        file = """ \
          integer    nexternal
          parameter (nexternal=%(nexternal)d)
          integer    nincoming
          parameter (nincoming=%(ninitial)d)""" % replace_dict

        # Write the file
        if writer:
            writer.writelines(file)
            return True
        else:
            return replace_dict
    #===========================================================================
    # write_pmass_file
    #===========================================================================
    def write_pmass_file(self, writer, matrix_element):
        """Write the pmass.inc file for MG4"""

        model = matrix_element.get('processes')[0].get('model')
        
        lines = []
        for wf in matrix_element.get_external_wavefunctions():
            mass = model.get('particle_dict')[wf.get('pdg_code')].get('mass')
            if mass.lower() != "zero":
                mass = "abs(%s)" % mass

            lines.append("pmass(%d)=%s" % \
                         (wf.get('number_external'), mass))

        # Write the file
        writer.writelines(lines)

        return True

    #===========================================================================
    # write_ngraphs_file
    #===========================================================================
    def write_ngraphs_file(self, writer, nconfigs):
        """Write the ngraphs.inc file for MG4. Needs input from
        write_configs_file."""

        file = "       integer    n_max_cg\n"
        file = file + "parameter (n_max_cg=%d)" % nconfigs

        # Write the file
        writer.writelines(file)

        return True

    #===========================================================================
    # write_leshouche_file
    #===========================================================================
    def write_leshouche_file(self, writer, matrix_element):
        """Write the leshouche.inc file for MG4"""

        # Write the file
        writer.writelines(self.get_leshouche_lines(matrix_element, 0))

        return True

    #===========================================================================
    # get_leshouche_lines
    #===========================================================================
    def get_leshouche_lines(self, matrix_element, numproc):
        """Write the leshouche.inc file for MG4"""

        # Extract number of external particles
        (nexternal, ninitial) = matrix_element.get_nexternal_ninitial()

        lines = []
        for iproc, proc in enumerate(matrix_element.get('processes')):
            legs = proc.get_legs_with_decays()
            lines.append("DATA (IDUP(i,%d,%d),i=1,%d)/%s/" % \
                         (iproc + 1, numproc+1, nexternal,
                          ",".join([str(l.get('id')) for l in legs])))
            if iproc == 0 and numproc == 0:
                for i in [1, 2]:
                    lines.append("DATA (MOTHUP(%d,i),i=1,%2r)/%s/" % \
                             (i, nexternal,
                              ",".join([ "%3r" % 0 ] * ninitial + \
                                       [ "%3r" % i ] * (nexternal - ninitial))))

            # Here goes the color connections corresponding to the JAMPs
            # Only one output, for the first subproc!
            if iproc == 0:
                # If no color basis, just output trivial color flow
                if not matrix_element.get('color_basis'):
                    for i in [1, 2]:
                        lines.append("DATA (ICOLUP(%d,i,1,%d),i=1,%2r)/%s/" % \
                                 (i, numproc+1,nexternal,
                                  ",".join([ "%3r" % 0 ] * nexternal)))

                else:
                    # First build a color representation dictionnary
                    repr_dict = {}
                    for l in legs:
                        repr_dict[l.get('number')] = \
                            proc.get('model').get_particle(l.get('id')).get_color()\
                            * (-1)**(1+l.get('state'))
                    # Get the list of color flows
                    color_flow_list = \
                        matrix_element.get('color_basis').color_flow_decomposition(repr_dict,
                                                                                   ninitial)
                    # And output them properly
                    for cf_i, color_flow_dict in enumerate(color_flow_list):
                        for i in [0, 1]:
                            lines.append("DATA (ICOLUP(%d,i,%d,%d),i=1,%2r)/%s/" % \
                                 (i + 1, cf_i + 1, numproc+1, nexternal,
                                  ",".join(["%3r" % color_flow_dict[l.get('number')][i] \
                                            for l in legs])))

        return lines




    #===========================================================================
    # write_maxamps_file
    #===========================================================================
    def write_maxamps_file(self, writer, maxamps, maxflows,
                           maxproc,maxsproc):
        """Write the maxamps.inc file for MG4."""

        file = "       integer    maxamps, maxflow, maxproc, maxsproc\n"
        file = file + "parameter (maxamps=%d, maxflow=%d)\n" % \
               (maxamps, maxflows)
        file = file + "parameter (maxproc=%d, maxsproc=%d)" % \
               (maxproc, maxsproc)

        # Write the file
        writer.writelines(file)

        return True


    #===========================================================================
    # Routines to output UFO models in MG4 format
    #===========================================================================

    def convert_model(self, model, wanted_lorentz = [],
                             wanted_couplings = []):
        """ Create a full valid MG4 model from a MG5 model (coming from UFO)"""

        # Make sure aloha is in quadruple precision if needed
        old_aloha_mp=aloha.mp_precision
        aloha.mp_precision=self.opt['mp']
        self.model = model
        # create the MODEL
        write_dir=pjoin(self.dir_path, 'Source', 'MODEL')
        model_builder = UFO_model_to_mg4(model, write_dir, self.opt + self.proc_characteristic)
        model_builder.build(wanted_couplings)

        # Backup the loop mode, because it can be changed in what follows.
        old_loop_mode = aloha.loop_mode

        # Create the aloha model or use the existing one (for loop exporters
        # this is useful as the aloha model will be used again in the 
        # LoopHelasMatrixElements generated). We do not save the model generated
        # here if it didn't exist already because it would be a waste of
        # memory for tree level applications since aloha is only needed at the
        # time of creating the aloha fortran subroutines.
        if hasattr(self, 'aloha_model'):
            aloha_model = self.aloha_model
        else:
            try:
                with misc.MuteLogger(['madgraph.models'], [60]):
                    aloha_model = create_aloha.AbstractALOHAModel(os.path.basename(model.get('modelpath')))
            except ImportError:
                aloha_model = create_aloha.AbstractALOHAModel(model.get('modelpath'))
        aloha_model.add_Lorentz_object(model.get('lorentz'))

        # Compute the subroutines
        if wanted_lorentz:
            aloha_model.compute_subset(wanted_lorentz)
        else:
            aloha_model.compute_all(save=False)

        # Write them out
        write_dir=pjoin(self.dir_path, 'Source', 'DHELAS')
        aloha_model.write(write_dir, 'Fortran')

        # Revert the original aloha loop mode
        aloha.loop_mode = old_loop_mode

        #copy Helas Template
        cp(MG5DIR + '/aloha/template_files/Makefile_F', write_dir+'/makefile')
        if any([any([tag.startswith('L') for tag in d[1]]) for d in wanted_lorentz]):
            cp(MG5DIR + '/aloha/template_files/aloha_functions_loop.f', 
                                                 write_dir+'/aloha_functions.f')
            aloha_model.loop_mode = False
        else:
            cp(MG5DIR + '/aloha/template_files/aloha_functions.f', 
                                                 write_dir+'/aloha_functions.f')
        create_aloha.write_aloha_file_inc(write_dir, '.f', '.o')

        # Make final link in the Process
        self.make_model_symbolic_link()
    
        # Re-establish original aloha mode
        aloha.mp_precision=old_aloha_mp
    

    #===========================================================================
    # Helper functions
    #===========================================================================
    def modify_grouping(self, matrix_element):
        """allow to modify the grouping (if grouping is in place)
            return two value:
            - True/False if the matrix_element was modified
            - the new(or old) matrix element"""

        return False, matrix_element
        
    #===========================================================================
    # Helper functions
    #===========================================================================
    def get_mg5_info_lines(self):
        """Return info lines for MG5, suitable to place at beginning of
        Fortran files"""

        info = misc.get_pkg_info()
        info_lines = ""
        if info and 'version' in info and  'date' in info:
            info_lines = "#  Generated by MadGraph5_aMC@NLO v. %s, %s\n" % \
                         (info['version'], info['date'])
            info_lines = info_lines + \
                         "#  By the MadGraph5_aMC@NLO Development Team\n" + \
                         "#  Visit launchpad.net/madgraph5 and amcatnlo.web.cern.ch"
        else:
            info_lines = "#  Generated by MadGraph5_aMC@NLO\n" + \
                         "#  By the MadGraph5_aMC@NLO Development Team\n" + \
                         "#  Visit launchpad.net/madgraph5 and amcatnlo.web.cern.ch"        

        return info_lines

    def get_process_info_lines(self, matrix_element):
        """Return info lines describing the processes for this matrix element"""

        return"\n".join([ "C " + process.nice_string().replace('\n', '\nC * ') \
                         for process in matrix_element.get('processes')])


    def get_helicity_lines(self, matrix_element,array_name='NHEL'):
        """Return the Helicity matrix definition lines for this matrix element"""

        helicity_line_list = []
        i = 0
        for helicities in matrix_element.get_helicity_matrix():
            i = i + 1
            int_list = [i, len(helicities)]
            int_list.extend(helicities)
            helicity_line_list.append(\
                ("DATA ("+array_name+"(I,%4r),I=1,%d) /" + \
                 ",".join(['%2r'] * len(helicities)) + "/") % tuple(int_list))

        return "\n".join(helicity_line_list)

    def get_ic_line(self, matrix_element):
        """Return the IC definition line coming after helicities, required by
        switchmom in madevent"""

        nexternal = matrix_element.get_nexternal_ninitial()[0]
        int_list = list(range(1, nexternal + 1))

        return "DATA (IC(I,1),I=1,%i) /%s/" % (nexternal,
                                                     ",".join([str(i) for \
                                                               i in int_list]))

    def set_chosen_SO_index(self, process, squared_orders):
        """ From the squared order constraints set by the user, this function
        finds what indices of the squared_orders list the user intends to pick.
        It returns this as a string of comma-separated successive '.true.' or 
        '.false.' for each index."""
        
        user_squared_orders = process.get('squared_orders')
        split_orders = process.get('split_orders')
        
        if len(user_squared_orders)==0:
            return ','.join(['.true.']*len(squared_orders))
        
        res = []
        for sqsos in squared_orders:
            is_a_match = True
            for user_sqso, value in user_squared_orders.items():
                if user_sqso == 'WEIGHTED' :
                    logger.debug('WEIGHTED^2%s%s encoutered. Please check behavior for' + \
                            'https://bazaar.launchpad.net/~maddevelopers/mg5amcnlo/3.0.1/revision/613', \
                            (process.get_squared_order_type(user_sqso), sqsos[split_orders.index(user_sqso)]))

                if (process.get_squared_order_type(user_sqso) =='==' and \
                        value!=sqsos[split_orders.index(user_sqso)]) or \
                   (process.get_squared_order_type(user_sqso) in ['<=','='] and \
                                value<sqsos[split_orders.index(user_sqso)]) or \
                   (process.get_squared_order_type(user_sqso) == '>' and \
                                value>=sqsos[split_orders.index(user_sqso)]):
                    is_a_match = False
                    break
            res.append('.true.' if is_a_match else '.false.')
            
        return ','.join(res)

    def get_split_orders_lines(self, orders, array_name, n=5):
        """ Return the split orders definition as defined in the list orders and
        for the name of the array 'array_name'. Split rows in chunks of size n."""
        
        ret_list = []  
        for index, order in enumerate(orders):      
            for k in range(0, len(order), n):
                ret_list.append("DATA (%s(%3r,i),i=%3r,%3r) /%s/" % \
                  (array_name,index + 1, k + 1, min(k + n, len(order)),
                              ','.join(["%5r" % i for i in order[k:k + n]])))
        return ret_list
    
    def format_integer_list(self, list, name, n=5):
        """ Return an initialization of the python list in argument following 
        the fortran syntax using the data keyword assignment, filling an array 
        of name 'name'. It splits rows in chunks of size n."""
        
        ret_list = []
        for k in range(0, len(list), n):
            ret_list.append("DATA (%s(i),i=%3r,%3r) /%s/" % \
                  (name, k + 1, min(k + n, len(list)),
                                  ','.join(["%5r" % i for i in list[k:k + n]])))
        return ret_list

    def get_color_data_lines(self, matrix_element, n=6):
        """Return the color matrix definition lines for this matrix element. Split
        rows in chunks of size n."""

        if not matrix_element.get('color_matrix'):
            return ["DATA Denom(1)/1/", "DATA (CF(i,1),i=1,1) /1/"]
        else:
            ret_list = []
            my_cs = color.ColorString()
            for index, denominator in \
                enumerate(matrix_element.get('color_matrix').\
                                                 get_line_denominators()):
                # First write the common denominator for this color matrix line
                ret_list.append("DATA Denom(%i)/%i/" % (index + 1, denominator))
                # Then write the numerators for the matrix elements
                num_list = matrix_element.get('color_matrix').\
                                            get_line_numerators(index, denominator)

                assert all([int(i)==i for i in num_list])

                for k in range(0, len(num_list), n):
                    ret_list.append("DATA (CF(i,%3r),i=%3r,%3r) /%s/" % \
                                    (index + 1, k + 1, min(k + n, len(num_list)),
                                     ','.join(["%5i" % int(i) for i in num_list[k:k + n]])))
                my_cs.from_immutable(sorted(matrix_element.get('color_basis').keys())[index])
                ret_list.append("C %s" % repr(my_cs))

            return ret_list


    def get_den_factor_line(self, matrix_element):
        """Return the denominator factor line for this matrix element"""

        return "DATA IDEN/%2r/" % \
               matrix_element.get_denominator_factor()

    def get_icolamp_lines(self, mapconfigs, matrix_element, num_matrix_element):
        """Return the ICOLAMP matrix, showing which JAMPs contribute to
        which configs (diagrams)."""

        ret_list = []

        booldict = {False: ".false.", True: ".true."}

        if not matrix_element.get('color_basis'):
            # No color, so only one color factor. Simply write a ".true." 
            # for each config (i.e., each diagram with only 3 particle
            # vertices
            configs = len(mapconfigs)
            ret_list.append("DATA(icolamp(1,i,%d),i=1,%d)/%s/" % \
                            (num_matrix_element, configs,
                             ','.join([".true." for i in range(configs)])))
            return ret_list

        # There is a color basis - create a list showing which JAMPs have
        # contributions to which configs

        # Only want to include leading color flows, so find max_Nc
        color_basis = matrix_element.get('color_basis')
        
        # We don't want to include the power of Nc's which come from the potential
        # loop color trace (i.e. in the case of a closed fermion loop for example)
        # so we subtract it here when computing max_Nc
        max_Nc = max(sum([[(v[4]-v[5]) for v in val] for val in 
                                                      color_basis.values()],[]))

        # Crate dictionary between diagram number and JAMP number
        diag_jamp = {}
        for ijamp, col_basis_elem in \
                enumerate(sorted(matrix_element.get('color_basis').keys())):
            for diag_tuple in matrix_element.get('color_basis')[col_basis_elem]:
                # Only use color flows with Nc == max_Nc. However, notice that
                # we don't want to include the Nc power coming from the loop
                # in this counting.
                if (diag_tuple[4]-diag_tuple[5]) == max_Nc:
                    diag_num = diag_tuple[0] + 1
                    # Add this JAMP number to this diag_num
                    diag_jamp[diag_num] = diag_jamp.setdefault(diag_num, []) + \
                                          [ijamp+1]

        colamps = ijamp + 1
        for iconfig, num_diag in enumerate(mapconfigs):        
            if num_diag == 0:
                continue

            # List of True or False 
            bool_list = [(i + 1 in diag_jamp[num_diag]) for i in range(colamps)]
            # Add line
            ret_list.append("DATA(icolamp(i,%d,%d),i=1,%d)/%s/" % \
                                (iconfig+1, num_matrix_element, colamps,
                                 ','.join(["%s" % booldict[b] for b in \
                                           bool_list])))

        return ret_list

    def get_amp2_lines(self, matrix_element, config_map = []):
        """Return the amp2(i) = sum(amp for diag(i))^2 lines"""

        nexternal, ninitial = matrix_element.get_nexternal_ninitial()
        # Get minimum legs in a vertex
        vert_list = [max(diag.get_vertex_leg_numbers()) for diag in \
       matrix_element.get('diagrams') if diag.get_vertex_leg_numbers()!=[]]
        minvert = min(vert_list) if vert_list!=[] else 0

        ret_lines = []
        if config_map:
            # In this case, we need to sum up all amplitudes that have
            # identical topologies, as given by the config_map (which
            # gives the topology/config for each of the diagrams
            diagrams = matrix_element.get('diagrams')
            # Combine the diagrams with identical topologies
            config_to_diag_dict = {}
            for idiag, diag in enumerate(matrix_element.get('diagrams')):
                if config_map[idiag] == 0:
                    continue
                try:
                    config_to_diag_dict[config_map[idiag]].append(idiag)
                except KeyError:
                    config_to_diag_dict[config_map[idiag]] = [idiag]
            # Write out the AMP2s summing squares of amplitudes belonging
            # to eiher the same diagram or different diagrams with
            # identical propagator properties.  Note that we need to use
            # AMP2 number corresponding to the first diagram number used
            # for that AMP2.
            for config in sorted(config_to_diag_dict.keys()):

                line = "AMP2(%(num)d)=AMP2(%(num)d)+" % \
                       {"num": (config_to_diag_dict[config][0] + 1)}

                amp = "+".join(["AMP(%(num)d)" % {"num": a.get('number')} for a in \
                                  sum([diagrams[idiag].get('amplitudes') for \
                                       idiag in config_to_diag_dict[config]], [])])
                
                # Not using \sum |M|^2 anymore since this creates troubles
                # when ckm is not diagonal due to the JIM mechanism.
                if '+' in amp:
                    line += "(%s)*dconjg(%s)" % (amp, amp)
                else:
                    line += "%s*dconjg(%s)" % (amp, amp)
                ret_lines.append(line)
        else:
            for idiag, diag in enumerate(matrix_element.get('diagrams')):
                # Ignore any diagrams with 4-particle vertices.
                if diag.get_vertex_leg_numbers()!=[] and max(diag.get_vertex_leg_numbers()) > minvert:
                    continue
                # Now write out the expression for AMP2, meaning the sum of
                # squared amplitudes belonging to the same diagram
                line = "AMP2(%(num)d)=AMP2(%(num)d)+" % {"num": (idiag + 1)}
                line += "+".join(["AMP(%(num)d)*dconjg(AMP(%(num)d))" % \
                                  {"num": a.get('number')} for a in \
                                  diag.get('amplitudes')])
                ret_lines.append(line)

        return ret_lines

    #===========================================================================
    # Returns the data statements initializing the coeffictients for the JAMP
    # decomposition. It is used when the JAMP initialization is decided to be 
    # done through big arrays containing the projection coefficients.
    #===========================================================================    
    def get_JAMP_coefs(self, color_amplitudes, color_basis=None, tag_letter="",\
                       n=50, Nc_value=3):
        """This functions return the lines defining the DATA statement setting
        the coefficients building the JAMPS out of the AMPS. Split rows in
        bunches of size n.
        One can specify the color_basis from which the color amplitudes originates
        so that there are commentaries telling what color structure each JAMP
        corresponds to."""
        
        if(not isinstance(color_amplitudes,list) or 
           not (color_amplitudes and isinstance(color_amplitudes[0],list))):
                raise MadGraph5Error("Incorrect col_amps argument passed to get_JAMP_coefs")

        res_list = []
        my_cs = color.ColorString()
        for index, coeff_list in enumerate(color_amplitudes):
            # Create the list of the complete numerical coefficient.
            coefs_list=[coefficient[0][0]*coefficient[0][1]*\
                        (fractions.Fraction(Nc_value)**coefficient[0][3]) for \
                        coefficient in coeff_list]
            # Create the list of the numbers of the contributing amplitudes.
            # Mutliply by -1 for those which have an imaginary coefficient.
            ampnumbers_list=[coefficient[1]*(-1 if coefficient[0][2] else 1) \
                              for coefficient in coeff_list]
            # Find the common denominator.      
            commondenom=abs(reduce(fractions.gcd, coefs_list).denominator)
            num_list=[(coefficient*commondenom).numerator \
                      for coefficient in coefs_list]
            res_list.append("DATA NCONTRIBAMPS%s(%i)/%i/"%(tag_letter,\
                                                         index+1,len(num_list)))
            res_list.append("DATA DENOMCCOEF%s(%i)/%i/"%(tag_letter,\
                                                         index+1,commondenom))
            if color_basis:
                my_cs.from_immutable(sorted(color_basis.keys())[index])
                res_list.append("C %s" % repr(my_cs))
            for k in range(0, len(num_list), n):
                res_list.append("DATA (NUMCCOEF%s(%3r,i),i=%6r,%6r) /%s/" % \
                    (tag_letter,index + 1, k + 1, min(k + n, len(num_list)),
                                 ','.join(["%6r" % i for i in num_list[k:k + n]])))
                res_list.append("DATA (AMPNUMBERS%s(%3r,i),i=%6r,%6r) /%s/" % \
                    (tag_letter,index + 1, k + 1, min(k + n, len(num_list)),
                                 ','.join(["%6r" % i for i in ampnumbers_list[k:k + n]])))
                pass
        return res_list


    def get_JAMP_lines_split_order(self, col_amps, split_order_amps, 
          split_order_names=None, JAMP_format="JAMP(%s)", AMP_format="AMP(%s)"):
        """Return the JAMP = sum(fermionfactor * AMP(i)) lines from col_amps 
        defined as a matrix element or directly as a color_amplitudes dictionary.
        The split_order_amps specifies the group of amplitudes sharing the same
        amplitude orders which should be put in together in a given set of JAMPS.
        The split_order_amps is supposed to have the format of the second output 
        of the function get_split_orders_mapping function in helas_objects.py.
        The split_order_names is optional (it should correspond to the process
        'split_orders' attribute) and only present to provide comments in the
        JAMP definitions in the code."""

        # Let the user call get_JAMP_lines_split_order directly from a 
        error_msg="Malformed '%s' argument passed to the "+\
                 "get_JAMP_lines_split_order function: %s"%str(split_order_amps)
        if(isinstance(col_amps,helas_objects.HelasMatrixElement)):
            color_amplitudes=col_amps.get_color_amplitudes()
        elif(isinstance(col_amps,list)):
            if(col_amps and isinstance(col_amps[0],list)):
                color_amplitudes=col_amps
            else:
                raise MadGraph5Error(error_msg%'col_amps')
        else:
            raise MadGraph5Error(error_msg%'col_amps')
        
        # Verify the sanity of the split_order_amps and split_order_names args
        if isinstance(split_order_amps,list):
            for elem in split_order_amps:
                if len(elem)!=2:
                    raise MadGraph5Error(error_msg%'split_order_amps')
                # Check the first element of the two lists to make sure they are
                # integers, although in principle they should all be integers.
                if not isinstance(elem[0],tuple) or \
                   not isinstance(elem[1],tuple) or \
                   not isinstance(elem[0][0],int) or \
                   not isinstance(elem[1][0],int):
                    raise MadGraph5Error(error_msg%'split_order_amps')
        else:
            raise MadGraph5Error(error_msg%'split_order_amps')
        
        if not split_order_names is None:
            if isinstance(split_order_names,list):
                # Should specify the same number of names as there are elements
                # in the key of the split_order_amps.
                if len(split_order_names)!=len(split_order_amps[0][0]):
                    raise MadGraph5Error(error_msg%'split_order_names')
                # Check the first element of the list to be a string
                if not isinstance(split_order_names[0],str):
                    raise MadGraph5Error(error_msg%'split_order_names')                    
            else:
                raise MadGraph5Error(error_msg%'split_order_names')                
        
        # Now scan all contributing orders to be individually computed and 
        # construct the list of color_amplitudes for JAMP to be constructed
        # accordingly.
        res_list=[]
        for i, amp_order in enumerate(split_order_amps):
            col_amps_order = []
            for jamp in color_amplitudes:
                col_amps_order.append([col_amp for col_amp in jamp if col_amp[1] in amp_order[1]])
            if split_order_names:
                res_list.append('C JAMPs contributing to orders '+' '.join(
                              ['%s=%i'%order for order in zip(split_order_names,
                                                                amp_order[0])]))
            if self.opt['export_format'] in ['madloop_matchbox']:
                res_list.extend(self.get_JAMP_lines(col_amps_order,
                                   JAMP_format="JAMP(%s,{0})".format(str(i+1)),
                                   JAMP_formatLC="LNJAMP(%s,{0})".format(str(i+1))))
            else:
                res_list.extend(self.get_JAMP_lines(col_amps_order,
                                   JAMP_format="JAMP(%s,{0})".format(str(i+1))))         

        return res_list


    def get_JAMP_lines(self, col_amps, JAMP_format="JAMP(%s)", AMP_format="AMP(%s)", 
                       split=-1):
        """Return the JAMP = sum(fermionfactor * AMP(i)) lines from col_amps 
        defined as a matrix element or directly as a color_amplitudes dictionary,
        Jamp_formatLC should be define to allow to add LeadingColor computation 
        (usefull for MatchBox)
        The split argument defines how the JAMP lines should be split in order
        not to be too long."""

        # Let the user call get_JAMP_lines directly from a MatrixElement or from
        # the color amplitudes lists.
        if(isinstance(col_amps,helas_objects.HelasMatrixElement)):
            color_amplitudes=col_amps.get_color_amplitudes()
        elif(isinstance(col_amps,list)):
            if(col_amps and isinstance(col_amps[0],list)):
                color_amplitudes=col_amps
            else:
                raise MadGraph5Error("Incorrect col_amps argument passed to get_JAMP_lines")
        else:
            raise MadGraph5Error("Incorrect col_amps argument passed to get_JAMP_lines")


        res_list = []
        for i, coeff_list in enumerate(color_amplitudes):
            # It might happen that coeff_list is empty if this function was
            # called from get_JAMP_lines_split_order (i.e. if some color flow
            # does not contribute at all for a given order).
            # In this case we simply set it to 0.
            if coeff_list==[]:
                res_list.append(((JAMP_format+"=0D0") % str(i + 1)))
                continue
            # Break the JAMP definition into 'n=split' pieces to avoid having
            # arbitrarly long lines.
            first=True
            n = (len(coeff_list)+1 if split<=0 else split) 
            while coeff_list!=[]:
                coefs=coeff_list[:n]
                coeff_list=coeff_list[n:]
                res = ((JAMP_format+"=") % str(i + 1)) + \
                      ((JAMP_format % str(i + 1)) if not first and split>0 else '')

                first=False
                # Optimization: if all contributions to that color basis element have
                # the same coefficient (up to a sign), put it in front
                list_fracs = [abs(coefficient[0][1]) for coefficient in coefs]
                common_factor = False
                diff_fracs = list(set(list_fracs))
                if len(diff_fracs) == 1 and abs(diff_fracs[0]) != 1:
                    common_factor = True
                    global_factor = diff_fracs[0]
                    res = res + '%s(' % self.coeff(1, global_factor, False, 0)
                
                # loop for JAMP
                for (coefficient, amp_number) in coefs:
                    if not coefficient:
                        continue
                    if common_factor:
                        res = (res + "%s" + AMP_format) % \
                                                   (self.coeff(coefficient[0],
                                                   coefficient[1] / abs(coefficient[1]),
                                                   coefficient[2],
                                                   coefficient[3]),
                                                   str(amp_number))
                    else:
                        res = (res + "%s" + AMP_format) % (self.coeff(coefficient[0],
                                                   coefficient[1],
                                                   coefficient[2],
                                                   coefficient[3]),
                                                   str(amp_number))
    
                if common_factor:
                    res = res + ')'
    
                res_list.append(res)
                    
        return res_list

    def get_pdf_lines(self, matrix_element, ninitial, subproc_group = False):
        """Generate the PDF lines for the auto_dsig.f file"""

        processes = matrix_element.get('processes')
        model = processes[0].get('model')

        pdf_definition_lines = ""
        pdf_data_lines = ""
        pdf_lines = ""

        if ninitial == 1:
            pdf_lines = "PD(0) = 0d0\nIPROC = 0\n"
            for i, proc in enumerate(processes):
                process_line = proc.base_string()
                pdf_lines = pdf_lines + "IPROC=IPROC+1 ! " + process_line
                pdf_lines = pdf_lines + "\nPD(IPROC)=1d0\n"
                pdf_lines = pdf_lines + "\nPD(0)=PD(0)+PD(IPROC)\n"
        else:
            # Pick out all initial state particles for the two beams
            initial_states = [sorted(list(set([p.get_initial_pdg(1) for \
                                               p in processes]))),
                              sorted(list(set([p.get_initial_pdg(2) for \
                                               p in processes])))]

            # Prepare all variable names
            pdf_codes = dict([(p, model.get_particle(p).get_name()) for p in \
                              sum(initial_states,[])])
            for key,val in pdf_codes.items():
                pdf_codes[key] = val.replace('~','x').replace('+','p').replace('-','m')

            # Set conversion from PDG code to number used in PDF calls
            pdgtopdf = {21: 0, 22: 7}

            # Fill in missing entries of pdgtopdf
            for pdg in sum(initial_states,[]):
                if not pdg in pdgtopdf and not pdg in list(pdgtopdf.values()):
                    pdgtopdf[pdg] = pdg
                elif pdg not in pdgtopdf and pdg in list(pdgtopdf.values()):
                    # If any particle has pdg code 7, we need to use something else
                    pdgtopdf[pdg] = 6000000 + pdg
                    
            # Get PDF variable declarations for all initial states
            for i in [0,1]:
                pdf_definition_lines += "DOUBLE PRECISION " + \
                                       ",".join(["%s%d" % (pdf_codes[pdg],i+1) \
                                                 for pdg in \
                                                 initial_states[i]]) + \
                                                 "\n"

            # Get PDF data lines for all initial states
            for i in [0,1]:
                pdf_data_lines += "DATA " + \
                                       ",".join(["%s%d" % (pdf_codes[pdg],i+1) \
                                                 for pdg in initial_states[i]]) + \
                                                 "/%d*1D0/" % len(initial_states[i]) + \
                                                 "\n"

            # Get PDF lines for all different initial states
            for i, init_states in enumerate(initial_states):
                if subproc_group:
                    pdf_lines = pdf_lines + \
                           "IF (ABS(LPP(IB(%d))).GE.1) THEN\nLP=SIGN(1,LPP(IB(%d)))\n" \
                                 % (i + 1, i + 1)
                else:
                    pdf_lines = pdf_lines + \
                           "IF (ABS(LPP(%d)) .GE. 1) THEN\nLP=SIGN(1,LPP(%d))\n" \
                                 % (i + 1, i + 1)

                for nbi,initial_state in enumerate(init_states):
                    if initial_state in list(pdf_codes.keys()):
                        if subproc_group:
                            pdf_lines = pdf_lines + \
                                        ("%s%d=PDG2PDF(ABS(LPP(IB(%d))),%d*LP, 1," + \
                                         "XBK(IB(%d)),DSQRT(Q2FACT(%d)))\n") % \
                                         (pdf_codes[initial_state],
                                          i + 1, i + 1, pdgtopdf[initial_state],
                                          i + 1, i + 1)
                        else:
                            pdf_lines = pdf_lines + \
                                        ("%s%d=PDG2PDF(ABS(LPP(%d)),%d*LP, %d," + \
                                         "XBK(%d),DSQRT(Q2FACT(%d)))\n") % \
                                         (pdf_codes[initial_state],
                                          i + 1, i + 1, pdgtopdf[initial_state],
                                          i + 1,
                                          i + 1, i + 1)
                pdf_lines = pdf_lines + "ENDIF\n"

            # Add up PDFs for the different initial state particles
            pdf_lines = pdf_lines + "PD(0) = 0d0\nIPROC = 0\n"
            for proc in processes:
                process_line = proc.base_string()
                pdf_lines = pdf_lines + "IPROC=IPROC+1 ! " + process_line
                pdf_lines = pdf_lines + "\nPD(IPROC)="
                for ibeam in [1, 2]:
                    initial_state = proc.get_initial_pdg(ibeam)
                    if initial_state in list(pdf_codes.keys()):
                        pdf_lines = pdf_lines + "%s%d*" % \
                                    (pdf_codes[initial_state], ibeam)
                    else:
                        pdf_lines = pdf_lines + "1d0*"
                # Remove last "*" from pdf_lines
                pdf_lines = pdf_lines[:-1] + "\n"
                pdf_lines = pdf_lines + "PD(0)=PD(0)+DABS(PD(IPROC))\n"

        # Remove last line break from the return variables
        return pdf_definition_lines[:-1], pdf_data_lines[:-1], pdf_lines[:-1]

    #===========================================================================
    # write_props_file
    #===========================================================================
    def write_props_file(self, writer, matrix_element, s_and_t_channels):
        """Write the props.inc file for MadEvent. Needs input from
        write_configs_file."""

        lines = []

        particle_dict = matrix_element.get('processes')[0].get('model').\
                        get('particle_dict')

        for iconf, configs in enumerate(s_and_t_channels):
            for vertex in configs[0] + configs[1][:-1]:
                leg = vertex.get('legs')[-1]
                if leg.get('id') not in particle_dict:
                    # Fake propagator used in multiparticle vertices
                    mass = 'zero'
                    width = 'zero'
                    pow_part = 0
                else:
                    particle = particle_dict[leg.get('id')]
                    # Get mass
                    if particle.get('mass').lower() == 'zero':
                        mass = particle.get('mass')
                    else:
                        mass = "abs(%s)" % particle.get('mass')
                    # Get width
                    if particle.get('width').lower() == 'zero':
                        width = particle.get('width')
                    else:
                        width = "abs(%s)" % particle.get('width')

                    pow_part = 1 + int(particle.is_boson())

                lines.append("prmass(%d,%d)  = %s" % \
                             (leg.get('number'), iconf + 1, mass))
                lines.append("prwidth(%d,%d) = %s" % \
                             (leg.get('number'), iconf + 1, width))
                lines.append("pow(%d,%d) = %d" % \
                             (leg.get('number'), iconf + 1, pow_part))

        # Write the file
        writer.writelines(lines)

        return True

    #===========================================================================
    # write_configs_file
    #===========================================================================
    def write_configs_file(self, writer, matrix_element):
        """Write the configs.inc file for MadEvent"""

        # Extract number of external particles
        (nexternal, ninitial) = matrix_element.get_nexternal_ninitial()

        configs = [(i+1, d) for i,d in enumerate(matrix_element.get('diagrams'))]
        mapconfigs = [c[0] for c in configs]
        model = matrix_element.get('processes')[0].get('model')
        return mapconfigs, self.write_configs_file_from_diagrams(writer,
                                                            [[c[1]] for c in configs],
                                                            mapconfigs,
                                                            nexternal, ninitial,
                                                            model)

    #===========================================================================
    # write_configs_file_from_diagrams
    #===========================================================================
    def write_configs_file_from_diagrams(self, writer, configs, mapconfigs,
                                         nexternal, ninitial, model):
        """Write the actual configs.inc file.
        
        configs is the diagrams corresponding to configs (each
        diagrams is a list of corresponding diagrams for all
        subprocesses, with None if there is no corresponding diagrams
        for a given process).
        mapconfigs gives the diagram number for each config.

        For s-channels, we need to output one PDG for each subprocess in
        the subprocess group, in order to be able to pick the right
        one for multiprocesses."""

        lines = []

        s_and_t_channels = []

        vert_list = [max([d for d in config if d][0].get_vertex_leg_numbers()) \
            for config in configs if [d for d in config if d][0].\
                                             get_vertex_leg_numbers()!=[]]
        minvert = min(vert_list) if vert_list!=[] else 0

        # Number of subprocesses
        nsubprocs = len(configs[0])

        nconfigs = 0

        new_pdg = model.get_first_non_pdg()

        for iconfig, helas_diags in enumerate(configs):
            if any(vert > minvert for vert in [d for d in helas_diags if d]\
              [0].get_vertex_leg_numbers()) :
                # Only 3-vertices allowed in configs.inc except for vertices
                # which originate from a shrunk loop.
                continue
            nconfigs += 1

            # Need s- and t-channels for all subprocesses, including
            # those that don't contribute to this config
            empty_verts = []
            stchannels = []
            for h in helas_diags:
                if h:
                    # get_s_and_t_channels gives vertices starting from
                    # final state external particles and working inwards
                    stchannels.append(h.get('amplitudes')[0].\
                                      get_s_and_t_channels(ninitial, model, new_pdg))
                else:
                    stchannels.append((empty_verts, None))

            # For t-channels, just need the first non-empty one
            tchannels = [t for s,t in stchannels if t != None][0]

            # For s_and_t_channels (to be used later) use only first config
            s_and_t_channels.append([[s for s,t in stchannels if t != None][0],
                                     tchannels])

            # Make sure empty_verts is same length as real vertices
            if any([s for s,t in stchannels]):
                empty_verts[:] = [None]*max([len(s) for s,t in stchannels])

                # Reorganize s-channel vertices to get a list of all
                # subprocesses for each vertex
                schannels = list(zip(*[s for s,t in stchannels]))
            else:
                schannels = []

            allchannels = schannels
            if len(tchannels) > 1:
                # Write out tchannels only if there are any non-trivial ones
                allchannels = schannels + tchannels

            # Write out propagators for s-channel and t-channel vertices

            lines.append("# Diagram %d" % (mapconfigs[iconfig]))
            # Correspondance between the config and the diagram = amp2
            lines.append("data mapconfig(%d)/%d/" % (nconfigs,
                                                     mapconfigs[iconfig]))

            for verts in allchannels:
                if verts in schannels:
                    vert = [v for v in verts if v][0]
                else:
                    vert = verts
                daughters = [leg.get('number') for leg in vert.get('legs')[:-1]]
                last_leg = vert.get('legs')[-1]
                lines.append("data (iforest(i,%d,%d),i=1,%d)/%s/" % \
                             (last_leg.get('number'), nconfigs, len(daughters),
                              ",".join([str(d) for d in daughters])))
                if verts in schannels:
                    pdgs = []
                    for v in verts:
                        if v:
                            pdgs.append(v.get('legs')[-1].get('id'))
                        else:
                            pdgs.append(0)
                    lines.append("data (sprop(i,%d,%d),i=1,%d)/%s/" % \
                                 (last_leg.get('number'), nconfigs, nsubprocs,
                                  ",".join([str(d) for d in pdgs])))
                    lines.append("data tprid(%d,%d)/0/" % \
                                 (last_leg.get('number'), nconfigs))
                elif verts in tchannels[:-1]:
                    lines.append("data tprid(%d,%d)/%d/" % \
                                 (last_leg.get('number'), nconfigs,
                                  abs(last_leg.get('id'))))
                    lines.append("data (sprop(i,%d,%d),i=1,%d)/%s/" % \
                                 (last_leg.get('number'), nconfigs, nsubprocs,
                                  ",".join(['0'] * nsubprocs)))

        # Write out number of configs
        lines.append("# Number of configs")
        lines.append("data mapconfig(0)/%d/" % nconfigs)

        # Write the file
        writer.writelines(lines)

        return s_and_t_channels

    #===========================================================================
    # Global helper methods
    #===========================================================================

    def coeff(self, ff_number, frac, is_imaginary, Nc_power, Nc_value=3):
        """Returns a nicely formatted string for the coefficients in JAMP lines"""

        total_coeff = ff_number * frac * fractions.Fraction(Nc_value) ** Nc_power

        if total_coeff == 1:
            if is_imaginary:
                return '+imag1*'
            else:
                return '+'
        elif total_coeff == -1:
            if is_imaginary:
                return '-imag1*'
            else:
                return '-'

        res_str = '%+iD0' % total_coeff.numerator

        if total_coeff.denominator != 1:
            # Check if total_coeff is an integer
            res_str = res_str + '/%iD0' % total_coeff.denominator

        if is_imaginary:
            res_str = res_str + '*imag1'

        return res_str + '*'


    def set_fortran_compiler(self, default_compiler, force=False):
        """Set compiler based on what's available on the system"""
               
        # Check for compiler
        if default_compiler['fortran'] and misc.which(default_compiler['fortran']):
            f77_compiler = default_compiler['fortran']
        elif misc.which('gfortran'):
            f77_compiler = 'gfortran'
        elif misc.which('g77'):
            f77_compiler = 'g77'
        elif misc.which('f77'):
            f77_compiler = 'f77'
        elif default_compiler['fortran']:
            logger.warning('No Fortran Compiler detected! Please install one')
            f77_compiler = default_compiler['fortran'] # maybe misc fail so try with it
        else:
            raise MadGraph5Error('No Fortran Compiler detected! Please install one')
        logger.info('Use Fortran compiler ' + f77_compiler)
        
        
        # Check for compiler. 1. set default.
        if default_compiler['f2py']:
            f2py_compiler = default_compiler['f2py']
        else:
            f2py_compiler = ''
        # Try to find the correct one.
        if default_compiler['f2py'] and misc.which(default_compiler['f2py']):
            f2py_compiler = default_compiler['f2py']
        elif misc.which('f2py'):
            f2py_compiler = 'f2py'
        elif sys.version_info[1] == 6:
            if misc.which('f2py-2.6'):
                f2py_compiler = 'f2py-2.6'
            elif misc.which('f2py2.6'):
                f2py_compiler = 'f2py2.6'
        elif sys.version_info[1] == 7:
            if misc.which('f2py-2.7'):
                f2py_compiler = 'f2py-2.7'
            elif misc.which('f2py2.7'):
                f2py_compiler = 'f2py2.7'            
        
        to_replace = {'fortran': f77_compiler, 'f2py': f2py_compiler}
        
        
        self.replace_make_opt_f_compiler(to_replace)
        # Replace also for Template but not for cluster
        if 'MADGRAPH_DATA' not in os.environ and ReadWrite:
            self.replace_make_opt_f_compiler(to_replace, pjoin(MG5DIR, 'Template', 'LO'))
        
        return f77_compiler

    # an alias for backward compatibility
    set_compiler = set_fortran_compiler


    def set_cpp_compiler(self, default_compiler, force=False):
        """Set compiler based on what's available on the system"""
                
        # Check for compiler
        if default_compiler and misc.which(default_compiler):
            compiler = default_compiler
        elif misc.which('g++'):
            #check if clang version
            p = misc.Popen(['g++', '--version'], stdout=subprocess.PIPE,
                           stderr=subprocess.PIPE) 
            out, _ = p.communicate()
            out = out.decode()
            if 'clang' in str(out) and  misc.which('clang'):
                compiler = 'clang'
            else:
                compiler = 'g++'
        elif misc.which('c++'):
            compiler = 'c++'
        elif misc.which('clang'):
            compiler = 'clang'
        elif default_compiler:
            logger.warning('No c++ Compiler detected! Please install one')
            compiler = default_compiler # maybe misc fail so try with it
        else:
            raise MadGraph5Error('No c++ Compiler detected! Please install one')
        logger.info('Use c++ compiler ' + compiler)
        self.replace_make_opt_c_compiler(compiler)
        # Replace also for Template but not for cluster
        if 'MADGRAPH_DATA' not in os.environ and ReadWrite and \
           not __debug__ and not os.path.exists(pjoin(MG5DIR,'bin','create_release.py')):
            self.replace_make_opt_c_compiler(compiler, pjoin(MG5DIR, 'Template', 'LO'))
        
        return compiler


    def replace_make_opt_f_compiler(self, compilers, root_dir = ""):
        """Set FC=compiler in Source/make_opts"""

        assert isinstance(compilers, dict)
        
        mod = False #avoid to rewrite the file if not needed
        if not root_dir:
            root_dir = self.dir_path
            
        compiler= compilers['fortran']
        f2py_compiler = compilers['f2py']
        if not f2py_compiler:
            f2py_compiler = 'f2py'
        for_update= {'DEFAULT_F_COMPILER':compiler,
                     'DEFAULT_F2PY_COMPILER':f2py_compiler}
        make_opts = pjoin(root_dir, 'Source', 'make_opts')

        try:
            common_run_interface.CommonRunCmd.update_make_opts_full(
                            make_opts, for_update)
        except IOError:
            if root_dir == self.dir_path:
                logger.info('Fail to set compiler. Trying to continue anyway.')            

    def replace_make_opt_c_compiler(self, compiler, root_dir = ""):
        """Set CXX=compiler in Source/make_opts.
        The version is also checked, in order to set some extra flags
        if the compiler is clang (on MACOS)"""
       
        is_clang = misc.detect_if_cpp_compiler_is_clang(compiler)
        is_lc    = misc.detect_cpp_std_lib_dependence(compiler) == '-lc++'


        # list of the variable to set in the make_opts file
        for_update= {'DEFAULT_CPP_COMPILER':compiler,
                     'MACFLAG':'-mmacosx-version-min=10.7' if is_clang and is_lc else '',
                     'STDLIB': '-lc++' if is_lc else '-lstdc++',
                     'STDLIB_FLAG': '-stdlib=libc++' if is_lc and is_clang else ''
                     }

        # for MOJAVE remove the MACFLAG:
        if is_clang:
            import platform
            version, _, _ = platform.mac_ver()
            if not version:# not linux 
                version = 14 # set version to remove MACFLAG
            else:
                version = int(version.split('.')[1])
            if version >= 14:
                for_update['MACFLAG'] = '-mmacosx-version-min=10.8' if is_lc else ''

        if not root_dir:
            root_dir = self.dir_path
        make_opts = pjoin(root_dir, 'Source', 'make_opts')

        try:
            common_run_interface.CommonRunCmd.update_make_opts_full(
                            make_opts, for_update)
        except IOError:
            if root_dir == self.dir_path:
                logger.info('Fail to set compiler. Trying to continue anyway.')  
    
        return

#===============================================================================
# ProcessExporterFortranSA
#===============================================================================
class ProcessExporterFortranSA(ProcessExporterFortran):
    """Class to take care of exporting a set of matrix elements to
    MadGraph v4 StandAlone format."""

    matrix_template = "matrix_standalone_v4.inc"

    def __init__(self, *args,**opts):
        """add the format information compare to standard init"""
        
        if 'format' in opts:
            self.format = opts['format']
            del opts['format']
        else:
            self.format = 'standalone'
        
        self.prefix_info = {}
        ProcessExporterFortran.__init__(self, *args, **opts)

    def copy_template(self, model):
        """Additional actions needed for setup of Template
        """

        #First copy the full template tree if dir_path doesn't exit
        if os.path.isdir(self.dir_path):
            return
        
        logger.info('initialize a new standalone directory: %s' % \
                        os.path.basename(self.dir_path))
        temp_dir = pjoin(self.mgme_dir, 'Template/LO')
        
        # Create the directory structure
        os.mkdir(self.dir_path)
        os.mkdir(pjoin(self.dir_path, 'Source'))
        os.mkdir(pjoin(self.dir_path, 'Source', 'MODEL'))
        os.mkdir(pjoin(self.dir_path, 'Source', 'DHELAS'))
        os.mkdir(pjoin(self.dir_path, 'SubProcesses'))
        os.mkdir(pjoin(self.dir_path, 'bin'))
        os.mkdir(pjoin(self.dir_path, 'bin', 'internal'))
        os.mkdir(pjoin(self.dir_path, 'lib'))
        os.mkdir(pjoin(self.dir_path, 'Cards'))
        
        # Information at top-level
        #Write version info
        shutil.copy(pjoin(temp_dir, 'TemplateVersion.txt'), self.dir_path)
        try:
            shutil.copy(pjoin(self.mgme_dir, 'MGMEVersion.txt'), self.dir_path)
        except IOError:
            MG5_version = misc.get_pkg_info()
            open(pjoin(self.dir_path, 'MGMEVersion.txt'), 'w').write( \
                "5." + MG5_version['version'])
        
        
        # Add file in SubProcesses
        shutil.copy(pjoin(self.mgme_dir, 'madgraph', 'iolibs', 'template_files', 'makefile_sa_f_sp'), 
                    pjoin(self.dir_path, 'SubProcesses', 'makefileP'))
        
        if self.format == 'standalone':
            shutil.copy(pjoin(self.mgme_dir, 'madgraph', 'iolibs', 'template_files', 'check_sa.f'), 
                    pjoin(self.dir_path, 'SubProcesses', 'check_sa.f'))
                        
        # Add file in Source
        shutil.copy(pjoin(temp_dir, 'Source', 'make_opts'), 
                    pjoin(self.dir_path, 'Source'))        
        # add the makefile 
        filename = pjoin(self.dir_path,'Source','makefile')
        self.write_source_makefile(writers.FileWriter(filename))          
        
    #===========================================================================
    # export model files
    #=========================================================================== 
    def export_model_files(self, model_path):
        """export the model dependent files for V4 model"""

        super(ProcessExporterFortranSA,self).export_model_files(model_path)
        # Add the routine update_as_param in v4 model 
        # This is a function created in the UFO  
        text="""
        subroutine update_as_param()
          call setpara('param_card.dat',.false.)
          return
        end
        """
        ff = open(os.path.join(self.dir_path, 'Source', 'MODEL', 'couplings.f'),'a')
        ff.write(text)
        ff.close()        
        
        text = open(pjoin(self.dir_path,'SubProcesses','check_sa.f')).read()
        text = text.replace('call setpara(\'param_card.dat\')', 'call setpara(\'param_card.dat\', .true.)')
        fsock = open(pjoin(self.dir_path,'SubProcesses','check_sa.f'), 'w')
        fsock.write(text)
        fsock.close()
        
        self.make_model_symbolic_link()

    #===========================================================================
    # write a procdef_mg5 (an equivalent of the MG4 proc_card.dat)
    #===========================================================================
    def write_procdef_mg5(self, file_pos, modelname, process_str):
        """ write an equivalent of the MG4 proc_card in order that all the Madevent
        Perl script of MadEvent4 are still working properly for pure MG5 run.
        Not needed for StandAlone so just return
        """
        
        return


    #===========================================================================
    # Make the Helas and Model directories for Standalone directory
    #===========================================================================
    def make(self):
        """Run make in the DHELAS and MODEL directories, to set up
        everything for running standalone
        """

        source_dir = pjoin(self.dir_path, "Source")
        logger.info("Running make for Helas")
        misc.compile(arg=['../lib/libdhelas.a'], cwd=source_dir, mode='fortran')
        logger.info("Running make for Model")
        misc.compile(arg=['../lib/libmodel.a'], cwd=source_dir, mode='fortran')

    #===========================================================================
    # Create proc_card_mg5.dat for Standalone directory
    #===========================================================================
    def finalize(self, matrix_elements, history, mg5options, flaglist):
        """Finalize Standalone MG4 directory by 
           generation proc_card_mg5.dat
           generate a global makefile
           """
            
        compiler =  {'fortran': mg5options['fortran_compiler'],
                     'cpp': mg5options['cpp_compiler'],
                     'f2py': mg5options['f2py_compiler']}

        self.compiler_choice(compiler)
        self.make()

        # Write command history as proc_card_mg5
        if history and os.path.isdir(pjoin(self.dir_path, 'Cards')):
            output_file = pjoin(self.dir_path, 'Cards', 'proc_card_mg5.dat')
            history.write(output_file)
        
        ProcessExporterFortran.finalize(self, matrix_elements, 
                                             history, mg5options, flaglist)
        open(pjoin(self.dir_path,'__init__.py'),'w')
        open(pjoin(self.dir_path,'SubProcesses','__init__.py'),'w')

        if False:#'mode' in self.opt and self.opt['mode'] == "reweight":
            #add the module to hande the NLO weight
            files.copytree(pjoin(MG5DIR, 'Template', 'RWGTNLO'),
                          pjoin(self.dir_path, 'Source'))
            files.copytree(pjoin(MG5DIR, 'Template', 'NLO', 'Source', 'PDF'),
                           pjoin(self.dir_path, 'Source', 'PDF'))
            self.write_pdf_opendata()
            
        if self.prefix_info: 
            self.write_f2py_splitter()
            self.write_f2py_makefile()
            self.write_f2py_check_sa(matrix_elements,
                            pjoin(self.dir_path,'SubProcesses','check_sa.py'))
        else:
            # create a single makefile to compile all the subprocesses
            text = '''\n# For python linking (require f2py part of numpy)\nifeq ($(origin MENUM),undefined)\n  MENUM=2\nendif\n''' 
            deppython = ''
            for Pdir in os.listdir(pjoin(self.dir_path,'SubProcesses')):
                if os.path.isdir(pjoin(self.dir_path, 'SubProcesses', Pdir)):
                    text += '%(0)s/matrix$(MENUM)py.so:\n\tcd %(0)s;make matrix$(MENUM)py.so\n'% {'0': Pdir}
                    deppython += ' %(0)s/matrix$(MENUM)py.so ' % {'0': Pdir}
            text+='all: %s\n\techo \'done\'' % deppython
            
            ff = open(pjoin(self.dir_path, 'SubProcesses', 'makefile'),'a')
            ff.write(text)
            ff.close()
                    
    def write_f2py_splitter(self):
        """write a function to call the correct matrix element"""
        
        template = """
%(python_information)s
  subroutine smatrixhel(pdgs, procid, npdg, p, ALPHAS, SCALE2, nhel, ANS)
  IMPLICIT NONE

CF2PY double precision, intent(in), dimension(0:3,npdg) :: p
CF2PY integer, intent(in), dimension(npdg) :: pdgs
CF2PY integer, intent(in):: procid
CF2PY integer, intent(in) :: npdg
CF2PY double precision, intent(out) :: ANS
CF2PY double precision, intent(in) :: ALPHAS
CF2PY double precision, intent(in) :: SCALE2
  integer pdgs(*)
  integer npdg, nhel, procid
  double precision p(*)
  double precision ANS, ALPHAS, PI,SCALE2
  include 'coupl.inc'
  
  PI = 3.141592653589793D0
  G = 2* DSQRT(ALPHAS*PI)
  CALL UPDATE_AS_PARAM()
  if (scale2.ne.0d0) stop 1

%(smatrixhel)s

      return
      end
  
      SUBROUTINE INITIALISE(PATH)
C     ROUTINE FOR F2PY to read the benchmark point.
      IMPLICIT NONE
      CHARACTER*512 PATH
CF2PY INTENT(IN) :: PATH
      CALL SETPARA(PATH)  !first call to setup the paramaters
      RETURN
      END
      
      
      subroutine CHANGE_PARA(name, value)
      implicit none
CF2PY intent(in) :: name
CF2PY intent(in) :: value

      character*512 name
      double precision value

      include '../Source/MODEL/input.inc'
      include '../Source/MODEL/coupl.inc'

      SELECT CASE (name)
         %(parameter_setup)s
         CASE DEFAULT
            write(*,*) 'no parameter matching', name, value
      END SELECT

      return
      end
      
    subroutine update_all_coup()
    implicit none
     call coup()
    return 
    end
      

    subroutine get_pdg_order(PDG, ALLPROC)
  IMPLICIT NONE
CF2PY INTEGER, intent(out) :: PDG(%(nb_me)i,%(maxpart)i)  
CF2PY INTEGER, intent(out) :: ALLPROC(%(nb_me)i)
  INTEGER PDG(%(nb_me)i,%(maxpart)i), PDGS(%(nb_me)i,%(maxpart)i)
  INTEGER ALLPROC(%(nb_me)i),PIDs(%(nb_me)i)
  DATA PDGS/ %(pdgs)s /
  DATA PIDS/ %(pids)s /
  PDG = PDGS
  ALLPROC = PIDS
  RETURN
  END 

    subroutine get_prefix(PREFIX)
  IMPLICIT NONE
CF2PY CHARACTER*20, intent(out) :: PREFIX(%(nb_me)i)
  character*20 PREFIX(%(nb_me)i),PREF(%(nb_me)i)
  DATA PREF / '%(prefix)s'/
  PREFIX = PREF
  RETURN
  END 
 
  
        """
         
        allids = list(self.prefix_info.keys())
        allprefix = [self.prefix_info[key][0] for key in allids]
        min_nexternal = min([len(ids[0]) for ids in allids])
        max_nexternal = max([len(ids[0]) for ids in allids])

        info = []
        for (key, pid), (prefix, tag) in self.prefix_info.items():
            info.append('#PY %s : %s # %s %s' % (tag, key, prefix, pid))
            

        text = []
        for n_ext in range(min_nexternal, max_nexternal+1):
            current_id = [ids[0] for ids in allids if len(ids[0])==n_ext]
            current_pid = [ids[1] for ids in allids if len(ids[0])==n_ext]
            if not current_id:
                continue
            if min_nexternal != max_nexternal:
                if n_ext == min_nexternal:
                    text.append('       if (npdg.eq.%i)then' % n_ext)
                else:
                    text.append('       else if (npdg.eq.%i)then' % n_ext)
            for ii,pdgs in enumerate(current_id):
                pid = current_pid[ii]
                condition = '.and.'.join(['%i.eq.pdgs(%i)' %(pdg, i+1) for i, pdg in enumerate(pdgs)])
                if ii==0:
                    text.append( ' if(%s.and.(procid.le.0.or.procid.eq.%d)) then ! %i' % (condition, pid, ii))
                else:
                    text.append( ' else if(%s.and.(procid.le.0.or.procid.eq.%d)) then ! %i' % (condition,pid,ii))
                text.append(' call %ssmatrixhel(p, nhel, ans)' % self.prefix_info[(pdgs,pid)][0])
            text.append(' endif')
        #close the function
        if min_nexternal != max_nexternal:
            text.append('endif')

        params = self.get_model_parameter(self.model)
        parameter_setup =[]
        for key, var in params.items():
            parameter_setup.append('        CASE ("%s")\n          %s = value' 
                                   % (key, var))

        formatting = {'python_information':'\n'.join(info), 
                          'smatrixhel': '\n'.join(text),
                          'maxpart': max_nexternal,
                          'nb_me': len(allids),
                          'pdgs': ','.join(str(pdg[i]) if i<len(pdg) else '0' 
                                           for i in range(max_nexternal) for (pdg,pid) in allids),
                          'prefix':'\',\''.join(allprefix),
                          'pids': ','.join(str(pid) for (pdg,pid) in allids),
                          'parameter_setup': '\n'.join(parameter_setup),
                          }
        formatting['lenprefix'] = len(formatting['prefix'])
        text = template % formatting
        fsock = writers.FortranWriter(pjoin(self.dir_path, 'SubProcesses', 'all_matrix.f'),'w')
        fsock.writelines(text)
        fsock.close()
    
    def get_model_parameter(self, model):
        """ returns all the model parameter
        """
        params = {}
        for p in model.get('parameters')[('external',)]:
            name = p.name
            nopref = name[4:] if name.startswith('mdl_') else name
            params[nopref] = name
            
            block = p.lhablock
            lha = '_'.join([str(i) for i in p.lhacode])
            params['%s_%s' % (block.upper(), lha)] = name

        return params                      
                                        
        
        
        
         
    def write_f2py_check_sa(self, matrix_element, writer):
        """ Write the general check_sa.py in SubProcesses that calls all processes successively."""
        # To be implemented. It is just an example file, i.e. not crucial.
        return
    
    def write_f2py_makefile(self):
        """ """
        # Add file in SubProcesses
        shutil.copy(pjoin(self.mgme_dir, 'madgraph', 'iolibs', 'template_files', 'makefile_sa_f2py'), 
                    pjoin(self.dir_path, 'SubProcesses', 'makefile'))

    def create_MA5_cards(self,*args,**opts):
        """ Overload the function of the mother so as to bypass this in StandAlone."""
        pass

    def compiler_choice(self, compiler):
        """ Different daughter classes might want different compilers.
        So this function is meant to be overloaded if desired."""
        
        self.set_compiler(compiler)

    #===========================================================================
    # generate_subprocess_directory
    #===========================================================================
    def generate_subprocess_directory(self, matrix_element,
                                         fortran_model, number):
        """Generate the Pxxxxx directory for a subprocess in MG4 standalone,
        including the necessary matrix.f and nexternal.inc files"""

        cwd = os.getcwd()
        # Create the directory PN_xx_xxxxx in the specified path
        dirpath = pjoin(self.dir_path, 'SubProcesses', \
                       "P%s" % matrix_element.get('processes')[0].shell_string())

        if self.opt['sa_symmetry']:
            # avoid symmetric output
            for i,proc in enumerate(matrix_element.get('processes')):
                   
                tag = proc.get_tag()     
                legs = proc.get('legs')[:]
                leg0 = proc.get('legs')[0]
                leg1 = proc.get('legs')[1]
                if not leg1.get('state'):
                    proc.get('legs')[0] = leg1
                    proc.get('legs')[1] = leg0
                    flegs = proc.get('legs')[2:]
                    for perm in itertools.permutations(flegs):
                        for i,p in enumerate(perm):
                            proc.get('legs')[i+2] = p
                        dirpath2 =  pjoin(self.dir_path, 'SubProcesses', \
                               "P%s" % proc.shell_string())
                        #restore original order
                        proc.get('legs')[2:] = legs[2:]              
                        if os.path.exists(dirpath2):
                            proc.get('legs')[:] = legs
                            return 0
                proc.get('legs')[:] = legs

        try:
            os.mkdir(dirpath)
        except os.error as error:
            logger.warning(error.strerror + " " + dirpath)

        #try:
        #    os.chdir(dirpath)
        #except os.error:
        #    logger.error('Could not cd to directory %s' % dirpath)
        #    return 0

        logger.info('Creating files in directory %s' % dirpath)

        # Extract number of external particles
        (nexternal, ninitial) = matrix_element.get_nexternal_ninitial()

        # Create the matrix.f file and the nexternal.inc file
        if self.opt['export_format']=='standalone_msP':
            filename = pjoin(dirpath, 'matrix_prod.f')
        else:
            filename = pjoin(dirpath, 'matrix.f')
            
        proc_prefix = ''
        if 'prefix' in self.cmd_options:
            if self.cmd_options['prefix'] == 'int':
                proc_prefix = 'M%s_' % number
            elif self.cmd_options['prefix'] == 'proc':
                proc_prefix = matrix_element.get('processes')[0].shell_string().split('_',1)[1]
            else:
                raise Exception('--prefix options supports only \'int\' and \'proc\'')
            for proc in matrix_element.get('processes'):
                ids = [l.get('id') for l in proc.get('legs_with_decays')]
                self.prefix_info[(tuple(ids), proc.get('id'))] = [proc_prefix, proc.get_tag()] 
                
        calls = self.write_matrix_element_v4(
            writers.FortranWriter(filename),
            matrix_element,
            fortran_model,
            proc_prefix=proc_prefix)

        if self.opt['export_format'] == 'standalone_msP':
            filename =  pjoin(dirpath,'configs_production.inc')
            mapconfigs, s_and_t_channels = self.write_configs_file(\
                writers.FortranWriter(filename),
                matrix_element)

            filename =  pjoin(dirpath,'props_production.inc')
            self.write_props_file(writers.FortranWriter(filename),
                             matrix_element,
                             s_and_t_channels)

            filename =  pjoin(dirpath,'nexternal_prod.inc')
            self.write_nexternal_madspin(writers.FortranWriter(filename),
                             nexternal, ninitial)

        if self.opt['export_format']=='standalone_msF':
            filename = pjoin(dirpath, 'helamp.inc')
            ncomb=matrix_element.get_helicity_combinations()
            self.write_helamp_madspin(writers.FortranWriter(filename),
                             ncomb)
            
        filename = pjoin(dirpath, 'nexternal.inc')
        self.write_nexternal_file(writers.FortranWriter(filename),
                             nexternal, ninitial)

        filename = pjoin(dirpath, 'pmass.inc')
        self.write_pmass_file(writers.FortranWriter(filename),
                         matrix_element)

        filename = pjoin(dirpath, 'ngraphs.inc')
        self.write_ngraphs_file(writers.FortranWriter(filename),
                           len(matrix_element.get_all_amplitudes()))

        # Generate diagrams
        if not 'noeps' in self.opt['output_options'] or self.opt['output_options']['noeps'] != 'True':
            filename = pjoin(dirpath, "matrix.ps")
            plot = draw.MultiEpsDiagramDrawer(matrix_element.get('base_amplitude').\
                                                 get('diagrams'),
                                              filename,
                                              model=matrix_element.get('processes')[0].\
                                                 get('model'),
                                              amplitude=True)
            logger.info("Generating Feynman diagrams for " + \
                         matrix_element.get('processes')[0].nice_string())
            plot.draw()

        linkfiles = ['check_sa.f', 'coupl.inc']

        if proc_prefix and os.path.exists(pjoin(dirpath, '..', 'check_sa.f')):
            text = open(pjoin(dirpath, '..', 'check_sa.f')).read()
            pat = re.compile('smatrix', re.I)
            new_text, n  = re.subn(pat, '%ssmatrix' % proc_prefix, text)
            with open(pjoin(dirpath, 'check_sa.f'),'w') as f:
                f.write(new_text)
            linkfiles.pop(0)

        for file in linkfiles:
            ln('../%s' % file, cwd=dirpath)
        ln('../makefileP', name='makefile', cwd=dirpath)
        # Return to original PWD
        #os.chdir(cwd)

        if not calls:
            calls = 0
        return calls


    #===========================================================================
    # write_source_makefile
    #===========================================================================
    def write_source_makefile(self, writer):
        """Write the nexternal.inc file for MG4"""

        path = pjoin(_file_path,'iolibs','template_files','madevent_makefile_source')
        set_of_lib = '$(LIBDIR)libdhelas.$(libext) $(LIBDIR)libmodel.$(libext)'
        model_line='''$(LIBDIR)libmodel.$(libext): MODEL\n\t cd MODEL; make\n'''

        replace_dict= {'libraries': set_of_lib, 
                       'model':model_line,
                       'additional_dsample': '',
                       'additional_dependencies':''} 

        text = open(path).read() % replace_dict
        
        if writer:
            writer.write(text)
        
        return replace_dict

    #===========================================================================
    # write_matrix_element_v4
    #===========================================================================
    def write_matrix_element_v4(self, writer, matrix_element, fortran_model,
                                write=True, proc_prefix=''):
        """Export a matrix element to a matrix.f file in MG4 standalone format
        if write is on False, just return the replace_dict and not write anything."""


        if not matrix_element.get('processes') or \
               not matrix_element.get('diagrams'):
            return 0
        
        if writer:
            if not isinstance(writer, writers.FortranWriter):
                raise writers.FortranWriter.FortranWriterError(\
                "writer not FortranWriter but %s" % type(writer))
            # Set lowercase/uppercase Fortran code
            writers.FortranWriter.downcase = False

            
        if 'sa_symmetry' not in self.opt:
            self.opt['sa_symmetry']=False


        # The proc_id is for MadEvent grouping which is never used in SA.
        replace_dict = {'global_variable':'', 'amp2_lines':'',
                                       'proc_prefix':proc_prefix, 'proc_id':''}

        # Extract helas calls
        helas_calls = fortran_model.get_matrix_element_calls(\
                    matrix_element)

        replace_dict['helas_calls'] = "\n".join(helas_calls)

        # Extract version number and date from VERSION file
        info_lines = self.get_mg5_info_lines()
        replace_dict['info_lines'] = info_lines

        # Extract process info lines
        process_lines = self.get_process_info_lines(matrix_element)
        replace_dict['process_lines'] = process_lines

        # Extract number of external particles
        (nexternal, ninitial) = matrix_element.get_nexternal_ninitial()
        replace_dict['nexternal'] = nexternal
        replace_dict['nincoming'] = ninitial

        # Extract ncomb
        ncomb = matrix_element.get_helicity_combinations()
        replace_dict['ncomb'] = ncomb

        # Extract helicity lines
        helicity_lines = self.get_helicity_lines(matrix_element)
        replace_dict['helicity_lines'] = helicity_lines

        # Extract overall denominator
        # Averaging initial state color, spin, and identical FS particles
        replace_dict['den_factor_line'] = self.get_den_factor_line(matrix_element)

        # Extract ngraphs
        ngraphs = matrix_element.get_number_of_amplitudes()
        replace_dict['ngraphs'] = ngraphs

        # Extract nwavefuncs
        nwavefuncs = matrix_element.get_number_of_wavefunctions()
        replace_dict['nwavefuncs'] = nwavefuncs

        # Extract ncolor
        ncolor = max(1, len(matrix_element.get('color_basis')))
        replace_dict['ncolor'] = ncolor

        replace_dict['hel_avg_factor'] = matrix_element.get_hel_avg_factor()
        replace_dict['beamone_helavgfactor'], replace_dict['beamtwo_helavgfactor'] =\
                                       matrix_element.get_beams_hel_avg_factor()

        # Extract color data lines
        color_data_lines = self.get_color_data_lines(matrix_element)
        replace_dict['color_data_lines'] = "\n".join(color_data_lines)

        if self.opt['export_format']=='standalone_msP':
        # For MadSpin need to return the AMP2
            amp2_lines = self.get_amp2_lines(matrix_element, [] )
            replace_dict['amp2_lines'] = '\n'.join(amp2_lines)
            replace_dict['global_variable'] = \
         "       Double Precision amp2(NGRAPHS)\n       common/to_amps/  amp2\n"

        # JAMP definition, depends on the number of independent split orders
        split_orders=matrix_element.get('processes')[0].get('split_orders')

        if len(split_orders)==0:
            replace_dict['nSplitOrders']=''
            # Extract JAMP lines
            jamp_lines = self.get_JAMP_lines(matrix_element)
            # Consider the output of a dummy order 'ALL_ORDERS' for which we
            # set all amplitude order to weight 1 and only one squared order
            # contribution which is of course ALL_ORDERS=2.
            squared_orders = [(2,),]
            amp_orders = [((1,),tuple(range(1,ngraphs+1)))]
            replace_dict['chosen_so_configs'] = '.TRUE.'
            replace_dict['nSqAmpSplitOrders']=1
            replace_dict['split_order_str_list']=''
        else:
            squared_orders, amp_orders = matrix_element.get_split_orders_mapping()
            replace_dict['nAmpSplitOrders']=len(amp_orders)
            replace_dict['nSqAmpSplitOrders']=len(squared_orders)
            replace_dict['nSplitOrders']=len(split_orders)
            replace_dict['split_order_str_list']=str(split_orders)
            amp_so = self.get_split_orders_lines(
                    [amp_order[0] for amp_order in amp_orders],'AMPSPLITORDERS')
            sqamp_so = self.get_split_orders_lines(squared_orders,'SQSPLITORDERS')
            replace_dict['ampsplitorders']='\n'.join(amp_so)
            replace_dict['sqsplitorders']='\n'.join(sqamp_so)           
            jamp_lines = self.get_JAMP_lines_split_order(\
                       matrix_element,amp_orders,split_order_names=split_orders)
            
            # Now setup the array specifying what squared split order is chosen
            replace_dict['chosen_so_configs']=self.set_chosen_SO_index(
                              matrix_element.get('processes')[0],squared_orders)
            
            # For convenience we also write the driver check_sa_splitOrders.f
            # that explicitely writes out the contribution from each squared order.
            # The original driver still works and is compiled with 'make' while
            # the splitOrders one is compiled with 'make check_sa_born_splitOrders'
            check_sa_writer=writers.FortranWriter('check_sa_born_splitOrders.f')
            self.write_check_sa_splitOrders(squared_orders,split_orders,
              nexternal,ninitial,proc_prefix,check_sa_writer)

        if write:
            writers.FortranWriter('nsqso_born.inc').writelines(
                """INTEGER NSQSO_BORN
                   PARAMETER (NSQSO_BORN=%d)"""%replace_dict['nSqAmpSplitOrders'])

        replace_dict['jamp_lines'] = '\n'.join(jamp_lines)    

        matrix_template = self.matrix_template
        if self.opt['export_format']=='standalone_msP' :
            matrix_template = 'matrix_standalone_msP_v4.inc'
        elif self.opt['export_format']=='standalone_msF':
            matrix_template = 'matrix_standalone_msF_v4.inc'
        elif self.opt['export_format']=='matchbox':
            replace_dict["proc_prefix"] = 'MG5_%i_' % matrix_element.get('processes')[0].get('id')
            replace_dict["color_information"] = self.get_color_string_lines(matrix_element)

        if len(split_orders)>0:
            if self.opt['export_format'] in ['standalone_msP', 'standalone_msF']:
                logger.debug("Warning: The export format %s is not "+\
                  " available for individual ME evaluation of given coupl. orders."+\
                  " Only the total ME will be computed.", self.opt['export_format'])
            elif  self.opt['export_format'] in ['madloop_matchbox']:
                replace_dict["color_information"] = self.get_color_string_lines(matrix_element)
                matrix_template = "matrix_standalone_matchbox_splitOrders_v4.inc"
            else:
                matrix_template = "matrix_standalone_splitOrders_v4.inc"

        replace_dict['template_file'] = pjoin(_file_path, 'iolibs', 'template_files', matrix_template)
        replace_dict['template_file2'] = pjoin(_file_path, \
                                   'iolibs/template_files/split_orders_helping_functions.inc')
        if write and writer:
            path = replace_dict['template_file']
            content = open(path).read()
            content = content % replace_dict
            # Write the file
            writer.writelines(content)
            # Add the helper functions.
            if len(split_orders)>0:
                content = '\n' + open(replace_dict['template_file2'])\
                                   .read()%replace_dict
                writer.writelines(content)
            return len([call for call in helas_calls if call.find('#') != 0])
        else:
            replace_dict['return_value'] = len([call for call in helas_calls if call.find('#') != 0])
            return replace_dict # for subclass update

    def write_check_sa_splitOrders(self,squared_orders, split_orders, nexternal,
                                                nincoming, proc_prefix, writer):
        """ Write out a more advanced version of the check_sa drivers that
        individually returns the matrix element for each contributing squared
        order."""
        
        check_sa_content = open(pjoin(self.mgme_dir, 'madgraph', 'iolibs', \
                             'template_files', 'check_sa_splitOrders.f')).read()
        printout_sq_orders=[]
        for i, squared_order in enumerate(squared_orders):
            sq_orders=[]
            for j, sqo in enumerate(squared_order):
                sq_orders.append('%s=%d'%(split_orders[j],sqo))
            printout_sq_orders.append(\
                    "write(*,*) '%d) Matrix element for (%s) = ',MATELEMS(%d)"\
                                                 %(i+1,' '.join(sq_orders),i+1))
        printout_sq_orders='\n'.join(printout_sq_orders)
        replace_dict = {'printout_sqorders':printout_sq_orders, 
                        'nSplitOrders':len(squared_orders),
                        'nexternal':nexternal,
                        'nincoming':nincoming,
                        'proc_prefix':proc_prefix}
        
        if writer:
            writer.writelines(check_sa_content % replace_dict)
        else:
            return replace_dict

class ProcessExporterFortranMatchBox(ProcessExporterFortranSA):
    """class to take care of exporting a set of matrix element for the Matchbox
    code in the case of Born only routine"""

    default_opt = {'clean': False, 'complex_mass':False,
                        'export_format':'matchbox', 'mp': False,
                        'sa_symmetry': True}

    #specific template of the born
           

    matrix_template = "matrix_standalone_matchbox.inc"
    
    @staticmethod    
    def get_color_string_lines(matrix_element):
        """Return the color matrix definition lines for this matrix element. Split
        rows in chunks of size n."""

        if not matrix_element.get('color_matrix'):
            return "\n".join(["out = 1"])
        
        #start the real work
        color_denominators = matrix_element.get('color_matrix').\
                                                         get_line_denominators()
        matrix_strings = []
        my_cs = color.ColorString()
        for i_color in range(len(color_denominators)):
            # Then write the numerators for the matrix elements
            my_cs.from_immutable(sorted(matrix_element.get('color_basis').keys())[i_color])
            t_str=repr(my_cs)
            t_match=re.compile(r"(\w+)\(([\s\d+\,]*)\)")
            # from '1 T(2,4,1) Tr(4,5,6) Epsilon(5,3,2,1) T(1,2)' returns with findall:
            # [('T', '2,4,1'), ('Tr', '4,5,6'), ('Epsilon', '5,3,2,1'), ('T', '1,2')]
            all_matches = t_match.findall(t_str)
            output = {}
            arg=[]
            for match in all_matches:
                ctype, tmparg = match[0], [m.strip() for m in match[1].split(',')]
                if ctype in ['ColorOne' ]:
                    continue
                if ctype not in ['T', 'Tr' ]:
                    raise MadGraph5Error('Color Structure not handled by Matchbox: %s'  % ctype)
                tmparg += ['0']
                arg +=tmparg
            for j, v in enumerate(arg):
                    output[(i_color,j)] = v

            for key in output:
                if matrix_strings == []:
                    #first entry
                    matrix_strings.append(""" 
                    if (in1.eq.%s.and.in2.eq.%s)then
                    out = %s
                    """  % (key[0], key[1], output[key]))
                else:
                    #not first entry
                    matrix_strings.append(""" 
                    elseif (in1.eq.%s.and.in2.eq.%s)then
                    out = %s
                    """  % (key[0], key[1], output[key]))
        if len(matrix_strings):                
            matrix_strings.append(" else \n out = - 1 \n endif")
        else: 
            return "\n out = - 1 \n "
        return "\n".join(matrix_strings)
    
    def make(self,*args,**opts):
        pass

    def get_JAMP_lines(self, col_amps, JAMP_format="JAMP(%s)", AMP_format="AMP(%s)", split=-1,
                       JAMP_formatLC=None):
    
        """Adding leading color part of the colorflow"""
        
        if not JAMP_formatLC:
            JAMP_formatLC= "LN%s" % JAMP_format

        error_msg="Malformed '%s' argument passed to the get_JAMP_lines"
        if(isinstance(col_amps,helas_objects.HelasMatrixElement)):
            col_amps=col_amps.get_color_amplitudes()
        elif(isinstance(col_amps,list)):
            if(col_amps and isinstance(col_amps[0],list)):
                col_amps=col_amps
            else:
                raise MadGraph5Error(error_msg % 'col_amps')
        else:
            raise MadGraph5Error(error_msg % 'col_amps')

        text = super(ProcessExporterFortranMatchBox, self).get_JAMP_lines(col_amps,
                                            JAMP_format=JAMP_format,
                                            AMP_format=AMP_format,
                                            split=-1)
        
        
        # Filter the col_ampls to generate only those without any 1/NC terms
        
        LC_col_amps = []
        for coeff_list in col_amps:
            to_add = []
            for (coefficient, amp_number) in coeff_list:
                if coefficient[3]==0:
                    to_add.append( (coefficient, amp_number) )
            LC_col_amps.append(to_add)
           
        text += super(ProcessExporterFortranMatchBox, self).get_JAMP_lines(LC_col_amps,
                                            JAMP_format=JAMP_formatLC,
                                            AMP_format=AMP_format,
                                            split=-1)
        
        return text




#===============================================================================
# ProcessExporterFortranMW
#===============================================================================
class ProcessExporterFortranMW(ProcessExporterFortran):
    """Class to take care of exporting a set of matrix elements to
    MadGraph v4 - MadWeight format."""

    matrix_file="matrix_standalone_v4.inc"

    def copy_template(self, model):
        """Additional actions needed for setup of Template
        """

        super(ProcessExporterFortranMW, self).copy_template(model)        

        # Add the MW specific file
        shutil.copytree(pjoin(MG5DIR,'Template','MadWeight'),
                               pjoin(self.dir_path, 'Source','MadWeight'), True)        
        shutil.copytree(pjoin(MG5DIR,'madgraph','madweight'),
                        pjoin(self.dir_path, 'bin','internal','madweight'), True) 
        files.mv(pjoin(self.dir_path, 'Source','MadWeight','src','setrun.f'),
                                      pjoin(self.dir_path, 'Source','setrun.f'))
        files.mv(pjoin(self.dir_path, 'Source','MadWeight','src','run.inc'),
                                      pjoin(self.dir_path, 'Source','run.inc'))
        # File created from Template (Different in some child class)
        filename = os.path.join(self.dir_path,'Source','run_config.inc')
        self.write_run_config_file(writers.FortranWriter(filename))

        try:
            subprocess.call([os.path.join(self.dir_path, 'Source','MadWeight','bin','internal','pass_to_madweight')],
                            stdout = os.open(os.devnull, os.O_RDWR),
                            stderr = os.open(os.devnull, os.O_RDWR),
                            cwd=self.dir_path)
        except OSError:
            # Probably madweight already called
            pass
        
        # Copy the different python file in the Template
        self.copy_python_file()
        # create the appropriate cuts.f
        self.get_mw_cuts_version()

        # add the makefile in Source directory 
        filename = os.path.join(self.dir_path,'Source','makefile')
        self.write_source_makefile(writers.FortranWriter(filename))



        
    #===========================================================================
    # convert_model
    #===========================================================================    
    def convert_model(self, model, wanted_lorentz = [], 
                                                         wanted_couplings = []):
         
        super(ProcessExporterFortranMW,self).convert_model(model, 
                                               wanted_lorentz, wanted_couplings)
         
        IGNORE_PATTERNS = ('*.pyc','*.dat','*.py~')
        try:
            shutil.rmtree(pjoin(self.dir_path,'bin','internal','ufomodel'))
        except OSError as error:
            pass
        model_path = model.get('modelpath')
        # This is not safe if there is a '##' or '-' in the path.
        shutil.copytree(model_path, 
                               pjoin(self.dir_path,'bin','internal','ufomodel'),
                               ignore=shutil.ignore_patterns(*IGNORE_PATTERNS))
        if hasattr(model, 'restrict_card'):
            out_path = pjoin(self.dir_path, 'bin', 'internal','ufomodel',
                                                         'restrict_default.dat')
            if isinstance(model.restrict_card, check_param_card.ParamCard):
                model.restrict_card.write(out_path)
            else:
                files.cp(model.restrict_card, out_path)

    #===========================================================================
    # generate_subprocess_directory 
    #===========================================================================        
    def copy_python_file(self):
        """copy the python file require for the Template"""

        # madevent interface
        cp(_file_path+'/interface/madweight_interface.py',
                            self.dir_path+'/bin/internal/madweight_interface.py')
        cp(_file_path+'/interface/extended_cmd.py',
                                  self.dir_path+'/bin/internal/extended_cmd.py')
        cp(_file_path+'/interface/common_run_interface.py',
                            self.dir_path+'/bin/internal/common_run_interface.py')
        cp(_file_path+'/various/misc.py', self.dir_path+'/bin/internal/misc.py')        
        cp(_file_path+'/iolibs/files.py', self.dir_path+'/bin/internal/files.py')
        cp(_file_path+'/iolibs/save_load_object.py', 
                              self.dir_path+'/bin/internal/save_load_object.py') 
        cp(_file_path+'/madevent/gen_crossxhtml.py', 
                              self.dir_path+'/bin/internal/gen_crossxhtml.py')
        cp(_file_path+'/madevent/sum_html.py', 
                              self.dir_path+'/bin/internal/sum_html.py')
        cp(_file_path+'/various/FO_analyse_card.py', 
                              self.dir_path+'/bin/internal/FO_analyse_card.py')                 
        cp(_file_path+'/iolibs/file_writers.py', 
                              self.dir_path+'/bin/internal/file_writers.py')
        #model file                        
        cp(_file_path+'../models/check_param_card.py', 
                              self.dir_path+'/bin/internal/check_param_card.py')   
                
        #madevent file
        cp(_file_path+'/__init__.py', self.dir_path+'/bin/internal/__init__.py')
        cp(_file_path+'/various/lhe_parser.py', 
                                self.dir_path+'/bin/internal/lhe_parser.py')         

        cp(_file_path+'/various/banner.py', 
                                   self.dir_path+'/bin/internal/banner.py')
        cp(_file_path+'/various/shower_card.py', 
                                   self.dir_path+'/bin/internal/shower_card.py')
        cp(_file_path+'/various/cluster.py', 
                                       self.dir_path+'/bin/internal/cluster.py') 
        
        # logging configuration
        cp(_file_path+'/interface/.mg5_logging.conf', 
                                 self.dir_path+'/bin/internal/me5_logging.conf') 
        cp(_file_path+'/interface/coloring_logging.py', 
                                 self.dir_path+'/bin/internal/coloring_logging.py')


    #===========================================================================
    # Change the version of cuts.f to the one compatible with MW
    #===========================================================================    
    def get_mw_cuts_version(self, outpath=None):
        """create the appropriate cuts.f
        This is based on the one associated to ME output but:
        1) No clustering (=> remove initcluster/setclscales)
        2) Adding the definition of cut_bw at the file.
        """
        
        template = open(pjoin(MG5DIR,'Template','LO','SubProcesses','cuts.f'))
        
        text = StringIO()
        #1) remove all dependencies in ickkw >1:
        nb_if = 0
        for line in template:
            if 'if(xqcut.gt.0d0' in line:
                nb_if = 1
            if nb_if == 0:
                text.write(line)
                continue
            if re.search(r'if\(.*\)\s*then', line):
                nb_if += 1
            elif 'endif' in line:
                nb_if -= 1
            
        #2) add fake cut_bw (have to put the true one later)
        text.write("""
      logical function cut_bw(p)
      include 'madweight_param.inc'
      double precision p(*)
      if (bw_cut) then
          cut_bw = .true.
      else
          stop 1
      endif
      return
      end
        """)
            
        final = text.getvalue()
        #3) remove the call to initcluster:
        template = final.replace('call initcluster', '! Remove for MW!call initcluster')
        template = template.replace('genps.inc', 'maxparticles.inc')
        #Now we can write it
        if not outpath:
            fsock =  open(pjoin(self.dir_path, 'SubProcesses', 'cuts.f'), 'w')
        elif isinstance(outpath, str):
            fsock = open(outpath, 'w')
        else:
            fsock = outpath
        fsock.write(template)
        
        
        
    #===========================================================================
    # Make the Helas and Model directories for Standalone directory
    #===========================================================================
    def make(self):
        """Run make in the DHELAS, MODEL, PDF and CERNLIB directories, to set up
        everything for running madweight
        """

        source_dir = os.path.join(self.dir_path, "Source")
        logger.info("Running make for Helas")
        misc.compile(arg=['../lib/libdhelas.a'], cwd=source_dir, mode='fortran')
        logger.info("Running make for Model")
        misc.compile(arg=['../lib/libmodel.a'], cwd=source_dir, mode='fortran')
        logger.info("Running make for PDF")
        misc.compile(arg=['../lib/libpdf.a'], cwd=source_dir, mode='fortran')
        logger.info("Running make for CERNLIB")
        misc.compile(arg=['../lib/libcernlib.a'], cwd=source_dir, mode='fortran')
        logger.info("Running make for GENERIC")
        misc.compile(arg=['../lib/libgeneric.a'], cwd=source_dir, mode='fortran')
        logger.info("Running make for blocks")
        misc.compile(arg=['../lib/libblocks.a'], cwd=source_dir, mode='fortran')
        logger.info("Running make for tools")
        misc.compile(arg=['../lib/libtools.a'], cwd=source_dir, mode='fortran')

    #===========================================================================
    # Create proc_card_mg5.dat for MadWeight directory
    #===========================================================================
    def finalize(self, matrix_elements, history, mg5options, flaglist):
        """Finalize Standalone MG4 directory by generation proc_card_mg5.dat"""
            
        compiler =  {'fortran': mg5options['fortran_compiler'],
                     'cpp': mg5options['cpp_compiler'],
                     'f2py': mg5options['f2py_compiler']}



        #proc_charac
        self.create_proc_charac()

        # Write maxparticles.inc based on max of ME's/subprocess groups
        filename = pjoin(self.dir_path,'Source','maxparticles.inc')
        self.write_maxparticles_file(writers.FortranWriter(filename),
                                     matrix_elements)
        ln(pjoin(self.dir_path, 'Source', 'maxparticles.inc'),
           pjoin(self.dir_path, 'Source','MadWeight','blocks'))
        ln(pjoin(self.dir_path, 'Source', 'maxparticles.inc'),
           pjoin(self.dir_path, 'Source','MadWeight','tools'))
        
        self.set_compiler(compiler)
        self.make()
        
        # Write command history as proc_card_mg5
        if os.path.isdir(os.path.join(self.dir_path, 'Cards')):
            output_file = os.path.join(self.dir_path, 'Cards', 'proc_card_mg5.dat')
            history.write(output_file)

        ProcessExporterFortran.finalize(self, matrix_elements,
                                             history, mg5options, flaglist)



    #===========================================================================
    # create the run_card for MW
    #=========================================================================== 
    def create_run_card(self, matrix_elements, history):
        """ """
 
        run_card = banner_mod.RunCard()
    
        # pass to default for MW
        run_card["run_tag"] = "\'not_use\'"
        run_card["fixed_ren_scale"] = "T"
        run_card["fixed_fac_scale"] = "T"
        run_card.remove_all_cut()
                  
        run_card.write(pjoin(self.dir_path, 'Cards', 'run_card_default.dat'),
                       template=pjoin(MG5DIR, 'Template', 'MadWeight', 'Cards', 'run_card.dat'),
                       python_template=True)
        run_card.write(pjoin(self.dir_path, 'Cards', 'run_card.dat'),
                       template=pjoin(MG5DIR, 'Template', 'MadWeight', 'Cards', 'run_card.dat'),
                       python_template=True)

    #===========================================================================
    # export model files
    #=========================================================================== 
    def export_model_files(self, model_path):
        """export the model dependent files for V4 model"""
        
        super(ProcessExporterFortranMW,self).export_model_files(model_path)
        # Add the routine update_as_param in v4 model 
        # This is a function created in the UFO  
        text="""
        subroutine update_as_param()
          call setpara('param_card.dat',.false.)
          return
        end
        """
        ff = open(os.path.join(self.dir_path, 'Source', 'MODEL', 'couplings.f'),'a')
        ff.write(text)
        ff.close()

        # Modify setrun.f
        text = open(os.path.join(self.dir_path,'Source','setrun.f')).read()
        text = text.replace('call setpara(param_card_name)', 'call setpara(param_card_name, .true.)')
        fsock = open(os.path.join(self.dir_path,'Source','setrun.f'), 'w')
        fsock.write(text)
        fsock.close()

        # Modify initialization.f
        text = open(os.path.join(self.dir_path,'SubProcesses','initialization.f')).read()
        text = text.replace('call setpara(param_name)', 'call setpara(param_name, .true.)')
        fsock = open(os.path.join(self.dir_path,'SubProcesses','initialization.f'), 'w')
        fsock.write(text)
        fsock.close()
                
                
        self.make_model_symbolic_link()

    #===========================================================================
    # generate_subprocess_directory
    #===========================================================================
    def generate_subprocess_directory(self, matrix_element,
                                         fortran_model,number):
        """Generate the Pxxxxx directory for a subprocess in MG4 MadWeight format,
        including the necessary matrix.f and nexternal.inc files"""

        cwd = os.getcwd()
        # Create the directory PN_xx_xxxxx in the specified path
        dirpath = os.path.join(self.dir_path, 'SubProcesses', \
                       "P%s" % matrix_element.get('processes')[0].shell_string())

        try:
            os.mkdir(dirpath)
        except os.error as error:
            logger.warning(error.strerror + " " + dirpath)

        #try:
        #    os.chdir(dirpath)
        #except os.error:
        #    logger.error('Could not cd to directory %s' % dirpath)
        #    return 0

        logger.info('Creating files in directory %s' % dirpath)

        # Extract number of external particles
        (nexternal, ninitial) = matrix_element.get_nexternal_ninitial()

        # Create the matrix.f file and the nexternal.inc file
        filename = pjoin(dirpath,'matrix.f')
        calls,ncolor = self.write_matrix_element_v4(
            writers.FortranWriter(filename),
            matrix_element,
            fortran_model)

        filename = pjoin(dirpath, 'auto_dsig.f')
        self.write_auto_dsig_file(writers.FortranWriter(filename),
                             matrix_element)

        filename = pjoin(dirpath, 'configs.inc')
        mapconfigs, s_and_t_channels = self.write_configs_file(\
            writers.FortranWriter(filename),
            matrix_element)

        filename = pjoin(dirpath, 'nexternal.inc')
        self.write_nexternal_file(writers.FortranWriter(filename),
                             nexternal, ninitial)

        filename = pjoin(dirpath, 'leshouche.inc')
        self.write_leshouche_file(writers.FortranWriter(filename),
                             matrix_element)

        filename = pjoin(dirpath, 'props.inc')
        self.write_props_file(writers.FortranWriter(filename),
                         matrix_element,
                         s_and_t_channels)

        filename = pjoin(dirpath, 'pmass.inc')
        self.write_pmass_file(writers.FortranWriter(filename),
                         matrix_element)

        filename = pjoin(dirpath, 'ngraphs.inc')
        self.write_ngraphs_file(writers.FortranWriter(filename),
                           len(matrix_element.get_all_amplitudes()))

        filename = pjoin(dirpath, 'maxamps.inc')
        self.write_maxamps_file(writers.FortranWriter(filename),
                           len(matrix_element.get('diagrams')),
                           ncolor,
                           len(matrix_element.get('processes')),
                           1)

        filename = pjoin(dirpath, 'phasespace.inc')
        self.write_phasespace_file(writers.FortranWriter(filename),
                           len(matrix_element.get('diagrams')),
                           )

        # Generate diagrams
        if not 'noeps' in self.opt['output_options'] or self.opt['output_options']['noeps'] != 'True':
            filename = pjoin(dirpath, "matrix.ps")
            plot = draw.MultiEpsDiagramDrawer(matrix_element.get('base_amplitude').\
                                                 get('diagrams'),
                                              filename,
                                              model=matrix_element.get('processes')[0].\
                                                 get('model'),
                                              amplitude='')
            logger.info("Generating Feynman diagrams for " + \
                         matrix_element.get('processes')[0].nice_string())
            plot.draw()

        #import genps.inc and maxconfigs.inc into Subprocesses
        ln(self.dir_path + '/Source/genps.inc', self.dir_path + '/SubProcesses', log=False)
        #ln(self.dir_path + '/Source/maxconfigs.inc', self.dir_path + '/SubProcesses', log=False)

        linkfiles = ['driver.f', 'cuts.f', 'initialization.f','gen_ps.f', 'makefile', 'coupl.inc','madweight_param.inc', 'run.inc', 'setscales.f', 'genps.inc']

        for file in linkfiles:
            ln('../%s' % file, starting_dir=cwd)
            
        ln('nexternal.inc', '../../Source', log=False, cwd=dirpath)
        ln('leshouche.inc', '../../Source', log=False, cwd=dirpath)
        ln('maxamps.inc', '../../Source', log=False, cwd=dirpath)
        ln('phasespace.inc', '../', log=True, cwd=dirpath)
        # Return to original PWD
        #os.chdir(cwd)

        if not calls:
            calls = 0
        return calls

    #===========================================================================
    # write_matrix_element_v4
    #===========================================================================
    def write_matrix_element_v4(self, writer, matrix_element, fortran_model,proc_id = "", config_map = []):
        """Export a matrix element to a matrix.f file in MG4 MadWeight format"""

        if not matrix_element.get('processes') or \
               not matrix_element.get('diagrams'):
            return 0

        if writer:
            if not isinstance(writer, writers.FortranWriter):
                raise writers.FortranWriter.FortranWriterError(\
                "writer not FortranWriter")

            # Set lowercase/uppercase Fortran code
            writers.FortranWriter.downcase = False

        replace_dict = {}

        # Extract version number and date from VERSION file
        info_lines = self.get_mg5_info_lines()
        replace_dict['info_lines'] = info_lines

        # Extract process info lines
        process_lines = self.get_process_info_lines(matrix_element)
        replace_dict['process_lines'] = process_lines

        # Set proc_id
        replace_dict['proc_id'] = proc_id

        # Extract number of external particles
        (nexternal, ninitial) = matrix_element.get_nexternal_ninitial()
        replace_dict['nexternal'] = nexternal

        # Extract ncomb
        ncomb = matrix_element.get_helicity_combinations()
        replace_dict['ncomb'] = ncomb

        # Extract helicity lines
        helicity_lines = self.get_helicity_lines(matrix_element)
        replace_dict['helicity_lines'] = helicity_lines

        # Extract overall denominator
        # Averaging initial state color, spin, and identical FS particles
        den_factor_line = self.get_den_factor_line(matrix_element)
        replace_dict['den_factor_line'] = den_factor_line

        # Extract ngraphs
        ngraphs = matrix_element.get_number_of_amplitudes()
        replace_dict['ngraphs'] = ngraphs

        # Extract nwavefuncs
        nwavefuncs = matrix_element.get_number_of_wavefunctions()
        replace_dict['nwavefuncs'] = nwavefuncs

        # Extract ncolor
        ncolor = max(1, len(matrix_element.get('color_basis')))
        replace_dict['ncolor'] = ncolor

        # Extract color data lines
        color_data_lines = self.get_color_data_lines(matrix_element)
        replace_dict['color_data_lines'] = "\n".join(color_data_lines)

        # Extract helas calls
        helas_calls = fortran_model.get_matrix_element_calls(\
                    matrix_element)

        replace_dict['helas_calls'] = "\n".join(helas_calls)

        # Extract JAMP lines
        jamp_lines = self.get_JAMP_lines(matrix_element)
        replace_dict['jamp_lines'] = '\n'.join(jamp_lines)
        
        replace_dict['template_file'] =  os.path.join(_file_path, \
                          'iolibs/template_files/%s' % self.matrix_file)
        replace_dict['template_file2'] = ''
        
        if writer:
            file = open(replace_dict['template_file']).read()
            file = file % replace_dict
            # Write the file
            writer.writelines(file)
            return len([call for call in helas_calls if call.find('#') != 0]),ncolor
        else:
            replace_dict['return_value'] = (len([call for call in helas_calls if call.find('#') != 0]),ncolor)
            
    #===========================================================================
    # write_source_makefile
    #===========================================================================
    def write_source_makefile(self, writer):
        """Write the nexternal.inc file for madweight"""


        path = os.path.join(_file_path,'iolibs','template_files','madweight_makefile_source')
        set_of_lib = '$(LIBRARIES) $(LIBDIR)libdhelas.$(libext) $(LIBDIR)libpdf.$(libext) $(LIBDIR)libmodel.$(libext) $(LIBDIR)libcernlib.$(libext) $(LIBDIR)libtf.$(libext)'
        text = open(path).read() % {'libraries': set_of_lib}
        writer.write(text)

        return True

    def write_phasespace_file(self, writer, nb_diag):
        """ """
        
        template = """      include 'maxparticles.inc' 
      integer max_branches
      parameter (max_branches=max_particles-1)
      integer max_configs
      parameter (max_configs=%(nb_diag)s)

c     channel position
      integer config_pos,perm_pos
      common /to_config/config_pos,perm_pos
        
        """

        writer.write(template % {'nb_diag': nb_diag})
        

    #===========================================================================
    # write_auto_dsig_file
    #===========================================================================
    def write_auto_dsig_file(self, writer, matrix_element, proc_id = ""):
        """Write the auto_dsig.f file for the differential cross section
        calculation, includes pdf call information (MadWeight format)"""

        if not matrix_element.get('processes') or \
               not matrix_element.get('diagrams'):
            return 0

        nexternal, ninitial = matrix_element.get_nexternal_ninitial()

        if ninitial < 1 or ninitial > 2:
            raise writers.FortranWriter.FortranWriterError("""Need ninitial = 1 or 2 to write auto_dsig file""")

        replace_dict = {}

        # Extract version number and date from VERSION file
        info_lines = self.get_mg5_info_lines()
        replace_dict['info_lines'] = info_lines

        # Extract process info lines
        process_lines = self.get_process_info_lines(matrix_element)
        replace_dict['process_lines'] = process_lines

        # Set proc_id
        replace_dict['proc_id'] = proc_id
        replace_dict['numproc'] = 1

        # Set dsig_line
        if ninitial == 1:
            # No conversion, since result of decay should be given in GeV
            dsig_line = "pd(0)*dsiguu"
        else:
            # Convert result (in GeV) to pb
            dsig_line = "pd(0)*conv*dsiguu"

        replace_dict['dsig_line'] = dsig_line

        # Extract pdf lines
        pdf_vars, pdf_data, pdf_lines = \
                  self.get_pdf_lines(matrix_element, ninitial, proc_id != "")
        replace_dict['pdf_vars'] = pdf_vars
        replace_dict['pdf_data'] = pdf_data
        replace_dict['pdf_lines'] = pdf_lines

        # Lines that differ between subprocess group and regular
        if proc_id:
            replace_dict['numproc'] = int(proc_id)
            replace_dict['passcuts_begin'] = "" 
            replace_dict['passcuts_end'] = "" 
            # Set lines for subprocess group version
            # Set define_iconfigs_lines
            replace_dict['define_subdiag_lines'] = \
                 """\nINTEGER SUBDIAG(MAXSPROC),IB(2)
                 COMMON/TO_SUB_DIAG/SUBDIAG,IB"""    
        else:
            replace_dict['passcuts_begin'] = "IF (PASSCUTS(PP)) THEN"
            replace_dict['passcuts_end'] = "ENDIF"
            replace_dict['define_subdiag_lines'] = "" 

        if writer:
            file = open(os.path.join(_file_path, \
                          'iolibs/template_files/auto_dsig_mw.inc')).read()
        
            file = file % replace_dict
            # Write the file
            writer.writelines(file)
        else:
            return replace_dict
    #===========================================================================
    # write_configs_file
    #===========================================================================
    def write_configs_file(self, writer, matrix_element):
        """Write the configs.inc file for MadEvent"""

        # Extract number of external particles
        (nexternal, ninitial) = matrix_element.get_nexternal_ninitial()

        configs = [(i+1, d) for i,d in enumerate(matrix_element.get('diagrams'))]
        mapconfigs = [c[0] for c in configs]
        model = matrix_element.get('processes')[0].get('model')
        return mapconfigs, self.write_configs_file_from_diagrams(writer,
                                                            [[c[1]] for c in configs],
                                                            mapconfigs,
                                                            nexternal, ninitial,matrix_element, model)

    #===========================================================================
    # write_run_configs_file
    #===========================================================================
    def write_run_config_file(self, writer):
        """Write the run_configs.inc file for MadWeight"""

        path = os.path.join(_file_path,'iolibs','template_files','madweight_run_config.inc')
        text = open(path).read() % {'chanperjob':'5'}
        writer.write(text)
        return True

    #===========================================================================
    # write_configs_file_from_diagrams
    #===========================================================================
    def write_configs_file_from_diagrams(self, writer, configs, mapconfigs,
                                         nexternal, ninitial, matrix_element, model):
        """Write the actual configs.inc file.
        
        configs is the diagrams corresponding to configs (each
        diagrams is a list of corresponding diagrams for all
        subprocesses, with None if there is no corresponding diagrams
        for a given process).
        mapconfigs gives the diagram number for each config.

        For s-channels, we need to output one PDG for each subprocess in
        the subprocess group, in order to be able to pick the right
        one for multiprocesses."""

        lines = []

        particle_dict = matrix_element.get('processes')[0].get('model').\
                        get('particle_dict')

        s_and_t_channels = []

        vert_list = [max([d for d in config if d][0].get_vertex_leg_numbers()) \
                       for config in configs if [d for d in config if d][0].\
                                                  get_vertex_leg_numbers()!=[]]
        
        minvert = min(vert_list) if vert_list!=[] else 0
        # Number of subprocesses
        nsubprocs = len(configs[0])

        nconfigs = 0

        new_pdg = model.get_first_non_pdg()

        for iconfig, helas_diags in enumerate(configs):
            if any([vert > minvert for vert in
                    [d for d in helas_diags if d][0].get_vertex_leg_numbers()]):
                # Only 3-vertices allowed in configs.inc
                continue
            nconfigs += 1

            # Need s- and t-channels for all subprocesses, including
            # those that don't contribute to this config
            empty_verts = []
            stchannels = []
            for h in helas_diags:
                if h:
                    # get_s_and_t_channels gives vertices starting from
                    # final state external particles and working inwards
                    stchannels.append(h.get('amplitudes')[0].\
                                      get_s_and_t_channels(ninitial,model,new_pdg))
                else:
                    stchannels.append((empty_verts, None))

            # For t-channels, just need the first non-empty one
            tchannels = [t for s,t in stchannels if t != None][0]

            # For s_and_t_channels (to be used later) use only first config
            s_and_t_channels.append([[s for s,t in stchannels if t != None][0],
                                     tchannels])

            # Make sure empty_verts is same length as real vertices
            if any([s for s,t in stchannels]):
                empty_verts[:] = [None]*max([len(s) for s,t in stchannels])

                # Reorganize s-channel vertices to get a list of all
                # subprocesses for each vertex
                schannels = list(zip(*[s for s,t in stchannels]))
            else:
                schannels = []

            allchannels = schannels
            if len(tchannels) > 1:
                # Write out tchannels only if there are any non-trivial ones
                allchannels = schannels + tchannels

            # Write out propagators for s-channel and t-channel vertices

            #lines.append("# Diagram %d" % (mapconfigs[iconfig]))
            # Correspondance between the config and the diagram = amp2
            lines.append("*     %d       %d " % (nconfigs,
                                                     mapconfigs[iconfig]))

            for verts in allchannels:
                if verts in schannels:
                    vert = [v for v in verts if v][0]
                else:
                    vert = verts
                daughters = [leg.get('number') for leg in vert.get('legs')[:-1]]
                last_leg = vert.get('legs')[-1]
                line=str(last_leg.get('number'))+" "+str(daughters[0])+"  "+str(daughters[1])
#                lines.append("data (iforest(i,%d,%d),i=1,%d)/%s/" % \
#                             (last_leg.get('number'), nconfigs, len(daughters),
#                              ",".join([str(d) for d in daughters])))

                if last_leg.get('id') == 21 and 21 not in particle_dict:
                    # Fake propagator used in multiparticle vertices
                    mass = 'zero'
                    width = 'zero'
                    pow_part = 0
                else:
                    if (last_leg.get('id')!=7):
                      particle = particle_dict[last_leg.get('id')]
                      # Get mass
                      mass = particle.get('mass')
                      # Get width
                      width = particle.get('width')
                    else : # fake propagator used in multiparticle vertices
                      mass= 'zero'
                      width= 'zero'

                line=line+"   "+mass+"  "+width+"   "

                if verts in schannels:
                    pdgs = []
                    for v in verts:
                        if v:
                            pdgs.append(v.get('legs')[-1].get('id'))
                        else:
                            pdgs.append(0)
                    lines.append(line+" S "+str(last_leg.get('id')))
#                    lines.append("data (sprop(i,%d,%d),i=1,%d)/%s/" % \
#                                 (last_leg.get('number'), nconfigs, nsubprocs,
#                                  ",".join([str(d) for d in pdgs])))
#                    lines.append("data tprid(%d,%d)/0/" % \
#                                 (last_leg.get('number'), nconfigs))
                elif verts in tchannels[:-1]:
                    lines.append(line+" T "+str(last_leg.get('id')))
#		    lines.append("data tprid(%d,%d)/%d/" % \
#                                 (last_leg.get('number'), nconfigs,
#                                  abs(last_leg.get('id'))))
#                    lines.append("data (sprop(i,%d,%d),i=1,%d)/%s/" % \
#                                 (last_leg.get('number'), nconfigs, nsubprocs,
#                                  ",".join(['0'] * nsubprocs)))

        # Write out number of configs
#        lines.append("# Number of configs")
#        lines.append("data mapconfig(0)/%d/" % nconfigs)
        lines.append(" *    ")  # a line with just a star indicates this is the end of file
        # Write the file
        writer.writelines(lines)

        return s_and_t_channels



#===============================================================================
# ProcessExporterFortranME
#===============================================================================
class ProcessExporterFortranME(ProcessExporterFortran):
    """Class to take care of exporting a set of matrix elements to
    MadEvent format."""

    matrix_file = "matrix_madevent_v4.inc"
    done_warning_tchannel = False
    
    # helper function for customise helas writter
    @staticmethod
    def custom_helas_call(call, arg):
        if arg['mass'] == '%(M)s,%(W)s,':
            arg['mass'] = '%(M)s, fk_%(W)s,'
        elif '%(W)s' in arg['mass']:
            raise Exception
        return call, arg
    
    def copy_template(self, model):
        """Additional actions needed for setup of Template
        """

        super(ProcessExporterFortranME, self).copy_template(model)
        
        # File created from Template (Different in some child class)
        filename = pjoin(self.dir_path,'Source','run_config.inc')
        self.write_run_config_file(writers.FortranWriter(filename))
        
        # The next file are model dependant (due to SLAH convention)
        self.model_name = model.get('name')
        # Add the symmetry.f 
        filename = pjoin(self.dir_path,'SubProcesses','symmetry.f')
        self.write_symmetry(writers.FortranWriter(filename))
        #
        filename = pjoin(self.dir_path,'SubProcesses','addmothers.f')
        self.write_addmothers(writers.FortranWriter(filename))
        # Copy the different python file in the Template
        self.copy_python_file()
        
        if model["running_elements"]:
            shutil.copytree(pjoin(MG5DIR, 'Template',"RUNNING"), 
                            pjoin(self.dir_path,'Source','RUNNING'))
        
        

    


    #===========================================================================
    # generate_subprocess_directory 
    #===========================================================================        
    def copy_python_file(self):
        """copy the python file require for the Template"""

        # madevent interface
        cp(_file_path+'/interface/madevent_interface.py',
                            self.dir_path+'/bin/internal/madevent_interface.py')
        cp(_file_path+'/interface/extended_cmd.py',
                                  self.dir_path+'/bin/internal/extended_cmd.py')
        cp(_file_path+'/interface/common_run_interface.py',
                            self.dir_path+'/bin/internal/common_run_interface.py')
        cp(_file_path+'/various/misc.py', self.dir_path+'/bin/internal/misc.py')        
        cp(_file_path+'/iolibs/files.py', self.dir_path+'/bin/internal/files.py')
        cp(_file_path+'/iolibs/save_load_object.py', 
                              self.dir_path+'/bin/internal/save_load_object.py') 
        cp(_file_path+'/iolibs/file_writers.py', 
                              self.dir_path+'/bin/internal/file_writers.py')
        #model file                        
        cp(_file_path+'../models/check_param_card.py', 
                              self.dir_path+'/bin/internal/check_param_card.py')   
        
        #copy all the file present in madevent directory
        for name in os.listdir(pjoin(_file_path, 'madevent')):
            if name not in ['__init__.py'] and name.endswith('.py'):
                cp(_file_path+'/madevent/'+name, self.dir_path+'/bin/internal/')
        
        #madevent file
        cp(_file_path+'/__init__.py', self.dir_path+'/bin/internal/__init__.py')
        cp(_file_path+'/various/lhe_parser.py', 
                                self.dir_path+'/bin/internal/lhe_parser.py')                        
        cp(_file_path+'/various/banner.py', 
                                   self.dir_path+'/bin/internal/banner.py')
        cp(_file_path+'/various/histograms.py', 
                                   self.dir_path+'/bin/internal/histograms.py')
        cp(_file_path+'/various/plot_djrs.py', 
                                   self.dir_path+'/bin/internal/plot_djrs.py')
        cp(_file_path+'/various/systematics.py', self.dir_path+'/bin/internal/systematics.py')        

        cp(_file_path+'/various/cluster.py', 
                                       self.dir_path+'/bin/internal/cluster.py') 
        cp(_file_path+'/madevent/combine_runs.py', 
                                       self.dir_path+'/bin/internal/combine_runs.py')
        # logging configuration
        cp(_file_path+'/interface/.mg5_logging.conf', 
                                 self.dir_path+'/bin/internal/me5_logging.conf') 
        cp(_file_path+'/interface/coloring_logging.py', 
                                 self.dir_path+'/bin/internal/coloring_logging.py')
        # shower card and FO_analyse_card. 
        #  Although not needed, it is imported by banner.py
        cp(_file_path+'/various/shower_card.py', 
                                 self.dir_path+'/bin/internal/shower_card.py') 
        cp(_file_path+'/various/FO_analyse_card.py', 
                                 self.dir_path+'/bin/internal/FO_analyse_card.py') 
 
 
    def convert_model(self, model, wanted_lorentz = [], 
                                                         wanted_couplings = []):
         
        super(ProcessExporterFortranME,self).convert_model(model, 
                                               wanted_lorentz, wanted_couplings)
         
        IGNORE_PATTERNS = ('*.pyc','*.dat','*.py~')
        try:
            shutil.rmtree(pjoin(self.dir_path,'bin','internal','ufomodel'))
        except OSError as error:
            pass
        model_path = model.get('modelpath')
        # This is not safe if there is a '##' or '-' in the path.
        shutil.copytree(model_path, 
                               pjoin(self.dir_path,'bin','internal','ufomodel'),
                               ignore=shutil.ignore_patterns(*IGNORE_PATTERNS))
        if hasattr(model, 'restrict_card'):
            out_path = pjoin(self.dir_path, 'bin', 'internal','ufomodel',
                                                         'restrict_default.dat')
            if isinstance(model.restrict_card, check_param_card.ParamCard):
                model.restrict_card.write(out_path)
            else:
                files.cp(model.restrict_card, out_path)
                
    #===========================================================================
    # export model files
    #=========================================================================== 
    def export_model_files(self, model_path):
        """export the model dependent files"""

        super(ProcessExporterFortranME,self).export_model_files(model_path)
        
        # Add the routine update_as_param in v4 model 
        # This is a function created in the UFO 
        text="""
        subroutine update_as_param()
          call setpara('param_card.dat',.false.)
          return
        end
        """
        ff = open(pjoin(self.dir_path, 'Source', 'MODEL', 'couplings.f'),'a')
        ff.write(text)
        ff.close()
                
        # Add the symmetry.f 
        filename = pjoin(self.dir_path,'SubProcesses','symmetry.f')
        self.write_symmetry(writers.FortranWriter(filename), v5=False)
        
        # Modify setrun.f
        text = open(pjoin(self.dir_path,'Source','setrun.f')).read()
        text = text.replace('call setpara(param_card_name)', 'call setpara(param_card_name, .true.)')
        fsock = open(pjoin(self.dir_path,'Source','setrun.f'), 'w')
        fsock.write(text)
        fsock.close()
        
        self.make_model_symbolic_link()

    #===========================================================================
    # generate_subprocess_directory 
    #===========================================================================
    def generate_subprocess_directory(self, matrix_element,
                                         fortran_model,
                                         me_number):
        """Generate the Pxxxxx directory for a subprocess in MG4 madevent,
        including the necessary matrix.f and various helper files"""

        cwd = os.getcwd()
        path = pjoin(self.dir_path, 'SubProcesses')


        if not self.model:
            self.model = matrix_element.get('processes')[0].get('model')



        #os.chdir(path)
        # Create the directory PN_xx_xxxxx in the specified path
        subprocdir = "P%s" % matrix_element.get('processes')[0].shell_string()
        try:
            os.mkdir(pjoin(path,subprocdir))
        except os.error as error:
            logger.warning(error.strerror + " " + subprocdir)

        #try:
        #    os.chdir(subprocdir)
        #except os.error:
        #    logger.error('Could not cd to directory %s' % subprocdir)
        #    return 0

        logger.info('Creating files in directory %s' % subprocdir)
        Ppath = pjoin(path, subprocdir)
        
        # Extract number of external particles
        (nexternal, ninitial) = matrix_element.get_nexternal_ninitial()

        # Add the driver.f 
        ncomb = matrix_element.get_helicity_combinations()
        filename = pjoin(Ppath,'driver.f')
        self.write_driver(writers.FortranWriter(filename),ncomb,n_grouped_proc=1,
                          v5=self.opt['v5_model'])

        # Create the matrix.f file, auto_dsig.f file and all inc files
        filename = pjoin(Ppath, 'matrix.f')
        calls, ncolor = \
               self.write_matrix_element_v4(writers.FortranWriter(filename),
                      matrix_element, fortran_model, subproc_number = me_number)

        filename = pjoin(Ppath, 'auto_dsig.f')
        self.write_auto_dsig_file(writers.FortranWriter(filename),
                             matrix_element)

        filename = pjoin(Ppath, 'configs.inc')
        mapconfigs, (s_and_t_channels, nqcd_list) = self.write_configs_file(\
            writers.FortranWriter(filename),
            matrix_element)

        filename = pjoin(Ppath, 'config_nqcd.inc')
        self.write_config_nqcd_file(writers.FortranWriter(filename),
                               nqcd_list)

        filename = pjoin(Ppath, 'config_subproc_map.inc')
        self.write_config_subproc_map_file(writers.FortranWriter(filename),
                                           s_and_t_channels)

        filename = pjoin(Ppath, 'coloramps.inc')
        self.write_coloramps_file(writers.FortranWriter(filename),
                             mapconfigs,
                             matrix_element)

        filename = pjoin(Ppath, 'get_color.f')
        self.write_colors_file(writers.FortranWriter(filename),
                               matrix_element)

        filename = pjoin(Ppath, 'decayBW.inc')
        self.write_decayBW_file(writers.FortranWriter(filename),
                           s_and_t_channels)

        filename = pjoin(Ppath, 'dname.mg')
        self.write_dname_file(writers.FileWriter(filename),
                         "P"+matrix_element.get('processes')[0].shell_string())

        filename = pjoin(Ppath, 'iproc.dat')
        self.write_iproc_file(writers.FortranWriter(filename),
                         me_number)

        filename = pjoin(Ppath, 'leshouche.inc')
        self.write_leshouche_file(writers.FortranWriter(filename),
                             matrix_element)

        filename = pjoin(Ppath, 'maxamps.inc')
        self.write_maxamps_file(writers.FortranWriter(filename),
                           len(matrix_element.get('diagrams')),
                           ncolor,
                           len(matrix_element.get('processes')),
                           1)

        filename = pjoin(Ppath, 'mg.sym')
        self.write_mg_sym_file(writers.FortranWriter(filename),
                          matrix_element)

        filename = pjoin(Ppath, 'ncombs.inc')
        self.write_ncombs_file(writers.FortranWriter(filename),
                          nexternal)

        filename = pjoin(Ppath, 'nexternal.inc')
        self.write_nexternal_file(writers.FortranWriter(filename),
                             nexternal, ninitial)

        filename = pjoin(Ppath, 'ngraphs.inc')
        self.write_ngraphs_file(writers.FortranWriter(filename),
                           len(mapconfigs))


        filename = pjoin(Ppath, 'pmass.inc')
        self.write_pmass_file(writers.FortranWriter(filename),
                         matrix_element)

        filename = pjoin(Ppath, 'props.inc')
        self.write_props_file(writers.FortranWriter(filename),
                         matrix_element,
                         s_and_t_channels)

        # Find config symmetries and permutations
        symmetry, perms, ident_perms = \
                  diagram_symmetry.find_symmetry(matrix_element)

        filename = pjoin(Ppath, 'symswap.inc')
        self.write_symswap_file(writers.FortranWriter(filename),
                                ident_perms)

        filename = pjoin(Ppath, 'symfact_orig.dat')
        self.write_symfact_file(open(filename, 'w'), symmetry)

        # Generate diagrams
        if not 'noeps' in self.opt['output_options'] or self.opt['output_options']['noeps'] != 'True':
            filename = pjoin(Ppath, "matrix.ps")
            plot = draw.MultiEpsDiagramDrawer(matrix_element.get('base_amplitude').\
                                                 get('diagrams'),
                                              filename,
                                              model=matrix_element.get('processes')[0].\
                                                 get('model'),
                                              amplitude=True)
            logger.info("Generating Feynman diagrams for " + \
                         matrix_element.get('processes')[0].nice_string())
            plot.draw()

        self.link_files_in_SubProcess(Ppath)

        #import nexternal/leshouche in Source
        ln(pjoin(Ppath,'nexternal.inc'), pjoin(self.dir_path,'Source'), log=False)
        ln(pjoin(Ppath,'leshouche.inc'),  pjoin(self.dir_path,'Source'), log=False)
        ln(pjoin(Ppath,'maxamps.inc'),  pjoin(self.dir_path,'Source'), log=False)
        # Return to SubProcesses dir
        #os.chdir(os.path.pardir)

        # Add subprocess to subproc.mg
        filename = pjoin(path, 'subproc.mg')
        files.append_to_file(filename,
                             self.write_subproc,
                             subprocdir)

        # Return to original dir
        #os.chdir(cwd)

        # Generate info page
        gen_infohtml.make_info_html(self.dir_path)


        if not calls:
            calls = 0
        return calls

    link_Sub_files = ['addmothers.f',
                     'cluster.f',
                     'cluster.inc',
                     'coupl.inc',
                     'cuts.f',
                     'cuts.inc',
                     'genps.f',
                     'genps.inc',
                     'idenparts.f',
                     'initcluster.f',
                     'makefile',
                     'message.inc',
                     'myamp.f',
                     'reweight.f',
                     'run.inc',
                     'maxconfigs.inc',
                     'maxparticles.inc',
                     'run_config.inc',
                     'lhe_event_infos.inc',
                     'setcuts.f',
                     'setscales.f',
                     'sudakov.inc',
                     'symmetry.f',
                     'unwgt.f',
                     'dummy_fct.f'
                     ]

    def link_files_in_SubProcess(self, Ppath):
        """ Create the necessary links in the P* directory path Ppath"""
        
        #import genps.inc and maxconfigs.inc into Subprocesses
        ln(self.dir_path + '/Source/genps.inc', 
                                     self.dir_path + '/SubProcesses', log=False)
        ln(self.dir_path + '/Source/maxconfigs.inc',
                                     self.dir_path + '/SubProcesses', log=False)

        linkfiles = self.link_Sub_files

        for file in linkfiles:
            ln('../' + file , cwd=Ppath)    


    def finalize(self, matrix_elements, history, mg5options, flaglist):
        """Finalize ME v4 directory by creating jpeg diagrams, html
        pages,proc_card_mg5.dat and madevent.tar.gz."""
        
        if 'nojpeg' in flaglist:
            makejpg = False
        else:
            makejpg = True
        if 'online' in flaglist:
            online = True
        else:
            online = False
            
        compiler =  {'fortran': mg5options['fortran_compiler'],
                     'cpp': mg5options['cpp_compiler'],
                     'f2py': mg5options['f2py_compiler']}

        # indicate that the output type is not grouped
        if  not isinstance(self, ProcessExporterFortranMEGroup):
            self.proc_characteristic['grouped_matrix'] = False
        
        self.proc_characteristic['complex_mass_scheme'] = mg5options['complex_mass_scheme']

        # set limitation linked to the model
    
        
        # indicate the PDG of all initial particle
        try:
            pdgs1 = [p.get_initial_pdg(1) for me in matrix_elements for m in me.get('matrix_elements') for p in m.get('processes') if p.get_initial_pdg(1)]
            pdgs2 = [p.get_initial_pdg(2) for me in matrix_elements for m in me.get('matrix_elements') for p in m.get('processes') if p.get_initial_pdg(2)]
        except AttributeError:
            pdgs1 = [p.get_initial_pdg(1) for m in matrix_elements.get('matrix_elements') for p in m.get('processes') if p.get_initial_pdg(1)]
            pdgs2 = [p.get_initial_pdg(2) for m in matrix_elements.get('matrix_elements') for p in m.get('processes') if p.get_initial_pdg(2)]
        self.proc_characteristic['pdg_initial1'] = pdgs1
        self.proc_characteristic['pdg_initial2'] = pdgs2
        
        
        modelname = self.opt['model']
        if modelname == 'mssm' or modelname.startswith('mssm-'):
            param_card = pjoin(self.dir_path, 'Cards','param_card.dat')
            mg5_param = pjoin(self.dir_path, 'Source', 'MODEL', 'MG5_param.dat')
            check_param_card.convert_to_mg5card(param_card, mg5_param)
            check_param_card.check_valid_param_card(mg5_param)

        # Add the combine_events.f modify param_card path/number of @X
        filename = pjoin(self.dir_path,'Source','combine_events.f')
        try:
            nb_proc =[p.get('id') for me in matrix_elements for m in me.get('matrix_elements') for p in m.get('processes')]
        except AttributeError:
            nb_proc =[p.get('id') for m in matrix_elements.get('matrix_elements') for p in m.get('processes')]
        nb_proc = len(set(nb_proc))
        self.write_combine_events(writers.FortranWriter(filename), nb_proc) # already formatted
        # Write maxconfigs.inc based on max of ME's/subprocess groups
        filename = pjoin(self.dir_path,'Source','maxconfigs.inc')
        self.write_maxconfigs_file(writers.FortranWriter(filename),
                                   matrix_elements)
        
        # Write maxparticles.inc based on max of ME's/subprocess groups
        filename = pjoin(self.dir_path,'Source','maxparticles.inc')
        self.write_maxparticles_file(writers.FortranWriter(filename),
                                     matrix_elements)
        
        # Touch "done" file
        os.system('touch %s/done' % pjoin(self.dir_path,'SubProcesses'))

        # Check for compiler
        self.set_compiler(compiler)
        self.set_cpp_compiler(compiler['cpp'])
        

        old_pos = os.getcwd()
        subpath = pjoin(self.dir_path, 'SubProcesses')

        P_dir_list = [proc for proc in os.listdir(subpath) 
                      if os.path.isdir(pjoin(subpath,proc)) and proc[0] == 'P']

        devnull = os.open(os.devnull, os.O_RDWR)
        # Convert the poscript in jpg files (if authorize)
        if makejpg:
            try:
                os.remove(pjoin(self.dir_path,'HTML','card.jpg'))
            except Exception as error:
                pass
            
            if misc.which('gs'):
                logger.info("Generate jpeg diagrams")
                for Pdir in P_dir_list:
                    misc.call([pjoin(self.dir_path, 'bin', 'internal', 'gen_jpeg-pl')],
                                stdout = devnull, cwd=pjoin(subpath, Pdir))

        logger.info("Generate web pages")
        # Create the WebPage using perl script

        misc.call([pjoin(self.dir_path, 'bin', 'internal', 'gen_cardhtml-pl')], \
                                      stdout = devnull,cwd=pjoin(self.dir_path))

        #os.chdir(os.path.pardir)

        obj = gen_infohtml.make_info_html(self.dir_path)
              
        if online:
            nb_channel = obj.rep_rule['nb_gen_diag']
            open(pjoin(self.dir_path, 'Online'),'w').write(str(nb_channel))
        #add the information to proc_charac
        self.proc_characteristic['nb_channel'] = obj.rep_rule['nb_gen_diag']
        
        # Write command history as proc_card_mg5
        if os.path.isdir(pjoin(self.dir_path,'Cards')):
            output_file = pjoin(self.dir_path,'Cards', 'proc_card_mg5.dat')
            history.write(output_file)

        misc.call([pjoin(self.dir_path, 'bin', 'internal', 'gen_cardhtml-pl')],
                        stdout = devnull)

        #crate the proc_characteristic file 
        self.create_proc_charac(matrix_elements, history)

        # create the run_card
        ProcessExporterFortran.finalize(self, matrix_elements, history, mg5options, flaglist)

        # Run "make" to generate madevent.tar.gz file
        if os.path.exists(pjoin(self.dir_path,'SubProcesses', 'subproc.mg')):
            if os.path.exists(pjoin(self.dir_path,'madevent.tar.gz')):
                os.remove(pjoin(self.dir_path,'madevent.tar.gz'))
            misc.call([os.path.join(self.dir_path, 'bin', 'internal', 'make_madevent_tar')],
                        stdout = devnull, cwd=self.dir_path)

        misc.call([pjoin(self.dir_path, 'bin', 'internal', 'gen_cardhtml-pl')],
                        stdout = devnull, cwd=self.dir_path)






        #return to the initial dir
        #os.chdir(old_pos)               

    #===========================================================================
    # write_matrix_element_v4
    #===========================================================================
    def write_matrix_element_v4(self, writer, matrix_element, fortran_model,
                           proc_id = "", config_map = [], subproc_number = ""):
        """Export a matrix element to a matrix.f file in MG4 madevent format"""

        if not matrix_element.get('processes') or \
               not matrix_element.get('diagrams'):
            return 0

        if writer: 
            if not isinstance(writer, writers.FortranWriter):
                raise writers.FortranWriter.FortranWriterError(\
                "writer not FortranWriter")
            # Set lowercase/uppercase Fortran code
            writers.FortranWriter.downcase = False

        # check if MLM/.../ is supported for this matrix-element and update associate flag
        if self.model and 'MLM' in self.model["limitations"]:
            if 'MLM' not in self.proc_characteristic["limitations"]:
                used_couplings = matrix_element.get_used_couplings(output="set") 
                for vertex in self.model.get('interactions'):
                    particles = [p for p in vertex.get('particles')]
                    if 21 in [p.get('pdg_code') for p in particles]:
                        colors = [par.get('color') for par in particles]
                        if 1 in colors:
                            continue
                        elif 'QCD' not in vertex.get('orders'):
                            for bad_coup in vertex.get('couplings').values():
                                if bad_coup in used_couplings:
                                    self.proc_characteristic["limitations"].append('MLM')
                                    break

        # The proc prefix is not used for MadEvent output so it can safely be set
        # to an empty string.
        replace_dict = {'proc_prefix':''}

        # Extract helas calls
        helas_calls = fortran_model.get_matrix_element_calls(\
                    matrix_element)
        if fortran_model.width_tchannel_set_tozero and not ProcessExporterFortranME.done_warning_tchannel:
            logger.warning("Some T-channel width have been set to zero [new since 2.8.0]\n if you want to keep this width please set \"zerowidth_tchannel\" to False")
            ProcessExporterFortranME.done_warning_tchannel = True

        replace_dict['helas_calls'] = "\n".join(helas_calls)


        #adding the support for the fake width (forbidding too small width)
        mass_width = matrix_element.get_all_mass_widths()
        mass_width = sorted(list(mass_width))
        width_list = set([e[1] for e in mass_width])
        
        replace_dict['fake_width_declaration'] = \
            ('  double precision fk_%s \n' * len(width_list)) % tuple(width_list)
        replace_dict['fake_width_declaration'] += \
            ('  save fk_%s \n' * len(width_list)) % tuple(width_list)
        fk_w_defs = []
        one_def = ' fk_%(w)s = SIGN(MAX(ABS(%(w)s), ABS(%(m)s*small_width_treatment)), %(w)s)'     
        
        for m, w in mass_width:
            if w == 'zero':
                if ' fk_zero = 0d0' not in fk_w_defs: 
                    fk_w_defs.append(' fk_zero = 0d0')
                continue    
            fk_w_defs.append(one_def %{'m':m, 'w':w})
        replace_dict['fake_width_definitions'] = '\n'.join(fk_w_defs)

        # Extract version number and date from VERSION file
        info_lines = self.get_mg5_info_lines()
        replace_dict['info_lines'] = info_lines

        # Extract process info lines
        process_lines = self.get_process_info_lines(matrix_element)
        replace_dict['process_lines'] = process_lines

        # Set proc_id
        replace_dict['proc_id'] = proc_id

        # Extract ncomb
        ncomb = matrix_element.get_helicity_combinations()
        replace_dict['ncomb'] = ncomb

        # Extract helicity lines
        helicity_lines = self.get_helicity_lines(matrix_element)
        replace_dict['helicity_lines'] = helicity_lines

        # Extract IC line
        ic_line = self.get_ic_line(matrix_element)
        replace_dict['ic_line'] = ic_line

        # Extract overall denominator
        # Averaging initial state color, spin, and identical FS particles
        den_factor_line = self.get_den_factor_line(matrix_element)
        replace_dict['den_factor_line'] = den_factor_line

        # Extract ngraphs
        ngraphs = matrix_element.get_number_of_amplitudes()
        replace_dict['ngraphs'] = ngraphs

        # Extract ndiags
        ndiags = len(matrix_element.get('diagrams'))
        replace_dict['ndiags'] = ndiags

        # Set define_iconfigs_lines
        replace_dict['define_iconfigs_lines'] = \
             """INTEGER MAPCONFIG(0:LMAXCONFIGS), ICONFIG
             COMMON/TO_MCONFIGS/MAPCONFIG, ICONFIG"""

        if proc_id:
            # Set lines for subprocess group version
            # Set define_iconfigs_lines
            replace_dict['define_iconfigs_lines'] += \
                 """\nINTEGER SUBDIAG(MAXSPROC),IB(2)
                 COMMON/TO_SUB_DIAG/SUBDIAG,IB"""    
            # Set set_amp2_line
            replace_dict['set_amp2_line'] = "ANS=ANS*AMP2(SUBDIAG(%s))/XTOT" % \
                                            proc_id
        else:
            # Standard running
            # Set set_amp2_line
            replace_dict['set_amp2_line'] = "ANS=ANS*AMP2(MAPCONFIG(ICONFIG))/XTOT"

        # Extract nwavefuncs
        nwavefuncs = matrix_element.get_number_of_wavefunctions()
        replace_dict['nwavefuncs'] = nwavefuncs

        # Extract ncolor
        ncolor = max(1, len(matrix_element.get('color_basis')))
        replace_dict['ncolor'] = ncolor

        # Extract color data lines
        color_data_lines = self.get_color_data_lines(matrix_element)
        replace_dict['color_data_lines'] = "\n".join(color_data_lines)


        # Set the size of Wavefunction
        if not self.model or any([p.get('spin') in [4,5] for p in self.model.get('particles') if p]):
            replace_dict['wavefunctionsize'] = 18
        else:
            replace_dict['wavefunctionsize'] = 6

        # Extract amp2 lines
        amp2_lines = self.get_amp2_lines(matrix_element, config_map)
        replace_dict['amp2_lines'] = '\n'.join(amp2_lines)

        # The JAMP definition depends on the splitting order
        split_orders=matrix_element.get('processes')[0].get('split_orders')
        if len(split_orders)>0:
            squared_orders, amp_orders = matrix_element.get_split_orders_mapping()
            replace_dict['chosen_so_configs']=self.set_chosen_SO_index(
                              matrix_element.get('processes')[0],squared_orders)
        else:
            # Consider the output of a dummy order 'ALL_ORDERS' for which we
            # set all amplitude order to weight 1 and only one squared order
            # contribution which is of course ALL_ORDERS=2.
            squared_orders = [(2,),]
            amp_orders = [((1,),tuple(range(1,ngraphs+1)))]
            replace_dict['chosen_so_configs'] = '.TRUE.'
            
        replace_dict['nAmpSplitOrders']=len(amp_orders)
        replace_dict['nSqAmpSplitOrders']=len(squared_orders)
        replace_dict['split_order_str_list']=str(split_orders)
        replace_dict['nSplitOrders']=max(len(split_orders),1)
        amp_so = self.get_split_orders_lines(
                [amp_order[0] for amp_order in amp_orders],'AMPSPLITORDERS')
        sqamp_so = self.get_split_orders_lines(squared_orders,'SQSPLITORDERS')
        replace_dict['ampsplitorders']='\n'.join(amp_so)
        replace_dict['sqsplitorders']='\n'.join(sqamp_so)
        

        # Extract JAMP lines
        # If no split_orders then artificiall add one entry called 'ALL_ORDERS'
        jamp_lines = self.get_JAMP_lines_split_order(\
                             matrix_element,amp_orders,split_order_names=
                        split_orders if len(split_orders)>0 else ['ALL_ORDERS'])
        replace_dict['jamp_lines'] = '\n'.join(jamp_lines)

        replace_dict['template_file'] = pjoin(_file_path, \
                          'iolibs/template_files/%s' % self.matrix_file)
        replace_dict['template_file2'] = pjoin(_file_path, \
                          'iolibs/template_files/split_orders_helping_functions.inc')      
        
        s1,s2 = matrix_element.get_spin_state_initial()
        replace_dict['nb_spin_state1'] = s1
        replace_dict['nb_spin_state2'] = s2
        
        if writer:
            file = open(replace_dict['template_file']).read()
            file = file % replace_dict
            # Add the split orders helper functions.
            file = file + '\n' + open(replace_dict['template_file2'])\
                                                            .read()%replace_dict
            # Write the file
            writer.writelines(file)
            return len([call for call in helas_calls if call.find('#') != 0]), ncolor
        else:
            replace_dict['return_value'] = (len([call for call in helas_calls if call.find('#') != 0]), ncolor)
            return replace_dict
        
    #===========================================================================
    # write_auto_dsig_file
    #===========================================================================
    def write_auto_dsig_file(self, writer, matrix_element, proc_id = ""):
        """Write the auto_dsig.f file for the differential cross section
        calculation, includes pdf call information"""

        if not matrix_element.get('processes') or \
               not matrix_element.get('diagrams'):
            return 0

        nexternal, ninitial = matrix_element.get_nexternal_ninitial()
        self.proc_characteristic['ninitial'] = ninitial
        self.proc_characteristic['nexternal'] = max(self.proc_characteristic['nexternal'], nexternal)

        # Add information relevant for MLM matching:
        # Maximum QCD power in all the contributions
        max_qcd_order = 0
        for diag in matrix_element.get('diagrams'):
            orders = diag.calculate_orders()
            if 'QCD' in orders:
                max_qcd_order = max(max_qcd_order,orders['QCD'])
        max_n_light_final_partons = max(len([1 for id in proc.get_final_ids() 
            if proc.get('model').get_particle(id).get('mass')=='ZERO' and
               proc.get('model').get_particle(id).get('color')>1])
                                    for proc in matrix_element.get('processes'))
        # Maximum number of final state light jets to be matched
        self.proc_characteristic['max_n_matched_jets'] = max(
                               self.proc_characteristic['max_n_matched_jets'],
                                   min(max_qcd_order,max_n_light_final_partons))

        # List of default pdgs to be considered for the CKKWl merging cut
        self.proc_characteristic['colored_pdgs'] = \
          sorted(list(set([abs(p.get('pdg_code')) for p in
            matrix_element.get('processes')[0].get('model').get('particles') if
                                                           p.get('color')>1])))

        if ninitial < 1 or ninitial > 2:
            raise writers.FortranWriter.FortranWriterError("""Need ninitial = 1 or 2 to write auto_dsig file""")

        replace_dict = {}

        # Extract version number and date from VERSION file
        info_lines = self.get_mg5_info_lines()
        replace_dict['info_lines'] = info_lines

        # Extract process info lines
        process_lines = self.get_process_info_lines(matrix_element)
        replace_dict['process_lines'] = process_lines

        # Set proc_id
        replace_dict['proc_id'] = proc_id
        replace_dict['numproc'] = 1

        # Set dsig_line
        if ninitial == 1:
            # No conversion, since result of decay should be given in GeV
            dsig_line = "pd(0)*dsiguu"
        else:
            # Convert result (in GeV) to pb
            dsig_line = "pd(0)*conv*dsiguu"

        replace_dict['dsig_line'] = dsig_line

        # Extract pdf lines
        pdf_vars, pdf_data, pdf_lines = \
                  self.get_pdf_lines(matrix_element, ninitial, proc_id != "")
        replace_dict['pdf_vars'] = pdf_vars
        replace_dict['pdf_data'] = pdf_data
        replace_dict['pdf_lines'] = pdf_lines

        # Lines that differ between subprocess group and regular
        if proc_id:
            replace_dict['numproc'] = int(proc_id)
            replace_dict['passcuts_begin'] = ""
            replace_dict['passcuts_end'] = ""
            # Set lines for subprocess group version
            # Set define_iconfigs_lines
            replace_dict['define_subdiag_lines'] = \
                 """\nINTEGER SUBDIAG(MAXSPROC),IB(2)
                 COMMON/TO_SUB_DIAG/SUBDIAG,IB"""    
            replace_dict['cutsdone'] = ""
        else:
            replace_dict['passcuts_begin'] = "IF (PASSCUTS(PP)) THEN"
            replace_dict['passcuts_end'] = "ENDIF"
            replace_dict['define_subdiag_lines'] = ""
            replace_dict['cutsdone'] = "      cutsdone=.false.\n       cutspassed=.false."

        if not isinstance(self, ProcessExporterFortranMEGroup):
            ncomb=matrix_element.get_helicity_combinations()
            replace_dict['read_write_good_hel'] = self.read_write_good_hel(ncomb)
        else:
            replace_dict['read_write_good_hel'] = ""
        
        context = {'read_write_good_hel':True}
        
        if writer:
            file = open(pjoin(_file_path, \
                          'iolibs/template_files/auto_dsig_v4.inc')).read()
            file = file % replace_dict

            # Write the file
            writer.writelines(file, context=context)
        else:
            return replace_dict, context
    #===========================================================================
    # write_coloramps_file
    #===========================================================================
    def write_coloramps_file(self, writer, mapconfigs, matrix_element):
        """Write the coloramps.inc file for MadEvent"""

        lines = self.get_icolamp_lines(mapconfigs, matrix_element, 1)
        lines.insert(0, "logical icolamp(%d,%d,1)" % \
                        (max(len(list(matrix_element.get('color_basis').keys())), 1),
                         len(mapconfigs)))


        # Write the file
        writer.writelines(lines)

        return True

    #===========================================================================
    # write_colors_file
    #===========================================================================
    def write_colors_file(self, writer, matrix_elements):
        """Write the get_color.f file for MadEvent, which returns color
        for all particles used in the matrix element."""

        if isinstance(matrix_elements, helas_objects.HelasMatrixElement):
            matrix_elements = [matrix_elements]

        model = matrix_elements[0].get('processes')[0].get('model')

        # We need the both particle and antiparticle wf_ids, since the identity
        # depends on the direction of the wf.
        wf_ids = set(sum([sum([sum([[wf.get_pdg_code(),wf.get_anti_pdg_code()] \
                                    for wf in d.get('wavefunctions')],[]) \
                               for d in me.get('diagrams')], []) \
                          for me in matrix_elements], []))

        leg_ids = set(sum([sum([sum([[l.get('id'), 
                          model.get_particle(l.get('id')).get_anti_pdg_code()] \
                                  for l in p.get_legs_with_decays()], []) \
                                for p in me.get('processes')], []) \
                           for me in matrix_elements], []))
        particle_ids = sorted(list(wf_ids.union(leg_ids)))

        lines = """function get_color(ipdg)
        implicit none
        integer get_color, ipdg

        if(ipdg.eq.%d)then
        get_color=%d
        return
        """ % (particle_ids[0], model.get_particle(particle_ids[0]).get_color())

        for part_id in particle_ids[1:]:
            lines += """else if(ipdg.eq.%d)then
            get_color=%d
            return
            """ % (part_id, model.get_particle(part_id).get_color())
        # Dummy particle for multiparticle vertices with pdg given by
        # first code not in the model
        lines += """else if(ipdg.eq.%d)then
c           This is dummy particle used in multiparticle vertices
            get_color=2
            return
            """ % model.get_first_non_pdg()
        lines += """else
        write(*,*)'Error: No color given for pdg ',ipdg
        get_color=0        
        return
        endif
        end
        """
        
        # Write the file
        writer.writelines(lines)

        return True

    #===========================================================================
    # write_config_nqcd_file
    #===========================================================================
    def write_config_nqcd_file(self, writer, nqcd_list):
        """Write the config_nqcd.inc with the number of QCD couplings
        for each config"""

        lines = []
        for iconf, n in enumerate(nqcd_list):
            lines.append("data nqcd(%d)/%d/" % (iconf+1, n))

        # Write the file
        writer.writelines(lines)

        return True

    #===========================================================================
    # write_maxconfigs_file
    #===========================================================================
    def write_maxconfigs_file(self, writer, matrix_elements):
        """Write the maxconfigs.inc file for MadEvent"""

        if isinstance(matrix_elements, helas_objects.HelasMultiProcess):
            maxconfigs = max([me.get_num_configs() for me in \
                              matrix_elements.get('matrix_elements')])
        else:
            maxconfigs = max([me.get_num_configs() for me in matrix_elements])

        lines = "integer lmaxconfigs\n"
        lines += "parameter(lmaxconfigs=%d)" % maxconfigs

        # Write the file
        writer.writelines(lines)

        return True
    
    #===========================================================================
    # read_write_good_hel
    #===========================================================================
    def read_write_good_hel(self, ncomb):
        """return the code to read/write the good_hel common_block"""    

        convert = {'ncomb' : ncomb}
        output = """
        subroutine write_good_hel(stream_id)
        implicit none
        integer stream_id
        INTEGER                 NCOMB
        PARAMETER (             NCOMB=%(ncomb)d)
        LOGICAL GOODHEL(NCOMB)
        INTEGER NTRY
        common/BLOCK_GOODHEL/NTRY,GOODHEL
        write(stream_id,*) GOODHEL
        return
        end
        
        
        subroutine read_good_hel(stream_id)
        implicit none
        include 'genps.inc'
        integer stream_id
        INTEGER                 NCOMB
        PARAMETER (             NCOMB=%(ncomb)d)
        LOGICAL GOODHEL(NCOMB)
        INTEGER NTRY
        common/BLOCK_GOODHEL/NTRY,GOODHEL
        read(stream_id,*) GOODHEL
        NTRY = MAXTRIES + 1
        return
        end 
        
        subroutine init_good_hel()
        implicit none
        INTEGER                 NCOMB
        PARAMETER (             NCOMB=%(ncomb)d)
        LOGICAL GOODHEL(NCOMB)        
        INTEGER NTRY
        INTEGER I
        
        do i=1,NCOMB
            GOODHEL(I) = .false.
        enddo
        NTRY = 0
        end
        
        integer function get_maxsproc()
        implicit none
        get_maxsproc = 1
        return 
        end
        
        """ % convert
        
        return output
                                
    #===========================================================================
    # write_config_subproc_map_file
    #===========================================================================
    def write_config_subproc_map_file(self, writer, s_and_t_channels):
        """Write a dummy config_subproc.inc file for MadEvent"""

        lines = []

        for iconfig in range(len(s_and_t_channels)):
            lines.append("DATA CONFSUB(1,%d)/1/" % \
                         (iconfig + 1))

        # Write the file
        writer.writelines(lines)

        return True

    #===========================================================================
    # write_configs_file
    #===========================================================================
    def write_configs_file(self, writer, matrix_element):
        """Write the configs.inc file for MadEvent"""

        # Extract number of external particles
        (nexternal, ninitial) = matrix_element.get_nexternal_ninitial()

        model = matrix_element.get('processes')[0].get('model')
        configs = [(i+1, d) for (i, d) in \
                       enumerate(matrix_element.get('diagrams'))]
        mapconfigs = [c[0] for c in configs]
        return mapconfigs, self.write_configs_file_from_diagrams(writer,
                                                            [[c[1]] for c in configs],
                                                            mapconfigs,
                                                            nexternal, ninitial,
                                                            model)

    #===========================================================================
    # write_run_configs_file
    #===========================================================================
    def write_run_config_file(self, writer):
        """Write the run_configs.inc file for MadEvent"""

        path = pjoin(_file_path,'iolibs','template_files','madevent_run_config.inc')
        
        if self.proc_characteristic['loop_induced']:
            job_per_chan = 1
        else: 
           job_per_chan = 5
        
        if writer:
            text = open(path).read() % {'chanperjob': job_per_chan} 
            writer.write(text)
            return True
        else:
            return {'chanperjob': job_per_chan} 

    #===========================================================================
    # write_configs_file_from_diagrams
    #===========================================================================
    def write_configs_file_from_diagrams(self, writer, configs, mapconfigs,
                                         nexternal, ninitial, model):
        """Write the actual configs.inc file.
        
        configs is the diagrams corresponding to configs (each
        diagrams is a list of corresponding diagrams for all
        subprocesses, with None if there is no corresponding diagrams
        for a given process).
        mapconfigs gives the diagram number for each config.

        For s-channels, we need to output one PDG for each subprocess in
        the subprocess group, in order to be able to pick the right
        one for multiprocesses."""

        lines = []

        s_and_t_channels = []

        nqcd_list = []

        vert_list = [max([d for d in config if d][0].get_vertex_leg_numbers()) \
                       for config in configs if [d for d in config if d][0].\
                                                  get_vertex_leg_numbers()!=[]]
        minvert = min(vert_list) if vert_list!=[] else 0

        # Number of subprocesses
        nsubprocs = len(configs[0])

        nconfigs = 0

        new_pdg = model.get_first_non_pdg()

        for iconfig, helas_diags in enumerate(configs):
            if any([vert > minvert for vert in
                    [d for d in helas_diags if d][0].get_vertex_leg_numbers()]):
                # Only 3-vertices allowed in configs.inc
                continue
            nconfigs += 1

            # Need s- and t-channels for all subprocesses, including
            # those that don't contribute to this config
            empty_verts = []
            stchannels = []
            for h in helas_diags:
                if h:
                    # get_s_and_t_channels gives vertices starting from
                    # final state external particles and working inwards
                    stchannels.append(h.get('amplitudes')[0].\
                                      get_s_and_t_channels(ninitial, model,
                                                           new_pdg))
                else:
                    stchannels.append((empty_verts, None))

            # For t-channels, just need the first non-empty one
            tchannels = [t for s,t in stchannels if t != None][0]

            # For s_and_t_channels (to be used later) use only first config
            s_and_t_channels.append([[s for s,t in stchannels if t != None][0],
                                     tchannels])

            # Make sure empty_verts is same length as real vertices
            if any([s for s,t in stchannels]):
                empty_verts[:] = [None]*max([len(s) for s,t in stchannels])

                # Reorganize s-channel vertices to get a list of all
                # subprocesses for each vertex
                schannels = list(zip(*[s for s,t in stchannels]))
            else:
                schannels = []

            allchannels = schannels
            if len(tchannels) > 1:
                # Write out tchannels only if there are any non-trivial ones
                allchannels = schannels + tchannels

            # Write out propagators for s-channel and t-channel vertices

            lines.append("# Diagram %d" % (mapconfigs[iconfig]))
            # Correspondance between the config and the diagram = amp2
            lines.append("data mapconfig(%d)/%d/" % (nconfigs,
                                                     mapconfigs[iconfig]))
            # Number of QCD couplings in this diagram
            nqcd = 0
            for h in helas_diags:
                if h:
                    try:
                        nqcd = h.calculate_orders()['QCD']
                    except KeyError:
                        pass
                    break
                else:
                    continue

            nqcd_list.append(nqcd)

            for verts in allchannels:
                if verts in schannels:
                    vert = [v for v in verts if v][0]
                else:
                    vert = verts
                daughters = [leg.get('number') for leg in vert.get('legs')[:-1]]
                last_leg = vert.get('legs')[-1]
                lines.append("data (iforest(i,%d,%d),i=1,%d)/%s/" % \
                             (last_leg.get('number'), nconfigs, len(daughters),
                              ",".join([str(d) for d in daughters])))
                if verts in schannels:
                    pdgs = []
                    for v in verts:
                        if v:
                            pdgs.append(v.get('legs')[-1].get('id'))
                        else:
                            pdgs.append(0)
                    lines.append("data (sprop(i,%d,%d),i=1,%d)/%s/" % \
                                 (last_leg.get('number'), nconfigs, nsubprocs,
                                  ",".join([str(d) for d in pdgs])))
                    lines.append("data tprid(%d,%d)/0/" % \
                                 (last_leg.get('number'), nconfigs))
                elif verts in tchannels[:-1]:
                    lines.append("data tprid(%d,%d)/%d/" % \
                                 (last_leg.get('number'), nconfigs,
                                  abs(last_leg.get('id'))))
                    lines.append("data (sprop(i,%d,%d),i=1,%d)/%s/" % \
                                 (last_leg.get('number'), nconfigs, nsubprocs,
                                  ",".join(['0'] * nsubprocs)))

        # Write out number of configs
        lines.append("# Number of configs")
        lines.append("data mapconfig(0)/%d/" % nconfigs)

        # Write the file
        writer.writelines(lines)

        return s_and_t_channels, nqcd_list

    #===========================================================================
    # write_decayBW_file
    #===========================================================================
    def write_decayBW_file(self, writer, s_and_t_channels):
        """Write the decayBW.inc file for MadEvent"""

        lines = []

        booldict = {None: "0", True: "1", False: "2"}

        for iconf, config in enumerate(s_and_t_channels):
            schannels = config[0]
            for vertex in schannels:
                # For the resulting leg, pick out whether it comes from
                # decay or not, as given by the onshell flag
                leg = vertex.get('legs')[-1]
                lines.append("data gForceBW(%d,%d)/%s/" % \
                             (leg.get('number'), iconf + 1,
                              booldict[leg.get('onshell')]))

        # Write the file
        writer.writelines(lines)

        return True

    #===========================================================================
    # write_dname_file
    #===========================================================================
    def write_dname_file(self, writer, dir_name):
        """Write the dname.mg file for MG4"""

        line = "DIRNAME=%s" % dir_name

        # Write the file
        writer.write(line + "\n")

        return True

    #===========================================================================
    # write_driver
    #===========================================================================
    def write_driver(self, writer, ncomb, n_grouped_proc, v5=True):
        """Write the SubProcess/driver.f file for MG4"""

        path = pjoin(_file_path,'iolibs','template_files','madevent_driver.f')
        
        if self.model_name == 'mssm' or self.model_name.startswith('mssm-'):
            card = 'Source/MODEL/MG5_param.dat'
        else:
            card = 'param_card.dat'
        # Requiring each helicity configuration to be probed by 10 points for 
        # matrix element before using the resulting grid for MC over helicity
        # sampling.
        # We multiply this by 2 because each grouped subprocess is called at most
        # twice for each IMIRROR.
        replace_dict = {'param_card_name':card, 
                        'ncomb':ncomb,
                        'hel_init_points':n_grouped_proc*10*2}
        if not v5:
            replace_dict['secondparam']=',.true.'
        else:
            replace_dict['secondparam']=''            

        if writer:
            text = open(path).read() % replace_dict
            writer.write(text)
            return True
        else:
            return replace_dict

    #===========================================================================
    # write_addmothers
    #===========================================================================
    def write_addmothers(self, writer):
        """Write the SubProcess/addmothers.f"""

        path = pjoin(_file_path,'iolibs','template_files','addmothers.f')

        text = open(path).read() % {'iconfig': 'diag_number'}
        writer.write(text)
        
        return True


    #===========================================================================
    # write_combine_events
    #===========================================================================
    def write_combine_events(self, writer, nb_proc=100):
        """Write the SubProcess/driver.f file for MG4"""

        path = pjoin(_file_path,'iolibs','template_files','madevent_combine_events.f')
        
        if self.model_name == 'mssm' or self.model_name.startswith('mssm-'):
            card = 'Source/MODEL/MG5_param.dat'
        else:
            card = 'param_card.dat' 
        
        #set maxpup (number of @X in the process card)
            
        text = open(path).read() % {'param_card_name':card, 'maxpup':nb_proc+1}
        #the +1 is just a security. This is not needed but I feel(OM) safer with it.
        writer.write(text)
        
        return True


    #===========================================================================
    # write_symmetry
    #===========================================================================
    def write_symmetry(self, writer, v5=True):
        """Write the SubProcess/driver.f file for ME"""

        path = pjoin(_file_path,'iolibs','template_files','madevent_symmetry.f')
        
        if self.model_name == 'mssm' or self.model_name.startswith('mssm-'):
            card = 'Source/MODEL/MG5_param.dat'
        else:
            card = 'param_card.dat' 
        
        if v5:
            replace_dict = {'param_card_name':card, 'setparasecondarg':''}      
        else:
            replace_dict= {'param_card_name':card, 'setparasecondarg':',.true.'} 
        
        if writer:
            text = open(path).read() 
            text = text % replace_dict
            writer.write(text)
            return True
        else:
            return replace_dict



    #===========================================================================
    # write_iproc_file
    #===========================================================================
    def write_iproc_file(self, writer, me_number):
        """Write the iproc.dat file for MG4"""
        line = "%d" % (me_number + 1)

        # Write the file
        for line_to_write in writer.write_line(line):
            writer.write(line_to_write)
        return True

    #===========================================================================
    # write_mg_sym_file
    #===========================================================================
    def write_mg_sym_file(self, writer, matrix_element):
        """Write the mg.sym file for MadEvent."""

        lines = []

        # Extract process with all decays included
        final_legs = [leg for leg in matrix_element.get('processes')[0].get_legs_with_decays() if leg.get('state') == True]

        ninitial = len([leg for leg in matrix_element.get('processes')[0].get('legs') if leg.get('state') == False])

        identical_indices = {}

        # Extract identical particle info
        for i, leg in enumerate(final_legs):
            if leg.get('id') in identical_indices:
                identical_indices[leg.get('id')].append(\
                                    i + ninitial + 1)
            else:
                identical_indices[leg.get('id')] = [i + ninitial + 1]

        # Remove keys which have only one particle
        for key in list(identical_indices.keys()):
            if len(identical_indices[key]) < 2:
                del identical_indices[key]

        # Write mg.sym file
        lines.append(str(len(list(identical_indices.keys()))))
        for key in identical_indices.keys():
            lines.append(str(len(identical_indices[key])))
            for number in identical_indices[key]:
                lines.append(str(number))

        # Write the file
        writer.writelines(lines)

        return True

    #===========================================================================
    # write_mg_sym_file
    #===========================================================================
    def write_default_mg_sym_file(self, writer):
        """Write the mg.sym file for MadEvent."""

        lines = "0"

        # Write the file
        writer.writelines(lines)

        return True

    #===========================================================================
    # write_ncombs_file
    #===========================================================================
    def write_ncombs_file(self, writer, nexternal):
        """Write the ncombs.inc file for MadEvent."""

        # ncomb (used for clustering) is 2^nexternal
        file = "       integer    n_max_cl\n"
        file = file + "parameter (n_max_cl=%d)" % (2 ** nexternal)

        # Write the file
        writer.writelines(file)

        return True

    #===========================================================================
    # write_processes_file
    #===========================================================================
    def write_processes_file(self, writer, subproc_group):
        """Write the processes.dat file with info about the subprocesses
        in this group."""

        lines = []

        for ime, me in \
            enumerate(subproc_group.get('matrix_elements')):
            lines.append("%s %s" % (str(ime+1) + " " * (7-len(str(ime+1))),
                                    ",".join(p.base_string() for p in \
                                             me.get('processes'))))
            if me.get('has_mirror_process'):
                mirror_procs = [copy.copy(p) for p in me.get('processes')]
                for proc in mirror_procs:
                    legs = copy.copy(proc.get('legs_with_decays'))
                    legs.insert(0, legs.pop(1))
                    proc.set("legs_with_decays", legs)
                lines.append("mirror  %s" % ",".join(p.base_string() for p in \
                                                     mirror_procs))
            else:
                lines.append("mirror  none")

        # Write the file
        writer.write("\n".join(lines))

        return True

    #===========================================================================
    # write_symswap_file
    #===========================================================================
    def write_symswap_file(self, writer, ident_perms):
        """Write the file symswap.inc for MG4 by comparing diagrams using
        the internal matrix element value functionality."""

        lines = []

        # Write out lines for symswap.inc file (used to permute the
        # external leg momenta
        for iperm, perm in enumerate(ident_perms):
            lines.append("data (isym(i,%d),i=1,nexternal)/%s/" % \
                         (iperm+1, ",".join([str(i+1) for i in perm])))
        lines.append("data nsym/%d/" % len(ident_perms))

        # Write the file
        writer.writelines(lines)

        return True

    #===========================================================================
    # write_symfact_file
    #===========================================================================
    def write_symfact_file(self, writer, symmetry):
        """Write the files symfact.dat for MG4 by comparing diagrams using
        the internal matrix element value functionality."""

        pos = max(2, int(math.ceil(math.log10(len(symmetry)))))
        form = "%"+str(pos)+"r %"+str(pos+1)+"r"
        # Write out lines for symswap.inc file (used to permute the
        # external leg momenta
        lines = [ form %(i+1, s) for i,s in enumerate(symmetry) if s != 0] 
        # Write the file
        writer.write('\n'.join(lines))
        writer.write('\n')

        return True

    #===========================================================================
    # write_symperms_file
    #===========================================================================
    def write_symperms_file(self, writer, perms):
        """Write the symperms.inc file for subprocess group, used for
        symmetric configurations"""

        lines = []
        for iperm, perm in enumerate(perms):
            lines.append("data (perms(i,%d),i=1,nexternal)/%s/" % \
                         (iperm+1, ",".join([str(i+1) for i in perm])))

        # Write the file
        writer.writelines(lines)

        return True

    #===========================================================================
    # write_subproc
    #===========================================================================
    def write_subproc(self, writer, subprocdir):
        """Append this subprocess to the subproc.mg file for MG4"""

        # Write line to file
        writer.write(subprocdir + "\n")

        return True

#===============================================================================
# ProcessExporterFortranMEGroup
#===============================================================================
class ProcessExporterFortranMEGroup(ProcessExporterFortranME):
    """Class to take care of exporting a set of matrix elements to
    MadEvent subprocess group format."""

    matrix_file = "matrix_madevent_group_v4.inc"
    grouped_mode = 'madevent'
    #===========================================================================
    # generate_subprocess_directory
    #===========================================================================
    def generate_subprocess_directory(self, subproc_group,
                                         fortran_model,
                                         group_number):
        """Generate the Pn directory for a subprocess group in MadEvent,
        including the necessary matrix_N.f files, configs.inc and various
        other helper files."""

        assert isinstance(subproc_group, group_subprocs.SubProcessGroup), \
                                      "subproc_group object not SubProcessGroup"
        
        if not self.model:
            self.model = subproc_group.get('matrix_elements')[0].\
                         get('processes')[0].get('model')

        cwd = os.getcwd()
        path = pjoin(self.dir_path, 'SubProcesses')
        
        os.chdir(path)
        pathdir = os.getcwd()

        # Create the directory PN in the specified path
        subprocdir = "P%d_%s" % (subproc_group.get('number'),
                                 subproc_group.get('name'))
        try:
            os.mkdir(subprocdir)
        except os.error as error:
            logger.warning(error.strerror + " " + subprocdir)

        try:
            os.chdir(subprocdir)
        except os.error:
            logger.error('Could not cd to directory %s' % subprocdir)
            return 0

        logger.info('Creating files in directory %s' % subprocdir)

        # Create the matrix.f files, auto_dsig.f files and all inc files
        # for all subprocesses in the group

        maxamps = 0
        maxflows = 0
        tot_calls = 0

        matrix_elements = subproc_group.get('matrix_elements')

        # Add the driver.f, all grouped ME's must share the same number of 
        # helicity configuration
        ncomb = matrix_elements[0].get_helicity_combinations()
        for me in matrix_elements[1:]:
            if ncomb!=me.get_helicity_combinations():
                raise MadGraph5Error("All grouped processes must share the "+\
                                       "same number of helicity configurations.")                

        filename = 'driver.f'
        self.write_driver(writers.FortranWriter(filename),ncomb,
                                  n_grouped_proc=len(matrix_elements), v5=self.opt['v5_model'])

        for ime, matrix_element in \
                enumerate(matrix_elements):
            filename = 'matrix%d.f' % (ime+1)
            calls, ncolor = \
               self.write_matrix_element_v4(writers.FortranWriter(filename), 
                            matrix_element,
                            fortran_model,
                            proc_id=str(ime+1),
                            config_map=subproc_group.get('diagram_maps')[ime],
                            subproc_number=group_number)

            filename = 'auto_dsig%d.f' % (ime+1)
            self.write_auto_dsig_file(writers.FortranWriter(filename),
                                 matrix_element,
                                 str(ime+1))

            # Keep track of needed quantities
            tot_calls += int(calls)
            maxflows = max(maxflows, ncolor)
            maxamps = max(maxamps, len(matrix_element.get('diagrams')))

            # Draw diagrams
            if not 'noeps' in self.opt['output_options'] or self.opt['output_options']['noeps'] != 'True':
                filename = "matrix%d.ps" % (ime+1)
                plot = draw.MultiEpsDiagramDrawer(matrix_element.get('base_amplitude').\
                                                                        get('diagrams'),
                                                  filename,
                                                  model = \
                                                    matrix_element.get('processes')[0].\
                                                                           get('model'),
                                                  amplitude=True)
                logger.info("Generating Feynman diagrams for " + \
                             matrix_element.get('processes')[0].nice_string())
                plot.draw()

        # Extract number of external particles
        (nexternal, ninitial) = matrix_element.get_nexternal_ninitial()

        # Generate a list of diagrams corresponding to each configuration
        # [[d1, d2, ...,dn],...] where 1,2,...,n is the subprocess number
        # If a subprocess has no diagrams for this config, the number is 0
        subproc_diagrams_for_config = subproc_group.get('diagrams_for_configs')

        filename = 'auto_dsig.f'
        self.write_super_auto_dsig_file(writers.FortranWriter(filename),
                                   subproc_group)

        filename = 'coloramps.inc'
        self.write_coloramps_file(writers.FortranWriter(filename),
                                   subproc_diagrams_for_config,
                                   maxflows,
                                   matrix_elements)

        filename = 'get_color.f'
        self.write_colors_file(writers.FortranWriter(filename),
                               matrix_elements)

        filename = 'config_subproc_map.inc'
        self.write_config_subproc_map_file(writers.FortranWriter(filename),
                                           subproc_diagrams_for_config)

        filename = 'configs.inc'
        nconfigs, (s_and_t_channels, nqcd_list) = self.write_configs_file(\
            writers.FortranWriter(filename),
            subproc_group,
            subproc_diagrams_for_config)

        filename = 'config_nqcd.inc'
        self.write_config_nqcd_file(writers.FortranWriter(filename),
                                    nqcd_list)

        filename = 'decayBW.inc'
        self.write_decayBW_file(writers.FortranWriter(filename),
                           s_and_t_channels)

        filename = 'dname.mg'
        self.write_dname_file(writers.FortranWriter(filename),
                         subprocdir)

        filename = 'iproc.dat'
        self.write_iproc_file(writers.FortranWriter(filename),
                         group_number)

        filename = 'leshouche.inc'
        self.write_leshouche_file(writers.FortranWriter(filename),
                                   subproc_group)

        filename = 'maxamps.inc'
        self.write_maxamps_file(writers.FortranWriter(filename),
                           maxamps,
                           maxflows,
                           max([len(me.get('processes')) for me in \
                                matrix_elements]),
                           len(matrix_elements))

        # Note that mg.sym is not relevant for this case
        filename = 'mg.sym'
        self.write_default_mg_sym_file(writers.FortranWriter(filename))

        filename = 'mirrorprocs.inc'
        self.write_mirrorprocs(writers.FortranWriter(filename),
                          subproc_group)

        filename = 'ncombs.inc'
        self.write_ncombs_file(writers.FortranWriter(filename),
                          nexternal)

        filename = 'nexternal.inc'
        self.write_nexternal_file(writers.FortranWriter(filename),
                             nexternal, ninitial)

        filename = 'ngraphs.inc'
        self.write_ngraphs_file(writers.FortranWriter(filename),
                           nconfigs)

        filename = 'pmass.inc'
        self.write_pmass_file(writers.FortranWriter(filename),
                         matrix_element)

        filename = 'props.inc'
        self.write_props_file(writers.FortranWriter(filename),
                         matrix_element,
                         s_and_t_channels)

        filename = 'processes.dat'
        files.write_to_file(filename,
                            self.write_processes_file,
                            subproc_group)

        # Find config symmetries and permutations
        symmetry, perms, ident_perms = \
                  diagram_symmetry.find_symmetry(subproc_group)

        filename = 'symswap.inc'
        self.write_symswap_file(writers.FortranWriter(filename),
                                ident_perms)

        filename = 'symfact_orig.dat'
        self.write_symfact_file(open(filename, 'w'), symmetry)
        
        # check consistency
        for i, sym_fact in enumerate(symmetry):
            
            if sym_fact >= 0:
                continue
            if nqcd_list[i] != nqcd_list[abs(sym_fact)-1]:
                misc.sprint(i, sym_fact, nqcd_list[i], nqcd_list[abs(sym_fact)])
                raise Exception("identical diagram with different QCD powwer")
        

        filename = 'symperms.inc'
        self.write_symperms_file(writers.FortranWriter(filename),
                           perms)

        # Generate jpgs -> pass in make_html
        #os.system(pjoin('..', '..', 'bin', 'gen_jpeg-pl'))

        self.link_files_in_SubProcess(pjoin(pathdir,subprocdir))

        #import nexternal/leshouch in Source
        ln('nexternal.inc', '../../Source', log=False)
        ln('leshouche.inc', '../../Source', log=False)
        ln('maxamps.inc', '../../Source', log=False)

        # Return to SubProcesses dir)
        os.chdir(pathdir)

        # Add subprocess to subproc.mg
        filename = 'subproc.mg'
        files.append_to_file(filename,
                             self.write_subproc,
                             subprocdir)
                
        # Return to original dir
        os.chdir(cwd)

        if not tot_calls:
            tot_calls = 0
        return tot_calls

    #===========================================================================
    # write_super_auto_dsig_file
    #===========================================================================
    def write_super_auto_dsig_file(self, writer, subproc_group):
        """Write the auto_dsig.f file selecting between the subprocesses
        in subprocess group mode"""

        replace_dict = {}

        # Extract version number and date from VERSION file
        info_lines = self.get_mg5_info_lines()
        replace_dict['info_lines'] = info_lines

        matrix_elements = subproc_group.get('matrix_elements')

        # Extract process info lines
        process_lines = '\n'.join([self.get_process_info_lines(me) for me in \
                                   matrix_elements])
        replace_dict['process_lines'] = process_lines

        nexternal, ninitial = matrix_elements[0].get_nexternal_ninitial()
        replace_dict['nexternal'] = nexternal

        replace_dict['nsprocs'] = 2*len(matrix_elements)

        # Generate dsig definition line
        dsig_def_line = "DOUBLE PRECISION " + \
                        ",".join(["DSIG%d" % (iproc + 1) for iproc in \
                                  range(len(matrix_elements))])
        replace_dict["dsig_def_line"] = dsig_def_line

        # Generate dsig process lines
        call_dsig_proc_lines = []
        for iproc in range(len(matrix_elements)):
            call_dsig_proc_lines.append(\
                "IF(IPROC.EQ.%(num)d) DSIGPROC=DSIG%(num)d(P1,WGT,IMODE) ! %(proc)s" % \
                {"num": iproc + 1,
                 "proc": matrix_elements[iproc].get('processes')[0].base_string()})
        replace_dict['call_dsig_proc_lines'] = "\n".join(call_dsig_proc_lines)

        ncomb=matrix_elements[0].get_helicity_combinations()
        replace_dict['read_write_good_hel'] = self.read_write_good_hel(ncomb)

        s1,s2 = matrix_elements[0].get_spin_state_initial()
        replace_dict['nb_spin_state1'] = s1
        replace_dict['nb_spin_state2'] = s2
        
        if writer:
            file = open(pjoin(_file_path, \
                       'iolibs/template_files/super_auto_dsig_group_v4.inc')).read()
            file = file % replace_dict

            # Write the file
            writer.writelines(file)
        else:
            return replace_dict
        
    #===========================================================================
    # write_mirrorprocs
    #===========================================================================
    def write_mirrorprocs(self, writer, subproc_group):
        """Write the mirrorprocs.inc file determining which processes have
        IS mirror process in subprocess group mode."""

        lines = []
        bool_dict = {True: '.true.', False: '.false.'}
        matrix_elements = subproc_group.get('matrix_elements')
        lines.append("DATA (MIRRORPROCS(I),I=1,%d)/%s/" % \
                     (len(matrix_elements),
                      ",".join([bool_dict[me.get('has_mirror_process')] for \
                                me in matrix_elements])))
        # Write the file
        writer.writelines(lines)

    #===========================================================================
    # write_addmothers
    #===========================================================================
    def write_addmothers(self, writer):
        """Write the SubProcess/addmothers.f"""

        path = pjoin(_file_path,'iolibs','template_files','addmothers.f')

        text = open(path).read() % {'iconfig': 'lconfig'}
        writer.write(text)
        
        return True


    #===========================================================================
    # write_coloramps_file
    #===========================================================================
    def write_coloramps_file(self, writer, diagrams_for_config, maxflows,
                                   matrix_elements):
        """Write the coloramps.inc file for MadEvent in Subprocess group mode"""

        # Create a map from subprocess (matrix element) to a list of
        # the diagrams corresponding to each config

        lines = []

        subproc_to_confdiag = {}
        for config in diagrams_for_config:
            for subproc, diag in enumerate(config):
                try:
                    subproc_to_confdiag[subproc].append(diag)
                except KeyError:
                    subproc_to_confdiag[subproc] = [diag]

        for subproc in sorted(subproc_to_confdiag.keys()):
            lines.extend(self.get_icolamp_lines(subproc_to_confdiag[subproc],
                                           matrix_elements[subproc],
                                           subproc + 1))

        lines.insert(0, "logical icolamp(%d,%d,%d)" % \
                        (maxflows,
                         len(diagrams_for_config),
                         len(matrix_elements)))

        # Write the file
        writer.writelines(lines)

        return True

    #===========================================================================
    # write_config_subproc_map_file
    #===========================================================================
    def write_config_subproc_map_file(self, writer, config_subproc_map):
        """Write the config_subproc_map.inc file for subprocess groups"""

        lines = []
        # Output only configs that have some corresponding diagrams
        iconfig = 0
        for config in config_subproc_map:
            if set(config) == set([0]):
                continue
            lines.append("DATA (CONFSUB(i,%d),i=1,%d)/%s/" % \
                         (iconfig + 1, len(config),
                          ",".join([str(i) for i in config])))
            iconfig += 1
        # Write the file
        writer.writelines(lines)

        return True

    #===========================================================================
    # read_write_good_hel
    #===========================================================================
    def read_write_good_hel(self, ncomb):
        """return the code to read/write the good_hel common_block"""    

        convert = {'ncomb' : ncomb}

        output = """
        subroutine write_good_hel(stream_id)
        implicit none
        integer stream_id
        INTEGER                 NCOMB
        PARAMETER (             NCOMB=%(ncomb)d)
        LOGICAL GOODHEL(NCOMB, 2)
        INTEGER NTRY(2)
        common/BLOCK_GOODHEL/NTRY,GOODHEL
        write(stream_id,*) GOODHEL
        return
        end
        
        
        subroutine read_good_hel(stream_id)
        implicit none
        include 'genps.inc'
        integer stream_id
        INTEGER                 NCOMB
        PARAMETER (             NCOMB=%(ncomb)d)
        LOGICAL GOODHEL(NCOMB, 2)
        INTEGER NTRY(2)
        common/BLOCK_GOODHEL/NTRY,GOODHEL
        read(stream_id,*) GOODHEL
        NTRY(1) = MAXTRIES + 1
        NTRY(2) = MAXTRIES + 1
        return
        end 
        
        subroutine init_good_hel()
        implicit none
        INTEGER                 NCOMB
        PARAMETER (             NCOMB=%(ncomb)d)
        LOGICAL GOODHEL(NCOMB, 2)        
        INTEGER NTRY(2)
        INTEGER I
        
        do i=1,NCOMB
            GOODHEL(I,1) = .false.
            GOODHEL(I,2) = .false.
        enddo
        NTRY(1) = 0
        NTRY(2) = 0
        end
        
        integer function get_maxsproc()
        implicit none
        include 'maxamps.inc'
        
        get_maxsproc = maxsproc
        return 
        end
                
        """ % convert
        
        return output
                           


    #===========================================================================
    # write_configs_file
    #===========================================================================
    def write_configs_file(self, writer, subproc_group, diagrams_for_config):
        """Write the configs.inc file with topology information for a
        subprocess group. Use the first subprocess with a diagram for each
        configuration."""

        matrix_elements = subproc_group.get('matrix_elements')
        model = matrix_elements[0].get('processes')[0].get('model')

        diagrams = []
        config_numbers = []
        for iconfig, config in enumerate(diagrams_for_config):
            # Check if any diagrams correspond to this config
            if set(config) == set([0]):
                continue
            subproc_diags = []
            for s,d in enumerate(config):
                if d:
                    subproc_diags.append(matrix_elements[s].\
                                         get('diagrams')[d-1])
                else:
                    subproc_diags.append(None)
            diagrams.append(subproc_diags)
            config_numbers.append(iconfig + 1)

        # Extract number of external particles
        (nexternal, ninitial) = subproc_group.get_nexternal_ninitial()

        return len(diagrams), \
               self.write_configs_file_from_diagrams(writer, diagrams,
                                                config_numbers,
                                                nexternal, ninitial,
                                                     model)

    #===========================================================================
    # write_run_configs_file
    #===========================================================================
    def write_run_config_file(self, writer):
        """Write the run_configs.inc file for MadEvent"""

        path = pjoin(_file_path,'iolibs','template_files','madevent_run_config.inc')
        if self.proc_characteristic['loop_induced']:
            job_per_chan = 1
        else: 
            job_per_chan = 2
        text = open(path).read() % {'chanperjob':job_per_chan} 
        writer.write(text)
        return True


    #===========================================================================
    # write_leshouche_file
    #===========================================================================
    def write_leshouche_file(self, writer, subproc_group):
        """Write the leshouche.inc file for MG4"""

        all_lines = []

        for iproc, matrix_element in \
            enumerate(subproc_group.get('matrix_elements')):
            all_lines.extend(self.get_leshouche_lines(matrix_element,
                                                 iproc))
        # Write the file
        writer.writelines(all_lines)
        return True


    def finalize(self,*args, **opts):

        super(ProcessExporterFortranMEGroup, self).finalize(*args, **opts)
        #ensure that the grouping information is on the correct value
        self.proc_characteristic['grouped_matrix'] = True        

        
#===============================================================================
# UFO_model_to_mg4
#===============================================================================

python_to_fortran = lambda x: parsers.UFOExpressionParserFortran().parse(x)

class UFO_model_to_mg4(object):
    """ A converter of the UFO-MG5 Model to the MG4 format """

    # The list below shows the only variables the user is allowed to change by
    # himself for each PS point. If he changes any other, then calling 
    # UPDATE_AS_PARAM() (or equivalently MP_UPDATE_AS_PARAM()) will not
    # correctly account for the change.
    PS_dependent_key = ['aS','MU_R']
    mp_complex_format = 'complex*32'
    mp_real_format = 'real*16'
    # Warning, it is crucial none of the couplings/parameters of the model
    # starts with this prefix. I should add a check for this.
    # You can change it as the global variable to check_param_card.ParamCard
    mp_prefix = check_param_card.ParamCard.mp_prefix
    
    def __init__(self, model, output_path, opt=None):
        """ initialization of the objects """
        
        self.model = model
        self.model_name = model['name']
        self.dir_path = output_path
        
        self.opt = {'complex_mass': False, 'export_format': 'madevent', 'mp':True,
                        'loop_induced': False}
        if opt:
            self.opt.update(opt)
            
        self.coups_dep = []    # (name, expression, type)
        self.coups_indep = []  # (name, expression, type)
        self.params_dep = []   # (name, expression, type)
        self.params_indep = [] # (name, expression, type)
        self.params_ext = []   # external parameter
        self.p_to_f = parsers.UFOExpressionParserFortran(self.model)
        self.mp_p_to_f = parsers.UFOExpressionParserMPFortran(self.model) 
        self.scales = []
        
        if self.model.get('running_elements'):
            all_elements = set()
            add_scale = set()
            for runs in self.model.get('running_elements'):
                for line_run in runs.run_objects:
                    for one_element in line_run:
                        all_elements.add(one_element.name)
                        add_scale.add(one_element.lhablock)
            all_elements.union(set(self.PS_dependent_key))
            self.PS_dependent_key = list(all_elements)
            
            try:
                add_scale.remove('SMINPUTS')
            except Exception:
                pass
            self.scales = add_scale

    
    def pass_parameter_to_case_insensitive(self):
        """modify the parameter if some of them are identical up to the case"""
    
        lower_dict={}
        duplicate = set()
        keys = list(self.model['parameters'].keys())
        keys.sort()
        for key in keys:
            for param in self.model['parameters'][key]:
                lower_name = param.name.lower()
                if not lower_name:
                    continue
                try:
                    lower_dict[lower_name].append(param)
                except KeyError as error:
                    lower_dict[lower_name] = [param]
                else:
                    duplicate.add(lower_name)
                    logger.debug('%s is define both as lower case and upper case.' 
                                 % lower_name)
        if not duplicate:
            return
        
        re_expr = r'''\b(%s)\b'''
        to_change = []
        change={}
        for value in duplicate:
            for i, var in enumerate(lower_dict[value]):
                to_change.append(var.name)
                new_name = '%s%s' % (var.name.lower(), 
                                                  ('__%d'%(i+1) if i>0 else ''))
                change[var.name] = new_name
                var.name = new_name
    
        # Apply the modification to the map_CTcoup_CTparam of the model
        # if it has one (giving for each coupling the CT parameters whcih
        # are necessary and which should be exported to the model.
        if hasattr(self.model,'map_CTcoup_CTparam'):
            for coup, ctparams in self.model.map_CTcoup_CTparam:
                for i, ctparam in enumerate(ctparams):
                    try:
                        self.model.map_CTcoup_CTparam[coup][i] = change[ctparam]
                    except KeyError:
                        pass

        replace = lambda match_pattern: change[match_pattern.groups()[0]]
        rep_pattern = re.compile(re_expr % '|'.join(to_change))
        
        # change parameters
        for key in keys:
            if key == ('external',):
                continue
            for param in self.model['parameters'][key]: 
                param.expr = rep_pattern.sub(replace, param.expr)
            
        # change couplings
        for key in self.model['couplings'].keys():
            for coup in self.model['couplings'][key]:
                coup.expr = rep_pattern.sub(replace, coup.expr)
                
        # change mass/width
        for part in self.model['particles']:
            if str(part.get('mass')) in to_change:
                part.set('mass', rep_pattern.sub(replace, str(part.get('mass'))))
            if str(part.get('width')) in to_change:
                part.set('width', rep_pattern.sub(replace, str(part.get('width'))))                
                
    def refactorize(self, wanted_couplings = []):    
        """modify the couplings to fit with MG4 convention """
            
        # Keep only separation in alphaS + running one        
        keys = list(self.model['parameters'].keys())
        keys.sort(key=len)

        for key in keys:
            to_add = [o for o in self.model['parameters'][key] if o.name]

            if key == ('external',):
                self.params_ext += to_add
            elif any([(k in key) for k in self.PS_dependent_key]):
                self.params_dep += to_add
            else:
                self.params_indep += to_add
                
        # same for couplings + tracking which running happens
        keys = list(self.model['couplings'].keys())
        keys.sort(key=len)
        used_running_key = set()
        for key, coup_list in self.model['couplings'].items():
            if any([(k in key) for k in self.PS_dependent_key]):
                to_add = [c for c in coup_list if
                                   (not wanted_couplings or c.name in \
                                    wanted_couplings)]
                if to_add:
                    self.coups_dep += to_add
                    used_running_key.update(set(key))
            else:
                self.coups_indep += [c for c in coup_list if
                                     (not wanted_couplings or c.name in \
                                      wanted_couplings)]
        #store the running parameter that are used
        self.used_running_key = used_running_key     
        # MG4 use G and not aS as it basic object for alphas related computation
        #Pass G in the  independant list
        if 'G' in self.params_dep:
            index = self.params_dep.index('G')
            G = self.params_dep.pop(index)
        #    G.expr = '2*cmath.sqrt(as*pi)'
        #    self.params_indep.insert(0, self.params_dep.pop(index))
        # No need to add it if not defined   
            
        if 'aS' not in self.params_ext:
            logger.critical('aS not define as external parameter adding it!')
            #self.model['parameters']['aS'] = base_objects.ParamCardVariable('aS', 0.138,'DUMMY',(1,))
            self.params_indep.append( base_objects. ModelVariable('aS', '0.138','real'))
            self.params_indep.append( base_objects. ModelVariable('G', '4.1643','real'))
    def build(self, wanted_couplings = [], full=True):
        """modify the couplings to fit with MG4 convention and creates all the 
        different files"""
        
        self.pass_parameter_to_case_insensitive() 
        self.refactorize(wanted_couplings)

        # write the files
        if full:
            if wanted_couplings:
                # extract the wanted ct parameters
                self.extract_needed_CTparam(wanted_couplings=wanted_couplings)
            self.write_all()
            

    def open(self, name, comment='c', format='default'):
        """ Open the file name in the correct directory and with a valid
        header."""
        
        file_path = pjoin(self.dir_path, name)
        
        if format == 'fortran':
            fsock = writers.FortranWriter(file_path, 'w')
            write_class = io.FileIO
            
            write_class.writelines(fsock, comment * 77 + '\n')
            write_class.writelines(fsock, '%(comment)s written by the UFO converter\n' % \
                               {'comment': comment + (6 - len(comment)) *  ' '})
            write_class.writelines(fsock, comment * 77 + '\n\n')
        else:
            fsock = open(file_path, 'w')  
            fsock.writelines(comment * 77 + '\n')
            fsock.writelines('%(comment)s written by the UFO converter\n' % \
                                   {'comment': comment + (6 - len(comment)) *  ' '})
            fsock.writelines(comment * 77 + '\n\n')
        return fsock       

    
    def write_all(self):
        """ write all the files """
        #write the part related to the external parameter
        self.create_ident_card()
        self.create_param_read()
        
        #write the definition of the parameter
        self.create_input()
        self.create_intparam_def(dp=True,mp=False)
        if self.opt['mp']:
            self.create_intparam_def(dp=False,mp=True)
        
        # definition of the coupling.
        self.create_actualize_mp_ext_param_inc()
        self.create_coupl_inc()
        self.create_write_couplings()
        self.create_couplings()
        
        # the makefile
        self.create_makeinc()
        self.create_param_write()

        # The model functions
        self.create_model_functions_inc()
        self.create_model_functions_def()
        
        # The param_card.dat        
        self.create_param_card()
        

        # All the standard files
        self.copy_standard_file()

    ############################################################################
    ##  ROUTINE CREATING THE FILES  ############################################
    ############################################################################

    def copy_standard_file(self):
        """Copy the standard files for the fortran model."""
        
        #copy the library files
        file_to_link = ['formats.inc','printout.f', \
                        'rw_para.f', 'testprog.f']
    
        for filename in file_to_link:
            cp( MG5DIR + '/models/template_files/fortran/' + filename, \
                                                                self.dir_path)
            
        file = open(os.path.join(MG5DIR,\
                              'models/template_files/fortran/rw_para.f')).read()

        includes=["include \'coupl.inc\'","include \'input.inc\'",
                                              "include \'model_functions.inc\'"]
        if self.opt['mp']:
            includes.extend(["include \'mp_coupl.inc\'","include \'mp_input.inc\'"])
        # In standalone and madloop we do no use the compiled param card but
        # still parse the .dat one so we must load it.
        if self.opt['loop_induced']:
            #loop induced follow MadEvent way to handle the card.
            load_card = ''
            lha_read_filename='lha_read.f' 
            updateloop_default = '.true.'           
        elif self.opt['export_format'] in ['madloop','madloop_optimized', 'madloop_matchbox']:
            load_card = 'call LHA_loadcard(param_name,npara,param,value)'
            lha_read_filename='lha_read_mp.f'
            updateloop_default = '.true.'
        elif self.opt['export_format'].startswith('standalone') \
            or self.opt['export_format'] in ['madweight', 'plugin']\
            or self.opt['export_format'].startswith('matchbox'):
            load_card = 'call LHA_loadcard(param_name,npara,param,value)'
            lha_read_filename='lha_read.f'
            updateloop_default = '.true.'
        else:
            load_card = ''
            lha_read_filename='lha_read.f'
            updateloop_default = '.false.'
            
        cp( MG5DIR + '/models/template_files/fortran/' + lha_read_filename, \
                                       os.path.join(self.dir_path,'lha_read.f'))
        
        file=file%{'includes':'\n      '.join(includes),
                   'load_card':load_card,
                   'updateloop_default': updateloop_default}
        writer=open(os.path.join(self.dir_path,'rw_para.f'),'w')
        writer.writelines(file)
        writer.close()

        if self.opt['export_format'] in ['madevent', 'FKS5_default', 'FKS5_optimized'] \
            or self.opt['loop_induced']:
            cp( MG5DIR + '/models/template_files/fortran/makefile_madevent', 
                self.dir_path + '/makefile')
            if self.opt['export_format'] in ['FKS5_default', 'FKS5_optimized']:
                path = pjoin(self.dir_path, 'makefile')
                text = open(path).read()
                text = text.replace('madevent','aMCatNLO')
                open(path, 'w').writelines(text)
        elif self.opt['export_format'] in ['standalone', 'standalone_msP','standalone_msF',
                                  'madloop','madloop_optimized', 'standalone_rw', 
                                  'madweight','matchbox','madloop_matchbox', 'plugin']:
            cp( MG5DIR + '/models/template_files/fortran/makefile_standalone', 
                self.dir_path + '/makefile')
        #elif self.opt['export_format'] in []:
            #pass
        else:
            raise MadGraph5Error('Unknown format')

    def create_coupl_inc(self):
        """ write coupling.inc """
        
        fsock = self.open('coupl.inc', format='fortran')
        if self.opt['mp']:
            mp_fsock = self.open('mp_coupl.inc', format='fortran')
            mp_fsock_same_name = self.open('mp_coupl_same_name.inc',\
                                            format='fortran')

        # Write header
        header = """double precision G
                common/strong/ G
                 
                double complex gal(2)
                common/weak/ gal
                
                double precision MU_R
                common/rscale/ MU_R

                """        
        # Nf is the number of light quark flavours
        header = header+"""double precision Nf
                parameter(Nf=%dd0)
                """ % self.model.get_nflav()
        #Nl is the number of massless leptons
        header = header+"""double precision Nl
                parameter(Nl=%dd0)
                """ % self.model.get_nleps()
                
        fsock.writelines(header)
        
        if self.opt['mp']:
            header = """%(real_mp_format)s %(mp_prefix)sG
                    common/MP_strong/ %(mp_prefix)sG
                     
                    %(complex_mp_format)s %(mp_prefix)sgal(2)
                    common/MP_weak/ %(mp_prefix)sgal
                    
                    %(complex_mp_format)s %(mp_prefix)sMU_R
                    common/MP_rscale/ %(mp_prefix)sMU_R

                """




            mp_fsock.writelines(header%{'real_mp_format':self.mp_real_format,
                                  'complex_mp_format':self.mp_complex_format,
                                  'mp_prefix':self.mp_prefix})
            mp_fsock_same_name.writelines(header%{'real_mp_format':self.mp_real_format,
                                  'complex_mp_format':self.mp_complex_format,
                                  'mp_prefix':''})

        # Write the Mass definition/ common block
        masses = set()
        widths = set()
        if self.opt['complex_mass']:
            complex_mass = set()
            
        for particle in self.model.get('particles'):
            #find masses
            one_mass = particle.get('mass')
            if one_mass.lower() != 'zero':
                masses.add(one_mass)
                
            # find width
            one_width = particle.get('width')
            if one_width.lower() != 'zero':
                widths.add(one_width)
                if self.opt['complex_mass'] and one_mass.lower() != 'zero':
                    complex_mass.add('CMASS_%s' % one_mass)
            
        if masses:
            fsock.writelines('double precision '+','.join(masses)+'\n')
            fsock.writelines('common/masses/ '+','.join(masses)+'\n\n')
            if self.opt['mp']:
                mp_fsock_same_name.writelines(self.mp_real_format+' '+\
                                                          ','.join(masses)+'\n')
                mp_fsock_same_name.writelines('common/MP_masses/ '+\
                                                        ','.join(masses)+'\n\n')                
                mp_fsock.writelines(self.mp_real_format+' '+','.join([\
                                        self.mp_prefix+m for m in masses])+'\n')
                mp_fsock.writelines('common/MP_masses/ '+\
                            ','.join([self.mp_prefix+m for m in masses])+'\n\n')                

        if widths:
            fsock.writelines('double precision '+','.join(widths)+'\n')
            fsock.writelines('common/widths/ '+','.join(widths)+'\n\n')
            if self.opt['mp']:
                mp_fsock_same_name.writelines(self.mp_real_format+' '+\
                                                          ','.join(widths)+'\n')
                mp_fsock_same_name.writelines('common/MP_widths/ '+\
                                                        ','.join(widths)+'\n\n')                
                mp_fsock.writelines(self.mp_real_format+' '+','.join([\
                                        self.mp_prefix+w for w in widths])+'\n')
                mp_fsock.writelines('common/MP_widths/ '+\
                            ','.join([self.mp_prefix+w for w in widths])+'\n\n')
        
        # Write the Couplings
        coupling_list = [coupl.name for coupl in self.coups_dep + self.coups_indep]       
        fsock.writelines('double complex '+', '.join(coupling_list)+'\n')
        fsock.writelines('common/couplings/ '+', '.join(coupling_list)+'\n')
        if self.opt['mp']:
            mp_fsock_same_name.writelines(self.mp_complex_format+' '+\
                                                   ','.join(coupling_list)+'\n')
            mp_fsock_same_name.writelines('common/MP_couplings/ '+\
                                                 ','.join(coupling_list)+'\n\n')                
            mp_fsock.writelines(self.mp_complex_format+' '+','.join([\
                                 self.mp_prefix+c for c in coupling_list])+'\n')
            mp_fsock.writelines('common/MP_couplings/ '+\
                     ','.join([self.mp_prefix+c for c in coupling_list])+'\n\n')            
        
        # Write complex mass for complex mass scheme (if activated)
        if self.opt['complex_mass'] and complex_mass:
            fsock.writelines('double complex '+', '.join(complex_mass)+'\n')
            fsock.writelines('common/complex_mass/ '+', '.join(complex_mass)+'\n')
            if self.opt['mp']:
                mp_fsock_same_name.writelines(self.mp_complex_format+' '+\
                                                    ','.join(complex_mass)+'\n')
                mp_fsock_same_name.writelines('common/MP_complex_mass/ '+\
                                                  ','.join(complex_mass)+'\n\n')                
                mp_fsock.writelines(self.mp_complex_format+' '+','.join([\
                                self.mp_prefix+cm for cm in complex_mass])+'\n')
                mp_fsock.writelines('common/MP_complex_mass/ '+\
                    ','.join([self.mp_prefix+cm for cm in complex_mass])+'\n\n')                       
        
    def create_write_couplings(self):
        """ write the file coupl_write.inc """
        
        fsock = self.open('coupl_write.inc', format='fortran')
        
        fsock.writelines("""write(*,*)  ' Couplings of %s'  
                            write(*,*)  ' ---------------------------------'
                            write(*,*)  ' '""" % self.model_name)
        def format(coupl):
            return 'write(*,2) \'%(name)s = \', %(name)s' % {'name': coupl.name}
        
        # Write the Couplings
        lines = [format(coupl) for coupl in self.coups_dep + self.coups_indep]       
        fsock.writelines('\n'.join(lines))
        
        
    def create_input(self):
        """create input.inc containing the definition of the parameters"""
        
        fsock = self.open('input.inc', format='fortran')
        if self.opt['mp']:
            mp_fsock = self.open('mp_input.inc', format='fortran')
                    
        #find mass/ width since they are already define
        already_def = set()
        for particle in self.model.get('particles'):
            already_def.add(particle.get('mass').lower())
            already_def.add(particle.get('width').lower())
            if self.opt['complex_mass']:
                already_def.add('cmass_%s' % particle.get('mass').lower())
        
        is_valid = lambda name: name.lower() not in ['g', 'mu_r', 'zero'] and \
                                                 name.lower() not in already_def
        
        real_parameters = [param.name for param in self.params_dep + 
                            self.params_indep if param.type == 'real'
                            and is_valid(param.name)]

        real_parameters += [param.name for param in self.params_ext 
                            if param.type == 'real'and 
                               is_valid(param.name)]
        
        # check the parameter is a CT parameter or not
        # if yes, just use the needed ones        
        real_parameters = [param for param in real_parameters \
                                           if self.check_needed_param(param)]

        real_parameters += ['mdl__%s__scale' % s for s in self.scales]
        
        fsock.writelines('double precision '+','.join(real_parameters)+'\n')
        fsock.writelines('common/params_R/ '+','.join(real_parameters)+'\n\n')
        if self.opt['mp']:
            mp_fsock.writelines(self.mp_real_format+' '+','.join([\
                              self.mp_prefix+p for p in real_parameters])+'\n')
            mp_fsock.writelines('common/MP_T_params_R/ '+','.join([\
                            self.mp_prefix+p for p in real_parameters])+'\n\n')        
        
        complex_parameters = [param.name for param in self.params_dep + 
                            self.params_indep if param.type == 'complex' and
                            is_valid(param.name)]

        # check the parameter is a CT parameter or not
        # if yes, just use the needed ones        
        complex_parameters = [param for param in complex_parameters \
                             if self.check_needed_param(param)]

        if complex_parameters:
            fsock.writelines('double complex '+','.join(complex_parameters)+'\n')
            fsock.writelines('common/params_C/ '+','.join(complex_parameters)+'\n\n')
            if self.opt['mp']:
                mp_fsock.writelines(self.mp_complex_format+' '+','.join([\
                            self.mp_prefix+p for p in complex_parameters])+'\n')
                mp_fsock.writelines('common/MP_params_C/ '+','.join([\
                          self.mp_prefix+p for p in complex_parameters])+'\n\n')

    def check_needed_param(self, param):
        """ Returns whether the parameter in argument is needed for this 
        specific computation or not."""
    
        # If this is a leading order model or if there was no CT parameter
        # employed in this NLO model, one can directly return that the 
        # parameter is needed since only CTParameters are filtered.
        if not hasattr(self, 'allCTparameters') or \
               self.allCTparameters is None or self.usedCTparameters is None or \
               len(self.allCTparameters)==0:
            return True
         
        # We must allow the conjugate shorthand for the complex parameter as
        # well so we check wether either the parameter name or its name with
        # 'conjg__' substituted with '' is present in the list.
        # This is acceptable even if some parameter had an original name 
        # including 'conjg__' in it, because at worst we export a parameter 
        # was not needed.
        param = param.lower()
        cjg_param = param.replace('conjg__','',1)
                
        # First make sure it is a CTparameter
        if param not in self.allCTparameters and \
                                          cjg_param not in self.allCTparameters:
            if hasattr(self.model, "notused_ct_params"):
                if param.endswith(('_fin_','_1eps_','_2eps_')):
                    limit = -2
                elif param.endswith(('_1eps','_2eps')):
                    limit =-1
                else:
                    limit = 0
                base = '_'.join(param.split('_')[1:limit])
                if base in self.model.notused_ct_params:
                    return False
            return True
        
        # Now check if it is in the list of CTparameters actually used
        return (param in self.usedCTparameters or \
                                             cjg_param in self.usedCTparameters)
                
    def extract_needed_CTparam(self,wanted_couplings=[]):
        """ Extract what are the needed CT parameters given the wanted_couplings"""
        
        if not hasattr(self.model,'map_CTcoup_CTparam') or not wanted_couplings:
            # Setting these lists to none wil disable the filtering in 
            # check_needed_param
            self.allCTparameters  = None
            self.usedCTparameters = None
            return
        
        # All CTparameters appearin in all CT couplings        
        allCTparameters=list(self.model.map_CTcoup_CTparam.values())
        # Define in this class the list of all CT parameters
        self.allCTparameters=list(\
                            set(itertools.chain.from_iterable(allCTparameters)))

        # All used CT couplings
        w_coupls = [coupl.lower() for coupl in wanted_couplings]
        allUsedCTCouplings = [coupl for coupl in 
              self.model.map_CTcoup_CTparam.keys() if coupl.lower() in w_coupls]
        
        # Now define the list of all CT parameters that are actually used
        self.usedCTparameters=list(\
          set(itertools.chain.from_iterable([
            self.model.map_CTcoup_CTparam[coupl] for coupl in allUsedCTCouplings
                                                                            ])))       
        
        # Now at last, make these list case insensitive
        self.allCTparameters = [ct.lower() for ct in self.allCTparameters]
        self.usedCTparameters = [ct.lower() for ct in self.usedCTparameters]
        
    def create_intparam_def(self, dp=True, mp=False):
        """ create intparam_definition.inc setting the internal parameters.
        Output the double precision and/or the multiple precision parameters
        depending on the parameters dp and mp. If mp only, then the file names
        get the 'mp_' prefix.
         """

        fsock = self.open('%sintparam_definition.inc'%
                             ('mp_' if mp and not dp else ''), format='fortran')
        
        fsock.write_comments(\
                "Parameters that should not be recomputed event by event.\n")
        fsock.writelines("if(readlha) then\n")
        if dp:        
            fsock.writelines("G = 2 * DSQRT(AS*PI) ! for the first init\n")
        if mp:
            fsock.writelines("MP__G = 2 * SQRT(MP__AS*MP__PI) ! for the first init\n")
            
        for param in self.params_indep:
            if param.name == 'ZERO':
                continue
            # check whether the parameter is a CT parameter
            # if yes,just used the needed ones
            if not self.check_needed_param(param.name):
                continue
            if dp:
                fsock.writelines("%s = %s\n" % (param.name,
                                            self.p_to_f.parse(param.expr)))
            if mp:
                fsock.writelines("%s%s = %s\n" % (self.mp_prefix,param.name,
                                            self.mp_p_to_f.parse(param.expr)))    

        fsock.writelines('endif')
        
        fsock.write_comments('\nParameters that should be recomputed at an event by even basis.\n')
        if dp:        
            fsock.writelines("aS = G**2/4/pi\n")
        if mp:
            fsock.writelines("MP__aS = MP__G**2/4/MP__PI\n")

        # these are the parameters needed for the loops
        if hasattr(self, 'allCTparameters') and self.allCTparameters:
            ct_params = [param for param in self.params_dep \
                if self.check_needed_param(param.name) and \
                   param.name.lower() in self.allCTparameters]
        else:
            ct_params = []
        
        for param in self.params_dep:
            # skip the CT parameters, which have already been done before
            if not self.check_needed_param(param.name) or param in ct_params:
                continue
            if dp:
                fsock.writelines("%s = %s\n" % (param.name,
                                            self.p_to_f.parse(param.expr)))
            elif mp:
                fsock.writelines("%s%s = %s\n" % (self.mp_prefix,param.name,
                                            self.mp_p_to_f.parse(param.expr)))

        fsock.write_comments('\nParameters that should be updated for the loops.\n')

        # do not skip the evaluation of these parameters in MP
        if not mp and ct_params: fsock.writelines('if (updateloop) then')
        for param in ct_params:
            if dp:
                fsock.writelines("%s = %s\n" % (param.name,
                                            self.p_to_f.parse(param.expr)))
            elif mp:
                fsock.writelines("%s%s = %s\n" % (self.mp_prefix,param.name,
                                            self.mp_p_to_f.parse(param.expr)))

        if not mp and ct_params: fsock.writelines('endif')

        fsock.write_comments("\nDefinition of the EW coupling used in the write out of aqed\n")

        # Let us not necessarily investigate the presence of alpha_EW^-1 of Gf as an external parameter, but also just as a parameter
        if ('aEWM1',) in self.model['parameters'] or \
           any( ('aEWM1'.lower() in [p.name.lower() for p in p_list]) for p_list in self.model['parameters'].values() ):
            if dp:
                fsock.writelines(""" gal(1) = 3.5449077018110318d0 / DSQRT(ABS(aEWM1))
                                 gal(2) = 1d0
                         """)
            elif mp:
                fsock.writelines(""" %(mp_prefix)sgal(1) = 2 * SQRT(MP__PI/ABS(MP__aEWM1))
                                 %(mp_prefix)sgal(2) = 1d0 
                                 """ %{'mp_prefix':self.mp_prefix})
                pass
        # in Gmu scheme, aEWM1 is not external but Gf is an exteranl variable
        elif ('Gf',) in self.model['parameters']:
            # Make sure to consider complex masses if the complex mass scheme is activated
            if self.opt['complex_mass']:
                mass_prefix = 'CMASS_MDL_'
            else:
                mass_prefix = 'MDL_'

            if dp:
                if self.opt['complex_mass']:
                    fsock.writelines(""" gal(1) = ABS(2.378414230005442133435d0*%(mass_prefix)sMW*SQRT(DCMPLX(1.0D0,0.0d0)-%(mass_prefix)sMW**2/%(mass_prefix)sMZ**2)*DSQRT(MDL_Gf))
                                 gal(2) = 1d0
                         """%{'mass_prefix':mass_prefix})
                else:
                    fsock.writelines(""" gal(1) = 2.378414230005442133435d0*%(mass_prefix)sMW*DSQRT(1D0-%(mass_prefix)sMW**2/%(mass_prefix)sMZ**2)*DSQRT(MDL_Gf)
                                 gal(2) = 1d0
                         """%{'mass_prefix':mass_prefix})
            elif mp:
                if self.opt['complex_mass']:
                    fsock.writelines(""" %(mp_prefix)sgal(1) = ABS(2*%(mp_prefix)s%(mass_prefix)sMW*SQRT(CMPLX(1e0_16,0.0e0_16,KIND=16)-%(mp_prefix)s%(mass_prefix)sMW**2/%(mp_prefix)s%(mass_prefix)sMZ**2)*SQRT(SQRT(2e0_16)*%(mp_prefix)sMDL_Gf))
                                 %(mp_prefix)sgal(2) = 1e0_16
                                 """ %{'mp_prefix':self.mp_prefix,'mass_prefix':mass_prefix})
                else:
                    fsock.writelines(""" %(mp_prefix)sgal(1) = 2*%(mp_prefix)s%(mass_prefix)sMW*SQRT(1e0_16-%(mp_prefix)s%(mass_prefix)sMW**2/%(mp_prefix)s%(mass_prefix)sMZ**2)*SQRT(SQRT(2e0_16)*%(mp_prefix)sMDL_Gf)
                                 %(mp_prefix)sgal(2) = 1e0_16
                                 """ %{'mp_prefix':self.mp_prefix,'mass_prefix':mass_prefix})

                pass
        else:
            if dp:
                logger.warning('$RED aEWM1 and Gf not define in MODEL. AQED will not be written correcty in LHE FILE')
                fsock.writelines(""" gal(1) = 1d0
                                 gal(2) = 1d0
                             """)
            elif mp:
                fsock.writelines(""" %(mp_prefix)sgal(1) = 1e0_16
                                 %(mp_prefix)sgal(2) = 1e0_16
                             """%{'mp_prefix':self.mp_prefix})

    nb_def_by_file = 50
    def create_couplings(self):
        """ create couplings.f and all couplingsX.f """
        
        nb_def_by_file = self.nb_def_by_file
        
        self.create_couplings_main(nb_def_by_file)
        nb_coup_indep = 1 + len(self.coups_indep) // nb_def_by_file
        nb_coup_dep = 1 + len(self.coups_dep) // nb_def_by_file 
        
        for i in range(nb_coup_indep):
            # For the independent couplings, we compute the double and multiple
            # precision ones together
            data = self.coups_indep[nb_def_by_file * i: 
                             min(len(self.coups_indep), nb_def_by_file * (i+1))]
            self.create_couplings_part(i + 1, data, dp=True, mp=self.opt['mp'])
            
        for i in range(nb_coup_dep):
            # For the dependent couplings, we compute the double and multiple
            # precision ones in separate subroutines.
            data = self.coups_dep[nb_def_by_file * i: 
                               min(len(self.coups_dep), nb_def_by_file * (i+1))]
            self.create_couplings_part( i + 1 + nb_coup_indep , data, 
                                                               dp=True,mp=False)
            if self.opt['mp']:
                self.create_couplings_part( i + 1 + nb_coup_indep , data, 
                                                              dp=False,mp=True)
        
        
    def create_couplings_main(self, nb_def_by_file=25):
        """ create couplings.f """

        fsock = self.open('couplings.f', format='fortran')
        
        fsock.writelines("""subroutine coup()

                            implicit none
                            double precision PI, ZERO
                            logical READLHA
                            parameter  (PI=3.141592653589793d0)
                            parameter  (ZERO=0d0)
                            include \'model_functions.inc\'""")
        if self.opt['mp']:
            fsock.writelines("""%s MP__PI, MP__ZERO
                                parameter (MP__PI=3.1415926535897932384626433832795e0_16)
                                parameter (MP__ZERO=0e0_16)
                                include \'mp_input.inc\'
                                include \'mp_coupl.inc\'
                        """%self.mp_real_format) 
        fsock.writelines("""logical updateloop
                            common /to_updateloop/updateloop
                            include \'input.inc\'
                            include \'coupl.inc\'
                            READLHA = .true.
                            include \'intparam_definition.inc\'""")
        if self.opt['mp']:
            fsock.writelines("""include \'mp_intparam_definition.inc\'\n""")
        
        nb_coup_indep = 1 + len(self.coups_indep) // nb_def_by_file 
        nb_coup_dep = 1 + len(self.coups_dep) // nb_def_by_file 
        
        fsock.writelines('\n'.join(\
                    ['call coup%s()' %  (i + 1) for i in range(nb_coup_indep)]))
        
        fsock.write_comments('\ncouplings needed to be evaluated points by points\n')

        fsock.writelines('\n'.join(\
                    ['call coup%s()' %  (nb_coup_indep + i + 1) \
                      for i in range(nb_coup_dep)]))
        if self.opt['mp']:
            fsock.writelines('\n'.join(\
                    ['call mp_coup%s()' %  (nb_coup_indep + i + 1) \
                      for i in range(nb_coup_dep)]))
        fsock.writelines('''\n return \n end\n''')

        fsock.writelines("""subroutine update_as_param()

                            implicit none
                            double precision PI, ZERO
                            logical READLHA, FIRST
                            data first /.true./
                            save first
                            parameter  (PI=3.141592653589793d0)            
                            parameter  (ZERO=0d0)
<<<<<<< HEAD
                            logical updateloop
                            common /to_updateloop/updateloop
                            include \'model_functions.inc\'""")
=======
                            double precision Gother
                            include \'model_functions.inc\'
                            include \'../maxparticles.inc\'
                            include \'../run.inc\'
                            double precision alphas 
                            external alphas
                            """)
>>>>>>> 1fe69f21
        fsock.writelines("""include \'input.inc\'
                            include \'coupl.inc\'
                            READLHA = .false.""")
        fsock.writelines("""    
                            include \'intparam_definition.inc\'\n
                            
                         """)
        
        if self.model['running_elements']:
            running_block = self.model.get_running(self.used_running_key) 
            if running_block:
                fsock.write_comments('calculate the running parameter')
                fsock.writelines(' if(fixed_other_scale.and.first) then')
                fsock.writelines(' Gother = SQRT(4.0D0*PI*ALPHAS(muo_ref_fixed))') 
                fsock.writelines(' first = .false.') 
                for i in range(len(running_block)):
                    fsock.writelines(" call C_RUNNING_%s(Gother) ! %s \n" % (i+1,list(running_block[i])))   
                fsock.writelines(' elseif(.not.fixed_other_scale) then')
                fsock.writelines(' Gother = G')
                fsock.writelines(' if(muo_over_ref.ne.1d0) Gother = SQRT(4.0D0*PI*ALPHAS(muo_over_ref*scale))')
                
                for i in range(len(running_block)):
                    fsock.writelines(" call C_RUNNING_%s(Gother) ! %s \n" % (i+1,list(running_block[i])))   
                fsock.writelines('endif')
        nb_coup_indep = 1 + len(self.coups_indep) // nb_def_by_file 
        nb_coup_dep = 1 + len(self.coups_dep) // nb_def_by_file 
                
        fsock.write_comments('\ncouplings needed to be evaluated points by points\n')

        fsock.writelines('\n'.join(\
                    ['call coup%s()' %  (nb_coup_indep + i + 1) \
                      for i in range(nb_coup_dep)]))
        fsock.writelines('''\n return \n end\n''')

        fsock.writelines("""subroutine update_as_param2(mu_r2,as2)

                            implicit none
                            double precision PI
                            parameter  (PI=3.141592653589793d0)
                            double precision mu_r2, as2
                            include \'model_functions.inc\'""")
        fsock.writelines("""include \'input.inc\'
                            include \'coupl.inc\'""")
        fsock.writelines("""
                            if (mu_r2.gt.0d0) MU_R = mu_r2
                            G = SQRT(4.0d0*PI*AS2) 
                            AS = as2

                            CALL UPDATE_AS_PARAM()
                         """)
        fsock.writelines('''\n return \n end\n''')

        if self.opt['mp']:
            fsock.writelines("""subroutine mp_update_as_param()
    
                                implicit none
                                logical READLHA
                                include \'model_functions.inc\'""")
            fsock.writelines("""%s MP__PI, MP__ZERO
                                    parameter (MP__PI=3.1415926535897932384626433832795e0_16)
                                    parameter (MP__ZERO=0e0_16)
                                    include \'mp_input.inc\'
                                    include \'mp_coupl.inc\'
                            """%self.mp_real_format)
            fsock.writelines("""include \'input.inc\'
                                include \'coupl.inc\'
                                include \'actualize_mp_ext_params.inc\'
                                READLHA = .false.
                                include \'mp_intparam_definition.inc\'\n
                             """)
            
            nb_coup_indep = 1 + len(self.coups_indep) // nb_def_by_file 
            nb_coup_dep = 1 + len(self.coups_dep) // nb_def_by_file 

            if self.model['running_elements']:
                #running_block = self.model.get_running(self.used_running_key) 
                if running_block:
                    fsock.write_comments('calculate the running parameter')
                    for i in range(len(running_block)):
                        fsock.writelines(" call MP_C_RUNNING_%s(G) ! %s \n" % (i+1,list(running_block[i])))   
            
                    
            fsock.write_comments('\ncouplings needed to be evaluated points by points\n')
    
            fsock.writelines('\n'.join(\
                        ['call mp_coup%s()' %  (nb_coup_indep + i + 1) \
                          for i in range(nb_coup_dep)]))
            fsock.writelines('''\n return \n end\n''')
            
        if running_block:
            self.write_running_blocks(fsock, running_block)
    
    def write_running_blocks(self, fsock, running_block):
        
        for block_nb, runparams in enumerate(running_block):
            text = self.write_one_running_block(block_nb, runparams)
            fsock.writelines(text)
            
    
    template_running_gs_gs2 = """
                  SUBROUTINE %(mp)sC_RUNNING_%(block_nb)i(GMU)

      IMPLICIT NONE
      DOUBLE PRECISION PI
      PARAMETER  (PI=3.141592653589793D0)

      include '../alfas.inc'
      include 'input.inc'
      %(mpinput)s

      include '../cuts.inc'
      INCLUDE 'coupl.inc'
      double precision GMU

      double complex mat1(%(size)i,%(size)i), mat2(%(size)i,%(size)i), fullmat(%(size)i,%(size)i), matexp(%(size)i,%(size)i)
      data mat2 /%(mat2)s/
      data mat1 /%(mat1)s/
      double precision C0(%(size)i),Cout(%(size)i)
      data C0 /%(size)i * 0d0/
      logical first
      data first /.true./
      integer i,j,k
      double precision G0,beta0, alphas
      external alphas
      data G0 /0d0/
      double precision r1,r2
      if (first) then
         %(initc0)s
         G0 = SQRT(4.0D0*PI*ALPHAS(mdl__%(scale)s__scale))
         %(check_scale)s
         first = .false.
      endif
      beta0 = 11. - 2./3. * maxjetflavor
      r1 = (1/GMU -1/G0)/ beta0
      r2 = DLOG(G0/GMU)/beta0
      do j=1,%(size)i
         do i=1,%(size)i
            fullmat(j,i) = mat1(j,i) *r1 + mat2(j,i)*r2
         enddo
      enddo
      call c8mat_expm1( %(size)i, fullmat, matexp)
      do j=1,%(size)i
         Cout(j) = 0d0
      enddo

      do i=1,%(size)i
         do j=1,%(size)i
            Cout(j) = Cout(j) + matexp(j,i) * c0(i)
         enddo
      enddo

      %(assignc)s

      return
      end
            """
            
    template_running_gs2 = """
                  SUBROUTINE %(mp)sC_RUNNING_%(block_nb)i(GMU)

      IMPLICIT NONE
      DOUBLE PRECISION PI
      PARAMETER  (PI=3.141592653589793D0)

      include '../alfas.inc'
      include '../cuts.inc'
      INCLUDE 'input.inc'
      %(mpinput)s
      INCLUDE 'coupl.inc'
      double precision GMU

      double complex mat2(%(size)i,%(size)i), fullmat(%(size)i,%(size)i), matexp(%(size)i,%(size)i)
      data mat2 /%(mat2)s/
      double precision C0(%(size)i),Cout(%(size)i)
      data C0 /%(size)i * 0d0/
      logical first
      data first /.true./
      integer i,j,k
      double precision G0,beta0, alphas
      external alphas
      data G0 /0d0/
      double precision r1,r2
      if (first) then
         %(initc0)s
         G0 = SQRT(4.0D0*PI*ALPHAS(mdl__%(scale)s__scale))
         %(check_scale)s
         first = .false.
      endif
      beta0 = 11. - 2./3. * maxjetflavor
      r2 = DLOG(G0/GMU) / beta0 
      do j=1,%(size)i
         do i=1,%(size)i
            fullmat(j,i) = mat2(j,i)*r2
         enddo
      enddo
      call c8mat_expm1( %(size)i, fullmat, matexp)
      do j=1,%(size)i
         Cout(j) = 0d0
      enddo

      do i=1,%(size)i
         do j=1,%(size)i
            Cout(j) = Cout(j) + matexp(j,i) * c0(i)
         enddo
      enddo

      %(assignc)s

      return
      end
            """
            
    template_running_x3 = """
    SUBROUTINE %(mp)sC_RUNNING_%(block_nb)i(GMU)

      IMPLICIT NONE
      DOUBLE PRECISION PI
      PARAMETER  (PI=3.141592653589793D0)

      include '../alfas.inc'
      INCLUDE 'input.inc'
      %(mpinput)s
      INCLUDE 'coupl.inc'
      double precision GMU

      double complex mat3
      data mat3 /%(mat3)s/
      double precision C0
      data C0 /0d0/
      logical first
      data first /.true./
      integer i,j,k
      if (first) then
         C0 = %(mp)s%(initc0)s
         first = .false.
         %(check_scale)s
      endif
      
      %(mp)s%(assignc)s =  1/DSQRT( 1/C0/C0 - 2*mat3 *DLOG(MU_R/mdl__%(scale)s__scale))
      
      return
      end
      """
    
    def write_one_running_block(self, block_nb, runparams):
               
        runparams = list(runparams)
        
        size = len(runparams) 
        mat1=[[0]*size for _ in range(size)]
        mat2=[[0]*size for _ in range(size)]
        mat3=0
        scales = set()
        
        for elements in self.model["running_elements"]:
            for params in elements.run_objects:
                sparams = [str(p) for p in params]
                if not any(param in runparams for param in sparams):
                    continue
                if 'aS' in sparams or sparams.count('G') == 2:
                    to_update = mat2
                    prefact = 4*math.pi
                    try:
                        sparams.remove('aS')
                    except:
                        sparams.remove('G')
                        sparams.remove('G')
                else:
                    to_update = mat1
                    sparams.remove('G')
                    prefact = 16*math.pi**2
                    
                if len(sparams) == 3:
                    if len(set(sparams)) !=1:
                        raise Exception( "Not supported type of running")
                    mat3 = eval(elements.value)
                    continue
                elif len(sparams) !=2:
                    raise Exception("Not supported type of running")
                id1 = runparams.index(sparams[0])
                id2 = runparams.index(sparams[1])
                assert to_update[id1][id2] == 0
                to_update[id1][id2] = eval(elements.value)*prefact
                for param in params:
                    scales.add(param.lhablock)

        try:
            scales.remove('SMINPUTS')
        except Exception:
            pass
        
        data = {}
        data['block_nb'] = block_nb+1
        data['size'] = size
        data['mp'] = ''
        if mat3:
            template = self.template_running_x3
            data['mat3']
            data['initc0'] = "MDL_%s" % runparams[0]
            data['assignc'] = "MDL_%s" % runparams[0]
            text = template % data
            if self.opt['mp']:
                data['mp'] = 'MP_'
                data['initc0'] = "MP__MDL_%s" % runparams[0]
                data['assignc'] = "MP__MDL_%s" % runparams[0]
                text += template % data 
            return text
        
        data['initc0'] = "\n".join(["c0(%i) = MDL_%s" % (i+1, name)
                                    for i, name in enumerate(runparams)])
        data['assignc'] = "\n".join(["MDL_%s = COUT(%i)" % (name,i+1)
                                    for i, name in enumerate(runparams)])
        data['mp'] = ''
        
        if len(scales) == 1:
            data['scale'] = scales.pop()
            data['check_scale'] = ''
        else:
            one_scale = scales.pop()
            data['scale'] = one_scale
            for scale in scales:
                check_scale = """ if (%(1)s!=%(2)s) then
                write(*,*) 'ERROR scale %(1)s and %(2)s need to be equal for the running'
                stop 5
                endif
                """
                data['check_scale'] += check_scale % {'1': one_scale, '2': scale}           
            
            
            raise Exception
        # need to compute the matrices
        # carefull some component are proportional to aS
        # need to convert those to G^2
        # need to be carefull with prefactor included (none yet)

        
        
        
        
        data['mat1'] = ",".join(["%e" % mat1[j][i] for i in range(data['size']) for j in range(data['size'])])
        data['mat2'] = ",".join(["%e" % mat2[j][i] for i in range(data['size']) for j in range(data['size'])])
        data['mpinput'] =''
        if any(mat1[i][j] for i,j in zip(range(size),range(size))):
            template = self.template_running_gs_gs2
        else:
            template = self.template_running_gs2
        
        text = template % data
        if self.opt['mp']:
            data['mp'] = 'MP_'
            data['mpinput']="INCLUDE 'MP_input.inc'"
            data['initc0'] = "\n".join(["c0(%i) = MP__MDL_%s" % (i+1, name)
                                    for i, name in enumerate(runparams)])
            data['assignc'] = "\n".join(["MP__MDL_%s = COUT(%i)" % (name,i+1)
                                    for i, name in enumerate(runparams)])
            text += template % data   
            
        return text

    def create_couplings_part(self, nb_file, data, dp=True, mp=False):
        """ create couplings[nb_file].f containing information coming from data.
        Outputs the computation of the double precision and/or the multiple
        precision couplings depending on the parameters dp and mp.
        If mp is True and dp is False, then the prefix 'MP_' is appended to the
        filename and subroutine name.
        """
        
        fsock = self.open('%scouplings%s.f' %('mp_' if mp and not dp else '',
                                                     nb_file), format='fortran')
        fsock.writelines("""subroutine %scoup%s()
          
          implicit none
          include \'model_functions.inc\'"""%('mp_' if mp and not dp else '',nb_file))
        if dp:
            fsock.writelines("""
              double precision PI, ZERO
              parameter  (PI=3.141592653589793d0)
              parameter  (ZERO=0d0)
              include 'input.inc'
              include 'coupl.inc'""")
        if mp:
            fsock.writelines("""%s MP__PI, MP__ZERO
                                parameter (MP__PI=3.1415926535897932384626433832795e0_16)
                                parameter (MP__ZERO=0e0_16)
                                include \'mp_input.inc\'
                                include \'mp_coupl.inc\'
                        """%self.mp_real_format) 

        for coupling in data:
            if dp:            
                fsock.writelines('%s = %s' % (coupling.name,
                                          self.p_to_f.parse(coupling.expr)))
            if mp:
                fsock.writelines('%s%s = %s' % (self.mp_prefix,coupling.name,
                                          self.mp_p_to_f.parse(coupling.expr)))
        fsock.writelines('end')

    def create_model_functions_inc(self):
        """ Create model_functions.inc which contains the various declarations
        of auxiliary functions which might be used in the couplings expressions
        """

        additional_fct = []
        # check for functions define in the UFO model
        ufo_fct = self.model.get('functions')
        if ufo_fct:
            for fct in ufo_fct:
                # already handle by default
                if str(fct.name) not in ["complexconjugate", "re", "im", "sec", 
                       "csc", "asec", "acsc", "theta_function", "cond", 
                       "condif", "reglogp", "reglogm", "reglog", "recms", "arg", "cot",
                                    "grreglog","regsqrt"]:
                    additional_fct.append(fct.name)
        
        fsock = self.open('model_functions.inc', format='fortran')
        fsock.writelines("""double complex cond
          double complex condif
          double complex reglog
          double complex reglogp
          double complex reglogm
          double complex regsqrt
          double complex grreglog
          double complex recms
          double complex arg
          %s
          """ % "\n".join(["          double complex %s" % i for i in additional_fct]))

        
        if self.opt['mp']:
            fsock.writelines("""%(complex_mp_format)s mp_cond
          %(complex_mp_format)s mp_condif
          %(complex_mp_format)s mp_reglog
          %(complex_mp_format)s mp_reglogp
          %(complex_mp_format)s mp_reglogm
          %(complex_mp_format)s mp_regsqrt
          %(complex_mp_format)s mp_grreglog
          %(complex_mp_format)s mp_recms
          %(complex_mp_format)s mp_arg
          %(additional)s
          """ %\
          {"additional": "\n".join(["          %s mp_%s" % (self.mp_complex_format, i) for i in additional_fct]),
           'complex_mp_format':self.mp_complex_format
           }) 

    def create_model_functions_def(self):
        """ Create model_functions.f which contains the various definitions
        of auxiliary functions which might be used in the couplings expressions
        Add the functions.f functions for formfactors support
        """

        fsock = self.open('model_functions.f', format='fortran')
        fsock.writelines("""double complex function cond(condition,truecase,falsecase)
          implicit none
          double complex condition,truecase,falsecase
          if(condition.eq.(0.0d0,0.0d0)) then
             cond=truecase
          else
             cond=falsecase
          endif
          end
          
          double complex function condif(condition,truecase,falsecase)
          implicit none
          logical condition
          double complex truecase,falsecase
          if(condition) then
             condif=truecase
          else
             condif=falsecase
          endif
          end

          double complex function recms(condition,expr)
          implicit none
          logical condition
          double complex expr
          if(condition)then
             recms=expr
          else
             recms=dcmplx(dble(expr))
          endif
          end

          double complex function reglog(arg_in)
          implicit none
          double complex TWOPII
          parameter (TWOPII=2.0d0*3.1415926535897932d0*(0.0d0,1.0d0))
          double complex arg_in
          double complex arg
          arg=arg_in
          if(dabs(dimag(arg)).eq.0.0d0)then
             arg=dcmplx(dble(arg),0.0d0)
          endif
          if(dabs(dble(arg)).eq.0.0d0)then
             arg=dcmplx(0.0d0,dimag(arg))
          endif
          if(arg.eq.(0.0d0,0.0d0)) then
             reglog=(0.0d0,0.0d0)
          else
             reglog=log(arg)
          endif
          end

          double complex function reglogp(arg_in)
          implicit none
          double complex TWOPII
          parameter (TWOPII=2.0d0*3.1415926535897932d0*(0.0d0,1.0d0))
          double complex arg_in
          double complex arg
          arg=arg_in
          if(dabs(dimag(arg)).eq.0.0d0)then
             arg=dcmplx(dble(arg),0.0d0)
          endif
          if(dabs(dble(arg)).eq.0.0d0)then
             arg=dcmplx(0.0d0,dimag(arg))
          endif
          if(arg.eq.(0.0d0,0.0d0))then
             reglogp=(0.0d0,0.0d0)
          else
             if(dble(arg).lt.0.0d0.and.dimag(arg).lt.0.0d0)then
                reglogp=log(arg) + TWOPII
             else
                reglogp=log(arg)
             endif
          endif
          end

          double complex function reglogm(arg_in)
          implicit none
          double complex TWOPII
          parameter (TWOPII=2.0d0*3.1415926535897932d0*(0.0d0,1.0d0))
          double complex arg_in
          double complex arg
          arg=arg_in
          if(dabs(dimag(arg)).eq.0.0d0)then
             arg=dcmplx(dble(arg),0.0d0)
          endif
          if(dabs(dble(arg)).eq.0.0d0)then
             arg=dcmplx(0.0d0,dimag(arg))
          endif
          if(arg.eq.(0.0d0,0.0d0))then
             reglogm=(0.0d0,0.0d0)
          else
             if(dble(arg).lt.0.0d0.and.dimag(arg).gt.0.0d0)then
                reglogm=log(arg) - TWOPII
             else
                reglogm=log(arg)
             endif
          endif
          end

          double complex function regsqrt(arg_in)
          implicit none
          double complex arg_in
          double complex arg
          arg=arg_in
          if(dabs(dimag(arg)).eq.0.0d0)then
             arg=dcmplx(dble(arg),0.0d0)
          endif
          if(dabs(dble(arg)).eq.0.0d0)then
             arg=dcmplx(0.0d0,dimag(arg))
          endif
          regsqrt=sqrt(arg)
          end

          double complex function grreglog(logsw,expr1_in,expr2_in)
          implicit none
          double complex TWOPII
          parameter (TWOPII=2.0d0*3.1415926535897932d0*(0.0d0,1.0d0))
          double complex expr1_in,expr2_in
          double complex expr1,expr2
          double precision logsw
          double precision imagexpr
          logical firstsheet
          expr1=expr1_in
          expr2=expr2_in
          if(dabs(dimag(expr1)).eq.0.0d0)then
             expr1=dcmplx(dble(expr1),0.0d0)
          endif
          if(dabs(dble(expr1)).eq.0.0d0)then
             expr1=dcmplx(0.0d0,dimag(expr1))
          endif
          if(dabs(dimag(expr2)).eq.0.0d0)then
             expr2=dcmplx(dble(expr2),0.0d0)
          endif
          if(dabs(dble(expr2)).eq.0.0d0)then
             expr2=dcmplx(0.0d0,dimag(expr2))
          endif
          if(expr1.eq.(0.0d0,0.0d0))then
             grreglog=(0.0d0,0.0d0)
          else
             imagexpr=dimag(expr1)*dimag(expr2)
             firstsheet=imagexpr.ge.0.0d0
             firstsheet=firstsheet.or.dble(expr1).ge.0.0d0
             firstsheet=firstsheet.or.dble(expr2).ge.0.0d0
             if(firstsheet)then
                grreglog=log(expr1)
             else
                if(dimag(expr1).gt.0.0d0)then
                   grreglog=log(expr1) - logsw*TWOPII
                else
                   grreglog=log(expr1) + logsw*TWOPII
                endif
             endif
          endif
          end
          
          double complex function arg(comnum)
          implicit none
          double complex comnum
          double complex iim 
          iim = (0.0d0,1.0d0)
          if(comnum.eq.(0.0d0,0.0d0)) then
             arg=(0.0d0,0.0d0)
          else
             arg=log(comnum/abs(comnum))/iim
          endif
          end""")
        if self.opt['mp']:
            fsock.writelines("""
              
              %(complex_mp_format)s function mp_cond(condition,truecase,falsecase)
              implicit none
              %(complex_mp_format)s condition,truecase,falsecase
              if(condition.eq.(0.0e0_16,0.0e0_16)) then
                 mp_cond=truecase
              else
                 mp_cond=falsecase
              endif
              end
              
              %(complex_mp_format)s function mp_condif(condition,truecase,falsecase)
              implicit none
              logical condition
              %(complex_mp_format)s truecase,falsecase
              if(condition) then
                 mp_condif=truecase
              else
                 mp_condif=falsecase
              endif
              end

              %(complex_mp_format)s function mp_recms(condition,expr)
              implicit none
              logical condition
              %(complex_mp_format)s expr
              if(condition)then
                 mp_recms=expr
              else
                 mp_recms=cmplx(real(expr),kind=16)
              endif
              end

              
              %(complex_mp_format)s function mp_reglog(arg_in)
              implicit none
              %(complex_mp_format)s TWOPII
              parameter (TWOPII=2.0e0_16*3.14169258478796109557151794433593750e0_16*(0.0e0_16,1.0e0_16))
              %(complex_mp_format)s arg_in
              %(complex_mp_format)s arg
              arg=arg_in
              if(abs(imagpart(arg)).eq.0.0e0_16)then
                 arg=cmplx(real(arg,kind=16),0.0e0_16)
              endif
              if(abs(real(arg,kind=16)).eq.0.0e0_16)then
                 arg=cmplx(0.0e0_16,imagpart(arg))
              endif
              if(arg.eq.(0.0e0_16,0.0e0_16)) then
                 mp_reglog=(0.0e0_16,0.0e0_16)
              else
                 mp_reglog=log(arg)
              endif
              end

              %(complex_mp_format)s function mp_reglogp(arg_in)
              implicit none
              %(complex_mp_format)s TWOPII
              parameter (TWOPII=2.0e0_16*3.14169258478796109557151794433593750e0_16*(0.0e0_16,1.0e0_16))
              %(complex_mp_format)s arg_in
              %(complex_mp_format)s arg
              arg=arg_in
              if(abs(imagpart(arg)).eq.0.0e0_16)then
                 arg=cmplx(real(arg,kind=16),0.0e0_16)
              endif
              if(abs(real(arg,kind=16)).eq.0.0e0_16)then
                 arg=cmplx(0.0e0_16,imagpart(arg))
              endif
              if(arg.eq.(0.0e0_16,0.0e0_16))then
                 mp_reglogp=(0.0e0_16,0.0e0_16)
              else
                 if(real(arg,kind=16).lt.0.0e0_16.and.imagpart(arg).lt.0.0e0_16)then
                    mp_reglogp=log(arg) + TWOPII
                 else
                    mp_reglogp=log(arg)
                 endif
              endif
              end
              
              %(complex_mp_format)s function mp_reglogm(arg_in)
              implicit none
              %(complex_mp_format)s TWOPII
              parameter (TWOPII=2.0e0_16*3.14169258478796109557151794433593750e0_16*(0.0e0_16,1.0e0_16))
              %(complex_mp_format)s arg_in
              %(complex_mp_format)s arg
              arg=arg_in
              if(abs(imagpart(arg)).eq.0.0e0_16)then
                 arg=cmplx(real(arg,kind=16),0.0e0_16)
              endif
              if(abs(real(arg,kind=16)).eq.0.0e0_16)then
                 arg=cmplx(0.0e0_16,imagpart(arg))
              endif
              if(arg.eq.(0.0e0_16,0.0e0_16))then
                 mp_reglogm=(0.0e0_16,0.0e0_16)
              else
                 if(real(arg,kind=16).lt.0.0e0_16.and.imagpart(arg).gt.0.0e0_16)then
                    mp_reglogm=log(arg) - TWOPII
                 else
                    mp_reglogm=log(arg)
                 endif 
              endif
              end

              %(complex_mp_format)s function mp_regsqrt(arg_in)
              implicit none
              %(complex_mp_format)s arg_in
              %(complex_mp_format)s arg
              arg=arg_in
              if(abs(imagpart(arg)).eq.0.0e0_16)then
                 arg=cmplx(real(arg,kind=16),0.0e0_16)
              endif
              if(abs(real(arg,kind=16)).eq.0.0e0_16)then
                 arg=cmplx(0.0e0_16,imagpart(arg))
              endif
              mp_regsqrt=sqrt(arg)
              end

              %(complex_mp_format)s function mp_grreglog(logsw,expr1_in,expr2_in)
              implicit none
              %(complex_mp_format)s TWOPII
              parameter (TWOPII=2.0e0_16*3.14169258478796109557151794433593750e0_16*(0.0e0_16,1.0e0_16))
              %(complex_mp_format)s expr1_in,expr2_in
              %(complex_mp_format)s expr1,expr2
              %(real_mp_format)s logsw
              %(real_mp_format)s imagexpr
              logical firstsheet
              expr1=expr1_in
              expr2=expr2_in
              if(abs(imagpart(expr1)).eq.0.0e0_16)then
                 expr1=cmplx(real(expr1,kind=16),0.0e0_16)
              endif
              if(abs(real(expr1,kind=16)).eq.0.0e0_16)then
                 expr1=cmplx(0.0e0_16,imagpart(expr1))
              endif
              if(abs(imagpart(expr2)).eq.0.0e0_16)then
                 expr2=cmplx(real(expr2,kind=16),0.0e0_16)
              endif
              if(abs(real(expr2,kind=16)).eq.0.0e0_16)then
                 expr2=cmplx(0.0e0_16,imagpart(expr2))
              endif
              if(expr1.eq.(0.0e0_16,0.0e0_16))then
                 mp_grreglog=(0.0e0_16,0.0e0_16)
              else
                 imagexpr=imagpart(expr1)*imagpart(expr2)
                 firstsheet=imagexpr.ge.0.0e0_16
                 firstsheet=firstsheet.or.real(expr1,kind=16).ge.0.0e0_16
                 firstsheet=firstsheet.or.real(expr2,kind=16).ge.0.0e0_16
                 if(firstsheet)then
                    mp_grreglog=log(expr1)
                 else
                    if(imagpart(expr1).gt.0.0e0_16)then
                       mp_grreglog=log(expr1) - logsw*TWOPII
                    else
                       mp_grreglog=log(expr1) + logsw*TWOPII
                    endif
                 endif
              endif
              end
              
              %(complex_mp_format)s function mp_arg(comnum)
              implicit none
              %(complex_mp_format)s comnum
              %(complex_mp_format)s imm
              imm = (0.0e0_16,1.0e0_16)
              if(comnum.eq.(0.0e0_16,0.0e0_16)) then
                 mp_arg=(0.0e0_16,0.0e0_16)
              else
                 mp_arg=log(comnum/abs(comnum))/imm
              endif
              end"""%{'complex_mp_format':self.mp_complex_format,'real_mp_format':self.mp_real_format})


        #check for the file functions.f
        model_path = self.model.get('modelpath')
        if os.path.exists(pjoin(model_path,'Fortran','functions.f')):
            fsock.write_comment_line(' USER DEFINE FUNCTIONS ')
            input = pjoin(model_path,'Fortran','functions.f')
            file.writelines(fsock, open(input).read())
            fsock.write_comment_line(' END USER DEFINE FUNCTIONS ')
            
        # check for functions define in the UFO model
        ufo_fct = self.model.get('functions')
        if ufo_fct:
            fsock.write_comment_line(' START UFO DEFINE FUNCTIONS ')
            done = []
            for fct in ufo_fct:
                # already handle by default
                if str(fct.name.lower()) not in ["complexconjugate", "re", "im", "sec", "csc", "asec", "acsc", "condif",
                                    "theta_function", "cond", "reglog", "reglogp", "reglogm", "recms","arg",
                                    "grreglog","regsqrt"] + done:
                    done.append(str(fct.name.lower()))
                    ufo_fct_template = """
          double complex function %(name)s(%(args)s)
          implicit none
          double complex %(args)s
          %(definitions)s
          %(name)s = %(fct)s

          return
          end
          """
                    str_fct = self.p_to_f.parse(fct.expr)
                    if not self.p_to_f.to_define:
                        definitions = []
                    else:
                        definitions=[]
                        for d in self.p_to_f.to_define:
                            if d == 'pi':
                                definitions.append(' double precision pi')
                                definitions.append(' data pi /3.1415926535897932d0/')
                            else:
                                definitions.append(' double complex %s' % d)
                                
                    text = ufo_fct_template % {
                                'name': fct.name,
                                'args': ", ".join(fct.arguments),                
                                'fct': str_fct,
                                'definitions': '\n'.join(definitions)
                                 }

                    fsock.writelines(text)
            if self.opt['mp']:
                fsock.write_comment_line(' START UFO DEFINE FUNCTIONS FOR MP')
                for fct in ufo_fct:
                    # already handle by default
                    if fct.name not in ["complexconjugate", "re", "im", "sec", "csc", "asec", "acsc","condif",
                                        "theta_function", "cond", "reglog", "reglogp","reglogm", "recms","arg",
                                        "grreglog","regsqrt"]:

                        ufo_fct_template = """
          %(complex_mp_format)s function mp_%(name)s(mp__%(args)s)
          implicit none
          %(complex_mp_format)s mp__%(args)s
          %(definitions)s
          mp_%(name)s = %(fct)s

          return
          end
          """
                        str_fct = self.mp_p_to_f.parse(fct.expr)
                        if not self.mp_p_to_f.to_define:
                            definitions = []
                        else:
                            definitions=[]
                            for d in self.mp_p_to_f.to_define:
                                if d == 'pi': 
                                    definitions.append(' %s mp__pi' % self.mp_real_format)
                                    definitions.append(' data mp__pi /3.141592653589793238462643383279502884197e+00_16/')
                                else:   
                                    definitions.append(' %s mp_%s' % (self.mp_complex_format,d))
                        text = ufo_fct_template % {
                                'name': fct.name,
                                'args': ", mp__".join(fct.arguments),                
                                'fct': str_fct,
                                'definitions': '\n'.join(definitions),
                                'complex_mp_format': self.mp_complex_format
                                 }
                        fsock.writelines(text)


                    
            fsock.write_comment_line(' STOP UFO DEFINE FUNCTIONS ')                    

        

    def create_makeinc(self):
        """create makeinc.inc containing the file to compile """
        
        fsock = self.open('makeinc.inc', comment='#')
        text = 'MODEL = couplings.o lha_read.o printout.o rw_para.o'
        text += ' model_functions.o '
        
        nb_coup_indep = 1 + len(self.coups_dep) // self.nb_def_by_file
        nb_coup_dep = 1 + len(self.coups_indep) // self.nb_def_by_file
        couplings_files=['couplings%s.o' % (i+1) \
                                for i in range(nb_coup_dep + nb_coup_indep) ]
        if self.opt['mp']:
            couplings_files+=['mp_couplings%s.o' % (i+1) for i in \
                               range(nb_coup_dep,nb_coup_dep + nb_coup_indep) ]
        text += ' '.join(couplings_files)
        fsock.writelines(text)
        
    def create_param_write(self):
        """ create param_write """

        fsock = self.open('param_write.inc', format='fortran')
        
        fsock.writelines("""write(*,*)  ' External Params'
                            write(*,*)  ' ---------------------------------'
                            write(*,*)  ' '""")
        def format(name):
            return 'write(*,*) \'%(name)s = \', %(name)s' % {'name': name}
        
        # Write the external parameter
        lines = [format(param.name) for param in self.params_ext]       
        fsock.writelines('\n'.join(lines))        
        
        fsock.writelines("""write(*,*)  ' Internal Params'
                            write(*,*)  ' ---------------------------------'
                            write(*,*)  ' '""")        
        lines = [format(data.name) for data in self.params_indep 
                  if data.name != 'ZERO' and self.check_needed_param(data.name)]
        fsock.writelines('\n'.join(lines))
        fsock.writelines("""write(*,*)  ' Internal Params evaluated point by point'
                            write(*,*)  ' ----------------------------------------'
                            write(*,*)  ' '""")         
        lines = [format(data.name) for data in self.params_dep \
                 if self.check_needed_param(data.name)]
        
        fsock.writelines('\n'.join(lines))                
        
 
    
    def create_ident_card(self):
        """ create the ident_card.dat """
    
        def format(parameter):
            """return the line for the ident_card corresponding to this parameter"""
            colum = [parameter.lhablock.lower()] + \
                    [str(value) for value in parameter.lhacode] + \
                    [parameter.name]
            if not parameter.name:
                return ''
            return ' '.join(colum)+'\n'
    
        fsock = self.open('ident_card.dat')
     
        external_param = [format(param) for param in self.params_ext]
        fsock.writelines('\n'.join(external_param))

    def create_actualize_mp_ext_param_inc(self):
        """ create the actualize_mp_ext_params.inc code """
        
        # In principle one should actualize all external, but for now, it is
        # hardcoded that only AS and MU_R can by dynamically changed by the user
        # so that we only update those ones.
        # Of course, to be on the safe side, one could decide to update all
        # external parameters.
        update_params_list=[p for p in self.params_ext if p.name in 
                                                          self.PS_dependent_key]
        
        res_strings = ["%(mp_prefix)s%(name)s=%(name)s"\
                        %{'mp_prefix':self.mp_prefix,'name':param.name}\
                                                for param in update_params_list]
        # When read_lha is false, it is G which is taken in input and not AS, so
        # this is what should be reset here too.
        if 'aS' in [param.name for param in update_params_list]:
            res_strings.append("%(mp_prefix)sG=G"%{'mp_prefix':self.mp_prefix})
            
        fsock = self.open('actualize_mp_ext_params.inc', format='fortran')
        fsock.writelines('\n'.join(res_strings))

    def create_param_read(self):    
        """create param_read"""
        
        if self.opt['export_format'] in ['madevent', 'FKS5_default', 'FKS5_optimized'] \
            or self.opt['loop_induced']:
            fsock = self.open('param_read.inc', format='fortran')
            fsock.writelines(' include \'../param_card.inc\'')
            return
    
        def format_line(parameter):
            """return the line for the ident_card corresponding to this 
            parameter"""
            template = \
            """ call LHA_get_real(npara,param,value,'%(name)s',%(name)s,%(value)s)""" \
                % {'name': parameter.name,
                   'value': self.p_to_f.parse(str(parameter.value.real))}
            if self.opt['mp']:
                template = template+ \
                ("\n call MP_LHA_get_real(npara,param,value,'%(name)s',"+
                 "%(mp_prefix)s%(name)s,%(value)s)") \
                % {'name': parameter.name,'mp_prefix': self.mp_prefix,
                   'value': self.mp_p_to_f.parse(str(parameter.value.real))}    
            return template        
    
        fsock = self.open('param_read.inc', format='fortran')
        res_strings = [format_line(param) \
                          for param in self.params_ext]
        
        # Correct width sign for Majorana particles (where the width
        # and mass need to have the same sign)        
        for particle in self.model.get('particles'):
            if particle.is_fermion() and particle.get('self_antipart') and \
                   particle.get('width').lower() != 'zero':
                
                res_strings.append('%(width)s = sign(%(width)s,%(mass)s)' % \
                 {'width': particle.get('width'), 'mass': particle.get('mass')})
                if self.opt['mp']:
                    res_strings.append(\
                      ('%(mp_pref)s%(width)s = sign(%(mp_pref)s%(width)s,'+\
                       '%(mp_pref)s%(mass)s)')%{'width': particle.get('width'),\
                       'mass': particle.get('mass'),'mp_pref':self.mp_prefix})

        fsock.writelines('\n'.join(res_strings))


    @staticmethod
    def create_param_card_static(model, output_path, rule_card_path=False,
                                 mssm_convert=True):
        """ create the param_card.dat for a givent model --static method-- """
        #1. Check if a default param_card is present:
        done = False
        if hasattr(model, 'restrict_card') and isinstance(model.restrict_card, str):
            restrict_name = os.path.basename(model.restrict_card)[9:-4]
            model_path = model.get('modelpath')
            if os.path.exists(pjoin(model_path,'paramcard_%s.dat' % restrict_name)):
                done = True
                files.cp(pjoin(model_path,'paramcard_%s.dat' % restrict_name),
                         output_path)
        if not done:
            param_writer.ParamCardWriter(model, output_path)
         
        if rule_card_path:   
            if hasattr(model, 'rule_card'):
                model.rule_card.write_file(rule_card_path)
        
        if mssm_convert:
            model_name = model.get('name')
            # IF MSSM convert the card to SLAH1
            if model_name == 'mssm' or model_name.startswith('mssm-'):
                import models.check_param_card as translator    
                # Check the format of the param_card for Pythia and make it correct
                if rule_card_path:
                    translator.make_valid_param_card(output_path, rule_card_path)
                translator.convert_to_slha1(output_path)        
    
    def create_param_card(self):
        """ create the param_card.dat """

        rule_card = pjoin(self.dir_path, 'param_card_rule.dat')
        if not hasattr(self.model, 'rule_card'):
            rule_card=False
        self.create_param_card_static(self.model, 
                                      output_path=pjoin(self.dir_path, 'param_card.dat'), 
                                      rule_card_path=rule_card, 
                                      mssm_convert=True)
        
def ExportV4Factory(cmd, noclean, output_type='default', group_subprocesses=True, cmd_options={}):
    """ Determine which Export_v4 class is required. cmd is the command 
        interface containing all potential usefull information.
        The output_type argument specifies from which context the output
        is called. It is 'madloop' for MadLoop5, 'amcatnlo' for FKS5 output
        and 'default' for tree-level outputs."""

    opt = dict(cmd.options)
    opt['output_options'] = cmd_options

    # ==========================================================================
    # First check whether Ninja must be installed.
    # Ninja would only be required if:
    #  a) Loop optimized output is selected
    #  b) the process gathered from the amplitude generated use loops

    if len(cmd._curr_amps)>0:
        try:
            curr_proc = cmd._curr_amps[0].get('process')
        except base_objects.PhysicsObject.PhysicsObjectError:
            curr_proc = None
    elif hasattr(cmd,'_fks_multi_proc') and \
                          len(cmd._fks_multi_proc.get('process_definitions'))>0:
        curr_proc = cmd._fks_multi_proc.get('process_definitions')[0]
    else:
        curr_proc = None

    requires_reduction_tool = opt['loop_optimized_output'] and \
                (not curr_proc is None) and \
                (curr_proc.get('perturbation_couplings') != [] and \
                not curr_proc.get('NLO_mode') in [None,'real','tree','LO','LOonly'])

    # An installation is required then, but only if the specified path is the
    # default local one and that the Ninja library appears missing.
    if requires_reduction_tool:
        cmd.install_reduction_library()
        
    # ==========================================================================
    # First treat the MadLoop5 standalone case       
    MadLoop_SA_options = {'clean': not noclean, 
      'complex_mass':cmd.options['complex_mass_scheme'],
      'export_format':'madloop', 
      'mp':True,
      'loop_dir': os.path.join(cmd._mgme_dir,'Template','loop_material'),
      'cuttools_dir': cmd._cuttools_dir,
      'iregi_dir':cmd._iregi_dir,
      'golem_dir':cmd.options['golem'],
      'samurai_dir':cmd.options['samurai'],
      'ninja_dir':cmd.options['ninja'],
      'collier_dir':cmd.options['collier'],
      'fortran_compiler':cmd.options['fortran_compiler'],
      'f2py_compiler':cmd.options['f2py_compiler'],
      'output_dependencies':cmd.options['output_dependencies'],
      'SubProc_prefix':'P',
      'compute_color_flows':cmd.options['loop_color_flows'],
      'mode': 'reweight' if cmd._export_format == "standalone_rw" else '',
      'cluster_local_path': cmd.options['cluster_local_path'],
      'output_options': cmd_options
      }

    if output_type.startswith('madloop'):        
        import madgraph.loop.loop_exporters as loop_exporters
        if os.path.isdir(os.path.join(cmd._mgme_dir, 'Template/loop_material')):
            ExporterClass=None
            if not cmd.options['loop_optimized_output']:
                ExporterClass=loop_exporters.LoopProcessExporterFortranSA
            else:
                if output_type == "madloop":
                    ExporterClass=loop_exporters.LoopProcessOptimizedExporterFortranSA
                    MadLoop_SA_options['export_format'] = 'madloop_optimized'
                elif output_type == "madloop_matchbox":
                    ExporterClass=loop_exporters.LoopProcessExporterFortranMatchBox
                    MadLoop_SA_options['export_format'] = 'madloop_matchbox'
                else:
                    raise Exception("output_type not recognize %s" % output_type)
            return ExporterClass(cmd._export_dir, MadLoop_SA_options)
        else:
            raise MadGraph5Error('MG5_aMC cannot find the \'loop_material\' directory'+\
                                 ' in %s'%str(cmd._mgme_dir))

    # Then treat the aMC@NLO output     
    elif output_type=='amcatnlo':
        import madgraph.iolibs.export_fks as export_fks
        ExporterClass=None
        amcatnlo_options = dict(opt)
        amcatnlo_options.update(MadLoop_SA_options)
        amcatnlo_options['running'] = cmd._curr_model.get('running_elements')
        amcatnlo_options['mp'] = len(cmd._fks_multi_proc.get_virt_amplitudes()) > 0
        if not cmd.options['loop_optimized_output']:
            logger.info("Writing out the aMC@NLO code")
            ExporterClass = export_fks.ProcessExporterFortranFKS
            amcatnlo_options['export_format']='FKS5_default'
        else:
            logger.info("Writing out the aMC@NLO code, using optimized Loops")
            ExporterClass = export_fks.ProcessOptimizedExporterFortranFKS
            amcatnlo_options['export_format']='FKS5_optimized'
        return ExporterClass(cmd._export_dir, amcatnlo_options)


    # Then the default tree-level output
    elif output_type=='default':
        assert group_subprocesses in [True, False]
        
        opt = dict(opt)
        opt.update({'clean': not noclean,
               'complex_mass': cmd.options['complex_mass_scheme'],
               'export_format':cmd._export_format,
               'mp': False,  
               'sa_symmetry':False, 
               'model': cmd._curr_model.get('name'),
               'v5_model': False if cmd._model_v4_path else True,
               'running': cmd._curr_model.get('running_elements'),
                })

        format = cmd._export_format #shortcut

        if format in ['standalone_msP', 'standalone_msF', 'standalone_rw']:
            opt['sa_symmetry'] = True      
        elif format == 'plugin':
            opt['sa_symmetry'] = cmd._export_plugin.sa_symmetry
    
        loop_induced_opt = dict(opt)
        loop_induced_opt.update(MadLoop_SA_options)
        loop_induced_opt['export_format'] = 'madloop_optimized'
        loop_induced_opt['SubProc_prefix'] = 'PV'
        # For loop_induced output with MadEvent, we must have access to the 
        # color flows.
        loop_induced_opt['compute_color_flows'] = True
        for key in opt:
            if key not in loop_induced_opt:
                loop_induced_opt[key] = opt[key]
    
        # Madevent output supports MadAnalysis5
        if format in ['madevent']:
            opt['madanalysis5'] = cmd.options['madanalysis5_path']
            
        if format == 'matrix' or format.startswith('standalone'):
            return ProcessExporterFortranSA(cmd._export_dir, opt, format=format)
        
        elif format in ['madevent'] and group_subprocesses:
            if isinstance(cmd._curr_amps[0], 
                                         loop_diagram_generation.LoopAmplitude):
                import madgraph.loop.loop_exporters as loop_exporters
                return  loop_exporters.LoopInducedExporterMEGroup( 
                                               cmd._export_dir,loop_induced_opt)
            else:
                return  ProcessExporterFortranMEGroup(cmd._export_dir,opt)                
        elif format in ['madevent']:
            if isinstance(cmd._curr_amps[0], 
                                         loop_diagram_generation.LoopAmplitude):
                import madgraph.loop.loop_exporters as loop_exporters
                return  loop_exporters.LoopInducedExporterMENoGroup( 
                                               cmd._export_dir,loop_induced_opt)
            else:
                return  ProcessExporterFortranME(cmd._export_dir,opt)
        elif format in ['matchbox']:
            return ProcessExporterFortranMatchBox(cmd._export_dir,opt)
        elif cmd._export_format in ['madweight'] and group_subprocesses:

            return ProcessExporterFortranMWGroup(cmd._export_dir, opt)
        elif cmd._export_format in ['madweight']:
            return ProcessExporterFortranMW(cmd._export_dir, opt)
        elif format == 'plugin':
            if isinstance(cmd._curr_amps[0], 
                                         loop_diagram_generation.LoopAmplitude):
                return cmd._export_plugin(cmd._export_dir, loop_induced_opt)
            else:
                return cmd._export_plugin(cmd._export_dir, opt)

        else:
            raise Exception('Wrong export_v4 format')
    else:
        raise MadGraph5Error('Output type %s not reckognized in ExportV4Factory.')
    
            


#===============================================================================
# ProcessExporterFortranMWGroup
#===============================================================================
class ProcessExporterFortranMWGroup(ProcessExporterFortranMW):
    """Class to take care of exporting a set of matrix elements to
    MadEvent subprocess group format."""

    matrix_file = "matrix_madweight_group_v4.inc"
    grouped_mode = 'madweight'
    #===========================================================================
    # generate_subprocess_directory
    #===========================================================================
    def generate_subprocess_directory(self, subproc_group,
                                         fortran_model,
                                         group_number):
        """Generate the Pn directory for a subprocess group in MadEvent,
        including the necessary matrix_N.f files, configs.inc and various
        other helper files."""

        if not isinstance(subproc_group, group_subprocs.SubProcessGroup):
            raise base_objects.PhysicsObject.PhysicsObjectError("subproc_group object not SubProcessGroup")

        if not self.model:
            self.model = subproc_group.get('matrix_elements')[0].\
                         get('processes')[0].get('model')

        pathdir = os.path.join(self.dir_path, 'SubProcesses')

        # Create the directory PN in the specified path
        subprocdir = "P%d_%s" % (subproc_group.get('number'),
                                 subproc_group.get('name'))
        try:
            os.mkdir(pjoin(pathdir, subprocdir))
        except os.error as error:
            logger.warning(error.strerror + " " + subprocdir)


        logger.info('Creating files in directory %s' % subprocdir)
        Ppath = pjoin(pathdir, subprocdir)

        # Create the matrix.f files, auto_dsig.f files and all inc files
        # for all subprocesses in the group

        maxamps = 0
        maxflows = 0
        tot_calls = 0

        matrix_elements = subproc_group.get('matrix_elements')

        for ime, matrix_element in \
                enumerate(matrix_elements):
            filename = pjoin(Ppath, 'matrix%d.f' % (ime+1))
            calls, ncolor = \
               self.write_matrix_element_v4(writers.FortranWriter(filename), 
                                                matrix_element,
                                                fortran_model,
                                                str(ime+1),
                                                subproc_group.get('diagram_maps')[\
                                                                              ime])

            filename = pjoin(Ppath, 'auto_dsig%d.f' % (ime+1))
            self.write_auto_dsig_file(writers.FortranWriter(filename),
                                 matrix_element,
                                 str(ime+1))

            # Keep track of needed quantities
            tot_calls += int(calls)
            maxflows = max(maxflows, ncolor)
            maxamps = max(maxamps, len(matrix_element.get('diagrams')))

            # Draw diagrams
            filename = pjoin(Ppath, "matrix%d.ps" % (ime+1))
            plot = draw.MultiEpsDiagramDrawer(matrix_element.get('base_amplitude').\
                                                                    get('diagrams'),
                                              filename,
                                              model = \
                                                matrix_element.get('processes')[0].\
                                                                       get('model'),
                                              amplitude=True)
            logger.info("Generating Feynman diagrams for " + \
                         matrix_element.get('processes')[0].nice_string())
            plot.draw()

        # Extract number of external particles
        (nexternal, ninitial) = matrix_element.get_nexternal_ninitial()

        # Generate a list of diagrams corresponding to each configuration
        # [[d1, d2, ...,dn],...] where 1,2,...,n is the subprocess number
        # If a subprocess has no diagrams for this config, the number is 0

        subproc_diagrams_for_config = subproc_group.get('diagrams_for_configs')

        filename = pjoin(Ppath, 'auto_dsig.f')
        self.write_super_auto_dsig_file(writers.FortranWriter(filename),
                                   subproc_group)

        filename = pjoin(Ppath,'configs.inc')
        nconfigs, s_and_t_channels = self.write_configs_file(\
            writers.FortranWriter(filename),
            subproc_group,
            subproc_diagrams_for_config)

        filename = pjoin(Ppath, 'leshouche.inc')
        self.write_leshouche_file(writers.FortranWriter(filename),
                                   subproc_group)

        filename = pjoin(Ppath, 'phasespace.inc')
        self.write_phasespace_file(writers.FortranWriter(filename),
                           nconfigs)
                           

        filename = pjoin(Ppath, 'maxamps.inc')
        self.write_maxamps_file(writers.FortranWriter(filename),
                           maxamps,
                           maxflows,
                           max([len(me.get('processes')) for me in \
                                matrix_elements]),
                           len(matrix_elements))

        filename = pjoin(Ppath, 'mirrorprocs.inc')
        self.write_mirrorprocs(writers.FortranWriter(filename),
                          subproc_group)

        filename = pjoin(Ppath, 'nexternal.inc')
        self.write_nexternal_file(writers.FortranWriter(filename),
                             nexternal, ninitial)

        filename = pjoin(Ppath, 'pmass.inc')
        self.write_pmass_file(writers.FortranWriter(filename),
                         matrix_element)

        filename = pjoin(Ppath, 'props.inc')
        self.write_props_file(writers.FortranWriter(filename),
                         matrix_element,
                         s_and_t_channels)

#        filename = pjoin(Ppath, 'processes.dat')
#        files.write_to_file(filename,
#                            self.write_processes_file,
#                            subproc_group)

        # Generate jpgs -> pass in make_html
        #os.system(os.path.join('..', '..', 'bin', 'gen_jpeg-pl'))

        linkfiles = ['driver.f', 'cuts.f', 'initialization.f','gen_ps.f', 'makefile', 'coupl.inc','madweight_param.inc', 'run.inc', 'setscales.f']

        for file in linkfiles:
            ln('../%s' % file, cwd=Ppath)

        ln('nexternal.inc', '../../Source', cwd=Ppath, log=False)
        ln('leshouche.inc', '../../Source', cwd=Ppath, log=False)
        ln('maxamps.inc', '../../Source', cwd=Ppath, log=False)
        ln('../../Source/maxparticles.inc', '.', log=True, cwd=Ppath)
        ln('../../Source/maxparticles.inc', '.', name='genps.inc', log=True, cwd=Ppath)
        ln('phasespace.inc', '../', log=True, cwd=Ppath)
        if not tot_calls:
            tot_calls = 0
        return tot_calls


    #===========================================================================
    # Helper functions
    #===========================================================================
    def modify_grouping(self, matrix_element):
        """allow to modify the grouping (if grouping is in place)
            return two value:
            - True/False if the matrix_element was modified
            - the new(or old) matrix element"""
            
        return True, matrix_element.split_lepton_grouping()
    
    #===========================================================================
    # write_super_auto_dsig_file
    #===========================================================================
    def write_super_auto_dsig_file(self, writer, subproc_group):
        """Write the auto_dsig.f file selecting between the subprocesses
        in subprocess group mode"""

        replace_dict = {}

        # Extract version number and date from VERSION file
        info_lines = self.get_mg5_info_lines()
        replace_dict['info_lines'] = info_lines

        matrix_elements = subproc_group.get('matrix_elements')

        # Extract process info lines
        process_lines = '\n'.join([self.get_process_info_lines(me) for me in \
                                   matrix_elements])
        replace_dict['process_lines'] = process_lines

        nexternal, ninitial = matrix_elements[0].get_nexternal_ninitial()
        replace_dict['nexternal'] = nexternal

        replace_dict['nsprocs'] = 2*len(matrix_elements)

        # Generate dsig definition line
        dsig_def_line = "DOUBLE PRECISION " + \
                        ",".join(["DSIG%d" % (iproc + 1) for iproc in \
                                  range(len(matrix_elements))])
        replace_dict["dsig_def_line"] = dsig_def_line

        # Generate dsig process lines
        call_dsig_proc_lines = []
        for iproc in range(len(matrix_elements)):
            call_dsig_proc_lines.append(\
                "IF(IPROC.EQ.%(num)d) DSIGPROC=DSIG%(num)d(P1,WGT,IMODE) ! %(proc)s" % \
                {"num": iproc + 1,
                 "proc": matrix_elements[iproc].get('processes')[0].base_string()})
        replace_dict['call_dsig_proc_lines'] = "\n".join(call_dsig_proc_lines)

        if writer:
            file = open(os.path.join(_file_path, \
                       'iolibs/template_files/super_auto_dsig_mw_group_v4.inc')).read()
            file = file % replace_dict
            # Write the file
            writer.writelines(file)
        else:
            return replace_dict
        
    #===========================================================================
    # write_mirrorprocs
    #===========================================================================
    def write_mirrorprocs(self, writer, subproc_group):
        """Write the mirrorprocs.inc file determining which processes have
        IS mirror process in subprocess group mode."""

        lines = []
        bool_dict = {True: '.true.', False: '.false.'}
        matrix_elements = subproc_group.get('matrix_elements')
        lines.append("DATA (MIRRORPROCS(I),I=1,%d)/%s/" % \
                     (len(matrix_elements),
                      ",".join([bool_dict[me.get('has_mirror_process')] for \
                                me in matrix_elements])))
        # Write the file
        writer.writelines(lines)

    #===========================================================================
    # write_configs_file
    #===========================================================================
    def write_configs_file(self, writer, subproc_group, diagrams_for_config):
        """Write the configs.inc file with topology information for a
        subprocess group. Use the first subprocess with a diagram for each
        configuration."""

        matrix_elements = subproc_group.get('matrix_elements')
        model = matrix_elements[0].get('processes')[0].get('model')

        diagrams = []
        config_numbers = []
        for iconfig, config in enumerate(diagrams_for_config):
            # Check if any diagrams correspond to this config
            if set(config) == set([0]):
                continue
            subproc_diags = []
            for s,d in enumerate(config):
                if d:
                    subproc_diags.append(matrix_elements[s].\
                                         get('diagrams')[d-1])
                else:
                    subproc_diags.append(None)
            diagrams.append(subproc_diags)
            config_numbers.append(iconfig + 1)

        # Extract number of external particles
        (nexternal, ninitial) = subproc_group.get_nexternal_ninitial()

        return len(diagrams), \
               self.write_configs_file_from_diagrams(writer, diagrams,
                                                config_numbers,
                                                nexternal, ninitial,
                                                matrix_elements[0],model)

    #===========================================================================
    # write_run_configs_file
    #===========================================================================
    def write_run_config_file(self, writer):
        """Write the run_configs.inc file for MadEvent"""

        path = os.path.join(_file_path,'iolibs','template_files','madweight_run_config.inc') 
        text = open(path).read() % {'chanperjob':'2'} 
        writer.write(text)
        return True


    #===========================================================================
    # write_leshouche_file
    #===========================================================================
    def write_leshouche_file(self, writer, subproc_group):
        """Write the leshouche.inc file for MG4"""

        all_lines = []

        for iproc, matrix_element in \
            enumerate(subproc_group.get('matrix_elements')):
            all_lines.extend(self.get_leshouche_lines(matrix_element,
                                                 iproc))

        # Write the file
        writer.writelines(all_lines)

        return True


    <|MERGE_RESOLUTION|>--- conflicted
+++ resolved
@@ -6365,19 +6365,15 @@
                             save first
                             parameter  (PI=3.141592653589793d0)            
                             parameter  (ZERO=0d0)
-<<<<<<< HEAD
                             logical updateloop
                             common /to_updateloop/updateloop
-                            include \'model_functions.inc\'""")
-=======
+                            include \'model_functions.inc\'
                             double precision Gother
-                            include \'model_functions.inc\'
                             include \'../maxparticles.inc\'
                             include \'../run.inc\'
                             double precision alphas 
                             external alphas
                             """)
->>>>>>> 1fe69f21
         fsock.writelines("""include \'input.inc\'
                             include \'coupl.inc\'
                             READLHA = .false.""")

--- conflicted
+++ resolved
@@ -1342,179 +1342,6 @@
     return pdf_lines[:-1]
 
 #===============================================================================
-<<<<<<< HEAD
-# FortranWriter
-#===============================================================================
-class FortranWriter():
-    """Routines for writing fortran lines. Keeps track of indentation
-    and splitting of long lines"""
-
-    class FortranWriterError(Exception):
-        """Exception raised if an error occurs in the definition
-        or the execution of a FortranWriter."""
-        pass
-
-    # Parameters defining the output of the Fortran writer
-    keyword_pairs = {'^if.+then\s*$': ('^endif', 2),
-                     '^do\s+': ('^enddo\s*$', 2),
-                     '^subroutine': ('^end\s*$', 0),
-                     'function': ('^end\s*$', 0)}
-    single_indents = {'^else\s*$':-2,
-                      '^else\s*if.+then\s*$':-2}
-    line_cont_char = '$'
-    comment_char = 'c'
-    downcase = False
-    line_length = 71
-    max_split = 10
-    split_characters = "+-*/,) "
-    comment_split_characters = " "
-
-    # Private variables
-    __indent = 0
-    __keyword_list = []
-    __comment_pattern = re.compile(r"^(\s*#|c$|(c\s+([^=]|$)))", re.IGNORECASE)
-
-    def write_fortran_line(self, fsock, line):
-        """Write a fortran line, with correct indent and line splits"""
-
-        if not isinstance(line, str) or line.find('\n') >= 0:
-            raise self.FortranWriterError, \
-                  "write_fortran_line must have a single line as argument"
-
-        # Check if this line is a comment
-        if self.__comment_pattern.search(line):
-            # This is a comment
-            myline = " " * (5 + self.__indent) + line.lstrip()[1:].lstrip()
-            if FortranWriter.downcase:
-                self.comment_char = self.comment_char.lower()
-            else:
-                self.comment_char = self.comment_char.upper()
-            myline = self.comment_char + myline
-            part = ""
-            post_comment = ""
-            # Break line in appropriate places
-            # defined (in priority order) by the characters in
-            # comment_split_characters
-            res = self.split_line(myline,
-                                  self.comment_split_characters,
-                                  self.comment_char + " " * (5 + self.__indent))
-        else:
-            # This is a regular Fortran line
-
-            # Strip leading spaces from line
-            myline = line.lstrip()
-
-            # Convert to upper or lower case
-            # Here we need to make exception for anything within quotes.
-            (myline, part, post_comment) = myline.partition("!")
-            # Set space between line and post-comment
-            if part:
-                part = "  " + part
-            # Replace all double quotes by single quotes
-            myline = myline.replace('\"', '\'')
-            # Downcase or upcase Fortran code, except for quotes
-            splitline = myline.split('\'')
-            myline = ""
-            i = 0
-            while i < len(splitline):
-                if i % 2 == 1:
-                    # This is a quote - check for escaped \'s
-                    while splitline[i][len(splitline[i]) - 1] == '\\':
-                        splitline[i] = splitline[i] + '\'' + splitline.pop(i + 1)
-                else:
-                    # Otherwise downcase/upcase
-                    if FortranWriter.downcase:
-                        splitline[i] = splitline[i].lower()
-                    else:
-                        splitline[i] = splitline[i].upper()
-                i = i + 1
-
-            myline = "\'".join(splitline).rstrip()
-
-            # Check if line starts with dual keyword and adjust indent 
-            if self.__keyword_list and re.search(self.keyword_pairs[\
-                self.__keyword_list[len(self.__keyword_list) - 1]][0],
-                                               myline.lower()):
-                key = self.__keyword_list.pop()
-                self.__indent = self.__indent - self.keyword_pairs[key][1]
-
-            # Check for else and else if
-            single_indent = 0
-            for key in self.single_indents.keys():
-                if re.search(key, myline.lower()):
-                    self.__indent = self.__indent + self.single_indents[key]
-                    single_indent = -self.single_indents[key]
-                    break
-
-            # Break line in appropriate places
-            # defined (in priority order) by the characters in split_characters
-            res = self.split_line(" " * (6 + self.__indent) + myline,
-                                  self.split_characters,
-                                  " " * 5 + self.line_cont_char + \
-                                  " " * (self.__indent + 1))
-
-            # Check if line starts with keyword and adjust indent for next line
-            for key in self.keyword_pairs.keys():
-                if re.search(key, myline.lower()):
-                    self.__keyword_list.append(key)
-                    self.__indent = self.__indent + self.keyword_pairs[key][1]
-                    break
-
-            # Correct back for else and else if
-            if single_indent != None:
-                self.__indent = self.__indent + single_indent
-                single_indent = None
-
-        # Write line(s) to file
-        fsock.write("\n".join(res) + part + post_comment + "\n")
-
-        return True
-
-    def split_line(self, line, split_characters, line_start):
-        """Split a line if it is longer than self.line_length
-        columns. Split in preferential order according to
-        split_characters, and start each new line with line_start."""
-
-        res_lines = [line]
-
-        while len(res_lines[-1]) > self.line_length:
-            split_at = self.line_length
-            for character in split_characters:
-                index = res_lines[-1][(self.line_length - self.max_split): \
-                                      self.line_length].rfind(character)
-                if index >= 0:
-                    split_at = self.line_length - self.max_split + index
-                    break
-
-            res_lines.append(line_start + \
-                             res_lines[-1][split_at:])
-            res_lines[-2] = res_lines[-2][:split_at]
-
-        return res_lines
-
-#===============================================================================
-# FortranFile
-#===============================================================================
-class FortranFile(file, FortranWriter):
-    
-    def writelines(self,lines):
-        """ format the line to the fortran format"""
-        if lines[-1] == '\n':
-            lines = lines[:-1]
-        for line in lines.split('\n'):
-            self.write_fortran_line(self, line)
-        
-    def write_comments(self, lines, comment='c', spaces=6):
-        """ write those lines as comment by adding at the beginning of each 
-        lines 'c      '."""
-        
-        comment_tag = comment + ' ' * spaces
-        lines = comment_tag + lines.replace('\n','\n' + comment_tag)
-        file.write(self,lines + '\n')
-        
-#===============================================================================
-=======
->>>>>>> b09d7191
 # HelasFortranModel
 #===============================================================================
 class HelasFortranModel(helas_objects.HelasModel):

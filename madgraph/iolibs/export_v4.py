--- conflicted
+++ resolved
@@ -4116,12 +4116,7 @@
         replace_dict['fake_width_declaration'] += \
             ('  save fk_%s \n' * len(width_list)) % tuple(width_list)
         fk_w_defs = []
-<<<<<<< HEAD
-        one_def = 'IF(%(w)s.ne.0d0) fk_%(w)s = SIGN(MAX(ABS(%(w)s), ABS(%(m)s*small_width_treatment)), %(w)s)'     
-        
-=======
         one_def = ' IF(%(w)s.ne.0d0) fk_%(w)s = SIGN(MAX(ABS(%(w)s), ABS(%(m)s*small_width_treatment)), %(w)s)'     
->>>>>>> 951a50d5
         for m, w in mass_width:
             if w == 'zero':
                 if ' fk_zero = 0d0' not in fk_w_defs: 

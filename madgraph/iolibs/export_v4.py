--- conflicted
+++ resolved
@@ -2187,17 +2187,10 @@
                 pid = current_pid[ii]
                 condition = '.and.'.join(['%i.eq.pdgs(%i)' %(pdg, i+1) for i, pdg in enumerate(pdgs)])
                 if ii==0:
-<<<<<<< HEAD
-                    text.append( ' if(%s) then ! %i' % (condition, ii))
+                    text.append( ' if(%s.and.(procid.le.0.or.procid.eq.%d)) then ! %i' % (condition, pid, ii))
                 else:
-                    text.append( ' else if(%s) then ! %i' % (condition,ii))
-                text.append(' call %ssmatrixhel(p, nhel, ans)' % self.prefix_info[pdgs][0])
-=======
-                    text.append( ' if(%s.and.(procid.le.0.or.procid.eq.%d)) then ! %i' % (condition, pid, i))
-                else:
-                    text.append( ' else if(%s.and.(procid.le.0.or.procid.eq.%d)) then ! %i' % (condition,pid,i))
+                    text.append( ' else if(%s.and.(procid.le.0.or.procid.eq.%d)) then ! %i' % (condition,pid,ii))
                 text.append(' call %ssmatrixhel(p, nhel, ans)' % self.prefix_info[(pdgs,pid)][0])
->>>>>>> df898420
             text.append(' endif')
         #close the function
         if min_nexternal != max_nexternal:

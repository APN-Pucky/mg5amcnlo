################################################################################
#
# Copyright (c) 2009 The MadGraph Development team and Contributors
#
# This file is a part of the MadGraph 5 project, an application which 
# automatically generates Feynman diagrams and matrix elements for arbitrary
# high-energy processes in the Standard Model and beyond.
#
# It is subject to the MadGraph license which should accompany this 
# distribution.
#
# For more information, please visit: http://madgraph.phys.ucl.ac.be
#
################################################################################
from bsddb.test.test_thread import WindowsError

"""Methods and classes to export matrix elements to v4 format."""

import fractions
import glob
import logging
import os
import re
import shutil
import subprocess

import madgraph.core.color_algebra as color
import madgraph.core.helas_objects as helas_objects
import madgraph.iolibs.drawing_eps as draw
import madgraph.iolibs.files as files
import madgraph.iolibs.misc as misc
import madgraph.iolibs.template_files as Template

_file_path = os.path.split(os.path.dirname(os.path.realpath(__file__)))[0] + '/'
logger = logging.getLogger('export_v4')

#===============================================================================
# copy the Template in a new directory.
#===============================================================================
def copy_v4template(mgme_dir, dir_path, model_dir, clean):
    """create the directory run_name as a copy of the Template
       and import the model, Helas, and clean the directory 
    """
    
    #First copy the full template tree if dir_path doesn't exit
    if not os.path.isdir(dir_path):
        logger.info('initialize a new directory: %s' % \
                    os.path.basename(dir_path))
        shutil.copytree(os.path.join(mgme_dir, 'Template'), dir_path, True)

    #Ensure that the Template is clean
    if clean:
        logger.info('remove old information in %s' % os.path.basename(dir_path))
        old_pos = os.getcwd()
        os.chdir(dir_path)
        if os.environ.has_key('MADGRAPH_BASE'):
            subprocess.call([os.path.join('bin', 'clean_template'), '--web'])
        else:
            try:
                subprocess.call([os.path.join('bin', 'clean_template')])
<<<<<<< HEAD
            except:
                logger.error('Call to bin/clean_template failed, ' +\
                             'not valid MadEvent v. 4 Template directory')
=======
            except WindowsError, why:
                logger.error('Impossible to clean correctly Template. ' + \
                                     'The following error is returned:\n %s' % why)
>>>>>>> cd36424d
        os.chdir(old_pos)
        
        #Write version info
        MG_version = misc.get_pkg_info()
        open(os.path.join(dir_path, 'SubProcesses', 'MGVersion.txt'), 'w').write(
                                                          MG_version['version'])
        
#===============================================================================
# copy the Template in a new directory and set up Standalone MG
#===============================================================================
def copy_v4standalone(mgme_dir, dir_path, model_dir, clean):
    """create the directory run_name as a copy of the Template,
       run standalone, import the model and Helas, and clean the directory 
    """
    
    #First copy the full template tree if dir_path doesn't exit
    if not os.path.isdir(dir_path):
        logger.info('initialize a new directory: %s' % \
                    os.path.basename(dir_path))
        shutil.copytree(os.path.join(mgme_dir, 'Template'), dir_path, True)

    # Run standalone
    logger.info('Setup directory %s for standalone' % \
                os.path.basename(dir_path))
    old_pos = os.getcwd()
    os.chdir(dir_path)
    try:
        subprocess.call([os.path.join('bin', 'standalone')],
                        stdout = os.open(os.devnull, os.O_RDWR))
    except OSError:
        # Probably standalone already called
        pass
    os.chdir(old_pos)

    #Ensure that the Template is clean
    if clean:
        logger.info('remove old information in %s' % \
                    os.path.basename(dir_path))
        old_pos = os.getcwd()
        os.chdir(dir_path)
        for pdir in glob.glob(os.path.join("SubProcesses","P*")):
            shutil.rmtree(pdir)
        #Write version info
        MG_version = misc.get_pkg_info()
        open(os.path.join('SubProcesses', 'MGVersion.txt'), 'w').write(
                                                          MG_version['version'])

        # Copy the HELAS directory
        
        for file in glob.glob(os.path.join("..", "HELAS", "*")):
            if os.path.isfile(file):
                shutil.copy2(file,
                            os.path.join('Source', 'DHELAS'))
        shutil.move(os.path.join('Source', 'DHELAS', 'Makefile.template'),
                    os.path.join('Source', 'DHELAS', 'Makefile'))
        os.chdir(old_pos)
        
#===============================================================================
# Make the Helas and Model directories for Standalone directory
#===============================================================================
def make_v4standalone(dir_path):
    """Run make in the DHELAS and MODEL directories, to set up
    everything for running standalone
    """
    
    # Run standalone
    old_pos = os.getcwd()
    os.chdir(os.path.join(dir_path, "Source"))
    logger.info("Running make for Helas")
    subprocess.call(['make', '../lib/libdhelas3.a'],
                    stdout = open(os.devnull, 'w'))
    logger.info("Running make for Model")
    subprocess.call(['make', '../lib/libmodel.a'],
                    stdout = open(os.devnull, 'w'))
    os.chdir(old_pos)
        
#===============================================================================
# write a procdef_mg5 (an equivalent of the MG4 proc_card.dat)
#===============================================================================
def write_procdef_mg5(file_pos, modelname, process_str):
    """ write an equivalent of the MG4 proc_card in order that all the Madevent
    Perl script of MadEvent4 are still working properly for pure MG5 run."""
    
    proc_card_template = Template.mg4_proc_card.mg4_template
    process_template = Template.mg4_proc_card.process_template
    process_text = ''
    coupling = ''
    new_process_content = []
    
    
    # First find the coupling and suppress the coupling from process_str
    #But first ensure that coupling are define whithout spaces:
    process_str = process_str.replace(' =', '=')
    process_str = process_str.replace('= ', '=')
    process_str = process_str.replace(',',' , ')
    #now loop on the element and treat all the coupling
    for info in process_str.split():
        if '=' in info:
            coupling += info + '\n'
        else:
            new_process_content.append(info)
    # Recombine the process_str (which is the input process_str without coupling
    #info)
    process_str = ' '.join(new_process_content)
    
    #format the SubProcess
    process_text += process_template.substitute({'process': process_str, \
                                                        'coupling': coupling})
    
    text = proc_card_template.substitute({'process': process_text,
                                        'model': modelname,
                                        'multiparticle':''})
    ff = open(file_pos, 'w')
    ff.write(text)
    ff.close()

#===============================================================================
# Create Web Page via external routines
#===============================================================================
def finalize_madevent_v4_directory(dir_path, makejpg, history):
    """call the perl script creating the web interface for MadEvent"""

    old_pos = os.getcwd()
    os.chdir(os.path.join(dir_path, 'SubProcesses'))
    P_dir_list = [proc for proc in os.listdir('.') if os.path.isdir(proc) and \
                                                                proc[0] == 'P']
    
    devnull = os.open(os.devnull, os.O_RDWR)
    # Convert the poscript in jpg files (if authorize)
    if makejpg:
        logger.info("Generate jpeg diagrams")
        for Pdir in P_dir_list:
            os.chdir(Pdir)
            subprocess.call([os.path.join(old_pos, dir_path, 'bin', 'gen_jpeg-pl')],
                            stdout = devnull)
            os.chdir(os.path.pardir)

    logger.info("Generate web pages")
    # Create the WebPage using perl script

    subprocess.call([os.path.join(old_pos, dir_path, 'bin', 'gen_cardhtml-pl')], \
                                                            stdout = devnull)
    subprocess.call([os.path.join(old_pos, dir_path, 'bin', 'gen_infohtml-pl')], \
                                                            stdout = devnull)
    os.chdir(os.path.pardir)
    subprocess.call([os.path.join(old_pos, dir_path, 'bin', 'gen_crossxhtml-pl')],
                    stdout = devnull)
    [mv(name, './HTML/') for name in os.listdir('.') if \
                        (name.endswith('.html') or name.endswith('.jpg')) and \
                        name != 'index.html']               
    
    # Write command history as proc_card_mg5
    if os.path.isdir('Cards'):
        output_file = os.path.join('Cards', 'proc_card_mg5.dat')
        output_file = open(output_file, 'w')
        text = ('\n'.join(history) + '\n') % misc.get_time_info()
        output_file.write(text)
        output_file.close()

    subprocess.call([os.path.join(old_pos, dir_path, 'bin', 'gen_cardhtml-pl')],
                    stdout = devnull)
    
    # Run "make" to generate madevent.tar.gz file
    if os.path.exists(os.path.join('SubProcesses', 'subproc.mg')):
        if os.path.exists('madevent.tar.gz'):
            os.remove('madevent.tar.gz')
        subprocess.call(['make'], stdout = devnull)
    
    
    subprocess.call([os.path.join(old_pos, dir_path, 'bin', 'gen_cardhtml-pl')],
                    stdout = devnull)
    
    #return to the initial dir
    os.chdir(old_pos)               
           
#===============================================================================
# write_matrix_element_v4_standalone
#===============================================================================
def write_matrix_element_v4_standalone(fsock, matrix_element, fortran_model):
    """Export a matrix element to a matrix.f file in MG4 standalone format"""

    if not matrix_element.get('processes') or \
           not matrix_element.get('diagrams'):
        return 0

    writer = FortranWriter()
    # Set lowercase/uppercase Fortran code
    FortranWriter.downcase = False

    replace_dict = {}

    # Extract version number and date from VERSION file
    info_lines = get_mg5_info_lines()
    replace_dict['info_lines'] = info_lines

    # Extract process info lines
    process_lines = get_process_info_lines(matrix_element)
    replace_dict['process_lines'] = process_lines

    # Extract number of external particles
    (nexternal, ninitial) = matrix_element.get_nexternal_ninitial()
    replace_dict['nexternal'] = nexternal

    # Extract ncomb
    ncomb = matrix_element.get_helicity_combinations()
    replace_dict['ncomb'] = ncomb

    # Extract helicity lines
    helicity_lines = get_helicity_lines(matrix_element)
    replace_dict['helicity_lines'] = helicity_lines

    # Extract overall denominator
    # Averaging initial state color, spin, and identical FS particles
    den_factor_line = get_den_factor_line(matrix_element)
    replace_dict['den_factor_line'] = den_factor_line

    # Extract ngraphs
    ngraphs = matrix_element.get_number_of_amplitudes()
    replace_dict['ngraphs'] = ngraphs

    # Extract nwavefuncs
    nwavefuncs = matrix_element.get_number_of_wavefunctions()
    replace_dict['nwavefuncs'] = nwavefuncs

    # Extract ncolor
    ncolor = max(1, len(matrix_element.get('color_basis')))
    replace_dict['ncolor'] = ncolor

    # Extract color data lines
    color_data_lines = get_color_data_lines(matrix_element)
    replace_dict['color_data_lines'] = "\n".join(color_data_lines)

    # Extract helas calls
    helas_calls = fortran_model.get_matrix_element_calls(\
                matrix_element)
    replace_dict['helas_calls'] = "\n".join(helas_calls)

    # Extract JAMP lines
    jamp_lines = get_JAMP_lines(matrix_element)
    replace_dict['jamp_lines'] = '\n'.join(jamp_lines)

    file = open(os.path.join(_file_path, \
                      'iolibs/template_files/matrix_standalone_v4.inc')).read()
    file = file % replace_dict

    # Write the file
    for line in file.split('\n'):
        writer.write_fortran_line(fsock, line)

    return len(filter(lambda call: call.find('#') != 0, helas_calls))

#===============================================================================
# write_matrix_element_v4_madevent
#===============================================================================
def write_matrix_element_v4_madevent(fsock, matrix_element, fortran_model):
    """Export a matrix element to a matrix.f file in MG4 madevent format"""

    if not matrix_element.get('processes') or \
           not matrix_element.get('diagrams'):
        return 0

    writer = FortranWriter()
    # Set lowercase/uppercase Fortran code
    FortranWriter.downcase = False

    replace_dict = {}

    # Extract version number and date from VERSION file
    info_lines = get_mg5_info_lines()
    replace_dict['info_lines'] = info_lines

    # Extract process info lines
    process_lines = get_process_info_lines(matrix_element)
    replace_dict['process_lines'] = process_lines

    # Extract ncomb
    ncomb = matrix_element.get_helicity_combinations()
    replace_dict['ncomb'] = ncomb

    # Extract helicity lines
    helicity_lines = get_helicity_lines(matrix_element)
    replace_dict['helicity_lines'] = helicity_lines

    # Extract IC line
    ic_line = get_ic_line(matrix_element)
    replace_dict['ic_line'] = ic_line

    # Extract overall denominator
    # Averaging initial state color, spin, and identical FS particles
    den_factor_line = get_den_factor_line(matrix_element)
    replace_dict['den_factor_line'] = den_factor_line

    # Extract ngraphs
    ngraphs = matrix_element.get_number_of_amplitudes()
    replace_dict['ngraphs'] = ngraphs

    # Extract nwavefuncs
    nwavefuncs = matrix_element.get_number_of_wavefunctions()
    replace_dict['nwavefuncs'] = nwavefuncs

    # Extract ncolor
    ncolor = max(1, len(matrix_element.get('color_basis')))
    replace_dict['ncolor'] = ncolor

    # Extract color data lines
    color_data_lines = get_color_data_lines(matrix_element)
    replace_dict['color_data_lines'] = "\n".join(color_data_lines)

    # Extract helas calls
    helas_calls = fortran_model.get_matrix_element_calls(\
                matrix_element)
    replace_dict['helas_calls'] = "\n".join(helas_calls)

    # Extract JAMP lines
    jamp_lines = get_JAMP_lines(matrix_element)
    replace_dict['jamp_lines'] = '\n'.join(jamp_lines)

    file = open(os.path.join(_file_path, \
                      'iolibs/template_files/matrix_madevent_v4.inc')).read()
    file = file % replace_dict
    
    # Write the file
    for line in file.split('\n'):
        writer.write_fortran_line(fsock, line)

    return len(filter(lambda call: call.find('#') != 0, helas_calls))

#===============================================================================
# write_auto_dsig_file
#===============================================================================
def write_auto_dsig_file(fsock, matrix_element, fortran_model):
    """Write the auto_dsig.f file for the differential cross section
    calculation, includes pdf call information"""

    if not matrix_element.get('processes') or \
           not matrix_element.get('diagrams'):
        return 0

    nexternal, ninitial = matrix_element.get_nexternal_ninitial()

    if ninitial < 1 or ninitial > 2:
        raise FortranWriter.FortranWriterError, \
              """Need ninitial = 1 or 2 to write auto_dsig file"""

    writer = FortranWriter()

    replace_dict = {}

    # Extract version number and date from VERSION file
    info_lines = get_mg5_info_lines()
    replace_dict['info_lines'] = info_lines

    # Extract process info lines
    process_lines = get_process_info_lines(matrix_element)
    replace_dict['process_lines'] = process_lines

    pdf_lines = get_pdf_lines(matrix_element, ninitial)
    replace_dict['pdf_lines'] = pdf_lines

    if ninitial == 1:
        # No conversion, since result of decay should be given in GeV
        dsig_line = "pd(IPROC)*dsiguu"
    else:
        # Convert result (in GeV) to pb
        dsig_line = "pd(IPROC)*conv*dsiguu"

    replace_dict['dsig_line'] = dsig_line

    file = open(os.path.join(_file_path, \
                      'iolibs/template_files/auto_dsig_v4.inc')).read()
    file = file % replace_dict

    # Write the file
    for line in file.split('\n'):
        writer.write_fortran_line(fsock, line)

#===============================================================================
# write_coloramps_file
#===============================================================================
def write_coloramps_file(fsock, matrix_element, fortran_model):
    """Write the coloramps.inc file for MadEvent"""

    writer = FortranWriter()

    lines = get_icolamp_lines(matrix_element)

    # Write the file
    for line in lines:
        writer.write_fortran_line(fsock, line)

    return True

#===============================================================================
# write_configs_file
#===============================================================================
def write_configs_file(fsock, matrix_element, fortran_model):
    """Write the configs.inc file for MadEvent"""

    writer = FortranWriter()

    # Extract number of external particles
    (nexternal, ninitial) = matrix_element.get_nexternal_ninitial()

    lines = []

    iconfig = 0

    s_and_t_channels = []

    for idiag, diag in enumerate(matrix_element.get('base_amplitude').\
                                                get('diagrams')):
        if any([len(vert.get('legs')) > 3 for vert in diag.get('vertices')]):
            # Only 3-vertices allowed in configs.inc
            continue
        iconfig = iconfig + 1
        helas_diag = matrix_element.get('diagrams')[idiag]
        amp_number = helas_diag.get('amplitudes')[0].get('number')
        lines.append("# Diagram %d, Amplitude %d" % \
                     (helas_diag.get('number'), amp_number))
        # Correspondance between the config and the amplitudes
        lines.append("data mapconfig(%d)/%d/" % (iconfig, amp_number))

        # Need to reorganize the topology so that we start with all
        # final state external particles and work our way inwards

        schannels, tchannels = helas_diag.get('amplitudes')[0].\
                                     get_s_and_t_channels(ninitial)

        s_and_t_channels.append([schannels, tchannels])

        # Write out propagators for s-channel and t-channel vertices
        allchannels = schannels
        if len(tchannels) > 1:
            # Write out tchannels only if there are any non-trivial ones
            allchannels = schannels + tchannels

        for vert in allchannels:
            daughters = [leg.get('number') for leg in vert.get('legs')[:-1]]
            last_leg = vert.get('legs')[-1]
            lines.append("data (iforest(i,%d,%d),i=1,%d)/%s/" % \
                         (last_leg.get('number'), iconfig, len(daughters),
                          ",".join([str(d) for d in daughters])))
            if vert in schannels:
                lines.append("data sprop(%d,%d)/%d/" % \
                             (last_leg.get('number'), iconfig,
                              last_leg.get('id')))
            elif vert in tchannels[:-1]:
                lines.append("data tprid(%d,%d)/%d/" % \
                             (last_leg.get('number'), iconfig,
                              last_leg.get('id')))

    # Write out number of configs
    lines.append("# Number of configs")
    lines.append("data mapconfig(0)/%d/" % iconfig)

    # Write the file
    for line in lines:
        writer.write_fortran_line(fsock, line)

    return iconfig, s_and_t_channels

#===============================================================================
# write_decayBW_file
#===============================================================================
def write_decayBW_file(fsock, matrix_element, fortran_model,
                       s_and_t_channels):
    """Write the decayBW.inc file for MadEvent"""

    writer = FortranWriter()

    lines = []

    booldict = {False: ".false.", True: ".true."}

    for iconf, config in enumerate(s_and_t_channels):
        schannels = config[0]
        for vertex in schannels:
            # For the resulting leg, pick out whether it comes from
            # decay or not, as given by the from_group flag
            leg = vertex.get('legs')[-1]
            lines.append("data gForceBW(%d,%d)/%s/" % \
                         (leg.get('number'), iconf + 1,
                          booldict[leg.get('from_group')]))

    # Write the file
    for line in lines:
        writer.write_fortran_line(fsock, line)

    return True

#===============================================================================
# write_dname_file
#===============================================================================
def write_dname_file(fsock, matrix_element, fortran_model):
    """Write the dname.mg file for MG4"""

    line = "DIRNAME=P%s" % \
           matrix_element.get('processes')[0].shell_string_v4()

    # Write the file
    fsock.write(line + "\n")

    return True

#===============================================================================
# write_iproc_file
#===============================================================================
def write_iproc_file(fsock, matrix_element, fortran_model):
    """Write the iproc.inc file for MG4"""

    writer = FortranWriter()

    line = "%d" % \
           matrix_element.get('processes')[0].get('id')

    # Write the file
    writer.write_fortran_line(fsock, line)

    return True

#===============================================================================
# write_leshouche_file
#===============================================================================
def write_leshouche_file(fsock, matrix_element, fortran_model):
    """Write the leshouche.inc file for MG4"""

    writer = FortranWriter()

    # Extract number of external particles
    (nexternal, ninitial) = matrix_element.get_nexternal_ninitial()

    lines = []
    for iproc, proc in enumerate(matrix_element.get('processes')):
        legs = proc.get_legs_with_decays()
        lines.append("DATA (IDUP(i,%d),i=1,%d)/%s/" % \
                     (iproc + 1, nexternal,
                      ",".join([str(l.get('id')) for l in legs])))
        for i in [1, 2]:
            lines.append("DATA (MOTHUP(%d,i,%3r),i=1,%2r)/%s/" % \
                     (i, iproc + 1, nexternal,
                      ",".join([ "%3r" % 0 ] * ninitial + \
                               [ "%3r" % i ] * (nexternal - ninitial))))

        # Here goes the color connections corresponding to the JAMPs
        # Only one output, for the first subproc!
        if iproc == 0:
            # If no color basis, just output trivial color flow
            if not matrix_element.get('color_basis'):
                for i in [1, 2]:
                    lines.append("DATA (ICOLUP(%d,i,  1),i=1,%2r)/%s/" % \
                             (i, nexternal,
                              ",".join([ "%3r" % 0 ] * nexternal)))

            else:
                # First build a color representation dictionnary
                repr_dict = {}
                for l in legs:
                    repr_dict[l.get('number')] = \
                        proc.get('model').get_particle(l.get('id')).get_color()
                # Get the list of color flows
                color_flow_list = \
                    matrix_element.get('color_basis').color_flow_decomposition(repr_dict,
                                                                               ninitial)
                # And output them properly
                for cf_i, color_flow_dict in enumerate(color_flow_list):
                    for i in [0, 1]:
                        lines.append("DATA (ICOLUP(%d,i,%3r),i=1,%2r)/%s/" % \
                             (i + 1, cf_i + 1, nexternal,
                              ",".join(["%3r" % color_flow_dict[l.get('number')][i] \
                                        for l in legs])))

    # Write the file
    for line in lines:
        writer.write_fortran_line(fsock, line)

    return True

#===============================================================================
# write_maxamps_file
#===============================================================================
def write_maxamps_file(fsock, matrix_element, fortran_model):
    """Write the maxamps.inc file for MG4."""

    writer = FortranWriter()

    file = "       integer    maxamps\n"
    file = file + "parameter (maxamps=%d)" % \
           len(matrix_element.get_all_amplitudes())

    # Write the file
    for line in file.split('\n'):
        writer.write_fortran_line(fsock, line)

    return True

#===============================================================================
# write_mg_sym_file
#===============================================================================
def write_mg_sym_file(fsock, matrix_element, fortran_model):
    """Write the mg.sym file for MadEvent."""

    writer = FortranWriter()

    lines = []

    # Extract process with all decays included
    final_legs = filter(lambda leg: leg.get('state') == True,
                   matrix_element.get('processes')[0].get_legs_with_decays())

    ninitial = len(filter(lambda leg: leg.get('state') == False,
                          matrix_element.get('processes')[0].get('legs')))

    identical_indices = {}

    # Extract identical particle info
    for i, leg in enumerate(final_legs):
        if leg.get('id') in identical_indices:
            identical_indices[leg.get('id')].append(\
                                i + ninitial + 1)
        else:
            identical_indices[leg.get('id')] = [i + ninitial + 1]

    # Remove keys which have only one particle
    for key in identical_indices.keys():
        if len(identical_indices[key]) < 2:
            del identical_indices[key]
            
    # Write mg.sym file
    lines.append(str(len(identical_indices.keys())))
    for key in identical_indices.keys():
        lines.append(str(len(identical_indices[key])))
        for number in identical_indices[key]:
            lines.append(str(number))

    # Write the file
    for line in lines:
        writer.write_fortran_line(fsock, line)

    return True

#===============================================================================
# write_ncombs_file
#===============================================================================
def write_ncombs_file(fsock, matrix_element, fortran_model):
    """Write the ncombs.inc file for MadEvent."""

    writer = FortranWriter()

    # Extract number of external particles
    (nexternal, ninitial) = matrix_element.get_nexternal_ninitial()

    # ncomb (used for clustering) is 2^(nexternal + 1)
    file = "       integer    n_max_cl\n"
    file = file + "parameter (n_max_cl=%d)" % (2 ** (nexternal + 1))

    # Write the file

    for line in file.split('\n'):
        writer.write_fortran_line(fsock, line)

    return True

#===============================================================================
# write_nexternal_file
#===============================================================================
def write_nexternal_file(fsock, matrix_element, fortran_model):
    """Write the nexternal.inc file for MG4"""

    writer = FortranWriter()

    replace_dict = {}

    # Extract number of external particles
    (nexternal, ninitial) = matrix_element.get_nexternal_ninitial()
    replace_dict['nexternal'] = nexternal
    replace_dict['ninitial'] = ninitial

    file = """ \
      integer    nexternal
      parameter (nexternal=%(nexternal)d)
      integer    nincoming
      parameter (nincoming=%(ninitial)d)""" % replace_dict

    # Write the file
    for line in file.split('\n'):
        writer.write_fortran_line(fsock, line)

    return True

#===============================================================================
# write_ngraphs_file
#===============================================================================
def write_ngraphs_file(fsock, matrix_element, fortran_model, nconfigs):
    """Write the ngraphs.inc file for MG4. Needs input from
    write_configs_file."""

    writer = FortranWriter()

    file = "       integer    n_max_cg\n"
    file = file + "parameter (n_max_cg=%d)" % nconfigs

    # Write the file
    for line in file.split('\n'):
        writer.write_fortran_line(fsock, line)

    return True

#===============================================================================
# write_pmass_file
#===============================================================================
def write_pmass_file(fsock, matrix_element, fortran_model):
    """Write the pmass.inc file for MG4"""

    writer = FortranWriter()

    model = matrix_element.get('processes')[0].get('model')

    lines = []
    for wf in matrix_element.get_external_wavefunctions():
        mass = model.get('particle_dict')[wf.get('pdg_code')].get('mass')
        if mass.lower() != "zero":
            mass = "abs(%s)" % mass

        lines.append("pmass(%d)=%s" % \
                     (wf.get('number_external'), mass))

    # Write the file
    for line in lines:
        writer.write_fortran_line(fsock, line)

    return True

#===============================================================================
# write_props_file
#===============================================================================
def write_props_file(fsock, matrix_element, fortran_model, s_and_t_channels):
    """Write the props.inc file for MadEvent. Needs input from
    write_configs_file."""

    writer = FortranWriter()

    lines = []

    particle_dict = matrix_element.get('processes')[0].get('model').\
                    get('particle_dict')

    for iconf, configs in enumerate(s_and_t_channels):
        for vertex in configs[0] + configs[1][:-1]:
            leg = vertex.get('legs')[-1]
            particle = particle_dict[leg.get('id')]
            # Get mass
            if particle.get('mass').lower() == 'zero':
                mass = particle.get('mass')
            else:
                mass = "abs(%s)" % particle.get('mass')
            # Get width
            if particle.get('width') == 'zero':
                width = particle.get('width')
            else:
                width = "abs(%s)" % particle.get('width')

            pow_part = 1 + int(particle.is_boson())

            lines.append("pmass(%d,%d)  = %s" % \
                         (leg.get('number'), iconf + 1, mass))
            lines.append("pwidth(%d,%d) = %s" % \
                         (leg.get('number'), iconf + 1, width))
            lines.append("pow(%d,%d) = %d" % \
                         (leg.get('number'), iconf + 1, pow_part))

    # Write the file
    for line in lines:
        writer.write_fortran_line(fsock, line)

    return True

#===============================================================================
# write_subproc
#===============================================================================
def write_subproc(fsock, matrix_element, fortran_model):
    """Append this subprocess to the subproc.mg file for MG4"""

    line = "P%s" % \
           matrix_element.get('processes')[0].shell_string_v4()

    # Write line to file
    fsock.write(line + "\n")

    return True

#===============================================================================
# export the model
#===============================================================================
def export_model(model_path, process_path):
    """Configure the files/link of the process according to the model"""
    
    # Import the model
    for file in os.listdir(model_path):
        if os.path.isfile(os.path.join(model_path, file)):
            shutil.copy2(os.path.join(model_path, file), \
                                 os.path.join(process_path, 'Source', 'MODEL'))    


    #make the copy/symbolic link
    model_path = process_path + '/Source/MODEL/'
    ln(model_path + '/ident_card.dat', process_path + '/Cards', log=False)
    cp(model_path + '/param_card.dat', process_path + '/Cards')
    mv(model_path + '/param_card.dat', process_path + '/Cards/param_card_default.dat')
    ln(model_path + '/particles.dat', process_path + '/SubProcesses')
    ln(model_path + '/interactions.dat', process_path + '/SubProcesses')
    ln(model_path + '/coupl.inc', process_path + '/Source')
    ln(model_path + '/coupl.inc', process_path + '/SubProcesses')
    ln(process_path + '/Source/run.inc', process_path + '/SubProcesses', log=False)

#===============================================================================
# generate_subprocess_directory_v4_standalone
#===============================================================================
def generate_subprocess_directory_v4_standalone(matrix_element,
                                                fortran_model,
                                                path=os.getcwd()):
    """Generate the Pxxxxx directory for a subprocess in MG4 standalone,
    including the necessary matrix.f and nexternal.inc files"""

    cwd = os.getcwd()

    # Create the directory PN_xx_xxxxx in the specified path
    dirpath = os.path.join(path, \
                   "P%s" % matrix_element.get('processes')[0].shell_string_v4())
    try:
        os.mkdir(dirpath)
    except os.error as error:
        logger.warning(error.strerror + " " + dirpath)

    try:
        os.chdir(dirpath)
    except os.error:
        logger.error('Could not cd to directory %s' % dirpath)
        return 0

    logger.info('Creating files in directory %s' % dirpath)

    # Create the matrix.f file and the nexternal.inc file
    filename = 'matrix.f'
    calls = files.write_to_file(filename,
                                write_matrix_element_v4_standalone,
                                matrix_element,
                                fortran_model)

    filename = 'nexternal.inc'
    files.write_to_file(filename,
                        write_nexternal_file,
                        matrix_element,
                        fortran_model)

    filename = 'pmass.inc'
    files.write_to_file(filename,
                        write_pmass_file,
                        matrix_element,
                        fortran_model)

    filename = 'ngraphs.inc'
    files.write_to_file(filename,
                        write_ngraphs_file,
                        matrix_element,
                        fortran_model,
                        len(matrix_element.get_all_amplitudes()))

    linkfiles = ['check_sa.f', 'coupl.inc', 'makefile']

    
    for file in linkfiles:
        ln('../%s' % file)

    # Return to original PWD
    os.chdir(cwd)

    if not calls:
        calls = 0
    return calls
#===============================================================================
# generate_subprocess_directory_v4_madevent
#===============================================================================
def generate_subprocess_directory_v4_madevent(matrix_element,
                                              fortran_model,
                                              path=os.getcwd()):
    """Generate the Pxxxxx directory for a subprocess in MG4 madevent,
    including the necessary matrix.f and various helper files"""

    cwd = os.getcwd()

    os.chdir(path)

    pathdir = os.getcwd()

    # Create the directory PN_xx_xxxxx in the specified path
    subprocdir = "P%s" % matrix_element.get('processes')[0].shell_string_v4()
    try:
        os.mkdir(subprocdir)
    except os.error as error:
        logger.warning(error.strerror + " " + subprocdir)

    try:
        os.chdir(subprocdir)
    except os.error:
        logger.error('Could not cd to directory %s' % subprocdir)
        return 0

    logger.info('Creating files in directory %s' % subprocdir)

    # Create the matrix.f file, auto_dsig.f file and all inc files
    filename = 'matrix.f'
    calls = files.write_to_file(filename,
                                write_matrix_element_v4_madevent,
                                matrix_element,
                                fortran_model)

    filename = 'auto_dsig.f'
    files.write_to_file(filename,
                                write_auto_dsig_file,
                                matrix_element,
                                fortran_model)

    filename = 'coloramps.inc'
    files.write_to_file(filename,
                        write_coloramps_file,
                        matrix_element,
                        fortran_model)

    filename = 'configs.inc'
    nconfigs, s_and_t_channels = files.write_to_file(filename,
                        write_configs_file,
                        matrix_element,
                        fortran_model)

    filename = 'decayBW.inc'
    files.write_to_file(filename,
                        write_decayBW_file,
                        matrix_element,
                        fortran_model,
                        s_and_t_channels)

    filename = 'dname.mg'
    files.write_to_file(filename,
                        write_dname_file,
                        matrix_element,
                        fortran_model)

    filename = 'iproc.dat'
    files.write_to_file(filename,
                        write_iproc_file,
                        matrix_element,
                        fortran_model)

    filename = 'leshouche.inc'
    files.write_to_file(filename,
                        write_leshouche_file,
                        matrix_element,
                        fortran_model)

    filename = 'maxamps.inc'
    files.write_to_file(filename,
                        write_maxamps_file,
                        matrix_element,
                        fortran_model)

    filename = 'mg.sym'
    files.write_to_file(filename,
                        write_mg_sym_file,
                        matrix_element,
                        fortran_model)

    filename = 'ncombs.inc'
    files.write_to_file(filename,
                        write_ncombs_file,
                        matrix_element,
                        fortran_model)

    filename = 'nexternal.inc'
    files.write_to_file(filename,
                        write_nexternal_file,
                        matrix_element,
                        fortran_model)

    filename = 'ngraphs.inc'
    files.write_to_file(filename,
                        write_ngraphs_file,
                        matrix_element,
                        fortran_model,
                        nconfigs)

    filename = 'pmass.inc'
    files.write_to_file(filename,
                        write_pmass_file,
                        matrix_element,
                        fortran_model)

    filename = 'props.inc'
    files.write_to_file(filename,
                        write_props_file,
                        matrix_element,
                        fortran_model,
                        s_and_t_channels)

    # Generate diagrams
    filename = "matrix.ps"
    plot = draw.MultiEpsDiagramDrawer(matrix_element.get('base_amplitude').\
                                         get('diagrams'),
                                      filename,
                                      model=matrix_element.get('processes')[0].\
                                         get('model'),
                                      amplitude='')
    logger.info("Generating Feynman diagrams for " + \
                 matrix_element.get('processes')[0].nice_string())
    plot.draw()

    # Generate jpgs -> pass in make_html
    #os.system(os.path.join('..', '..', 'bin', 'gen_jpeg-pl'))

    linkfiles = ['addmothers.f',
                 'cluster.f',
                 'cluster.inc',
                 'coupl.inc',
                 'cuts.f',
                 'cuts.inc',
                 'driver.f',
                 'genps.f',
                 'genps.inc',
                 'initcluster.f',
                 'makefile',
                 'message.inc',
                 'myamp.f',
                 'reweight.f',
                 'run.inc',
                 'setcuts.f',
                 'setscales.f',
                 'sudakov.inc',
                 'symmetry.f',
                 'unwgt.f']

    for file in linkfiles:
        ln('../' + file , '.')
    
    #import nexternal/leshouch in Source
    ln('nexternal.inc', '../../Source', log=False)
    ln('leshouche.inc', '../../Source', log=False)

    # Return to SubProcesses dir
    os.chdir(pathdir)

    # Add subprocess to subproc.mg
    filename = 'subproc.mg'
    files.append_to_file(filename,
                        write_subproc,
                        matrix_element,
                        fortran_model)
    # Generate info page
    os.system(os.path.join('..', 'bin', 'gen_infohtml-pl'))

    # Return to original dir
    os.chdir(cwd)

    if not calls:
        calls = 0
    return calls

#===============================================================================
# Helper functions
#===============================================================================
def get_mg5_info_lines():
    """Return info lines for MG5, suitable to place at beginning of
    Fortran files"""

    info = misc.get_pkg_info()
    info_lines = ""
    if info and info.has_key('version') and  info.has_key('date'):
        info_lines = "C  Generated by MadGraph 5 v. %s, %s\n" % \
                     (info['version'], info['date'])
        info_lines = info_lines + \
                     "C  By the MadGraph Development Team\n" + \
                     "C  Please visit us at https://launchpad.net/madgraph5"
    else:
        info_lines = "C  Generated by MadGraph 5\n" + \
                     "C  By the MadGraph Development Team\n" + \
                     "C  Please visit us at https://launchpad.net/madgraph5"        

    return info_lines

def get_process_info_lines(matrix_element):
    """Return info lines describing the processes for this matrix element"""

    return"\n".join([ "C " + process.nice_string().replace('\n', '\nC * ') \
                     for process in matrix_element.get('processes')])


def get_helicity_lines(matrix_element):
    """Return the Helicity matrix definition lines for this matrix element"""

    helicity_line_list = []
    i = 0
    for helicities in matrix_element.get_helicity_matrix():
        i = i + 1
        int_list = [i, len(helicities)]
        int_list.extend(helicities)
        helicity_line_list.append(\
            ("DATA (NHEL(IHEL,%4r),IHEL=1,%d) /" + \
             ",".join(['%2r'] * len(helicities)) + "/") % tuple(int_list))

    return "\n".join(helicity_line_list)

def get_ic_line(matrix_element):
    """Return the IC definition line coming after helicities, required by
    switchmom in madevent"""

    nexternal = matrix_element.get_nexternal_ninitial()[0]
    int_list = range(1, nexternal + 1)

    return "DATA (IC(IHEL,1),IHEL=1,%i) /%s/" % (nexternal,
                                                 ",".join([str(i) for \
                                                           i in int_list]))

def get_color_data_lines(matrix_element, n=6):
    """Return the color matrix definition lines for this matrix element. Split
    rows in chunks of size n."""

    if not matrix_element.get('color_matrix'):
        return ["DATA Denom(1)/1/", "DATA (CF(i,1),i=1,1) /1/"]
    else:
        ret_list = []
        my_cs = color.ColorString()
        for index, denominator in \
            enumerate(matrix_element.get('color_matrix').\
                                             get_line_denominators()):
            # First write the common denominator for this color matrix line
            ret_list.append("DATA Denom(%i)/%i/" % (index + 1, denominator))
            # Then write the numerators for the matrix elements
            num_list = matrix_element.get('color_matrix').\
                                        get_line_numerators(index, denominator)

            for k in xrange(0, len(num_list), n):
                ret_list.append("DATA (CF(i,%3r),i=%3r,%3r) /%s/" % \
                                (index + 1, k + 1, min(k + n, len(num_list)),
                                 ','.join(["%5r" % i for i in num_list[k:k + n]])))
            my_cs.from_immutable(sorted(matrix_element.get('color_basis').keys())[index])
            ret_list.append("C %s" % repr(my_cs))
        return ret_list


def get_den_factor_line(matrix_element):
    """Return the denominator factor line for this matrix element"""

    return "DATA IDEN/%2r/" % \
           matrix_element.get_denominator_factor()

def get_icolamp_lines(matrix_element):
    """Return the ICOLAMP matrix, showing which AMPs are parts of
    which JAMPs."""

    ret_list = []

    booldict = {False: ".false.", True: ".true."}

    amplitudes = matrix_element.get_all_amplitudes()

    color_amplitudes = matrix_element.get_color_amplitudes()

    ret_list.append("logical icolamp(%d,%d)" % \
                    (len(amplitudes), len(color_amplitudes)))

    bool_list = []

    for coeff_list in color_amplitudes:

        # List of amplitude numbers used in this JAMP
        amp_list = [amp_number for (dummy, amp_number) in coeff_list]

        # List of True or False 
        bool_list.extend([(i + 1 in amp_list) for i in \
                          range(len(amplitudes))])
    # Add line
    ret_list.append("DATA icolamp/%s/" % \
                         ','.join(["%s" % booldict[i] for i in \
                                   bool_list]))

    return ret_list

def get_JAMP_lines(matrix_element):
    """Return the JAMP = sum(fermionfactor * AMP(i)) lines"""

    res_list = []

    for i, coeff_list in \
            enumerate(matrix_element.get_color_amplitudes()):

        res = "JAMP(%i)=" % (i + 1)

        # Optimization: if all contributions to that color basis element have
        # the same coefficient (up to a sign), put it in front
        list_fracs = [abs(coefficient[0][1]) for coefficient in coeff_list]
        common_factor = False
        diff_fracs = list(set(list_fracs))
        if len(diff_fracs) == 1 and abs(diff_fracs[0]) != 1:
            common_factor = True
            global_factor = diff_fracs[0]
            res = res + '%s(' % coeff(1, global_factor, False, 0)

        for (coefficient, amp_number) in coeff_list:
            if common_factor:
                res = res + "%sAMP(%d)" % (coeff(coefficient[0],
                                           coefficient[1] / abs(coefficient[1]),
                                           coefficient[2],
                                           coefficient[3]),
                                           amp_number)
            else:
                res = res + "%sAMP(%d)" % (coeff(coefficient[0],
                                           coefficient[1],
                                           coefficient[2],
                                           coefficient[3]),
                                           amp_number)

        if common_factor:
            res = res + ')'

        res_list.append(res)

    return res_list

def get_pdf_lines(matrix_element, ninitial):
    """Generate the PDF lines for the auto_dsig.f file"""

    processes = matrix_element.get('processes')

    pdf_lines = ""

    if ninitial == 1:
        pdf_lines = "PD(0) = 0d0\nIPROC = 0\n"
        for i, proc in enumerate(processes):
            process_line = proc.base_string()
            pdf_lines = pdf_lines + "IPROC=IPROC+1 ! " + process_line
            pdf_lines = pdf_lines + "\nPD(IPROC)=PD(IPROC-1) + 1d0\n"
    else:
        # Set notation for the variables used for different particles
        pdf_codes = {1: 'd', 2: 'u', 3: 's', 4: 'c', 5: 'b',
                     21: 'g', 22: 'a'}
        # Set conversion from PDG code to number used in PDF calls
        pdgtopdf = {21: 0, 22: 7}
        # Fill in missing entries
        for key in pdf_codes.keys():
            if key < 21:
                pdf_codes[-key] = pdf_codes[key] + 'b'
                pdgtopdf[key] = key
                pdgtopdf[-key] = -key

        # Pick out all initial state particles for the two beams
        initial_states = [sorted(list(set([p.get_initial_pdg(1) for \
                                           p in processes]))),
                          sorted(list(set([p.get_initial_pdg(2) for \
                                           p in processes])))]

        # Get PDF values for the different initial states
        for i, init_states in enumerate(initial_states):
            pdf_lines = pdf_lines + \
                   "IF (ABS(LPP(%d)) .GE. 1) THEN\nLP=SIGN(1,LPP(%d))\n" \
                         % (i + 1, i + 1)

            for initial_state in init_states:
                if initial_state in pdf_codes.keys():
                    pdf_lines = pdf_lines + \
                                ("%s%d=PDG2PDF(ABS(LPP(%d)),%d*LP," + \
                                 "XBK(%d),DSQRT(Q2FACT(%d)))\n") % \
                                 (pdf_codes[initial_state],
                                  i + 1, i + 1, pdgtopdf[initial_state],
                                  i + 1, i + 1)
            pdf_lines = pdf_lines + "ENDIF\n"

        # Add up PDFs for the different initial state particles
        pdf_lines = pdf_lines + "PD(0) = 0d0\nIPROC = 0\n"
        for proc in processes:
            process_line = proc.base_string()
            pdf_lines = pdf_lines + "IPROC=IPROC+1 ! " + process_line
            pdf_lines = pdf_lines + "\nPD(IPROC)=PD(IPROC-1) + "
            for ibeam in [1, 2]:
                initial_state = proc.get_initial_pdg(ibeam)
                if initial_state in pdf_codes.keys():
                    pdf_lines = pdf_lines + "%s%d*" % \
                                (pdf_codes[initial_state], ibeam)
                else:
                    pdf_lines = pdf_lines + "1d0*"
            # Remove last "*" from pdf_lines
            pdf_lines = pdf_lines[:-1] + "\n"

    # Remove last line break from pdf_lines
    return pdf_lines[:-1]

#===============================================================================
# FortranWriter
#===============================================================================
class FortranWriter():
    """Routines for writing fortran lines. Keeps track of indentation
    and splitting of long lines"""

    class FortranWriterError(Exception):
        """Exception raised if an error occurs in the definition
        or the execution of a FortranWriter."""
        pass

    # Parameters defining the output of the Fortran writer
    keyword_pairs = {'^if.+then\s*$': ('^endif', 2),
                     '^do\s+': ('^enddo\s*$', 2),
                     '^subroutine': ('^end\s*$', 0),
                     'function': ('^end\s*$', 0)}
    single_indents = {'^else\s*$':-2,
                      '^else\s*if.+then\s*$':-2}
    line_cont_char = '$'
    comment_char = 'c'
    downcase = False
    line_length = 71
    max_split = 10
    split_characters = "+-*/,) "
    comment_split_characters = " "

    # Private variables
    __indent = 0
    __keyword_list = []
    __comment_pattern = re.compile(r"^(\s*#|c$|(c\s+([^=]|$)))", re.IGNORECASE)

    def write_fortran_line(self, fsock, line):
        """Write a fortran line, with correct indent and line splits"""

        if not isinstance(line, str) or line.find('\n') >= 0:
            raise self.FortranWriterError, \
                  "write_fortran_line must have a single line as argument"

        # Check if this line is a comment
        if self.__comment_pattern.search(line):
            # This is a comment
            myline = " " * (5 + self.__indent) + line.lstrip()[1:].lstrip()
            if FortranWriter.downcase:
                self.comment_char = self.comment_char.lower()
            else:
                self.comment_char = self.comment_char.upper()
            myline = self.comment_char + myline
            part = ""
            post_comment = ""
            # Break line in appropriate places
            # defined (in priority order) by the characters in
            # comment_split_characters
            res = self.split_line(myline,
                                  self.comment_split_characters,
                                  self.comment_char + " " * (5 + self.__indent))
        else:
            # This is a regular Fortran line

            # Strip leading spaces from line
            myline = line.lstrip()

            # Convert to upper or lower case
            # Here we need to make exception for anything within quotes.
            (myline, part, post_comment) = myline.partition("!")
            # Set space between line and post-comment
            if part:
                part = "  " + part
            # Replace all double quotes by single quotes
            myline = myline.replace('\"', '\'')
            # Downcase or upcase Fortran code, except for quotes
            splitline = myline.split('\'')
            myline = ""
            i = 0
            while i < len(splitline):
                if i % 2 == 1:
                    # This is a quote - check for escaped \'s
                    while splitline[i][len(splitline[i]) - 1] == '\\':
                        splitline[i] = splitline[i] + '\'' + splitline.pop(i + 1)
                else:
                    # Otherwise downcase/upcase
                    if FortranWriter.downcase:
                        splitline[i] = splitline[i].lower()
                    else:
                        splitline[i] = splitline[i].upper()
                i = i + 1

            myline = "\'".join(splitline).rstrip()

            # Check if line starts with dual keyword and adjust indent 
            if self.__keyword_list and re.search(self.keyword_pairs[\
                self.__keyword_list[len(self.__keyword_list) - 1]][0],
                                               myline.lower()):
                key = self.__keyword_list.pop()
                self.__indent = self.__indent - self.keyword_pairs[key][1]

            # Check for else and else if
            single_indent = 0
            for key in self.single_indents.keys():
                if re.search(key, myline.lower()):
                    self.__indent = self.__indent + self.single_indents[key]
                    single_indent = -self.single_indents[key]
                    break

            # Break line in appropriate places
            # defined (in priority order) by the characters in split_characters
            res = self.split_line(" " * (6 + self.__indent) + myline,
                                  self.split_characters,
                                  " " * 5 + self.line_cont_char + \
                                  " " * (self.__indent + 1))

            # Check if line starts with keyword and adjust indent for next line
            for key in self.keyword_pairs.keys():
                if re.search(key, myline.lower()):
                    self.__keyword_list.append(key)
                    self.__indent = self.__indent + self.keyword_pairs[key][1]
                    break

            # Correct back for else and else if
            if single_indent != None:
                self.__indent = self.__indent + single_indent
                single_indent = None

        # Write line(s) to file
        fsock.write("\n".join(res) + part + post_comment + "\n")

        return True

    def split_line(self, line, split_characters, line_start):
        """Split a line if it is longer than self.line_length
        columns. Split in preferential order according to
        split_characters, and start each new line with line_start."""

        res_lines = [line]

        while len(res_lines[-1]) > self.line_length:
            split_at = self.line_length
            for character in split_characters:
                index = res_lines[-1][(self.line_length - self.max_split): \
                                      self.line_length].rfind(character)
                if index >= 0:
                    split_at = self.line_length - self.max_split + index
                    break

            res_lines.append(line_start + \
                             res_lines[-1][split_at:])
            res_lines[-2] = res_lines[-2][:split_at]

        return res_lines

#===============================================================================
# HelasFortranModel
#===============================================================================
class HelasFortranModel(helas_objects.HelasModel):
    """The class for writing Helas calls in Fortran, starting from
    HelasWavefunctions and HelasAmplitudes.

    Includes the function generate_helas_call, which automatically
    generates the Fortran Helas call based on the Lorentz structure of
    the interaction."""

    # Dictionaries used for automatic generation of Helas calls
    # Dictionaries from spin states to letters in Helas call
    mother_dict = {1: 'S', 2: 'O', -2: 'I', 3: 'V', 5: 'T'}
    self_dict = {1: 'H', 2: 'F', -2: 'F', 3: 'J', 5: 'U'}
    # Dictionaries used for sorting the letters in the Helas call
    sort_wf = {'O': 0, 'I': 1, 'S': 2, 'T': 3, 'V': 4}
    sort_amp = {'S': 1, 'V': 2, 'T': 0, 'O': 3, 'I': 4}

    def default_setup(self):
        """Set up special Helas calls (wavefunctions and amplitudes)
        that can not be done automatically by generate_helas_call"""

        super(HelasFortranModel, self).default_setup()

        # Add special fortran Helas calls, which are not automatically
        # generated

        # Gluon 4-vertex division tensor calls ggT for the FR sm and mssm

        key = ((3, 3, 5), 'A')

        call = lambda wf: \
               "CALL UVVAXX(W(1,%d),W(1,%d),%s,zero,zero,zero,W(1,%d))" % \
               (wf.get('mothers')[0].get('number'),
                wf.get('mothers')[1].get('number'),

                wf.get('coupling'),
                wf.get('number'))
        self.add_wavefunction(key, call)

        key = ((3, 5, 3), 'A')

        call = lambda wf: \
               "CALL JVTAXX(W(1,%d),W(1,%d),%s,zero,zero,W(1,%d))" % \
               (wf.get('mothers')[0].get('number'),
                wf.get('mothers')[1].get('number'),

                wf.get('coupling'),
                wf.get('number'))
        self.add_wavefunction(key, call)

        key = ((3, 3, 5), 'A')

        call = lambda amp: \
               "CALL VVTAXX(W(1,%d),W(1,%d),W(1,%d),%s,zero,AMP(%d))" % \
               (amp.get('mothers')[0].get('number'),
                amp.get('mothers')[1].get('number'),
                amp.get('mothers')[2].get('number'),

                amp.get('coupling'),
                amp.get('number'))
        self.add_amplitude(key, call)

        # SM gluon 4-vertex components

        key = ((3, 3, 3, 3), 'gggg1')
        call = lambda wf: \
               "CALL JGGGXX(W(1,%d),W(1,%d),W(1,%d),%s,W(1,%d))" % \
               (wf.get('mothers')[0].get('number'),
                wf.get('mothers')[1].get('number'),
                wf.get('mothers')[2].get('number'),
                wf.get('coupling'),
                wf.get('number'))
        self.add_wavefunction(key, call)
        key = ((3, 3, 3, 3), 'gggg1')
        call = lambda amp: \
               "CALL GGGGXX(W(1,%d),W(1,%d),W(1,%d),W(1,%d),%s,AMP(%d))" % \
               (amp.get('mothers')[0].get('number'),
                amp.get('mothers')[1].get('number'),
                amp.get('mothers')[2].get('number'),
                amp.get('mothers')[3].get('number'),
                amp.get('coupling'),
                amp.get('number'))
        self.add_amplitude(key, call)
        key = ((3, 3, 3, 3), 'gggg2')
        call = lambda wf: \
               "CALL JGGGXX(W(1,%d),W(1,%d),W(1,%d),%s,W(1,%d))" % \
               (wf.get('mothers')[2].get('number'),
                wf.get('mothers')[0].get('number'),
                wf.get('mothers')[1].get('number'),
                wf.get('coupling'),
                wf.get('number'))
        self.add_wavefunction(key, call)
        key = ((3, 3, 3, 3), 'gggg2')
        call = lambda amp: \
               "CALL GGGGXX(W(1,%d),W(1,%d),W(1,%d),W(1,%d),%s,AMP(%d))" % \
               (amp.get('mothers')[2].get('number'),
                amp.get('mothers')[0].get('number'),
                amp.get('mothers')[1].get('number'),
                amp.get('mothers')[3].get('number'),
                amp.get('coupling'),
                amp.get('number'))
        self.add_amplitude(key, call)
        key = ((3, 3, 3, 3), 'gggg3')
        call = lambda wf: \
               "CALL JGGGXX(W(1,%d),W(1,%d),W(1,%d),%s,W(1,%d))" % \
               (wf.get('mothers')[1].get('number'),
                wf.get('mothers')[2].get('number'),
                wf.get('mothers')[0].get('number'),
                wf.get('coupling'),
                wf.get('number'))
        self.add_wavefunction(key, call)
        key = ((3, 3, 3, 3), 'gggg3')
        call = lambda amp: \
               "CALL GGGGXX(W(1,%d),W(1,%d),W(1,%d),W(1,%d),%s,AMP(%d))" % \
               (amp.get('mothers')[1].get('number'),
                amp.get('mothers')[2].get('number'),
                amp.get('mothers')[0].get('number'),
                amp.get('mothers')[3].get('number'),
                amp.get('coupling'),
                amp.get('number'))
        self.add_amplitude(key, call)

    def get_wavefunction_call(self, wavefunction):
        """Return the function for writing the wavefunction
        corresponding to the key. If the function doesn't exist,
        generate_helas_call is called to automatically create the
        function."""

        val = super(HelasFortranModel, self).get_wavefunction_call(wavefunction)

        if val:
            return val

        # If function not already existing, try to generate it.

        if len(wavefunction.get('mothers')) > 3:
            raise self.PhysicsObjectError, \
                  """Automatic generation of Fortran wavefunctions not
                  implemented for > 3 mothers"""

        self.generate_helas_call(wavefunction)
        return super(HelasFortranModel, self).get_wavefunction_call(\
            wavefunction)

    def get_amplitude_call(self, amplitude):
        """Return the function for writing the amplitude corresponding
        to the key. If the function doesn't exist, generate_helas_call
        is called to automatically create the function."""

        val = super(HelasFortranModel, self).get_amplitude_call(amplitude)

        if val:
            return val

        # If function not already existing, try to generate it.

        if len(amplitude.get('mothers')) > 4:
            raise self.PhysicsObjectError, \
                  """Automatic generation of Fortran amplitudes not
                  implemented for > 4 mothers"""

        self.generate_helas_call(amplitude)
        return super(HelasFortranModel, self).get_amplitude_call(amplitude)

    def generate_helas_call(self, argument):
        """Routine for automatic generation of Fortran Helas calls
        according to just the spin structure of the interaction.

        First the call string is generated, using a dictionary to go
        from the spin state of the calling wavefunction and its
        mothers, or the mothers of the amplitude, to letters.

        Then the call function is generated, as a lambda which fills
        the call string with the information of the calling
        wavefunction or amplitude. The call has different structure,
        depending on the spin of the wavefunction and the number of
        mothers (multiplicity of the vertex). The mother
        wavefunctions, when entering the call, must be sorted in the
        correct way - this is done by the sorted_mothers routine.

        Finally the call function is stored in the relevant
        dictionary, in order to be able to reuse the function the next
        time a wavefunction with the same Lorentz structure is needed.
        """

        if not isinstance(argument, helas_objects.HelasWavefunction) and \
           not isinstance(argument, helas_objects.HelasAmplitude):
            raise self.PhysicsObjectError, \
                  "get_helas_call must be called with wavefunction or amplitude"

        call = "CALL "

        call_function = None

        if isinstance(argument, helas_objects.HelasAmplitude) and \
           argument.get('interaction_id') == 0:
            call = "#"
            call_function = lambda amp: call
            self.add_amplitude(argument.get_call_key(), call_function)
            return

        if isinstance(argument, helas_objects.HelasWavefunction) and \
               not argument.get('mothers'):
            # String is just IXXXXX, OXXXXX, VXXXXX or SXXXXX
            call = call + HelasFortranModel.mother_dict[\
                argument.get_spin_state_number()]
            # Fill out with X up to 6 positions
            call = call + 'X' * (11 - len(call))
            call = call + "(P(0,%d),"
            if argument.get('spin') != 1:
                # For non-scalars, need mass and helicity
                call = call + "%s,NHEL(%d),"
            call = call + "%+d*IC(%d),W(1,%d))"
            if argument.get('spin') == 1:
                call_function = lambda wf: call % \
                                (wf.get('number_external'),
                                 # For boson, need initial/final here
                                 (-1) ** (wf.get('state') == 'initial'),
                                 wf.get('number_external'),
                                 wf.get('number'))
            elif argument.is_boson():
                call_function = lambda wf: call % \
                                (wf.get('number_external'),
                                 wf.get('mass'),
                                 wf.get('number_external'),
                                 # For boson, need initial/final here
                                 (-1) ** (wf.get('state') == 'initial'),
                                 wf.get('number_external'),
                                 wf.get('number'))
            else:
                call_function = lambda wf: call % \
                                (wf.get('number_external'),
                                 wf.get('mass'),
                                 wf.get('number_external'),
                                 # For fermions, need particle/antiparticle
                                 - (-1) ** wf.get_with_flow('is_part'),
                                 wf.get('number_external'),
                                 wf.get('number'))
        else:
            # String is FOVXXX, FIVXXX, JIOXXX etc.
            if isinstance(argument, helas_objects.HelasWavefunction):
                call = call + \
                       HelasFortranModel.self_dict[\
                argument.get_spin_state_number()]

            mother_letters = HelasFortranModel.sorted_letters(argument)

            # If Lorentz structure is given, by default add this
            # to call name
            addition = argument.get('lorentz')

            # Take care of special case: WWWW or WWVV calls
            if len(argument.get('lorentz')) > 3 and \
                   argument.get('lorentz')[:2] == "WW":
                if argument.get('lorentz')[:4] == "WWWW":
                    mother_letters = "WWWW"[:len(mother_letters)]
                if argument.get('lorentz')[:4] == "WWVV":
                    mother_letters = "W3W3"[:len(mother_letters)]
                addition = argument.get('lorentz')[4:]

            call = call + mother_letters
            call = call + addition

            # Check if we need to append a charge conjugation flag
            if argument.needs_hermitian_conjugate():
                call = call + 'C'

            if len(call) > 11:
                raise self.PhysicsObjectError, \
                      "Call to Helas routine %s should be maximum 6 chars" \
                      % call[5:]

            # Fill out with X up to 6 positions
            call = call + 'X' * (11 - len(call)) + '('
            # Wavefunctions
            call = call + "W(1,%d)," * len(argument.get('mothers'))
            # Couplings
            call = call + "%s,"


            if isinstance(argument, helas_objects.HelasWavefunction):
                # Extra dummy coupling for 4-vector vertices
                if argument.get('lorentz') == 'WWVV':
                    # SM W3W3 vertex
                    call = call + "1D0,"
                elif argument.get('lorentz') == 'WWWW':
                    # SM WWWW vertex
                    call = call + "0D0,"
                elif argument.get('spin') == 3 and \
                       [wf.get('spin') for wf in argument.get('mothers')] == \
                       [3, 3, 3]:
                    # All other 4-vector vertices (FR) - note that gggg
                    # has already been defined
                    call = call + "DUM0,"
                # Mass and width
                call = call + "%s,%s,"
                # New wavefunction
                call = call + "W(1,%d))"
            else:
                # Extra dummy coupling for 4-particle vertices
                # Need to replace later with the correct type
                if argument.get('lorentz') == 'WWVV':
                    # SM W3W3 vertex
                    call = call + "1D0,"
                elif argument.get('lorentz') == 'WWWW':
                    # SM WWWW vertex
                    call = call + "0D0,"
                elif [wf.get('spin') for wf in argument.get('mothers')] == \
                       [3, 3, 3, 3]:
                    # Other 4-vector vertices (FR) - note that gggg
                    # has already been defined
                    call = call + "DUM0,"
                # Amplitude
                call = call + "AMP(%d))"

            if isinstance(argument, helas_objects.HelasWavefunction):
                # Create call for wavefunction
                if len(argument.get('mothers')) == 2:
                    call_function = lambda wf: call % \
                                    (wf.get('mothers')[0].\
                                     get('number'),
                                     wf.get('mothers')[1].\
                                     get('number'),
                                     wf.get_with_flow('coupling'),
                                     wf.get('mass'),
                                     wf.get('width'),
                                     wf.get('number'))
                else:
                    call_function = lambda wf: call % \
                                    (wf.get('mothers')[0].\
                                     get('number'),
                                     wf.get('mothers')[1].\
                                     get('number'),
                                     wf.get('mothers')[2].\
                                     get('number'),
                                     wf.get_with_flow('coupling'),
                                     wf.get('mass'),
                                     wf.get('width'),
                                     wf.get('number'))
            else:
                # Create call for amplitude
                if len(argument.get('mothers')) == 3:
                    call_function = lambda amp: call % \
                                    (amp.get('mothers')[0].\
                                     get('number'),
                                     amp.get('mothers')[1].\
                                     get('number'),
                                     amp.get('mothers')[2].\
                                     get('number'),

                                     amp.get('coupling'),
                                     amp.get('number'))
                else:
                    call_function = lambda amp: call % \
                                    (amp.get('mothers')[0].\
                                     get('number'),
                                     amp.get('mothers')[1].\
                                     get('number'),
                                     amp.get('mothers')[2].\
                                     get('number'),
                                     amp.get('mothers')[3].\
                                     get('number'),
                                     amp.get('coupling'),
                                     amp.get('number'))

        # Add the constructed function to wavefunction or amplitude dictionary
        if isinstance(argument, helas_objects.HelasWavefunction):
            self.add_wavefunction(argument.get_call_key(), call_function)
        else:
            self.add_amplitude(argument.get_call_key(), call_function)

    # Static helper functions

    @staticmethod
    def sorted_letters(arg):
        """Gives a list of letters sorted according to
        the order of letters in the Fortran Helas calls"""

        if isinstance(arg, helas_objects.HelasWavefunction):
            return "".join(sorted([HelasFortranModel.mother_dict[\
            wf.get_spin_state_number()] for wf in arg.get('mothers')],
                          lambda l1, l2: \
                          HelasFortranModel.sort_wf[l2] - \
                          HelasFortranModel.sort_wf[l1]))

        if isinstance(arg, helas_objects.HelasAmplitude):
            return "".join(sorted([HelasFortranModel.mother_dict[\
            wf.get_spin_state_number()] for wf in arg.get('mothers')],
                          lambda l1, l2: \
                          HelasFortranModel.sort_amp[l2] - \
                          HelasFortranModel.sort_amp[l1]))

#===============================================================================
# Global helper methods
#===============================================================================

def coeff(ff_number, frac, is_imaginary, Nc_power, Nc_value=3):
    """Returns a nicely formatted string for the coefficients in JAMP lines"""

    total_coeff = ff_number * frac * fractions.Fraction(Nc_value) ** Nc_power

    if total_coeff == 1:
        if is_imaginary:
            return '+complex(0,1)*'
        else:
            return '+'
    elif total_coeff == -1:
        if is_imaginary:
            return '-complex(0,1)*'
        else:
            return '-'

    res_str = '%+i' % total_coeff.numerator

    if total_coeff.denominator != 1:
        # Check if total_coeff is an integer
        res_str = res_str + './%i.' % total_coeff.denominator

    if is_imaginary:
        res_str = res_str + '*complex(0,1)'

    return res_str + '*'


################################################################################
## helper function for universal file treatment
################################################################################
def format_path(path):
    """Format the path in local format taking in entry a unix format"""
    if path[0] != '/':
        return os.path.join(*path.split('/'))
    else:
        return os.path.sep + os.path.join(*path.split('/'))
def cp(path1, path2, log=True):
    """ simple cp taking linux or mix entry"""
    path1 = format_path(path1)
    path2 = format_path(path2)
    try:
        shutil.copy2(path1, path2)
    except IOError, why:
        if log:
            logger.warning(why)
        
    
def mv(path1, path2):
    """simple mv taking linux or mix format entry"""
    path1 = format_path(path1)
    path2 = format_path(path2)
    try:
        shutil.move(path1, path2)
    except:
        # An error can occur if the files exist at final destination
        if os.path.isfile(path2):
            os.remove(path2)
            shutil.move(path1, path2)
            return
        elif os.path.isdir(path2) and os.path.exists(
                                   os.path.join(path2, os.path.basename(path1))):      
            path2 = os.path.join(path2, os.path.basename(path1))
            os.remove(path2)
            shutil.move(path1, path2)
        else:
            raise
        
def ln(file_pos, starting_dir='.', name='', log=True):
    """a simple way to have a symbolic link whithout to have to change directory
    starting_point is the directory where to write the link
    file_pos is the file to link
    WARNING: not the linux convention
    """
    file_pos = format_path(file_pos)
    starting_dir = format_path(starting_dir)
    if not name:
        name = os.path.split(file_pos)[1]
        
    try:
        os.symlink(os.path.relpath(file_pos, starting_dir), \
                        os.path.join(starting_dir, name))
    except:
        if log:
            logger.warning('Could not link %s at position: %s' % (file_pos, \
                                                os.path.realpath(starting_dir)))



    
    
    
    
    
    
    
    

<|MERGE_RESOLUTION|>--- conflicted
+++ resolved
@@ -12,7 +12,6 @@
 # For more information, please visit: http://madgraph.phys.ucl.ac.be
 #
 ################################################################################
-from bsddb.test.test_thread import WindowsError
 
 """Methods and classes to export matrix elements to v4 format."""
 
@@ -58,15 +57,9 @@
         else:
             try:
                 subprocess.call([os.path.join('bin', 'clean_template')])
-<<<<<<< HEAD
-            except:
-                logger.error('Call to bin/clean_template failed, ' +\
-                             'not valid MadEvent v. 4 Template directory')
-=======
-            except WindowsError, why:
-                logger.error('Impossible to clean correctly Template. ' + \
+            except Exception, why:
+                logger.error('Failed to clean correctly Template. ' + \
                                      'The following error is returned:\n %s' % why)
->>>>>>> cd36424d
         os.chdir(old_pos)
         
         #Write version info

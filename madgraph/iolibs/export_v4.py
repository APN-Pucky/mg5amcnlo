--- conflicted
+++ resolved
@@ -19,12 +19,7 @@
 """Methods and classes to export matrix elements to v4 format."""
 
 import copy
-<<<<<<< HEAD
 from six import StringIO
-from distutils import dir_util
-=======
-from cStringIO import StringIO
->>>>>>> 4cf38f26
 import itertools
 import fractions
 import glob

################################################################################
#
# Copyright (c) 2009 The MadGraph5_aMC@NLO Development team and Contributors
#
# This file is a part of the MadGraph5_aMC@NLO project, an application which 
# automatically generates Feynman diagrams and matrix elements for arbitrary
# high-energy processes in the Standard Model and beyond.
#
# It is subject to the MadGraph5_aMC@NLO license which should accompany this 
# distribution.
#
# For more information, visit madgraph.phys.ucl.ac.be and amcatnlo.web.cern.ch
#
################################################################################

"""Classes to write good-looking output in different languages:
Fortran, C++, etc."""


import re
import collections

class FileWriter(file):
    """Generic Writer class. All writers should inherit from this class."""

    supported_preprocessor_commands = ['if']
    preprocessor_command_re=re.compile(
                          "\s*(?P<command>%s)\s*\(\s*(?P<body>.*)\s*\)\s*{\s*"\
                                   %('|'.join(supported_preprocessor_commands)))
    preprocessor_endif_re=re.compile(\
    "\s*}\s*(?P<endif>else)?\s*(\((?P<body>.*)\))?\s*(?P<new_block>{)?\s*")
    
    class FileWriterError(IOError):
        """Exception raised if an error occurs in the definition
        or the execution of a Writer."""

        pass

    class FilePreProcessingError(IOError):
        """Exception raised if an error occurs in the handling of the
        preprocessor tags '##' in the template file."""
        pass

    def __init__(self, name, opt = 'w'):
        """Initialize file to write to"""

        return file.__init__(self, name, opt)

    def write_line(self, line):
        """Write a line with proper indent and splitting of long lines
        for the language in question."""

        pass

    def write_comment_line(self, line):
        """Write a comment line, with correct indent and line splits,
        for the language in question"""

        pass

    def write_comments(self, lines):
        """Write set of comment lines, with correct indent and line splits,
        for the language in question"""

        splitlines = []
        if isinstance(lines, list):
            for line in lines:
                if not isinstance(line, str):
                    raise self.FileWriterError("%s not string" % repr(line))
                splitlines.extend(line.split('\n'))
        elif isinstance(lines, str):
            splitlines.extend(lines.split('\n'))
        else:
            raise self.FileWriterError("%s not string" % repr(lines))

        for line in splitlines:
            res_lines = self.write_comment_line(line)
            for line_to_write in res_lines:
                self.write(line_to_write)

        pass

    def writelines(self, lines, context={}):
        """Extends the regular file.writeline() function to write out
        nicely formatted code. When defining a context, then the lines
        will be preprocessed to apply possible conditional statements on the
        content of the template depending on the contextual variables specified."""

        splitlines = []
        if isinstance(lines, list):
            for line in lines:
                if not isinstance(line, str):
                    raise self.FileWriterError("%s not string" % repr(line))
                splitlines.extend(line.split('\n'))
        elif isinstance(lines, str):
            splitlines.extend(lines.split('\n'))
        else:
            raise self.FileWriterError("%s not string" % repr(lines))

        if len(context)>0:
            splitlines = self.preprocess_template(splitlines,context=context)

        for line in splitlines:
            res_lines = self.write_line(line)
            for line_to_write in res_lines:
                self.write(line_to_write)
                
    def preprocess_template(self, input_lines, context={}):
        """ This class takes care of applying the pre-processing statements
        starting with ## in the template .inc files, using the contextual
        variables specified in the dictionary 'context' given in input with
        the variable names given as keys and their respective value as values."""
        
        template_lines = []
        if isinstance(input_lines, list):
            for line in input_lines:
                if not isinstance(line, str):
                    raise self.FileWriterError("%s not string" % repr(input_lines))
                template_lines.extend(line.split('\n'))
        elif isinstance(input_lines, str):
            template_lines.extend(input_lines.split('\n'))
        else:
            raise self.FileWriterError("%s not string" % repr(input_lines))
        
        # Setup the contextual environment
        for contextual_variable, value in context.items():
            exec('%s=%s'%(str(contextual_variable),repr(value)))
        
        res = []
        # The variable below tracks the conditional statements structure
        if_stack = []
        for i, line in enumerate(template_lines):
            if not line.startswith('##'):
                if all(if_stack):
                    res.append(line)
                continue
            preproc_command = self.preprocessor_command_re.match(line[2:])
            # Treat the follow up of an if statement
            if preproc_command is None:
                preproc_endif = self.preprocessor_endif_re.match(line[2:])
                if len(if_stack)==0 or preproc_endif is None:
                    raise self.FilePreProcessingError, 'Incorrect '+\
                             'preprocessing command %s at line %d.'%(line,i)
                if preproc_endif.group('new_block') is None:
                    if_stack.pop()
                elif preproc_endif.group('endif')=='else':
                    if_stack[-1]=(not if_stack[-1])
            # Treat an if statement
            elif preproc_command.group('command')=='if':
                try:
                    if_stack.append(eval(preproc_command.group('body'))==True)
                except Exception, e:
                    raise self.FilePreProcessingError, 'Could not evaluate'+\
                      "python expression '%s' given the context %s provided."%\
                            (preproc_command.group('body'),str(context))+\
                                           "\nLine %d of file %s."%(i,self.name)
        
        if len(if_stack)>0:
            raise self.FilePreProcessingError, 'Some conditional statements are'+\
                                                     ' not properly terminated.'
        return res

#===============================================================================
# FortranWriter
#===============================================================================
class FortranWriter(FileWriter):
    """Routines for writing fortran lines. Keeps track of indentation
    and splitting of long lines"""

    class FortranWriterError(FileWriter.FileWriterError):
        """Exception raised if an error occurs in the definition
        or the execution of a FortranWriter."""
        pass

    # Parameters defining the output of the Fortran writer
    keyword_pairs = {'^if.+then\s*$': ('^endif', 2),
                     '^type(?!\s*\()\s*.+\s*$': ('^endtype', 2),
                     '^do(?!\s+\d+)\s+': ('^enddo\s*$', 2),
                     '^subroutine': ('^end\s*$', 0),
                     '^module': ('^end\s*$', 0),
                     'function': ('^end\s*$', 0)}
    single_indents = {'^else\s*$':-2,
                      '^else\s*if.+then\s*$':-2}
    number_re = re.compile('^(?P<num>\d+)\s+(?P<rest>.*)')
    line_cont_char = '$'
    comment_char = 'c'
    downcase = False
    line_length = 71
    max_split = 20
    split_characters = "+-*/,) "
    comment_split_characters = " "

    # Private variables
    __indent = 0
    __keyword_list = []
<<<<<<< HEAD
    __comment_pattern = re.compile(r"^(\s*#|c$|(c\s+([^=]|$))|cf2py|(c\-{4}))", re.IGNORECASE)
=======
    __comment_pattern = re.compile(r"^(\s*#|c$|(c\s+([^=]|$))|cf2py|c\-\-|c\*\*)", re.IGNORECASE)
>>>>>>> 74071537

    def write_line(self, line):
        """Write a fortran line, with correct indent and line splits"""

        # This Routine is for a single line
        assert(isinstance(line, str) and line.find('\n') == -1)
        
        
        res_lines = []

        # Check if empty line and write it
        if not line.lstrip():
            res_lines.append("\n")
            return res_lines

        # Check if this line is a comment
        if self.__comment_pattern.search(line):
            # This is a comment
            res_lines = self.write_comment_line(line.lstrip()[1:])
            return res_lines

        else:
            # This is a regular Fortran line

            # Strip leading spaces from line
            myline = line.lstrip()

            # Check if line starts with number
            num_group = self.number_re.search(myline)
            num = ""
            if num_group:
                num = num_group.group('num')
                myline = num_group.group('rest')

            # Convert to upper or lower case
            # Here we need to make exception for anything within quotes.
            (myline, part, post_comment) = myline.partition("!")
            # Set space between line and post-comment
            if part:
                part = "  " + part
            # Replace all double quotes by single quotes
            myline = myline.replace('\"', '\'')
            # Downcase or upcase Fortran code, except for quotes
            splitline = myline.split('\'')
            myline = ""
            i = 0
            while i < len(splitline):
                if i % 2 == 1:
                    # This is a quote - check for escaped \'s
                    while  splitline[i] and splitline[i][-1] == '\\':
                        splitline[i] = splitline[i] + '\'' + splitline.pop(i + 1)
                else:
                    # Otherwise downcase/upcase
                    if FortranWriter.downcase:
                        splitline[i] = splitline[i].lower()
                    else:
                        splitline[i] = splitline[i].upper()
                i = i + 1

            myline = "\'".join(splitline).rstrip()

            # Check if line starts with dual keyword and adjust indent 
            if self.__keyword_list and re.search(self.keyword_pairs[\
                self.__keyword_list[-1]][0], myline.lower()):
                key = self.__keyword_list.pop()
                self.__indent = self.__indent - self.keyword_pairs[key][1]

            # Check for else and else if
            single_indent = 0
            for key in self.single_indents.keys():
                if re.search(key, myline.lower()):
                    self.__indent = self.__indent + self.single_indents[key]
                    single_indent = -self.single_indents[key]
                    break

            # Break line in appropriate places
            # defined (in priority order) by the characters in split_characters
            res = self.split_line(" " + num + \
                                  " " * (5 + self.__indent - len(num)) + myline,
                                  self.split_characters,
                                  " " * 5 + self.line_cont_char + \
                                  " " * (self.__indent + 1))

            # Check if line starts with keyword and adjust indent for next line
            for key in self.keyword_pairs.keys():
                if re.search(key, myline.lower()):
                    self.__keyword_list.append(key)
                    self.__indent = self.__indent + self.keyword_pairs[key][1]
                    break

            # Correct back for else and else if
            if single_indent != None:
                self.__indent = self.__indent + single_indent
                single_indent = None

        # Write line(s) to file
        res_lines.append("\n".join(res) + part + post_comment + "\n")

        return res_lines

    def write_comment_line(self, line):
        """Write a comment line, with correct indent and line splits"""
        
        # write_comment_line must have a single line as argument
        assert(isinstance(line, str) and line.find('\n') == -1)

        if line.startswith('F2PY'):
            return ["C%s\n" % line.strip()]
        elif line.startswith(('C','c')):
            return ['%s\n' % line] 

        res_lines = []

        # This is a comment
        myline = " " * (5 + self.__indent) + line.lstrip()
        if FortranWriter.downcase:
            self.comment_char = self.comment_char.lower()
        else:
            self.comment_char = self.comment_char.upper()
        myline = self.comment_char + myline
        # Break line in appropriate places
        # defined (in priority order) by the characters in
        # comment_split_characters
        res = self.split_line(myline,
                              self.comment_split_characters,
                              self.comment_char + " " * (5 + self.__indent))

        # Write line(s) to file
        res_lines.append("\n".join(res) + "\n")

        return res_lines

    def split_line(self, line, split_characters, line_start):
        """Split a line if it is longer than self.line_length
        columns. Split in preferential order according to
        split_characters, and start each new line with line_start."""

        res_lines = [line]

        while len(res_lines[-1]) > self.line_length:
            split_at = 0
            for character in split_characters:
                index = res_lines[-1][(self.line_length - self.max_split): \
                                      self.line_length].rfind(character)
                if index >= 0:
                    split_at_tmp = self.line_length - self.max_split + index
                    if split_at_tmp > split_at:
                        split_at = split_at_tmp
            if split_at == 0:
                split_at = self.line_length
                
            newline = res_lines[-1][split_at:]
            nquotes = self.count_number_of_quotes(newline)
#            res_lines.append(line_start + 
#              ('//\''+res_lines[-1][(split_at-1):] if nquotes%2==1 else 
#               ''+res_lines[-1][split_at:]) 
            offset = 0   
            if nquotes%2==1:
                if res_lines[-1][(split_at-1)] == '\'':
                    offset = 1
                    nquotes -=1
                    res_lines.append(line_start +(res_lines[-1][(split_at-offset):]))
                else:
                    res_lines.append(line_start +('//\''+res_lines[-1][(split_at-offset):]))

            elif res_lines[-1][(split_at)] in self.split_characters:
                if res_lines[-1][(split_at)] in ')':
#                    print "offset put in place"
                    offset = -1
#                else:
#                    print "offset not put in place"
                res_lines.append(line_start +res_lines[-1][(split_at-offset):])
            elif line_start.startswith(('c','C')) or res_lines[-1][(split_at)] in split_characters:
                res_lines.append(line_start +res_lines[-1][(split_at):])
            else:
                l_start = line_start.rstrip()
                res_lines.append(l_start +res_lines[-1][(split_at):])

            res_lines[-2] = (res_lines[-2][:(split_at-offset)]+'\'' if nquotes%2==1 \
                                                  else res_lines[-2][:split_at-offset])
        return res_lines
    
    def count_number_of_quotes(self, line):
        """ Count the number of real quotes (not escaped ones) in a line. """
        
        splitline = line.split('\'')
        i = 0
        while i < len(splitline):
           if i % 2 == 1:
                # This is a quote - check for escaped \'s
                while  splitline[i] and splitline[i][-1] == '\\':
                    splitline[i] = splitline[i] + '\'' + splitline.pop(i + 1)
           i = i + 1
        return len(splitline)-1

#===============================================================================
# CPPWriter
#===============================================================================
class CPPWriter(FileWriter):
    """Routines for writing C++ lines. Keeps track of brackets,
    spaces, indentation and splitting of long lines"""

    class CPPWriterError(FileWriter.FileWriterError):
        """Exception raised if an error occurs in the definition
        or the execution of a CPPWriter."""
        pass

    # Parameters defining the output of the C++ writer
    standard_indent = 2
    line_cont_indent = 4

    indent_par_keywords = {'^if': standard_indent,
                           '^else if': standard_indent,
                           '^for': standard_indent,
                           '^while': standard_indent,
                           '^switch': standard_indent}
    indent_single_keywords = {'^else': standard_indent}
    indent_content_keywords = {'^class': standard_indent,
                              '^namespace': 0}        
    cont_indent_keywords = {'^case': standard_indent,
                            '^default': standard_indent,
                            '^public': standard_indent,
                            '^private': standard_indent,
                            '^protected': standard_indent}
    
    spacing_patterns = [('\s*\"\s*}', '\"'),
                        ('\s*,\s*', ', '),
                        ('\s*-\s*', ' - '),
                        ('([{(,=])\s*-\s*', '\g<1> -'),
                        ('(return)\s*-\s*', '\g<1> -'),
                        ('\s*\+\s*', ' + '),
                        ('([{(,=])\s*\+\s*', '\g<1> +'),
                        ('\(\s*', '('),
                        ('\s*\)', ')'),
                        ('\{\s*', '{'),
                        ('\s*\}', '}'),
                        ('\s*=\s*', ' = '),
                        ('\s*>\s*', ' > '),
                        ('\s*<\s*', ' < '),
                        ('\s*!\s*', ' !'),
                        ('\s*/\s*', '/'),
                        ('\s*\*\s*', ' * '),
                        ('\s*-\s+-\s*', '-- '),
                        ('\s*\+\s+\+\s*', '++ '),
                        ('\s*-\s+=\s*', ' -= '),
                        ('\s*\+\s+=\s*', ' += '),
                        ('\s*\*\s+=\s*', ' *= '),
                        ('\s*/=\s*', ' /= '),
                        ('\s*>\s+>\s*', ' >> '),
                        ('<\s*double\s*>>\s*', '<double> > '),
                        ('\s*<\s+<\s*', ' << '),
                        ('\s*-\s+>\s*', '->'),
                        ('\s*=\s+=\s*', ' == '),
                        ('\s*!\s+=\s*', ' != '),
                        ('\s*>\s+=\s*', ' >= '),
                        ('\s*<\s+=\s*', ' <= '),
                        ('\s*&&\s*', ' && '),
                        ('\s*\|\|\s*', ' || '),
                        ('\s*{\s*}', ' {}'),
                        ('\s*;\s*', '; '),
                        (';\s*\}', ';}'),
                        (';\s*$}', ';'),
                        ('\s*<\s*([a-zA-Z0-9]+?)\s*>', '<\g<1>>'),
                        ('^#include\s*<\s*(.*?)\s*>', '#include <\g<1>>'),
                        ('(\d+\.{0,1}\d*|\.\d+)\s*[eE]\s*([+-]{0,1})\s*(\d+)',
                         '\g<1>e\g<2>\g<3>'),
                        ('\s+',' ')]
    spacing_re = dict([(key[0], re.compile(key[0])) for key in \
                       spacing_patterns])

    init_array_pattern = re.compile(r"=\s*\{.*\}")
    short_clause_pattern = re.compile(r"\{.*\}")

    comment_char = '//'
    comment_pattern = re.compile(r"^(\s*#\s+|\s*//)")
    start_comment_pattern = re.compile(r"^(\s*/\*)")
    end_comment_pattern = re.compile(r"(\s*\*/)$")

    quote_chars = re.compile(r"[^\\][\"\']|^[\"\']")
    no_space_comment_patterns = re.compile(r"--|\*\*|==|\+\+")
    line_length = 80
    max_split = 40
    split_characters = " "
    comment_split_characters = " "
    
    # Private variables
    __indent = 0
    __keyword_list = collections.deque()
    __comment_ongoing = False

    def write_line(self, line):
        """Write a C++ line, with correct indent, spacing and line splits"""

        # write_line must have a single line as argument
        assert(isinstance(line, str) and line.find('\n') == -1)

        res_lines = []

        # Check if this line is a comment
        if self.comment_pattern.search(line) or \
               self.start_comment_pattern.search(line) or \
               self.__comment_ongoing:
            # This is a comment
            res_lines = self.write_comment_line(line.lstrip())
            return res_lines

        # This is a regular C++ line

        # Strip leading spaces from line
        myline = line.lstrip()

        # Return if empty line
        if not myline:
            return ["\n"]

        # Check if line starts with "{"
        if myline[0] == "{":
            # Check for indent
            indent = self.__indent
            key = ""
            if self.__keyword_list:
                key = self.__keyword_list[-1]
            if key in self.indent_par_keywords:
                indent = indent - self.indent_par_keywords[key]
            elif key in self.indent_single_keywords:
                indent = indent - self.indent_single_keywords[key]
            elif key in self.indent_content_keywords:
                indent = indent - self.indent_content_keywords[key]
            else:
                # This is free-standing block, just use standard indent
                self.__indent = self.__indent + self.standard_indent
            # Print "{"
            res_lines.append(" " * indent + "{" + "\n")
            # Add "{" to keyword list
            self.__keyword_list.append("{")
            myline = myline[1:].lstrip()
            if myline:
                # If anything is left of myline, write it recursively
                res_lines.extend(self.write_line(myline))
            return res_lines

        # Check if line starts with "}"
        if myline[0] == "}":
            # First: Check if no keywords in list
            if not self.__keyword_list:
                raise self.CPPWriterError(\
                                'Non-matching } in C++ output: ' \
                                + myline)                
            # First take care of "case" and "default"
            if self.__keyword_list[-1] in self.cont_indent_keywords.keys():
                key = self.__keyword_list.pop()
                self.__indent = self.__indent - self.cont_indent_keywords[key]
            # Now check that we have matching {
            if not self.__keyword_list.pop() == "{":
                raise self.CPPWriterError(\
                                'Non-matching } in C++ output: ' \
                                + ",".join(self.__keyword_list) + myline)
            # Check for the keyword before and close
            key = ""
            if self.__keyword_list:
                key = self.__keyword_list[-1]
            if key in self.indent_par_keywords:
                self.__indent = self.__indent - \
                                self.indent_par_keywords[key]
                self.__keyword_list.pop()
            elif key in self.indent_single_keywords:
                self.__indent = self.__indent - \
                                self.indent_single_keywords[key]
                self.__keyword_list.pop()
            elif key in self.indent_content_keywords:
                self.__indent = self.__indent - \
                                self.indent_content_keywords[key]
                self.__keyword_list.pop()
            else:
                # This was just a { } clause, without keyword
                self.__indent = self.__indent - self.standard_indent

            # Write } or };  and then recursively write the rest
            breakline_index = 1
            if len(myline) > 1:
                if myline[1] in [";", ","]:
                    breakline_index = 2
                elif myline[1:].lstrip()[:2] == "//":
                    if myline.endswith('\n'):
                        breakline_index = len(myline) - 1
                    else:
                        breakline_index = len(myline)
            res_lines.append("\n".join(self.split_line(\
                                       myline[:breakline_index],
                                       self.split_characters)) + "\n")
            if len(myline) > breakline_index and myline[breakline_index] =='\n':
                breakline_index +=1
            myline = myline[breakline_index:].lstrip()
            
            if myline:
                # If anything is left of myline, write it recursively
                res_lines.extend(self.write_line(myline))
            return res_lines

        # Check if line starts with keyword with parentesis
        for key in self.indent_par_keywords.keys():
            if re.search(key, myline):
                # Step through to find end of parenthesis
                parenstack = collections.deque()
                for i, ch in enumerate(myline[len(key)-1:]):
                    if ch == '(':
                        parenstack.append(ch)
                    elif ch == ')':
                        try:
                            parenstack.pop()
                        except IndexError:
                            # no opening parenthesis left in stack
                            raise self.CPPWriterError(\
                                'Non-matching parenthesis in C++ output' \
                                + myline)
                        if not parenstack:
                            # We are done
                            break
                endparen_index = len(key) + i
                # Print line, make linebreak, check if next character is {
                res_lines.append("\n".join(self.split_line(\
                                      myline[:endparen_index], \
                                      self.split_characters)) + \
                            "\n")
                myline = myline[endparen_index:].lstrip()
                # Add keyword to list and add indent for next line
                self.__keyword_list.append(key)
                self.__indent = self.__indent + \
                                self.indent_par_keywords[key]
                if myline:
                    # If anything is left of myline, write it recursively
                    res_lines.extend(self.write_line(myline))

                return res_lines
                    
        # Check if line starts with single keyword
        for key in self.indent_single_keywords.keys():
            if re.search(key, myline):
                end_index = len(key) - 1
                # Print line, make linebreak, check if next character is {
                res_lines.append(" " * self.__indent + myline[:end_index] + \
                            "\n")
                myline = myline[end_index:].lstrip()
                # Add keyword to list and add indent for next line
                self.__keyword_list.append(key)
                self.__indent = self.__indent + \
                                self.indent_single_keywords[key]
                if myline:
                    # If anything is left of myline, write it recursively
                    res_lines.extend(self.write_line(myline))

                return res_lines
                    
        # Check if line starts with content keyword
        for key in self.indent_content_keywords.keys():
            if re.search(key, myline):
                # Print line, make linebreak, check if next character is {
                if "{" in myline:
                    end_index = myline.index("{")
                else:
                    end_index = len(myline)
                res_lines.append("\n".join(self.split_line(\
                                      myline[:end_index], \
                                      self.split_characters)) + \
                            "\n")
                myline = myline[end_index:].lstrip()
                # Add keyword to list and add indent for next line
                self.__keyword_list.append(key)
                self.__indent = self.__indent + \
                                self.indent_content_keywords[key]
                if myline:
                    # If anything is left of myline, write it recursively
                    res_lines.extend(self.write_line(myline))

                return res_lines
                    
        # Check if line starts with continuous indent keyword
        for key in self.cont_indent_keywords.keys():
            if re.search(key, myline):
                # Check if we have a continuous indent keyword since before
                if self.__keyword_list[-1] in self.cont_indent_keywords.keys():
                    self.__indent = self.__indent - \
                                    self.cont_indent_keywords[\
                                       self.__keyword_list.pop()]
                # Print line, make linebreak
                res_lines.append("\n".join(self.split_line(myline, \
                                      self.split_characters)) + \
                            "\n")
                # Add keyword to list and add indent for next line
                self.__keyword_list.append(key)
                self.__indent = self.__indent + \
                                self.cont_indent_keywords[key]

                return res_lines
                    
        # Check if this line is an array initialization a ={b,c,d};
        if self.init_array_pattern.search(myline):
            res_lines.append("\n".join(self.split_line(\
                                      myline,
                                      self.split_characters)) + \
                        "\n")
            return res_lines

        # Check if this is a short xxx {yyy} type line;
        if self.short_clause_pattern.search(myline):
            lines = self.split_line(myline,
                                        self.split_characters)
            if len(lines) == 1:
                res_lines.append("\n".join(lines) + "\n")
                return res_lines

        # Check if there is a "{" somewhere in the line
        if "{" in myline:
            end_index = myline.index("{")
            res_lines.append("\n".join(self.split_line(\
                                      myline[:end_index], \
                                      self.split_characters)) + \
                        "\n")
            myline = myline[end_index:].lstrip()
            if myline:
                # If anything is left of myline, write it recursively
                res_lines.extend(self.write_line(myline))
            return res_lines

        # Check if there is a "}" somewhere in the line
        if "}" in myline:
            end_index = myline.index("}")
            res_lines.append("\n".join(self.split_line(\
                                      myline[:end_index], \
                                      self.split_characters)) + \
                        "\n")
            myline = myline[end_index:].lstrip()
            if myline:
                # If anything is left of myline, write it recursively
                res_lines.extend(self.write_line(myline))
            return res_lines

        # Write line(s) to file
        res_lines.append("\n".join(self.split_line(myline, \
                                              self.split_characters)) + "\n")

        # Check if this is a single indented line
        if self.__keyword_list:
            if self.__keyword_list[-1] in self.indent_par_keywords:
                self.__indent = self.__indent - \
                            self.indent_par_keywords[self.__keyword_list.pop()]
            elif self.__keyword_list[-1] in self.indent_single_keywords:
                self.__indent = self.__indent - \
                         self.indent_single_keywords[self.__keyword_list.pop()]
            elif self.__keyword_list[-1] in self.indent_content_keywords:
                self.__indent = self.__indent - \
                         self.indent_content_keywords[self.__keyword_list.pop()]

        return res_lines

    def write_comment_line(self, line):
        """Write a comment line, with correct indent and line splits"""

        # write_comment_line must have a single line as argument
        assert(isinstance(line, str) and line.find('\n') == -1)

        res_lines = []

        # This is a comment

        if self.start_comment_pattern.search(line):
            self.__comment_ongoing = True
            line = self.start_comment_pattern.sub("", line)

        if self.end_comment_pattern.search(line):
            self.__comment_ongoing = False
            line = self.end_comment_pattern.sub("", line)
            
        line = self.comment_pattern.sub("", line).strip()
        # Avoid extra space for lines starting with certain multiple patterns
        if self.no_space_comment_patterns.match(line):
            myline = self.comment_char + line
        else:
            myline = self.comment_char + " " + line
        # Break line in appropriate places defined (in priority order)
        # by the characters in comment_split_characters
        res = self.split_comment_line(myline)

        # Write line(s) to file
        res_lines.append("\n".join(res) + "\n")

        return res_lines

    def split_line(self, line, split_characters):
        """Split a line if it is longer than self.line_length
        columns. Split in preferential order according to
        split_characters. Also fix spacing for line."""

        # First split up line if there are comments
        comment = ""
        if line.find(self.comment_char) > -1:
            line, dum, comment = line.partition(self.comment_char)

        # Then split up line if there are quotes
        quotes = self.quote_chars.finditer(line)

        start_pos = 0
        line_quotes = []
        line_no_quotes = []
        for i, quote in enumerate(quotes):
            if i % 2 == 0:
                # Add text before quote to line_no_quotes
                line_no_quotes.append(line[start_pos:quote.start()])
                start_pos = quote.start()
            else:
                # Add quote to line_quotes
                line_quotes.append(line[start_pos:quote.end()])
                start_pos = quote.end()

        line_no_quotes.append(line[start_pos:])
        
        # Fix spacing for line, but only outside of quotes
        line.rstrip()
        for i, no_quote in enumerate(line_no_quotes):
            for key in self.spacing_patterns:
                no_quote = self.spacing_re[key[0]].sub(key[1], no_quote)
            line_no_quotes[i] = no_quote

        # Glue together quotes and non-quotes:
        line = line_no_quotes[0]
        for i in range(len(line_quotes)):
            line += line_quotes[i]
            if len(line_no_quotes) > i + 1:
                 line += line_no_quotes[i+1]

        # Add indent
        res_lines = [" " * self.__indent + line]

        while len(res_lines[-1]) > self.line_length:
            long_line = res_lines[-1]
            split_at = -1
            for character in split_characters:
                index = long_line[(self.line_length - self.max_split): \
                                      self.line_length].rfind(character)
                if index >= 0:
                    split_at = self.line_length - self.max_split + index + 1
                    break
                
            # no valid breaking so find the first breaking allowed:
            if split_at == -1:
                split_at = len(long_line)
                for character in split_characters:
                    split = long_line[self.line_length].find(character)
                    if split > 0:
                        split_at = min(split, split_at)
            if split_at == len(long_line):
                break
                    
            # Don't allow split within quotes
            quotes = self.quote_chars.findall(long_line[:split_at])
            if quotes and len(quotes) % 2 == 1:
                quote_match = self.quote_chars.search(long_line[split_at:])
                if not quote_match:
                    raise self.CPPWriterError(\
                        "Error: Unmatched quote in line " + long_line)
                split_at = quote_match.end() + split_at + 1
                split_match = re.search(self.split_characters,
                                        long_line[split_at:])
                if split_match:
                    split_at = split_at + split_match.start()
                else:
                    split_at = len(long_line) + 1

            # Append new line
            if long_line[split_at:].lstrip():
                # Replace old line
                res_lines[-1] = long_line[:split_at].rstrip()
                res_lines.append(" " * \
                                 (self.__indent + self.line_cont_indent) + \
                                 long_line[split_at:].strip())
            else:
                break

        if comment:
            res_lines[-1] += " " + self.comment_char + comment
            
        return res_lines

    def split_comment_line(self, line):
        """Split a line if it is longer than self.line_length
        columns. Split in preferential order according to
        split_characters."""

        # First fix spacing for line
        line.rstrip()
        res_lines = [" " * self.__indent + line]

        while len(res_lines[-1]) > self.line_length:
            long_line = res_lines[-1]
            split_at = self.line_length
            index = long_line[(self.line_length - self.max_split): \
                                  self.line_length].rfind(' ')
            if index >= 0:
                split_at = self.line_length - self.max_split + index + 1
            
            # Append new line
            if long_line[split_at:].lstrip():
                # Replace old line
                res_lines[-1] = long_line[:split_at].rstrip()
                res_lines.append(" " * \
                                 self.__indent + self.comment_char + " " + \
                                 long_line[split_at:].strip())
            else:
                break
            
        return res_lines

class PythonWriter(FileWriter):
    
    def write_comments(self, text):
        text = '#%s\n' % text.replace('\n','\n#')
        file.write(self, text)
        
class MakefileWriter(FileWriter):
    
    def write_comments(self, text):
        text = '#%s\n' % text.replace('\n','\n#')
        file.write(self, text)
        
    def writelines(self, lines):
        """Extends the regular file.writeline() function to write out
        nicely formatted code"""
        
        self.write(lines)<|MERGE_RESOLUTION|>--- conflicted
+++ resolved
@@ -193,11 +193,7 @@
     # Private variables
     __indent = 0
     __keyword_list = []
-<<<<<<< HEAD
-    __comment_pattern = re.compile(r"^(\s*#|c$|(c\s+([^=]|$))|cf2py|(c\-{4}))", re.IGNORECASE)
-=======
     __comment_pattern = re.compile(r"^(\s*#|c$|(c\s+([^=]|$))|cf2py|c\-\-|c\*\*)", re.IGNORECASE)
->>>>>>> 74071537
 
     def write_line(self, line):
         """Write a fortran line, with correct indent and line splits"""

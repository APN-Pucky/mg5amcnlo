################################################################################
#
# Copyright (c) 2009 The MadGraph5_aMC@NLO Development team and Contributors
#
# This file is a part of the MadGraph5_aMC@NLO project, an application which 
# automatically generates Feynman diagrams and matrix elements for arbitrary
# high-energy processes in the Standard Model and beyond.
#
# It is subject to the MadGraph5_aMC@NLO license which should accompany this 
# distribution.
#
# For more information, visit madgraph.phys.ucl.ac.be and amcatnlo.web.cern.ch
#
################################################################################

"""Definitions of the objects needed both for MadFKS from real 
and MadFKS from born"""

from __future__ import absolute_import
from __future__ import print_function
import madgraph.core.base_objects as MG
import madgraph.core.helas_objects as helas_objects
import madgraph.core.diagram_generation as diagram_generation
import madgraph.core.color_amp as color_amp
import madgraph.core.color_algebra as color_algebra
import madgraph.various.misc as misc
from operator import itemgetter
import copy
import logging
import array
import fractions
<<<<<<< HEAD
import madgraph.various.misc as misc
=======
import six
from six.moves import range
>>>>>>> 28b1ee12
    
    
    
class FKSProcessError(Exception):
    """Exception for MadFKS"""
    pass


class FKSDiagramTag(diagram_generation.DiagramTag): #test written
    """Modified diagram tags to be used to link born and real configurations.
    """

    @staticmethod
    def link_from_leg(leg, model):
        """Returns the default end link for a leg: ((id, number), number).
        Note that the number is not taken into account if tag comparison,
        but is used only to extract leg permutations.
        """
        return [((leg.get('id'), leg.get('number')), leg.get('number'))]


def get_qed_qcd_orders_from_weighted(nexternal, weighted):
    """computes the QED/QCD orders from the knowledge of the n of ext particles
    and of the weighted orders"""
    # n vertices = nexternal - 2 =QED + QCD
    # weighted = 2*QED + QCD
    QED = weighted - nexternal + 2
    QCD = weighted - 2 * QED
    return QED, QCD


def link_rb_configs(born_amp, real_amp, i, j, ij):
    """finds the real configurations that match the born ones, i.e.  for
    each born configuration, the real configuration that has the ij ->
    i j splitting.  i, j and ij are integers, and refer to the leg
    position in the real process (i, j) and in the born process (ij).
    """
    # find diagrams with 3 point functions and use them as configurations
    id_ij = born_amp['process']['legs'][ij - 1]['id']
    nlegs_b = len(born_amp['process']['legs'])
    nlegs_r = len(real_amp['process']['legs'])
    if nlegs_r - nlegs_b != 1:
        raise FKSProcessError('Inconsistent number of born and real legs: %d %d' % (nlegs_b, nlegs_r))

    #find the mapping of real legs onto the born ones
    shift_dict = {}
    for ir in range(1, nlegs_r + 1):
        shift = 0
        if ir > j:
            shift += 1
        if ir > i:
            shift += 1
        if ir > ij and ij <= max(i,j):
            shift -= 1
        shift_dict[ir] = ir - shift

# now find the configurations
    minvert = min([max([len(vert.get('legs')) \
                        for vert in diag.get('vertices')]) \
                        for diag in born_amp.get('diagrams')])

    born_confs = []
    real_confs = []

    k=0
    for diag in born_amp.get('diagrams'):
        if any([len(vert.get('legs')) > minvert for vert in
                diag.get('vertices')]):
            continue
        else:
            born_confs.append({'number' : k, 'diagram' : diag})
            k=k+1

    k=0
    for diag in real_amp.get('diagrams'):
        if any([len(vert.get('legs')) > minvert \
                for vert in diag.get('vertices')]):
            continue
        else:
            real_confs.append({'number': k, 'diagram': diag})
            k=k+1

    good_diags = []

    # find the real diagrams that have i and j attached to the same vertex
    # check that the order of the interaction is QCD
    # cehck also that the id of the third leg is id_ij
    real_confs_new = copy.deepcopy(real_confs)
    for diag in real_confs_new:
        for vert in diag['diagram'].get('vertices'):
            vert_legs = [l.get('number') for l in vert.get('legs')]
            vert_ids = [l.get('id') for l in vert.get('legs')]
            if (i in vert_legs and not j in vert_legs) or \
               (j in vert_legs and not i in vert_legs):
                   break

            if i in vert_legs and j in vert_legs:
                vert_ids.remove(vert_ids[vert_legs.index(i)])
                vert_legs.remove(i)
                vert_ids.remove(vert_ids[vert_legs.index(j)])
                vert_legs.remove(j)
                last_leg = vert_legs[0]
                #check absolute value in order not to worry about 
                #incoming/outgoing particles
                if abs(vert_ids[0]) == abs(id_ij):
                    diag['diagram']['vertices'].remove(vert)
                    good_diags.append({'diagram': diag['diagram'], 
                                      'leg_ij': last_leg,
                                      'number': diag['number']})
                break #no need to continue once the vertex is found

    # now good_diags contains the real_confs which had the splitting, 
    #  with the vertex corresponding to the splitting removed

    # The legs in the born and real diags are ordered according to 
    #  the same criterion. Once we removed i-j, we have to re-label the
    #  real legs to match the born numbering.

    # now relabel the legs according to shift_dict
    # replace from lower to higher leg number, in order not to 
    # overwrite
    for ir in range(1, nlegs_r + 1):
        for good_diag in good_diags:
            for vert in good_diag['diagram'].get('vertices'):
                for l in vert.get('legs'):
                    if l.get('number') == ir:
                        l.set('number', shift_dict[l.get('number')])

    # this is to handle cases in which only one diagrams has to be linked
    if len(good_diags) == 1 and len(born_confs) == 1:
        return [{'real_conf': good_diags[0]['number'],
                          'born_conf': born_confs[0]['number']}]

    # this is a rather ugly fix for some problems with 2->1 processes
    # count the occurrence of the leg numbers:
    if nlegs_b ==3:
        for diag in good_diags:
            counts = []
            for il in range(nlegs_b):
                counts.append([l['number'] for v in diag['diagram']['vertices'] for l in v['legs']].count(il+1))
            # normally all the occurences should be odd (and !=0)
            # (each entry should be 1 for the external leg +2 for each internal one)
            even_list = [c / 2 * 2 == c for c in counts]
            if any(even_list):
                if not even_list.count(True) == 2:
                    raise FKSProcessError('Linking: Don\'t know what to do in this case')
                # find the leg number corresponding to the largest even count
                ilmax = counts.index(max([c for c in counts if even_list[counts.index(c)]]))
                ilmin = counts.index(min([c for c in counts if even_list[counts.index(c)]]))

                # finally do the replacement in the first occurrence of ilmax
                replaced = False
                for vert in diag['diagram']['vertices']:
                    for leg in vert['legs']:
                        if leg['number'] == ilmax + 1 and not replaced:
                            leg['number'] = ilmin + 1
                            replaced = True

    # now create the tags
    born_tags = [FKSDiagramTag(d['diagram'], 
                               born_amp.get('process').get('model')) \
                               for d in born_confs]


    real_tags = [FKSDiagramTag(d['diagram'], 
                               real_amp.get('process').get('model')) \
                               for d in good_diags ]
    real_tags = []
    for d in good_diags:
        tag = FKSDiagramTag(d['diagram'], real_amp.get('process').get('model'))
        if not tag in real_tags:
            real_tags.append(tag)

    # and compare them
    if len(born_tags) != len(real_tags):
        print('\n'.join([str(r) for r in real_tags]) + '\n')
        raise FKSProcessError('Cannot map born/real configurations between \
                %s and %s (i,j=%d,%d): not same number of configurations: %d %d' % \
                (born_amp.get('process').nice_string().replace('Process:',''), 
                 real_amp.get('process').nice_string().replace('Process:',''),
                               i,j,
                               len(born_tags),
                               len(real_tags)))
    
    links = []
    for ib, btag in enumerate(born_tags):
        try:
            ir = real_tags.index(btag)
            links.append({'real_conf': good_diags[ir]['number'],
                          'born_conf': born_confs[ib]['number']})
            real_tags.remove(btag)
            good_diags.pop(ir)
        except ValueError:
            print(real_tags, i, j, ij)
            print('\n'.join( d['diagram'].nice_string() for d in good_diags))
            raise FKSProcessError('Linking %s to %s: could not link born diagram %s' % \
                 (born_amp.get('process').nice_string().replace('Process:',''), 
                  real_amp.get('process').nice_string().replace('Process:',''),
                                  born_confs[ib]['diagram'].nice_string()) )

    return links



def find_orders(amp): #test_written
    """Takes an amplitude as input, and returns a dictionary with the
    orders of the couplings.
    """
    assert isinstance(amp, diagram_generation.Amplitude)
    orders = {}
    for diag in amp.get('diagrams'):
        for order, value in diag.get('orders').items():
            if value != 0 or order in list(amp['process']['orders'].keys()):
                try:
                    orders[order] = max(orders[order], value)
                except KeyError:
                    orders[order] = value
    return orders


def find_splittings(leg, model, dict, pert='QCD', include_init_leptons=True): #test written
    """Finds the possible splittings corresponding to leg
    """

    leptons = model.get_lepton_pdgs()

    if dict == {}:
        dict = find_pert_particles_interactions(model, pert)
    splittings = []
#check that the leg is a qcd leg

    if leg.get('id') in dict['pert_particles']:
        part = model.get('particle_dict')[leg.get('id')]
        antipart = model.get('particle_dict')[part.get_anti_pdg_code()]
        for ii in dict['interactions']:
#check which interactions contain leg and at least one soft particles:
            parts = copy.deepcopy(ii['particles'])
            nsoft = 0
            if part in parts:
                #try to pop the ANTI-particle of part from the interaction
                #if not there, pop part
                try:
                    parts.pop(parts.index(antipart))
                except ValueError:
                    parts.pop(parts.index(part))
                for p in parts:
                    if p.get_pdg_code() in dict['soft_particles']:
                        nsoft += 1
                if nsoft >= 1:
                    for split in split_leg(leg, parts, model):
                        # add the splitting, but check if there is 
                        # an initial-state lepton if the flag
                        # include_init_leptons is False
                        if include_init_leptons or \
                           not (any([l['id'] in leptons for l in split if not l['state']])):
                            splittings.append(split)
    return splittings


def find_mothers(leg1, leg2, model, dict={}, pert='', mom_mass=''):
    """Find the possible mothers of leg1, leg2.
    If mom_mass is passed, only the mothers with mom_mass are returned
    """
    if pert:
        if dict == {}:
            dict = find_pert_particles_interactions(model, pert)
    interactions = dict['interactions']
    mothers = []

    for inte in interactions:
        # loop over interactions which contain leg1 and leg2
        # and add the third particle to mothers
        pdgs = [p.get_pdg_code() for p in inte['particles']]
        try:
            for l in [leg1, leg2]:
                if not l['state']:
                    pdgs.remove(l['id'])
                else:
                    pdgs.remove(model.get('particle_dict')[l['id']].get_anti_pdg_code())
        except ValueError:
            continue
        if mom_mass and \
           mom_mass.lower() == model.get('particle_dict')[pdgs[0]]['mass'].lower():
            mothers.append(pdgs[0])

    return mothers


def split_leg(leg, parts, model): #test written
    """Splits the leg into parts, and returns the two new legs.
    """
    #for an outgoing leg take the antiparticles
    split = []
    #for a final state particle one can have only a splitting
    if leg['state'] :
        split.append([])
        for part in parts:
            split[-1].append(to_fks_leg({'state': True, \
                                 'id': part.get_pdg_code()},model))
            ij_final(split[-1])
    #while for an initial state particle one can have two splittings 
    # if the two partons are different
    else:
        if parts[0] != parts[1]:
            for part in parts:
                cparts = copy.deepcopy(parts)
                split.append([\
                          to_fks_leg({'state': False, 
                                  'id': cparts.pop(cparts.index(part)).get_pdg_code(),
                                  'fks': 'j'}, model),
                          to_fks_leg({'state': True,
                                  'id': cparts[0].get_anti_pdg_code(),
                                  'fks': 'i'}, model)\
                          ])
        else:
            split.append([\
                            to_fks_leg({'state': False, 
                                  'id': parts[0].get_pdg_code(),
                                  'fks': 'j'}, model),
                            to_fks_leg({'state': True, 
                                  'id': parts[1].get_anti_pdg_code(),
                                  'fks': 'i'}, model)])
    return split


def ij_final(pair):
    """given a pair of legs in the final state, assigns the i/j fks id
    NOTE: the j partons is always put before the i one
    """
    #if a massless bosonic particle is in the pair, it is i
    #else by convention the anti-particle is labeled i
    #the order of the splitting is [ j, i]
    if len(pair) == 2:
        for i in range(len(pair)):
            set = 0
            if (pair[i]['massless'] and pair[i]['self_antipart']) or \
             (not pair[i]['is_part'] and pair[1-i]['is_part'] and\
              (pair[i]['spin']+pair[1-i]['spin'])%2==0) and not set:
                pair[i]['fks'] = 'i'
                pair[1-i]['fks'] = 'j'
                #check that first j then i
                if i < 1 - i:
                    pair.reverse()
                set = 1

def insert_legs(leglist_orig, leg, split,pert='QCD'):
    """Returns a new leglist with leg splitted into split.
    The convention is to remove leg ij, replace it with leg j, and put
    i at the end of the group of legs with the same color(charge) representation
    """
    if pert =='QCD':
        color = 'color'
    elif pert == 'QED':
        color = 'charge'
    else:
        raise FKSProcessError("Only QCD or QED is allowed not  %s" % pert)
    # the deepcopy statement is crucial
    leglist = FKSLegList(copy.deepcopy(leglist_orig))         
    #find the position of the first final state leg
    for i in range(len(leglist)):
        if leglist[-i - 1].get('state'):
            firstfinal = len(leglist) - i - 1
    # replace leg with leg_j  (split[0])
    leglist[leglist.index(leg)] = split[0]
    # and find where to insert i  (split[1])
    col_maxindex = {}
    mass_col_maxindex = {}
    for col in set([l[color] for l in leglist[firstfinal:] if l['massless']]):
        col_maxindex[col] = max([0] + [leglist.index(l) for l in leglist[firstfinal:]\
                                        if l[color] == col and l['massless']])
    for col in set([abs(l[color]) for l in leglist[firstfinal:] if not l['massless']]):
        mass_col_maxindex[col] = max([0] + [leglist.index(l) for l in leglist[firstfinal:]\
                                             if abs(l[color]) == col and not l['massless']])
    #no need to keep info on particles with color > i
    if pert == 'QCD':
        for col in copy.copy(list(col_maxindex.keys())):
            if abs(col) > abs(split[1][color]):
                del col_maxindex[col]
###        for col in copy.copy(mass_col_maxindex.keys()):
###            if abs(col) > abs(split[1][color]):
###                del mass_col_maxindex[col]
    #also remove antiquarks if i is a quark or a fermion
    if split[1]['is_part'] and not split[1]['self_antipart']:
    # In old MADFKS5, the line below was used instead. It is however equivalent in principle.
    # We can remove this comment and the line below altogether after validation and complete
    # merge of the EW branch in aMC@NLO trunk.
    #if split[1][color] > 0:
        try:
            del col_maxindex[-split[1][color]]
        except KeyError:
            pass
    #so now the maximum of the max_col entries should be the position to insert leg i
    leglist.insert(max(list(col_maxindex.values()) + list(mass_col_maxindex.values()) + [firstfinal - 1] ) + 1, split[1])
###    leglist.insert(max(col_maxindex.values() + [firstfinal - 1] ) + 1, split[1])
#    for sleg in split:            
#        leglist.insert(i, sleg)
#        #keep track of the number for initial state legs
#        #if not sleg.get('state') and not leg.get('state'):
#        leglist[i]['number'] = leg['number']
#        i += 1
#        if i < firstfinal:
#            i = firstfinal
#            
#    leglist.sort()
    for i, leg in enumerate(leglist):
        leg['number'] = i + 1        
    return leglist 


def combine_ij( i, j, model, dict, pert='QCD'): #test written
    """checks whether FKSlegs i and j can be combined together in the given model
    and with given perturbation order and if so combines them into ij. 
    If dict is empty it is initialized with find_pert_particles_interactions
    """
    if dict == {}:
        dict = find_pert_particles_interactions(model, pert)
    ij = []
    num = copy.copy(min(i.get('number'), j.get('number')))
    
    # we do not want j being a massless vector unless also i is or j is initial
    not_double_counting = (j.get('spin') == 3 and j.get('massless') and 
                           i.get('spin') == 3 and i.get('massless')) or \
                           j.get('spin') != 3 or not j.get('massless') or \
                           not j.get('state')

    #if i and j are a final state particle and antiparticle pair,
    # then we want i to be antipart and j to be 
    if j.get('state') and j.get('id') == - i.get('id'):  
        not_double_counting = not_double_counting and j.get('id') >0
                          
    if i.get('id') in dict['soft_particles'] and \
       j.get('id') in dict['pert_particles'] and \
       i.get('state') and not_double_counting:
        for int in dict['interactions']:
            parts= copy.copy(int['particles'])
                #remove i
            try:
                parts.remove(model.get('particle_dict')[i.get('id')])
            except ValueError:
                continue

            #remove j if final state, anti j if initial state
            if j.get('state'):
                j_id = j.get('id')
            else:
                j_id = model.get('particle_dict')[j.get('id')].get_anti_pdg_code()
            try:
                parts.remove(model.get('particle_dict')[j_id])
            except ValueError:
                continue
            
            #ij is what remains if j is initial, the anti of if j is final
            if j.get('state'):
                ij.append(MG.Leg({
                    'id': parts[0].get_anti_pdg_code(),
                    'state': True,
                    'number': num}))
            else:
                ij.append(MG.Leg({
                    'id': parts[0].get_pdg_code(),
                    'state': False,
                    'number': num}))
    return to_fks_legs(ij, model)       


def find_pert_particles_interactions(model, pert_order = 'QCD'): #test written
    """given a model and pert_order, returns a dictionary with as entries:
    --interactions : the interactions of order pert_order
    --pert_particles : pdgs of particles taking part to interactions
    --soft_particles : pdgs of massless particles in pert_particles
    """
    #ghost_list = [82, -82] # make sure ghost_list is non-empty
    ghost_list = []
    ghost_list += [ p.get_pdg_code() for p in model.get('particles') 
                                            if p.get('ghost') or p.get('goldstone')]

    qcd_inter = MG.InteractionList()
    pert_parts = []
    soft_parts = []
    for i, ii in model.get('interaction_dict').items():
        # i want interections of pert_order: 1 (from LO to NLO), 
        # without any other orders
        # and of "base" type
        if ii.get('type') != 'base': continue

        if ii.get('orders') == {pert_order:1} and len(ii['particles']) == 3 :
            masslist = [p.get('mass').lower() for p in ii['particles']]
            
            # require that at least one particle be soft and of even spin for the interaction to be IR singular
            found_soft_even_spin_particle = False
            for p in ii['particles']:
                if p.get('mass').lower()=='zero':
                    if p.get('spin')%2==1:
                        found_soft_even_spin_particle = True
                        break
            if not found_soft_even_spin_particle:
                continue
            
            # check that there is at least a massless particle, and that the 
            # remaining ones have the same mass 
            # (otherwise the real emission final state will not be degenerate
            # with the born one
            try:
                masslist.remove('zero')
            except ValueError:
                continue
            if len(set(masslist)) == 1 and not \
                    any( [ p.get_pdg_code() in ghost_list or \
                           p.get_anti_pdg_code() in ghost_list for p in ii['particles']]) :
                qcd_inter.append(ii)
                for pp in ii['particles']:
                    pert_parts.append(pp.get_pdg_code())
                    if pp['mass'].lower() == 'zero':
                        soft_parts.append(pp.get_pdg_code())

    return {'interactions': sorted(qcd_inter, key=misc.cmp_to_key(misc.dict_cmp)),
            'pert_particles': sorted(set(pert_parts)),
            'soft_particles': sorted(set(soft_parts))}    


def insert_color_links(col_basis, col_obj, links): #test written
    """insert the color links in col_obj: returns a list of dictionaries
    (one for each link) with the following entries:
    --link: the numbers of the linked legs
    --link_basis: the linked color basis
    --link_matrix: the color matrix created from the original basis and the linked one
    """   
    assert isinstance(col_basis, color_amp.ColorBasis)
    assert isinstance(col_obj, list)
    result =[]
    for link in links:
        this = {}
        #define the link
        l =[]
        for leg in link['legs']:
            l.append(leg.get('number'))
        this['link'] = l
            
        #replace the indices in col_obj of the linked legs according to
        #   link['replacements']
        # and extend-> product the color strings
            
        this_col_obj = []
        for old_dict in col_obj:
            new_dict = dict(old_dict)
            for k, string in new_dict.items():
                new_dict[k] = string.create_copy()
                for col in new_dict[k]:
                    for ind in col:
                        for pair in link['replacements']:
                            if ind == pair[0]:
                                col[col.index(ind)] = pair[1]
                new_dict[k].product(link['string'])
            this_col_obj.append(new_dict)
        basis_link = color_amp.ColorBasis()
        for ind, new_dict in enumerate(this_col_obj):
            basis_link.update_color_basis(new_dict, ind)
   
        this['link_basis'] = basis_link
        this['link_matrix'] = color_amp.ColorMatrix(col_basis,basis_link)               
        result.append(this)
    basis_orig = color_amp.ColorBasis()
    for ind, new_dict in enumerate(col_obj):
            basis_orig.update_color_basis(new_dict, ind)
    
    for link in result:
        link['orig_basis'] = basis_orig
    return result



def find_color_links(leglist, symm = False,pert = 'QCD'): #test written
    """Finds all the possible color(charge) links between any 
    two legs of the born.
    If symm is true, only half of the color links are generated, those
    for which leg1['number'] <= leg2['number']
    """
    if pert == 'QCD':
        color = 'color'
        zero = 1
    elif pert == 'QED':
        color = 'charge'
        zero = 0.
    else:
        raise FKSProcessError("Only QCD or QED is allowed not %s" % pert)
    color_links = []
    for leg1 in leglist:
        for leg2 in leglist:
            #legs must be colored(charged) and different, unless massive
                if (leg1.get(color) != zero and leg2.get(color) != zero) \
                  and (leg1 != leg2 or not leg1.get('massless')):
                    if not symm or leg1['number'] <= leg2['number']:
                        col_dict = legs_to_color_link_string(leg1,leg2,pert = pert)
                        color_links.append({
                            'legs': [leg1, leg2],
                            'string': col_dict['string'],
                            'replacements': col_dict['replacements']})

    return color_links
             

def legs_to_color_link_string(leg1, leg2, pert = 'QCD'): #test written, all cases
    """given two FKSlegs, returns a dictionary containing:
    --string: the color link between the two particles, to be appended to
        the old color string
        extra minus or 1/2 factor are included as it was done in MadDipole
    --replacements: a pair of lists containing the replacements of the color 
        indices in the old string to match the link 
    """
    #the second-to-last index of the t is the triplet,
    # the last is the anti-triplet

    legs = FKSLegList([leg1, leg2]) 
    dict = {}
    min_index = -3000
    iglu = min_index*2
    string = color_algebra.ColorString()
    replacements = []
    if pert == 'QCD':
        if leg1 != leg2:
            for leg in legs:
                min_index -= 1
                num = leg.get('number')
                replacements.append([num, min_index])
                icol = 1
                if not leg.get('state'):
                    icol = - 1
                if leg.get('color') * icol == 3:
                    string.product(color_algebra.ColorString([
                               color_algebra.T(iglu, num, min_index)]))
                    string.coeff = string.coeff * (-1)
                elif leg.get('color') * icol == - 3:
                    string.product(color_algebra.ColorString([
                               color_algebra.T(iglu, min_index, num)]))
                elif leg.get('color') == 8:
                    string.product(color_algebra.ColorString(init_list = [
                               color_algebra.f(min_index,iglu,num)], 
                               is_imaginary =True))

        else:
            icol = 1
            if not leg1.get('state'):
                icol = - 1
            num = leg1.get('number')
            replacements.append([num, min_index -1])
            if leg1.get('color') * icol == 3:
                string = color_algebra.ColorString(
                     [color_algebra.T(iglu, iglu, num, min_index -1)])
            elif leg1.get('color') * icol == - 3:
                string = color_algebra.ColorString(
                     [color_algebra.T(iglu, iglu, min_index-1, num)])
            elif leg1.get('color') == 8:
                string = color_algebra.ColorString(init_list = [
                               color_algebra.f(min_index-1,iglu,min_index)], 
                               is_imaginary =True)
                string.product(color_algebra.ColorString(init_list = [
                               color_algebra.f(min_index,iglu,num)], 
                               is_imaginary =True))
            string.coeff = string.coeff * fractions.Fraction(1, 2)

    elif pert == 'QED':
        for leg in legs:
            # make it a fraction
            string.coeff = string.coeff * fractions.Fraction(leg['charge']*3.)*\
            fractions.Fraction(1,3)            
    else:
        raise FKSProcessError("Only QCD or QED is allowed not %s"% pert)
    
    dict['replacements'] = replacements
    dict['string'] = string  
    return dict


def sort_proc(process,pert = 'QCD'):
    """Given a process, this function returns the same process 
    but with sorted FKSLegs.
    """
    leglist = to_fks_legs(process.get('legs'), process.get('model'))
    leglist.sort(pert = pert)
    for n, leg in enumerate(leglist):
        leg['number'] = n + 1
    process['legs'] = leglist
    # add this line to pass ./test_managers.py -p A test_check_ppzjj
    process['legs_with_decays']=MG.LegList()

    return process


def to_leg(fksleg):
    """Given a FKSLeg, returns the original Leg.
    """
    leg = MG.Leg( \
        {'id': fksleg.get('id'),
         'number': fksleg.get('number'),
         'state': fksleg.get('state'),
         'from_group': fksleg.get('from_group'),
         'polarization': fksleg.get('polarization')
          })
    return leg


def to_legs(fkslegs):
    """Given a FKSLegList, returns the corresponding LegList.
    """
    leglist = MG.LegList()
    for leg in fkslegs:
        leglist.append(to_leg(leg))
    return leglist


def to_fks_leg(leg, model): #test written
    """Given a leg or a dict with Leg entries, 
    adds color, spin and massless entries, according to model"""
    fksleg = FKSLeg(leg)
    part = model.get('particle_dict')[leg['id']]
    fksleg['color'] = part.get_color()
    fksleg['charge'] = part.get_charge()
    fksleg['massless'] = part['mass'].lower() == 'zero'
    fksleg['spin'] = part.get('spin')
    fksleg['is_part'] = part.get('is_part')
    fksleg['self_antipart'] = part.get('self_antipart')      
    return fksleg

    
def to_fks_legs(leglist, model): #test written
    """given leglist, sets color and massless entries according to the model 
    variable.
    return a FKSLeglist"""
    fkslegs = FKSLegList()     
    for leg in leglist:
        fkslegs.append(to_fks_leg(leg, model))
    return fkslegs     


class FKSLegList(MG.LegList):
    """list of FKSLegs"""
    
    def is_valid_element(self, obj):
        """Test if object obj is a valid FKSLeg for the list."""
        return isinstance(obj, FKSLeg)


    def sort(self,pert='QCD'):
        """Sorting routine, sorting chosen to be optimal for madfks"""
        sorted_leglist = FKSLegList()
        #find initial state legs
        initial_legs = FKSLegList([l for l in copy.copy(self) if not l['state']])
        #find final state legs
        final_legs = FKSLegList([l for l in copy.copy(self) if l['state']])
        if len(initial_legs) == 1:
            sorted_leglist.extend(initial_legs)
        elif len(initial_legs) == 2:
            if initial_legs[0]['number'] > initial_legs[1]['number']:
                initial_legs.reverse()
            sorted_leglist.extend(initial_legs)
        else: 
            raise FKSProcessError('Too many initial legs')
        #find color representations
<<<<<<< HEAD
        # order according to spin and mass
        #find massive and massless legs 
        massive_legs = [l for l in final_legs if not l['massless']]
        massless_legs = [l for l in final_legs if l['massless']]

        for leglist in [massive_legs, massless_legs]:
            spins = sorted(set([abs(l['spin']) for l in leglist]))
            for spin in spins:
                spin_legs = FKSLegList([l for l in leglist if abs(l['spin']) == spin])
=======
        if pert == 'QCD':
            color = 'color'
            zero = 1
        elif pert == 'QED':
            color = 'charge'
            zero = 0.
        else:
            raise FKSProcessError("Only QCD and QED is allowed not %s"% pert)
        colors = sorted(set([abs(l[color]) for l in final_legs]))
        # first put massless particles, without any rearrangment
        if zero in colors:
            sorted_leglist.extend(sorted(\
                    [l for l in final_legs if l[color] == zero], key = itemgetter('number')))
            colors.remove(zero)

        #now go for colored legs, put first all massive legs, then all massless legs
        massless_dict = {}
        massive_dict = {}
        for col in colors:
            col_legs = FKSLegList([l for l in final_legs if abs(l[color]) == col])
            #find massive and massless legs in this color repr
            massive_dict[col] = [l for l in col_legs if not l['massless']]
            massless_dict[col] = [l for l in col_legs if l['massless']]

        for i_m, dict in enumerate([massive_dict, massless_dict]):
            for col in colors:
                # sorting may be different for massive and massless particles
                # for color singlets, do not change order
                if col == zero:
                    keys = [itemgetter('number'), itemgetter('number')]
                    reversing = False
                else:
                    keys = [itemgetter('id'), itemgetter('id')]
                    reversing = True
>>>>>>> 28b1ee12

                init_pdg_legs = []
                if len(initial_legs) == 2:
                #put first legs which have the same abs(pdg) of the initial ones
                    for j in range(len(set([ abs(l['id']) for l in initial_legs]))):
                        pdg = abs(initial_legs[j]['id'])
                        init_pdg_legs = [l for l in spin_legs if abs(l['id']) == pdg]
                        if init_pdg_legs:
                            # sort in order to put first quarks then antiparticles,
                            #  and to put fks partons as n j i
                            init_pdg_legs.sort(key = itemgetter('id'), reverse=True)
                            sorted_leglist.extend(FKSLegList(init_pdg_legs))

                    init_pdgs = [ abs(l['id']) for l in initial_legs]
                    other_legs = [l for l in spin_legs if not abs(l['id']) in init_pdgs]
                    other_legs.sort(key = itemgetter('id'), reverse=True)
                    sorted_leglist.extend(FKSLegList(other_legs))
                else:
                    #llist.sort(key = itemgetter('id'), reverse=True)
                    sorted_leglist.extend(FKSLegList(spin_legs))

        for i, l in enumerate(sorted_leglist):
            self[i] = l


class FKSLeg(MG.Leg):
    """a class for FKS legs: it inherits from the ususal leg class, with two
    extra keys in the dictionary: 
    -'fks', whose value can be 'i', 'j' or 'n' (for "normal" particles) 
    -'color', which gives the color of the leg
    -'charge', which gives the charge of the leg
    -'massless', boolean, true if leg is massless
    -'spin' which gives the spin of leg
    -'is_part', boolean, true if leg is an particle
    -'self_antipart', boolean, true if leg is an self-conjugated particle
    """

    def default_setup(self):
        """Default values for all properties"""
        super(FKSLeg, self).default_setup()

        self['fks'] = 'n'
        self['color'] = 0
        self['charge'] = 0.
        self['massless'] = True
        self['spin'] = 0
        self['is_part'] = True
        self['self_antipart'] = False
    
    def get_sorted_keys(self):
        """Return particle property names as a nicely sorted list."""
        keys = super(FKSLeg, self).get_sorted_keys()
        keys += ['fks', 'color','charge', 'massless', 'spin','is_part','self_antipart']
        return keys

    
    def filter(self, name, value):
        """Filter for valid leg property values."""

        if name == 'fks':
            if not isinstance(value, str):
                raise self.PhysicsObjectError("%s is not a valid string for leg fks flag" \
                                                        % str(value))
        if name in ['color', 'spin']:
            if not isinstance(value, int):
                six.reraise(self.PhysicsObjectError, "%s is not a valid leg %s flag" % \
                                                 str(value), name)
                                                 
        if name in ['massless','self_antipart','is_part']:
            if not isinstance(value, bool):
                six.reraise(self.PhysicsObjectError, "%s is not a valid boolean for leg flag %s" % \
                                                                    str(value), name)
        if name == 'charge':
            if not isinstance(value, float):
                raise self.PhysicsObjectError("%s is not a valid float for leg flag charge" \
                    % str(value))                                                           
        return super(FKSLeg,self).filter(name, value)
    
     <|MERGE_RESOLUTION|>--- conflicted
+++ resolved
@@ -29,12 +29,8 @@
 import logging
 import array
 import fractions
-<<<<<<< HEAD
-import madgraph.various.misc as misc
-=======
 import six
 from six.moves import range
->>>>>>> 28b1ee12
     
     
     
@@ -793,7 +789,6 @@
         else: 
             raise FKSProcessError('Too many initial legs')
         #find color representations
-<<<<<<< HEAD
         # order according to spin and mass
         #find massive and massless legs 
         massive_legs = [l for l in final_legs if not l['massless']]
@@ -803,43 +798,6 @@
             spins = sorted(set([abs(l['spin']) for l in leglist]))
             for spin in spins:
                 spin_legs = FKSLegList([l for l in leglist if abs(l['spin']) == spin])
-=======
-        if pert == 'QCD':
-            color = 'color'
-            zero = 1
-        elif pert == 'QED':
-            color = 'charge'
-            zero = 0.
-        else:
-            raise FKSProcessError("Only QCD and QED is allowed not %s"% pert)
-        colors = sorted(set([abs(l[color]) for l in final_legs]))
-        # first put massless particles, without any rearrangment
-        if zero in colors:
-            sorted_leglist.extend(sorted(\
-                    [l for l in final_legs if l[color] == zero], key = itemgetter('number')))
-            colors.remove(zero)
-
-        #now go for colored legs, put first all massive legs, then all massless legs
-        massless_dict = {}
-        massive_dict = {}
-        for col in colors:
-            col_legs = FKSLegList([l for l in final_legs if abs(l[color]) == col])
-            #find massive and massless legs in this color repr
-            massive_dict[col] = [l for l in col_legs if not l['massless']]
-            massless_dict[col] = [l for l in col_legs if l['massless']]
-
-        for i_m, dict in enumerate([massive_dict, massless_dict]):
-            for col in colors:
-                # sorting may be different for massive and massless particles
-                # for color singlets, do not change order
-                if col == zero:
-                    keys = [itemgetter('number'), itemgetter('number')]
-                    reversing = False
-                else:
-                    keys = [itemgetter('id'), itemgetter('id')]
-                    reversing = True
->>>>>>> 28b1ee12
-
                 init_pdg_legs = []
                 if len(initial_legs) == 2:
                 #put first legs which have the same abs(pdg) of the initial ones

--- conflicted
+++ resolved
@@ -28,10 +28,7 @@
 import madgraph.loop.loop_helas_objects as loop_helas_objects
 import madgraph.loop.loop_diagram_generation as loop_diagram_generation
 from madgraph import InvalidCmd
-<<<<<<< HEAD
-=======
 import madgraph.various.misc as misc
->>>>>>> d8618cb8
 import copy
 import logging
 import array
@@ -108,10 +105,6 @@
 
     logger.info('Generating born %s' % \
             born.born_amp['process'].nice_string(print_weighted=False).replace('Process', 'process'))
-<<<<<<< HEAD
-    
-=======
->>>>>>> d8618cb8
     #load informations on reals from temp files
     helasreal_list = []
     amp_to_remove = []
@@ -338,31 +331,17 @@
                     realmapout = pool.map_async(async_generate_real,realmapin).get(9999999)
             except KeyboardInterrupt:
                 pool.terminate()
-<<<<<<< HEAD
-                raise KeyboardInterrupt 
-
-            # sometimes empty output from map_async can be there if the amplitude has no diagrams
-            # these empty entries need to be discarded
-            for rout, ramp, rpdg  in zip(realmapout, real_amp_list, pdg_list):
-=======
                 raise KeyboardInterrupt
 
             # sometimes empty output from map_async can be there if the amplitude has no diagrams
             # these empty entries need to be discarded
             for rout, ramp, rpdg  in zip(list(realmapout), list(real_amp_list), list(pdg_list)):
->>>>>>> d8618cb8
                 if not rout:
                     realmapout.remove(rout)
                     real_amp_list.remove(ramp)
                     pdg_list.remove(rpdg)
-<<<<<<< HEAD
-
-            #realmapout = [r for r in realmapout if r]
-
-=======
             realmapout = [r for r in realmapout if r]
             
->>>>>>> d8618cb8
             realmapfiles = []
             for realout in realmapout:
                 realmapfiles.append(realout[0])
@@ -845,21 +824,12 @@
                         create_tag(other.born_me.get('base_amplitude'))
 
         if selftag != othertag:
-<<<<<<< HEAD
             return False
 
         # now the virtuals
         if self.virt_matrix_element != other.virt_matrix_element:
             return False
 
-=======
-            return False
-
-        # now the virtuals
-        if self.virt_matrix_element != other.virt_matrix_element:
-            return False
-
->>>>>>> d8618cb8
         # now the reals
         reals2 = copy.copy(other.real_processes)
 

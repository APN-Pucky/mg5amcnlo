################################################################################
#
# Copyright (c) 2009 The MadGraph5_aMC@NLO Development team and Contributors
#
# This file is a part of the MadGraph5_aMC@NLO project, an application which 
# automatically generates Feynman diagrams and matrix elements for arbitrary
# high-energy processes in the Standard Model and beyond.
#
# It is subject to the MadGraph5_aMC@NLO license which should accompany this 
# distribution.
#
# For more information, visit madgraph.phys.ucl.ac.be and amcatnlo.web.cern.ch
#
################################################################################

"""Definitions of the objects needed for the implementation of MadFKS"""

from __future__ import absolute_import
from __future__ import print_function
import madgraph.core.base_objects as MG
import madgraph.core.helas_objects as helas_objects
import madgraph.core.diagram_generation as diagram_generation
import madgraph.core.color_amp as color_amp
import madgraph.core.color_algebra as color_algebra
import madgraph.loop.loop_diagram_generation as loop_diagram_generation
import madgraph.fks.fks_common as fks_common
import copy
import logging
import array
import madgraph.various.misc as misc
from madgraph import InvalidCmd
from six.moves import range

logger = logging.getLogger('madgraph.fks_base')


class NoBornException(Exception): pass

#===============================================================================
# FKS Process
#===============================================================================


class FKSMultiProcess(diagram_generation.MultiProcess): #test written
    """A multi process class that contains informations on the born processes 
    and the reals.
    """

    def default_setup(self):
        """Default values for all properties"""
        super(FKSMultiProcess, self).default_setup()
        self['real_amplitudes'] = diagram_generation.AmplitudeList()
        self['pdgs'] = []
        self['born_processes'] = FKSProcessList()

        if not 'OLP' in list(self.keys()):
            self['OLP'] = 'MadLoop'
            self['ncores_for_proc_gen'] = 0
    
    def get_sorted_keys(self):
        """Return particle property names as a nicely sorted list."""
        keys = super(FKSMultiProcess, self).get_sorted_keys()
        keys += ['born_processes', 'real_amplitudes', 'real_pdgs', 'has_isr', 
                 'has_fsr', 'spltting_types', 'OLP', 'ncores_for_proc_gen']
        return keys

    def filter(self, name, value):
        """Filter for valid leg property values."""

        if name == 'born_processes':
            if not isinstance(value, FKSProcessList):
                raise self.PhysicsObjectError("%s is not a valid list for born_processes " % str(value))                             

        if name == 'real_amplitudes':
            if not isinstance(value, diagram_generation.AmplitudeList):
                raise self.PhysicsObjectError("%s is not a valid list for real_amplitudes " % str(value))
                                                  
        if name == 'real_pdgs':
            if not isinstance(value, list):
                raise self.PhysicsObjectError("%s is not a valid list for real_amplitudes " % str(value))
        
        if name == 'OLP':
            if not isinstance(value,str):
                raise self.PhysicsObjectError("%s is not a valid string for OLP " % str(value))

        if name == 'ncores_for_proc_gen':
            if not isinstance(value,int):
                raise self.PhysicsObjectError("%s is not a valid value for ncores_for_proc_gen " % str(value))
                                                     
        return super(FKSMultiProcess,self).filter(name, value)


    def check_ij_confs(self):
        """check that there is no duplicate FKS ij configuration"""
        ijconfs_dict = {}
        for born in self['born_processes']:
            # the copy.copy is needed as duplicate configurations will be removed on the fly
            for real in copy.copy(born.real_amps):
                pdgs = ' '.join([ '%d' % pdg for pdg in real.pdgs])
                for info in copy.copy(real.fks_infos):
                    ij = [info['i'], info['j']]
                    try:
                        if ij in ijconfs_dict[pdgs]:
                            logger.debug('Duplicate FKS configuration found for %s : ij = %s' %
                                    (real.process.nice_string(), str(ij)))
                            #remove the configuration
                            born.real_amps[born.real_amps.index(real)].fks_infos.remove(info)
                        else:
                            ijconfs_dict[pdgs].append(ij)
                    except KeyError:
                        ijconfs_dict[pdgs] = [ij]
                # check if any FKS configuration remains for the real emission, otherwise
                # remove it
                if not born.real_amps[born.real_amps.index(real)].fks_infos:
                    logger.debug('Removing real %s from born %s' % \
                            (real.process.nice_string(), born.born_amp['process'].nice_string()))
                    born.real_amps.remove(real)

    
    def __init__(self, procdef=None, options={}):
        """Initializes the original multiprocess, then generates the amps for the 
        borns, then generate the born processes and the reals.
        Real amplitudes are stored in real_amplitudes according on the pdgs of their
        legs (stored in pdgs, so that they need to be generated only once and then reicycled
        """
<<<<<<< HEAD
=======


        if 'nlo_mixed_expansion' in options:
            self['nlo_mixed_expansion'] = options['nlo_mixed_expansion']
            del options['nlo_mixed_expansion']
        else:
            self['nlo_mixed_expansion'] = True


>>>>>>> 05aaf9e1
        #swhich the other loggers off
        loggers_off = [logging.getLogger('madgraph.diagram_generation'), 
                       logging.getLogger('madgraph.loop_diagram_generation')]
        old_levels = [logg.level for logg in loggers_off]
        for logg in loggers_off:
            logg.setLevel(logging.WARNING)
        
        self['real_amplitudes'] = diagram_generation.AmplitudeList()
        self['pdgs'] = []

        # OLP option
        olp='MadLoop'
        if 'OLP' in list(options.keys()):
            olp = options['OLP']
            del options['OLP']

        self['init_lep_split']=False
        if 'init_lep_split' in list(options.keys()):
            self['init_lep_split']=options['init_lep_split']
            del options['init_lep_split']

        ncores_for_proc_gen = 0
        # ncores_for_proc_gen has the following meaning
        #   0 : do things the old way
        #   > 0 use ncores_for_proc_gen
        #   -1 : use all cores
        if 'ncores_for_proc_gen' in list(options.keys()):
            ncores_for_proc_gen = options['ncores_for_proc_gen']
            del options['ncores_for_proc_gen']

        try:
            # Now generating the borns for the first time.
            super(FKSMultiProcess, self).__init__(procdef, **options)

        except diagram_generation.NoDiagramException as error:
            # If no born, then this process most likely does not have any.
            raise NoBornException("Born diagrams could not be generated for the "+\
               self['process_definitions'][0].nice_string().replace('Process',\
               'process')+". Notice that aMC@NLO does not handle loop-induced"+\
               " processes yet, but you can still use MadLoop if you want to "+\
               "only generate them."+\
               " For this, use the 'virt=' mode, without multiparticle labels.")

        self['OLP'] = olp
        self['ncores_for_proc_gen'] = ncores_for_proc_gen

        #check process definition(s):
        # a process such as g g > g g will lead to real emissions 
        #   (e.g: u g > u g g ) which will miss some corresponding born,
        #   leading to non finite results
        perturbation = []
        for procdef in self['process_definitions']:
            soft_particles = []
            # do not warn for decay processes
            if [ i['state'] for i in procdef['legs']].count(False) == 1:
                continue
            for pert in procdef['perturbation_couplings']:
                if pert not in perturbation:
                    perturbation.append(pert)
                soft_particles.extend(\
                        fks_common.find_pert_particles_interactions(\
                    procdef['model'], pert)['soft_particles'])
                soft_particles_string = ', '.join( \
                    [procdef['model'].get('particle_dict')[id][\
                    {True:'name', False:'antiname'}[id >0] ] \
                    for id in sorted(soft_particles, reverse=True)])
            for leg in procdef['legs']:
                if any([id in soft_particles for id in leg['ids']]) \
                        and sorted(leg['ids']) != soft_particles:
                    logger.warning('Use of multiparticles is non-trivial for NLO '+ \
                         'process generation and depends on the orders included, '+ \
                         'the process considered, as well as the PDF set chosen. '+ \
                         'See appendix D of arXiv:1804.10017 [hep-ph] for some '+ \
                         'guidance.')
                    break

        amps = self.get('amplitudes')

        # get the list of leptons from the model, in order to discard 
        # lepton-initiated processes unless the init_lep_split flag is specified
        if self['process_definitions']:
            leptons = self['process_definitions'][0]['model'].get_lepton_pdgs()
        else:
            leptons = []

        #generate reals, but combine them after having combined the borns
        for i, amp in enumerate(amps):
            # skip amplitudes with two initial leptons unless the init_lep_split option is True
            if not self['init_lep_split'] and \
                    all([l['id'] in leptons \
                    for l in [ll for ll in amp.get('process').get('legs') if not ll['state']]]):
                logger.info(('Discarding process%s.\n  If you want to include it, set the \n' + \
                             '  \'include_lepton_initiated_processes\' option to True') % \
                             amp.get('process').nice_string().replace('Process', ''))
                continue

            logger.info("Generating FKS-subtracted matrix elements for born process%s (%d / %d)" \
<<<<<<< HEAD
                % (amp['process'].nice_string(print_weighted=False).replace('Process', ''),
=======
                % (amp['process'].nice_string(print_weighted=False, print_perturbated=False).replace('Process', ''),
>>>>>>> 05aaf9e1
                   i + 1, len(amps)))

            born = FKSProcess(amp, ncores_for_proc_gen = self['ncores_for_proc_gen'], \
                                   init_lep_split=self['init_lep_split'])
            self['born_processes'].append(born)

            born.generate_reals(self['pdgs'], self['real_amplitudes'], combine = False)

            # finally combine the real amplitudes
            born.combine_real_amplitudes()

        if not self['ncores_for_proc_gen']:
            # old generation mode 

            born_pdg_list = [[l['id'] for l in born.get_leglist()] \
                    for born in self['born_processes'] ]

            for born in self['born_processes']:
                for real in born.real_amps:
                    real.find_fks_j_from_i(born_pdg_list)
            if amps:
                if self['process_definitions'][0].get('NLO_mode') in ['all']:
                    self.generate_virtuals()
                
                elif not self['process_definitions'][0].get('NLO_mode') in ['all', 'real','LOonly']:
                    raise fks_common.FKSProcessError(\
                       "Not a valid NLO_mode for a FKSMultiProcess: %s" % \
                       self['process_definitions'][0].get('NLO_mode'))

                # now get the total number of diagrams
                n_diag_born = sum([len(amp.get('diagrams')) 
                         for amp in self.get_born_amplitudes()])
                n_diag_real = sum([len(amp.get('diagrams')) 
                         for amp in self.get_real_amplitudes()])
                n_diag_virt = sum([len(amp.get('loop_diagrams')) 
                         for amp in self.get_virt_amplitudes()])

                if n_diag_virt == 0 and n_diag_real ==0 and \
                        not self['process_definitions'][0].get('NLO_mode') == 'LOonly':
                    raise fks_common.FKSProcessError(
                            'This process does not have any correction up to NLO in %s'\
                            %','.join(perturbation))

                logger.info(('Generated %d subprocesses with %d real emission diagrams, ' + \
                            '%d born diagrams and %d virtual diagrams') % \
                                    (len(self['born_processes']), n_diag_real, n_diag_born, n_diag_virt))

            for i, logg in enumerate(loggers_off):
                logg.setLevel(old_levels[i])

        self['has_isr'] = any([proc.isr for proc in self['born_processes']])
        self['has_fsr'] = any([proc.fsr for proc in self['born_processes']])

    def add(self, other):
        """combines self and other, extending the lists of born/real amplitudes"""
        self['process_definitions'].extend(other['process_definitions'])
        self['amplitudes'].extend(other['amplitudes'])
        self['born_processes'].extend(other['born_processes'])
        self['real_amplitudes'].extend(other['real_amplitudes'])
        self['pdgs'].extend(other['pdgs'])
        self['has_isr'] = self['has_isr'] or other['has_isr']
        self['has_fsr'] = self['has_fsr'] or other['has_fsr']
        self['OLP'] = other['OLP']
        self['ncores_for_proc_gen'] = other['ncores_for_proc_gen']


    def get_born_amplitudes(self):
        """return an amplitudelist with the born amplitudes"""
        return diagram_generation.AmplitudeList([
                born.born_amp for \
                born in self['born_processes']])


    def get_virt_amplitudes(self):
        """return an amplitudelist with the virt amplitudes"""
        return diagram_generation.AmplitudeList([born.virt_amp \
                for born in self['born_processes'] if born.virt_amp])


    def get_real_amplitudes(self):
        """return an amplitudelist with the real amplitudes"""
        return self.get('real_amplitudes')


    def generate_virtuals(self):
        """For each process among the born_processes, creates the corresponding
        virtual amplitude"""
        
        # If not using MadLoop, then the LH order file generation and processing
        # will be entirely done during the output, so nothing must be done at
        # this stage yet.
        if self['OLP']!='MadLoop':
            logger.info("The loop matrix elements will be generated by "+\
                                     '%s at the output stage only.'%self['OLP'])
            return

<<<<<<< HEAD
        # determine the orders to be used to generate the loop
#MZ        loop_orders = {}
#        for  born in self['born_processes']:
#            for coup, val in fks_common.find_orders(born.born_amp).items():
#                try:
#                    loop_orders[coup] = max([loop_orders[coup], val])
#                except KeyError:
#                    loop_orders[coup] = val

        for i, born in enumerate(self['born_processes']):
            myproc = copy.copy(born.born_amp['process'])
            # include all particles in the loops
            # i.e. allow all orders to be perturbed
            myproc['perturbation_couplings'] = myproc['model']['coupling_orders']
            # take the orders that are actually used bu the matrix element
#MZ            myproc['orders'] = loop_orders
=======
        if not self['nlo_mixed_expansion']:
            # determine the orders to be used to generate the loop
            loop_orders = {}
            for  born in self['born_processes']:
                for coup, val in fks_common.find_orders(born.born_amp).items():
                    try:
                        loop_orders[coup] = max([loop_orders[coup], val])
                    except KeyError:
                        loop_orders[coup] = val


        for i, born in enumerate(self['born_processes']):
            myproc = copy.copy(born.born_amp['process'])
            #misc.sprint(born.born_proc)
            #misc.sprint(myproc.input_string())
            #misc.sprint(myproc['orders'])
            # if [orders] are not specified, then
            # include all particles in the loops
            # i.e. allow all orders to be perturbed
            # (this is the case for EW corrections, where only squared oders 
            # are imposed)
            if not self['nlo_mixed_expansion']:
                myproc['orders'] = loop_orders
            elif not myproc['orders']:
                    myproc['perturbation_couplings'] = myproc['model']['coupling_orders']
            # take the orders that are actually used bu the matrix element
>>>>>>> 05aaf9e1
            myproc['legs'] = fks_common.to_legs(copy.copy(myproc['legs']))
            logger.info('Generating virtual matrix element with MadLoop for process%s (%d / %d)' \
                    % (myproc.nice_string(print_weighted= False, print_perturbated= False).replace(\
                                                             'Process', ''),
                        i + 1, len(self['born_processes'])))
            try:
                myamp = loop_diagram_generation.LoopAmplitude(myproc)
                born.virt_amp = myamp
            except InvalidCmd:
<<<<<<< HEAD
=======
                logger.debug('invalid command for loop')
>>>>>>> 05aaf9e1
                pass


class FKSRealProcess(object): 
    """Contains information about a real process:
    -- fks_infos (list containing the possible fks configs for a given process
    -- amplitude 
    -- is_to_integrate
    """
    
    def __init__(self, born_proc, leglist, ij, ij_id, born_pdgs, splitting_type,
                 perturbed_orders = ['QCD']): #test written
        """Initializes the real process based on born_proc and leglist.
        Stores the fks informations into the list of dictionaries fks_infos
        """      
        #safety check
        assert type(splitting_type) == list and not type(splitting_type) == str 
        self.fks_infos = []
        for leg in leglist:
            if leg.get('fks') == 'i':
                i_fks = leg.get('number')
                # i is a gluon or a photon
                need_color_links = leg.get('massless') \
                        and leg.get('spin') == 3 \
                        and leg.get('self_antipart') \
                        and leg.get('color') == 8
                need_charge_links = leg.get('massless') \
                        and leg.get('spin') == 3 \
                        and leg.get('self_antipart') \
                        and leg.get('color') == 1
            if leg.get('fks') == 'j':
                j_fks = leg.get('number')
        self.fks_infos.append({'i': i_fks, 
                               'j': j_fks, 
                               'ij': ij, 
                               'ij_id': ij_id, 
                               'underlying_born': born_pdgs,
                               'splitting_type': splitting_type,
                               'need_color_links': need_color_links,
                               'need_charge_links': need_charge_links,
                               'extra_cnt_index': -1})

        self.process = copy.copy(born_proc)
        self.process['perturbation_couplings'] = \
                copy.copy(born_proc['perturbation_couplings'])
        for o in splitting_type:
            if o not in self.process['perturbation_couplings']:
                self.process['perturbation_couplings'].append(o)
        # set the orders to empty, to force the use of the squared_orders
        self.process['orders'] = copy.copy(born_proc['orders'])
<<<<<<< HEAD
        self.process['orders'] = {}
=======
>>>>>>> 05aaf9e1

        legs = [(leg.get('id'), leg) for leg in leglist]
        self.pdgs = array.array('i',[s[0] for s in legs])
        self.colors = [leg['color'] for leg in leglist]
        if not self.process['perturbation_couplings'] == ['QCD']:
            self.charges = [leg['charge'] for leg in leglist]
        else:
            self.charges = [0.] * len(leglist)
        self.perturbation = 'QCD'
        self.process.set('legs', MG.LegList(leglist))
        self.process.set('legs_with_decays', MG.LegList())
        self.amplitude = diagram_generation.Amplitude()
        self.is_to_integrate = True
        self.is_nbody_only = False
        self.fks_j_from_i = {}
        self.missing_borns = []


    def generate_real_amplitude(self):
        """generates the real emission amplitude starting from self.process"""
        self.amplitude = diagram_generation.Amplitude(self.process)
        return self.amplitude


    def find_fks_j_from_i(self, born_pdg_list): #test written
        """Returns a dictionary with the entries i : [j_from_i], if the born pdgs are in 
        born_pdg_list"""
        fks_j_from_i = {}
        for i in self.process.get('legs'):
            fks_j_from_i[i.get('number')] = []
            if i.get('state'):
                for j in [l for l in self.process.get('legs') if \
                        l.get('number') != i.get('number')]:
                    for pert_order in self.process.get('perturbation_couplings'):
                        ijlist = fks_common.combine_ij(i, j, self.process.get('model'), {},\
                                                       pert=pert_order)
                        for ij in ijlist:
                            born_leglist = fks_common.to_fks_legs(
                                          copy.deepcopy(self.process.get('legs')), 
                                          self.process.get('model'))
                            born_leglist.remove(i)
                            born_leglist.remove(j)
                            born_leglist.insert(ij.get('number') - 1, ij)
                            born_leglist.sort(pert = self.perturbation)
                            if [leg['id'] for leg in born_leglist] in born_pdg_list \
                               and not j.get('number') in fks_j_from_i[i.get('number')]:
                                fks_j_from_i[i.get('number')].append(\
                                                        j.get('number'))                                

        self.fks_j_from_i = fks_j_from_i
        return fks_j_from_i

        
    def get_leg_i(self): #test written
        """Returns leg corresponding to i fks.
        An error is raised if the fks_infos list has more than one entry"""
        if len(self.fks_infos) > 1:
            raise fks_common.FKSProcessError(\
                    'get_leg_i should only be called before combining processes')
        return self.process.get('legs')[self.fks_infos[0]['i'] - 1]

    def get_leg_j(self): #test written
        """Returns leg corresponding to j fks.
        An error is raised if the fks_infos list has more than one entry"""
        if len(self.fks_infos) > 1:
            raise fks_common.FKSProcessError(\
                    'get_leg_j should only be called before combining processes')
        return self.process.get('legs')[self.fks_infos[0]['j'] - 1]


class FKSProcessList(MG.PhysicsObjectList):
    """Class to handle lists of FKSProcesses."""
    
    def is_valid_element(self, obj):
        """Test if object obj is a valid FKSProcess for the list."""
        return isinstance(obj, FKSProcess)

            
class FKSProcess(object):
    """The class for a FKS process. Starts from the born process and finds
    all the possible splittings."""  


#helper functions

    def get_colors(self):
        """return the list of color representations 
        for each leg in born_amp"""
        return [leg.get('color') for \
                    leg in self.born_amp['process']['legs']]                    


    def get_charges(self):
        """return the list of charges
        for each leg in born_amp"""
        return [leg.get('charge') for \
                    leg in self.born_amp['process']['legs']]                    


    def get_nlegs(self):
        """return the number of born legs"""
        return len(self.born_amp['process']['legs'])


    def get_born_nice_string(self):
        """Return the nice string for the born process.
        """
        return self.born_amp['process'].nice_string()


    def get_pdg_codes(self):
        """return the list of the pdg codes
        of each leg in born_amp"""
        return [leg.get('id') for \
                    leg in self.born_amp['process']['legs']]                    


    def get_leglist(self):
        """return the leg list
        for the born amp"""
        return fks_common.to_fks_legs( \
                self.born_amp['process']['legs'], \
                self.born_amp['process']['model'])


###############################################################################
    
    def __init__(self, start_proc = None, remove_reals = True, ncores_for_proc_gen=0, init_lep_split = False):
        """initialization: starts either from an amplitude or a process,
        then init the needed variables.
        remove_borns tells if the borns not needed for integration will be removed
        from the born list (mainly used for testing)
        ncores_for_proc_gen has the following meaning
           0 : do things the old way
           > 0 use ncores_for_proc_gen
           -1 : use all cores
        """
                
        self.reals = []
        self.myorders = {}
        self.real_amps = []
        self.remove_reals = remove_reals
        self.init_lep_split = init_lep_split
        self.nincoming = 0
        self.virt_amp = None
        self.perturbation = 'QCD'
        self.born_amp = diagram_generation.Amplitude()
        self.extra_cnt_amp_list = diagram_generation.AmplitudeList()
        self.ncores_for_proc_gen = ncores_for_proc_gen

        if not remove_reals in [True, False]:
            raise fks_common.FKSProcessError(\
                    'Not valid type for remove_reals in FKSProcess')

        if start_proc:
            #initilaize with process definition (for test purporses)
            if isinstance(start_proc, MG.Process):
                pertur = start_proc['perturbation_couplings']
                if pertur:
                    self.perturbation = sorted(pertur)[0]
                self.born_amp = diagram_generation.Amplitude(\
                                copy.copy(fks_common.sort_proc(\
                                        start_proc, pert = self.perturbation)))
            #initialize with an amplitude
            elif isinstance(start_proc, diagram_generation.Amplitude):
                pertur = start_proc.get('process')['perturbation_couplings']
                self.born_amp = diagram_generation.Amplitude(\
                                copy.copy(fks_common.sort_proc(\
                                    start_proc['process'], 
                                    pert = self.perturbation)))
            else:
                raise fks_common.FKSProcessError(\
                    'Not valid start_proc in FKSProcess')
            self.born_amp['process'].set('legs_with_decays', MG.LegList())

            # special treatment of photon is needed !
            #MZ to be fixed
            ###self.isr = set([leg.get(color) for leg in self.leglist if not leg.get('state')]) != set([zero])
            ###self.fsr = set([leg.get(color) for leg in self.leglist if leg.get('state')]) != set([zero])
            self.isr = False
            self.fsr = False
            #######
            self.nincoming = len([l for l in self.born_amp['process']['legs'] \
                                  if not l['state']])
                
            self.ndirs = 0
            # generate reals, when the mode is not LOonly
            # when is LOonly it is supposed to be a 'fake' NLO process
            # e.g. to be used in merged sampels at high multiplicities
            if self.born_amp['process']['NLO_mode'] != 'LOonly':
                self.find_reals()


    def generate_real_amplitudes(self, pdg_list, real_amp_list):
        """generates the real amplitudes for all the real emission processes, using pdgs and real_amps
        to avoid multiple generation of the same amplitude.
        Amplitude without diagrams are discarded at this stage"""

        no_diags_amps = []
        for amp in self.real_amps:
            try:
                amp.amplitude = real_amp_list[pdg_list.index(amp.pdgs)]
            except ValueError:
                amplitude = amp.generate_real_amplitude()
                if amplitude['diagrams']:
                    pdg_list.append(amp.pdgs)
                    real_amp_list.append(amplitude)
                else:
                    no_diags_amps.append(amp)
        
        for amp in no_diags_amps:
            self.real_amps.remove(amp)



    def combine_real_amplitudes(self):
        """combines real emission processes if the pdgs are the same, combining the lists 
        of fks_infos"""
        pdgs = []
        real_amps = []
        old_real_amps = copy.copy(self.real_amps)
        for amp in old_real_amps:
            try:
                real_amps[pdgs.index(amp.pdgs)].fks_infos.extend(amp.fks_infos)
            except ValueError:
                real_amps.append(amp)
                pdgs.append(amp.pdgs)

        self.real_amps = real_amps


    def generate_reals(self, pdg_list, real_amp_list, combine=True): #test written
        """For all the possible splittings, creates an FKSRealProcess.
        It removes double counted configorations from the ones to integrates and
        sets the one which includes the bosn (is_nbody_only).
        if combine is true, FKS_real_processes having the same pdgs (i.e. real amplitude)
        are combined together
        """
        #copy the born process
        born_proc = copy.copy(self.born_amp['process'])
        born_pdgs = self.get_pdg_codes()
        leglist = self.get_leglist()
        extra_cnt_pdgs = []
        for i, real_list in enumerate(self.reals):
            # i is the born leg which splits
            # keep track of the id of the mother (will be used to constrct the
            # spin-correlated borns)
            ij_id = leglist[i].get('id')
            ij = leglist[i].get('number')
            for real_dict in real_list:
                nmom = 0

                # check first if other counterterms need to be generated
                # (e.g. g/a > q qbar)
                # this is quite a tricky business, as double counting
                # the singular configuration must be avoided. 
                # Let real, born, cnt be the real emission, the born process
                # (that will give the name to the P0_** dir) and the 
                # extra counterterm (obtained by the born process replacing
                # ij with the extra mother). 
                # If there are extra mothers, first check that
                # 1) born, at order born[squared_orders] - 
                #    2 * (the perturbation type of the real emission) has diagrams
                # 2) cnt at order born[squared_orders] - 
                #    2 * (the perturbation type of the extra mom) has diagrams

                cnt_amp = diagram_generation.Amplitude()
                born_cnt_amp = diagram_generation.Amplitude()
                mom_cnt = 0
                cnt_ord = None

                # check condition 1) above (has_coll_sing_born)
                born_proc_coll_sing = copy.copy(born_proc)
                born_proc_coll_sing['squared_orders'] = copy.copy(born_proc['squared_orders'])
                if born_proc_coll_sing['squared_orders'][real_dict['perturbation'][0]] < 2:
                    has_coll_sing_born = False
                else:
                    born_proc_coll_sing['squared_orders'][real_dict['perturbation'][0]] += -2
                    has_coll_sing_born = bool(diagram_generation.Amplitude(born_proc_coll_sing)['diagrams'])

                # check that there is at most one extra mother
                allmothers = []
                for order, mothers in real_dict['extra_mothers'].items():
                    allmothers += mothers
                    if mothers:
                        cnt_ord = order

                if len(allmothers) > 1:
                    raise fks_common.FKSProcessError(\
                            'Error, more than one extra mother has been found: %d', len(allmothers))
                # here we are sure to have just one extra mother
                    
                has_coll_sing_cnt = False
                if allmothers:
                    mom_cnt = allmothers[0]

                    # generate a new process with the mother particle 
                    # replaced by the new mother and with the
                    # squared orders changed accordingly

                    cnt_process = copy.copy(born_proc)
                    cnt_process['legs'] = copy.deepcopy(born_proc['legs'])
                    cnt_process['legs'][i]['id'] = mom_cnt
                    cnt_process['legs'] = fks_common.to_fks_legs(
                            cnt_process['legs'], cnt_process['model'])
                    cnt_process['squared_orders'] = \
                            copy.copy(born_proc['squared_orders'])

                    # check if the cnt amplitude exists with the current 
                    # squared orders (i.e. if it will appear as a P0 dir)
                    # if it does not exist, then no need to worry about anything, as all further
                    # checks will have stricter orders than here
                    
                    cnt_process_for_amp = copy.copy(cnt_process)
                    cnt_process_for_amp['squared_orders'] = copy.copy(cnt_process['squared_orders'])
                    cnt_amp = diagram_generation.Amplitude(cnt_process_for_amp)

                    if bool(cnt_amp['diagrams']) and \
                       cnt_process['squared_orders'][cnt_ord] >= 2:

                        # check condition 2) above (has_coll_sing_cnt)
                        # MZMZ17062014 beware that the Amplitude reorders the legs
                        cnt_process['squared_orders'][cnt_ord] += -2
                        born_cnt_amp = diagram_generation.Amplitude(cnt_process)
                        has_coll_sing_cnt = bool(born_cnt_amp['diagrams'])

                # remember there is at most one mom
                # now, one of these cases can occur
                #  a) no real collinear singularity exists (e.g. just the interference
                #     has to be integrated for the real emission). Add the real process to
                #     this born process if ij_id < mom_cnt. No extra_cnt is needed
                #  b) a collinear singularity exists, with the underlying born being the born
                #     process of this dir, while no singularity is there for the extra_cnt.
                #     In this case keep the real emission in this directory, without any 
                #     extra_cnt
                #  c) a collinear singularity exists, with the underlying born being the 
                #     extra_cnt, while no singularity is there for the born of the dir.
                #     In this case skip the real emission, it will be included in the
                #     directory of the extra cnt 
                #  d) a collinear singularity exists, and both the process-dir born and
                #     the extra cnt are needed to subtract it. Add the real process to
                #     this born process if ij_id < mom_cnt and keeping the extra_cnt 
                #
                # in all cases, remember that mom_cnt is set to 0 if no extra mother is there

                # the real emission has to be skipped if mom_cnt(!=0) < ij_id and either a) or d)
                if mom_cnt and mom_cnt < ij_id:
                    if ((not has_coll_sing_born and not has_coll_sing_cnt) or \
                        (has_coll_sing_born and has_coll_sing_cnt)):
                        continue

                # the real emission has also to be skipped in case of c)
                if has_coll_sing_cnt and not has_coll_sing_born:
                    continue

                # if we arrive here, we need to keep this real mession
                ij = leglist[i].get('number')
                self.real_amps.append(FKSRealProcess( \
                        born_proc, real_dict['leglist'], ij, ij_id, \
                        [born_pdgs], 
                        real_dict['perturbation'], \
                        perturbed_orders = born_proc['perturbation_couplings']))

                # keep the extra_cnt if needed
                if has_coll_sing_cnt:
                    # for the moment we just check the pdgs, regardless of any
                    # permutation in the final state
                    try:
                        indx = extra_cnt_pdgs.index([l['id'] for l in cnt_process['legs']])
                    except ValueError:
                        extra_cnt_pdgs.append([l['id'] for l in cnt_process['legs']])
                        assert cnt_amp != None
                        self.extra_cnt_amp_list.append(cnt_amp)
                        indx = len(self.extra_cnt_amp_list) - 1
                      
                    # update the fks infos
                    self.real_amps[-1].fks_infos[-1]['extra_cnt_index'] = indx
                    self.real_amps[-1].fks_infos[-1]['underlying_born'].append(\
                                            [l['id'] for l in cnt_process['legs']])
                    self.real_amps[-1].fks_infos[-1]['splitting_type'].append(cnt_ord)

        self.find_reals_to_integrate()
        if combine:
            self.combine_real_amplitudes()
        if not self.ncores_for_proc_gen:
            self.generate_real_amplitudes(pdg_list, real_amp_list)
            self.link_born_reals()


    def link_born_reals(self):
        """create the rb_links in the real matrix element to find 
        which configuration in the real correspond to which in the born
        """
<<<<<<< HEAD
        # remove and fix in order to take into account mixed expansion
        logger.debug('link_born_real: skipping')
        return
=======

        # check that all splitting types are of ['QCD'] type, otherwise return
        for real in self.real_amps:
            for info in real.fks_infos:
                if info['splitting_type'] != ['QCD']:
                    logger.info('link_born_real: skipping because not all splittings are QCD')
                    return

>>>>>>> 05aaf9e1

        for real in self.real_amps:
            for info in real.fks_infos:
                info['rb_links'] = fks_common.link_rb_configs(\
                        self.born_amp, real.amplitude,
                        info['i'], info['j'], info['ij'])



    def find_reals(self, pert_orders = []):
        """finds the FKS real configurations for a given process.
        self.reals[i] is a list of dictionaries corresponding to the real 
        emissions obtained splitting leg i.
        The dictionaries contain the leglist, the type (order) of the
        splitting and extra born particles which can give the same
        splitting (e.g. gluon/photon -> qqbar).
        If pert orders is empty, all the orders of the model will be used
        """
        
        model = self.born_amp['process']['model']
<<<<<<< HEAD
        if not pert_orders:
            pert_orders = model['coupling_orders']
=======
        # if [orders] are not specified, then
        # include all kind of splittings
        # i.e. allow all orders to be perturbed
        # (this is the case for EW corrections, where only squared oders 
        # are imposed)
        if not pert_orders:
            if not self.born_amp['process']['orders']:
                pert_orders = model['coupling_orders']
            else:
                pert_orders = self.born_amp['process']['perturbation_couplings']
>>>>>>> 05aaf9e1

        leglist = self.get_leglist()
        if list(range(len(leglist))) != [l['number']-1 for l in leglist]:
            raise fks_common.FKSProcessError('Disordered numbers of leglist')

        if [ i['state'] for i in leglist].count(False) == 1:
            decay_process=True
        else:
            decay_process=False

        # count the number of initial-state leptons
        ninit_lep = [l['id'] in model.get_lepton_pdgs() and not l['state'] for l in leglist].count(True)

        for i in leglist:
            i_i = i['number'] - 1
            self.reals.append([])

            # for 2->1 processes, map only the initial-state singularities
            # this is because final-state mapping preserves shat, which
            # is not possible in 2->1
            if len(leglist) == 3 and not decay_process and i['state']: 
                continue
            for pert_order in pert_orders:
                # no splittings for initial states in decay processes
                if decay_process and not i['state']:
                    splittings=[]
                # if there are leptons in the initial state and init_lep_split is False,
                # only split initial state leptons; do nothing for any other particle
                elif not self.init_lep_split and ninit_lep >= 1 and \
                  (i['state'] or i['id'] not in model.get_lepton_pdgs()):
                    splittings=[]
                else:
                    splittings = fks_common.find_splittings( \
                        i, model, {}, pert_order, \
                        include_init_leptons=self.init_lep_split)
                for split in splittings:
                    # find other 'mother' particles which can end up in the same splitting
                    extra_mothers = {}
                    for pert in pert_orders:
                        extra_mothers[pert] = fks_common.find_mothers(split[0], split[1], model, pert=pert,
                                        mom_mass=model.get('particle_dict')[i['id']]['mass'].lower())

                    #remove the current mother from the extra mothers    
                    if i['state']:
                        extra_mothers[pert_order].remove(i['id'])
                    else:
                        extra_mothers[pert_order].remove(model.get('particle_dict')[i['id']].get_anti_pdg_code())

                    self.reals[i_i].append({
                        'leglist': fks_common.insert_legs(leglist, i, split ,pert=pert_order),
                        'perturbation': [pert_order], 
                        'extra_mothers': extra_mothers})


    def find_reals_to_integrate(self): #test written
        """Finds double countings in the real emission configurations, sets the 
        is_to_integrate variable and if "self.remove_reals" is True removes the 
        not needed ones from the born list.
        """
        #find the initial number of real configurations
        ninit = len(self.real_amps)
        remove = self.remove_reals
        
        for m in range(ninit):
            for n in range(m + 1, ninit):
                real_m = self.real_amps[m]
                real_n = self.real_amps[n]
                if len(real_m.fks_infos) > 1 or len(real_m.fks_infos) > 1:
                    raise fks_common.FKSProcessError(\
                    'find_reals_to_integrate should only be called before combining processes')

                i_m = real_m.fks_infos[0]['i']
                j_m = real_m.fks_infos[0]['j']
                i_n = real_n.fks_infos[-1]['i']
                j_n = real_n.fks_infos[0]['j']
                ij_id_m = real_m.fks_infos[0]['ij_id']
                ij_id_n = real_n.fks_infos[0]['ij_id']
                if j_m > self.nincoming and j_n > self.nincoming:
                    # make sure i and j in the two real emissions have the same mother 
                    if (ij_id_m != ij_id_n):
                        continue
                    if (real_m.get_leg_i()['id'] == real_n.get_leg_i()['id'] \
                        and \
                        real_m.get_leg_j()['id'] == real_n.get_leg_j()['id']) \
                        or \
                       (real_m.get_leg_i()['id'] == real_n.get_leg_j()['id'] \
                        and \
                        real_m.get_leg_j()['id'] == real_n.get_leg_i()['id']):
                        if i_m > i_n:
                            if real_m.get_leg_i()['id'] == -real_m.get_leg_j()['id']:
                                self.real_amps[m].is_to_integrate = False
                            else:
                                self.real_amps[n].is_to_integrate = False
                        elif i_m == i_n and j_m > j_n:
                            if real_m.get_leg_i()['id'] == -real_m.get_leg_j()['id']:
                                self.real_amps[m].is_to_integrate = False
                            else:
                                self.real_amps[n].is_to_integrate = False
                        # in case of g(a) > ffx splitting, keep the lowest ij
                        elif i_m == i_n and j_m == j_n and \
                          not real_m.get_leg_j()['self_antipart'] and \
                          not real_m.get_leg_i()['self_antipart']:
                            if real_m.fks_infos[0]['ij'] > real_n.fks_infos[0]['ij']:
                                real_m.is_to_integrate = False
                            else:
                                real_n.is_to_integrate = False
                        else:
                            if real_m.get_leg_i()['id'] == -real_m.get_leg_j()['id']:
                                self.real_amps[n].is_to_integrate = False
                            else:
                                self.real_amps[m].is_to_integrate = False
                         # self.real_amps[m].is_to_integrate = False
                elif j_m <= self.nincoming and j_n == j_m:
                    if real_m.get_leg_i()['id'] == real_n.get_leg_i()['id'] and \
                       real_m.get_leg_j()['id'] == real_n.get_leg_j()['id']:
                        if i_m > i_n:
                            self.real_amps[n].is_to_integrate = False
                        else:
                            self.real_amps[m].is_to_integrate = False
        if remove:
            newreal_amps = []
            for real in self.real_amps:
                if real.is_to_integrate:
                    newreal_amps.append(real)
            self.real_amps = newreal_amps

    <|MERGE_RESOLUTION|>--- conflicted
+++ resolved
@@ -123,8 +123,6 @@
         Real amplitudes are stored in real_amplitudes according on the pdgs of their
         legs (stored in pdgs, so that they need to be generated only once and then reicycled
         """
-<<<<<<< HEAD
-=======
 
 
         if 'nlo_mixed_expansion' in options:
@@ -134,7 +132,6 @@
             self['nlo_mixed_expansion'] = True
 
 
->>>>>>> 05aaf9e1
         #swhich the other loggers off
         loggers_off = [logging.getLogger('madgraph.diagram_generation'), 
                        logging.getLogger('madgraph.loop_diagram_generation')]
@@ -232,11 +229,7 @@
                 continue
 
             logger.info("Generating FKS-subtracted matrix elements for born process%s (%d / %d)" \
-<<<<<<< HEAD
-                % (amp['process'].nice_string(print_weighted=False).replace('Process', ''),
-=======
                 % (amp['process'].nice_string(print_weighted=False, print_perturbated=False).replace('Process', ''),
->>>>>>> 05aaf9e1
                    i + 1, len(amps)))
 
             born = FKSProcess(amp, ncores_for_proc_gen = self['ncores_for_proc_gen'], \
@@ -333,24 +326,6 @@
                                      '%s at the output stage only.'%self['OLP'])
             return
 
-<<<<<<< HEAD
-        # determine the orders to be used to generate the loop
-#MZ        loop_orders = {}
-#        for  born in self['born_processes']:
-#            for coup, val in fks_common.find_orders(born.born_amp).items():
-#                try:
-#                    loop_orders[coup] = max([loop_orders[coup], val])
-#                except KeyError:
-#                    loop_orders[coup] = val
-
-        for i, born in enumerate(self['born_processes']):
-            myproc = copy.copy(born.born_amp['process'])
-            # include all particles in the loops
-            # i.e. allow all orders to be perturbed
-            myproc['perturbation_couplings'] = myproc['model']['coupling_orders']
-            # take the orders that are actually used bu the matrix element
-#MZ            myproc['orders'] = loop_orders
-=======
         if not self['nlo_mixed_expansion']:
             # determine the orders to be used to generate the loop
             loop_orders = {}
@@ -377,7 +352,6 @@
             elif not myproc['orders']:
                     myproc['perturbation_couplings'] = myproc['model']['coupling_orders']
             # take the orders that are actually used bu the matrix element
->>>>>>> 05aaf9e1
             myproc['legs'] = fks_common.to_legs(copy.copy(myproc['legs']))
             logger.info('Generating virtual matrix element with MadLoop for process%s (%d / %d)' \
                     % (myproc.nice_string(print_weighted= False, print_perturbated= False).replace(\
@@ -387,10 +361,7 @@
                 myamp = loop_diagram_generation.LoopAmplitude(myproc)
                 born.virt_amp = myamp
             except InvalidCmd:
-<<<<<<< HEAD
-=======
                 logger.debug('invalid command for loop')
->>>>>>> 05aaf9e1
                 pass
 
 
@@ -441,10 +412,6 @@
                 self.process['perturbation_couplings'].append(o)
         # set the orders to empty, to force the use of the squared_orders
         self.process['orders'] = copy.copy(born_proc['orders'])
-<<<<<<< HEAD
-        self.process['orders'] = {}
-=======
->>>>>>> 05aaf9e1
 
         legs = [(leg.get('id'), leg) for leg in leglist]
         self.pdgs = array.array('i',[s[0] for s in legs])
@@ -838,11 +805,6 @@
         """create the rb_links in the real matrix element to find 
         which configuration in the real correspond to which in the born
         """
-<<<<<<< HEAD
-        # remove and fix in order to take into account mixed expansion
-        logger.debug('link_born_real: skipping')
-        return
-=======
 
         # check that all splitting types are of ['QCD'] type, otherwise return
         for real in self.real_amps:
@@ -851,7 +813,6 @@
                     logger.info('link_born_real: skipping because not all splittings are QCD')
                     return
 
->>>>>>> 05aaf9e1
 
         for real in self.real_amps:
             for info in real.fks_infos:
@@ -872,10 +833,6 @@
         """
         
         model = self.born_amp['process']['model']
-<<<<<<< HEAD
-        if not pert_orders:
-            pert_orders = model['coupling_orders']
-=======
         # if [orders] are not specified, then
         # include all kind of splittings
         # i.e. allow all orders to be perturbed
@@ -886,7 +843,6 @@
                 pert_orders = model['coupling_orders']
             else:
                 pert_orders = self.born_amp['process']['perturbation_couplings']
->>>>>>> 05aaf9e1
 
         leglist = self.get_leglist()
         if list(range(len(leglist))) != [l['number']-1 for l in leglist]:

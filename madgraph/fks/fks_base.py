--- conflicted
+++ resolved
@@ -376,40 +376,22 @@
         for i in self.process.get('legs'):
             fks_j_from_i[i.get('number')] = []
             if i.get('state'):
-<<<<<<< HEAD
-                for j in self.process.get('legs'):
-                    if j.get('number') != i.get('number') :
-                        for pert_order in self.process.get('perturbation_couplings'):
-                            ijlist = fks_common.combine_ij(i, j, self.process.get('model'), {},\
-                                                           pert=pert_order)
-                            for ij in ijlist:
-                                born_leglist = fks_common.to_fks_legs(
-                                              copy.deepcopy(self.process.get('legs')), 
-                                              self.process.get('model'))
-                                born_leglist.remove(i)
-                                born_leglist.remove(j)
-                                born_leglist.insert(ij.get('number') - 1, ij)
-                                born_leglist.sort(pert = self.perturbation)
-                                if [l['id'] for l in born_leglist] in born_pdg_list:
-                                    fks_j_from_i[i.get('number')].append(\
-                                                            j.get('number'))                                
-=======
                 for j in [l for l in self.process.get('legs') if \
                         l.get('number') != i.get('number')]:
-                    ijlist = fks_common.combine_ij(i, j, self.process.get('model'), dict,\
-                                                   pert=self.perturbation)
-                    for ij in ijlist:
-                        born_leglist = fks_common.to_fks_legs(
-                                      copy.deepcopy(self.process.get('legs')), 
-                                      self.process.get('model'))
-                        born_leglist.remove(i)
-                        born_leglist.remove(j)
-                        born_leglist.insert(ij.get('number') - 1, ij)
-                        born_leglist.sort(pert = self.perturbation)
-                        if [l['id'] for l in born_leglist] in born_pdg_list:
-                            fks_j_from_i[i.get('number')].append(\
-                                                    j.get('number'))                                
->>>>>>> f7361130
+                    for pert_order in self.process.get('perturbation_couplings'):
+                        ijlist = fks_common.combine_ij(i, j, self.process.get('model'), {},\
+                                                       pert=pert_order)
+                        for ij in ijlist:
+                            born_leglist = fks_common.to_fks_legs(
+                                          copy.deepcopy(self.process.get('legs')), 
+                                          self.process.get('model'))
+                            born_leglist.remove(i)
+                            born_leglist.remove(j)
+                            born_leglist.insert(ij.get('number') - 1, ij)
+                            born_leglist.sort(pert = self.perturbation)
+                            if [l['id'] for l in born_leglist] in born_pdg_list:
+                                fks_j_from_i[i.get('number')].append(\
+                                                        j.get('number'))                                
 
         self.fks_j_from_i = fks_j_from_i
         return fks_j_from_i

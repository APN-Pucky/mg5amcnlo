--- conflicted
+++ resolved
@@ -139,11 +139,7 @@
             del options['OLP']
 
         self['init_lep_split']=False
-<<<<<<< HEAD
-        if 'init_lep_split' in options.keys():
-=======
         if 'init_lep_split' in list(options.keys()):
->>>>>>> d8618cb8
             self['init_lep_split']=options['init_lep_split']
             del options['init_lep_split']
 
@@ -800,10 +796,7 @@
                         info['i'], info['j'], info['ij'])
 
 
-<<<<<<< HEAD
-=======
-
->>>>>>> d8618cb8
+
     def find_reals(self, pert_orders = []):
         """finds the FKS real configurations for a given process.
         self.reals[i] is a list of dictionaries corresponding to the real 
@@ -819,11 +812,7 @@
             pert_orders = model['coupling_orders']
 
         leglist = self.get_leglist()
-<<<<<<< HEAD
-        if range(len(leglist)) != [l['number']-1 for l in leglist]:
-=======
         if list(range(len(leglist))) != [l['number']-1 for l in leglist]:
->>>>>>> d8618cb8
             raise fks_common.FKSProcessError('Disordered numbers of leglist')
 
         if [ i['state'] for i in leglist].count(False) == 1:

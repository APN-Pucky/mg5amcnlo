--- conflicted
+++ resolved
@@ -131,16 +131,9 @@
             del options['OLP']
 
         try:
-<<<<<<< HEAD
-            # Now generate the borns 
-            super(FKSMultiProcess, self).__init__(*arguments)
-
-        except InvalidCmd as error:
-=======
             # Now generating the borns for the first time.
             super(FKSMultiProcess, self).__init__(*arguments,**options)
         except diagram_generation.NoDiagramException as error:
->>>>>>> 115b62cf
             # If no born, then this process most likely does not have any.
             raise NoBornException, "Born diagrams could not be generated for the "+\
                self['process_definitions'][0].nice_string().replace('Process',\
@@ -529,17 +522,12 @@
             self.nincoming = len([l for l in self.born_amp['process']['legs'] \
                                   if not l['state']])
                 
-<<<<<<< HEAD
-            self.find_reals()
-=======
             self.ndirs = 0
             # generate reals, when the mode is not LOonly
             # when is LOonly it is supposed to be a 'fake' NLO process
             # e.g. to be used in merged sampels at high multiplicities
-            if self.born_proc['NLO_mode'] != 'LOonly':
-                for order in self.born_proc.get('perturbation_couplings'):
-                    self.find_reals(order)
->>>>>>> 115b62cf
+            if self.born_amp['process']['NLO_mode'] != 'LOonly':
+                self.find_reals()
 
 
     def generate_real_amplitudes(self, pdg_list, real_amp_list):

--- conflicted
+++ resolved
@@ -1122,20 +1122,6 @@
                 (particle.is_perturbating(order, self['process']['model']) and \
                 particle.get_pdg_code() not in \
                                         self['process']['forbidden_particles'])]
-<<<<<<< HEAD
-            whole_spin_no_anti += filter(lambda p: 
-                      p.get('spin')%2==1 and p.get('self_antipart') 
-                                      and p not in whole_spin_no_anti, lcutPart) 
-            whole_spin_has_anti += filter(lambda p: 
-                      p.get('spin')%2==1 and not p.get('self_antipart')
-                                     and p not in whole_spin_has_anti, lcutPart)
-            half_spin_no_anti += filter(lambda p: 
-                      p.get('spin')%2==0 and p.get('self_antipart')
-                                       and p not in half_spin_no_anti, lcutPart) 
-            half_spin_has_anti += filter(lambda p: 
-                      p.get('spin')%2==0 and not p.get('self_antipart')
-                                      and p not in half_spin_has_anti, lcutPart)
-=======
             whole_spin_no_anti += [p for p in lcutPart if p.get('spin')%2==1 and p.get('self_antipart') 
                                       and p not in whole_spin_no_anti] 
             whole_spin_has_anti += [p for p in lcutPart if p.get('spin')%2==1 and not p.get('self_antipart')
@@ -1144,7 +1130,6 @@
                                        and p not in half_spin_no_anti] 
             half_spin_has_anti += [p for p in lcutPart if p.get('spin')%2==0 and not p.get('self_antipart')
                                       and p not in half_spin_has_anti]
->>>>>>> d8618cb8
 
         # In an effort to canonically order loop diagrams generated, we
         # choose here to always start with whole integer spin particles and then

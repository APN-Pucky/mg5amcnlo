#
################################################################################
# Copyright (c) 2009 The MadGraph5_aMC@NLO Development team and Contributors
#
# This file is a part of the MadGraph5_aMC@NLO project, an application which 
# automatically generates Feynman diagrams and matrix elements for arbitrary
# high-energy processes in the Standard Model and beyond.
#
# It is subject to the MadGraph5_aMC@NLO license which should accompany this 
# distribution.
#
# For more information, visit madgraph.phys.ucl.ac.be and amcatnlo.web.cern.ch
#
################################################################################
"""Classes for diagram generation with loop features.
"""

import array
import copy
import itertools
import logging

import madgraph.loop.loop_base_objects as loop_base_objects
import madgraph.core.base_objects as base_objects
import madgraph.core.diagram_generation as diagram_generation
import madgraph.various.misc as misc

from madgraph import MadGraph5Error
from madgraph import InvalidCmd
logger = logging.getLogger('madgraph.loop_diagram_generation')

def ldg_debug_info(msg,val, force=False):
    # This subroutine has typically quite large DEBUG info.
    # So even in debug mode, they are turned off by default.
    # Remove the line below for loop diagram generation diagnostic
    if not force: return

    flag = "LoopGenInfo: "
    if len(msg)>40:
        logger.debug(flag+msg[:35]+" [...] = %s"%str(val))
    else:
        logger.debug(flag+msg+''.join([' ']*(40-len(msg)))+' = %s'%str(val))

#===============================================================================
# LoopAmplitude
#===============================================================================
class LoopAmplitude(diagram_generation.Amplitude):
    """NLOAmplitude: process + list of diagrams (ordered)
    Initialize with a process, then call generate_diagrams() to
    generate the diagrams for the amplitude
    """

    def default_setup(self):
        """Default values for all properties"""
        
        # The 'diagrams' entry from the mother class is inherited but will not
        # be used in NLOAmplitude, because it is split into the four following
        # different categories of diagrams.
        super(LoopAmplitude, self).default_setup()
        self['born_diagrams'] = None        
        self['loop_diagrams'] = None
        self['loop_UVCT_diagrams'] = base_objects.DiagramList()
        # This is in principle equal to self['born_diagram']==[] but it can be 
        # that for some reason the born diagram can be generated but do not
        # contribute.
        # This will decide wether the virtual is squared against the born or
        # itself.
        self['has_born'] = True
        # This where the structures obtained for this amplitudes are stored
        self['structure_repository'] = loop_base_objects.FDStructureList() 

        # A list that registers what Lcut particle have already been
        # employed in order to forbid them as loop particles in the 
        # subsequent diagram generation runs.
        self.lcutpartemployed=[]

    def __init__(self, argument=None, loop_filter=None):
        """Allow initialization with Process.
        If loop_filter is not None, then it will be applied to all subsequent
        diagram generation from this LoopAmplitude."""
        
        self.loop_filter = loop_filter
        
        if isinstance(argument, base_objects.Process):
            super(LoopAmplitude, self).__init__()
            self.set('process', argument)
            self.generate_diagrams()
        elif argument != None:
            # call the mother routine
            super(LoopAmplitude, self).__init__(argument)
        else:
            # call the mother routine
            super(LoopAmplitude, self).__init__()

    def get_sorted_keys(self):
        """Return diagram property names as a nicely sorted list."""

        return ['process', 'diagrams', 'has_mirror_process', 'born_diagrams',
                'loop_diagrams','has_born',
                'structure_repository']

    def filter(self, name, value):
        """Filter for valid amplitude property values."""

        if name == 'diagrams':
            if not isinstance(value, base_objects.DiagramList):
                raise self.PhysicsObjectError, \
                        "%s is not a valid DiagramList" % str(value)
            for diag in value:
                if not isinstance(diag,loop_base_objects.LoopDiagram) and \
                   not isinstance(diag,loop_base_objects.LoopUVCTDiagram):
                    raise self.PhysicsObjectError, \
                        "%s contains a diagram which is not an NLODiagrams." % str(value)
        if name == 'born_diagrams':
            if not isinstance(value, base_objects.DiagramList):
                raise self.PhysicsObjectError, \
                        "%s is not a valid DiagramList" % str(value)
            for diag in value:
                if not isinstance(diag,loop_base_objects.LoopDiagram):
                    raise self.PhysicsObjectError, \
                        "%s contains a diagram which is not an NLODiagrams." % str(value)
        if name == 'loop_diagrams':
            if not isinstance(value, base_objects.DiagramList):
                raise self.PhysicsObjectError, \
                        "%s is not a valid DiagramList" % str(value)
            for diag in value:
                if not isinstance(diag,loop_base_objects.LoopDiagram):
                    raise self.PhysicsObjectError, \
                        "%s contains a diagram which is not an NLODiagrams." % str(value)
        if name == 'has_born':
            if not isinstance(value, bool):
                raise self.PhysicsObjectError, \
                        "%s is not a valid bool" % str(value)
        if name == 'structure_repository':
            if not isinstance(value, loop_base_objects.FDStructureList):
                raise self.PhysicsObjectError, \
                        "%s is not a valid bool" % str(value)

        else:
            super(LoopAmplitude, self).filter(name, value)

        return True

    def set(self, name, value):
        """Redefine set for the particular case of diagrams"""

        if name == 'diagrams':
            if self.filter(name, value):
                self['born_diagrams']=base_objects.DiagramList([diag for diag in value if \
                  not isinstance(diag,loop_base_objects.LoopUVCTDiagram) and diag['type']==0])
                self['loop_diagrams']=base_objects.DiagramList([diag for diag in value if \
                  not isinstance(diag,loop_base_objects.LoopUVCTDiagram) and diag['type']!=0])
                self['loop_UVCT_diagrams']=base_objects.DiagramList([diag for diag in value if \
                  isinstance(diag,loop_base_objects.LoopUVCTDiagram)])
                
        else:
            return super(LoopAmplitude, self).set(name, value)

        return True

    def get(self, name):
        """Redefine get for the particular case of '*_diagrams' property"""

        if name == 'diagrams':
            if self['process'] and self['loop_diagrams'] == None:            
                self.generate_diagrams()
            return base_objects.DiagramList(self['born_diagrams']+\
                                            self['loop_diagrams']+\
                                            self['loop_UVCT_diagrams'])
        
        if name == 'born_diagrams':
            if self['born_diagrams'] == None:
                # Have not yet generated born diagrams for this process
                if self['process']['has_born']:
                    if self['process']:
                        self.generate_born_diagrams()
                else:
                        self['born_diagrams']=base_objects.DiagramList()                  
            
        return LoopAmplitude.__bases__[0].get(self, name)  #return the mother routine

    # Functions of the different tasks performed in generate_diagram
    def choose_order_config(self):
        """ Choose the configuration of non-perturbed coupling orders to be 
        retained for all diagrams. This is used when the user did not specify
        any order. """
        chosen_order_config = {}
        min_wgt = self['born_diagrams'].get_min_order('WEIGHTED')
        # Scan the born diagrams of minimum weight to chose a configuration
        # of non-perturbed orders.
        min_non_pert_order_wgt = -1
        for diag in [d for d in self['born_diagrams'] if \
                                       d.get_order('WEIGHTED')==min_wgt]:
            non_pert_order_wgt = min_wgt - sum([diag.get_order(order)*\
               self['process']['model']['order_hierarchy'][order] for order in \
                                     self['process']['perturbation_couplings']])
            if min_non_pert_order_wgt == -1 or \
                                  non_pert_order_wgt<min_non_pert_order_wgt:
                chosen_order_config = self.get_non_pert_order_config(diag)
        logger.info("Chosen coupling orders configuration: (%s)"\
                                        %self.print_config(chosen_order_config))
        return chosen_order_config

    def guess_loop_orders_from_squared(self):
        """If squared orders (other than WEIGHTED) are defined, then they can be
        used for determining what is the expected upper bound for the order
        restricting loop diagram generation."""
        for order, value in self['process']['squared_orders'].items():
            if order.upper()!='WEIGHTED' and order not in self['process']['orders']:
                # If the bound is of type '>' we cannot say anything
                if self['process'].get('sqorders_types')[order]=='>':
                    continue
                # If there is no born, the min order will simply be 0 as it should.                    
                bornminorder=self['born_diagrams'].get_min_order(order)
                if value>=0:
                    self['process']['orders'][order]=value-bornminorder 
                elif self['process']['has_born']:
                    # This means the user want the leading if order=-1 or N^n 
                    # Leading term if order=-n. If there is a born diag, we can
                    # infer the necessary maximum order in the loop: 
                    # bornminorder+2*(n-1).
                    # If there is no born diag, then we cannot say anything.
                    self['process']['orders'][order]=bornminorder+2*(-value-1)

    def guess_loop_orders(self, user_orders):
        """Guess the upper bound for the orders for loop diagram generation 
        based on either no squared orders or simply 'Weighted'"""
        
        hierarchy = self['process']['model']['order_hierarchy']
        
        # Maximum of the hierarchy weigtht among all perturbed order
        max_pert_wgt = max([hierarchy[order] for order in \
                                 self['process']['perturbation_couplings']])            

        # In order to be sure to catch the corrections to all born diagrams that
        # the user explicitly asked for with the amplitude orders, we take here
        # the minimum weighted order as being the maximum between the min weighted
        # order detected in the Born diagrams and the weight computed from the 
        # user input amplitude orders.
        user_min_wgt = 0
        
        # One can chose between the two behaviors below. It is debatable which
        # one is best. The first one tries to only consider the loop which are
        # dominant, even when the user selects the amplitude orders and the 
        # second chosen here makes sure that the user gets a correction of the
        # desired type for all the born diagrams generated with its amplitude
        # order specification.
#        min_born_wgt=self['born_diagrams'].get_min_order('WEIGHTED')
        min_born_wgt=max(self['born_diagrams'].get_min_order('WEIGHTED'),
              sum([hierarchy[order]*val for order, val in user_orders.items() \
                                                         if order!='WEIGHTED']))

        if 'WEIGHTED' not in [key.upper() for key in \
                                      self['process']['squared_orders'].keys()]:
            # Then we guess it from the born
            self['process']['squared_orders']['WEIGHTED']= 2*(min_born_wgt+\
                                                                   max_pert_wgt)

        # Now we know that the remaining weighted orders which can fit in
        # the loop diagram is (self['target_weighted_order']-
        # min_born_weighted_order) so for each perturbed order we just have to
        # take that number divided by its hierarchy weight to have the maximum
        # allowed order for the loop diagram generation. Of course, 
        # we don't overwrite any order already defined by the user.
        if self['process']['squared_orders']['WEIGHTED']>=0:
            trgt_wgt=self['process']['squared_orders']['WEIGHTED']-min_born_wgt
        else:
            trgt_wgt=min_born_wgt+(-self['process']['squared_orders']['WEIGHTED']+1)*2
        # We also need the minimum number of vertices in the born.
        min_nvert=min([len([1 for vert in diag['vertices'] if vert['id']!=0]) \
                                             for diag in self['born_diagrams']])
        # And the minimum weight for the ordered declared as perturbed
        min_pert=min([hierarchy[order] for order in \
                                     self['process']['perturbation_couplings']])

        for order, value in hierarchy.items():
            if order not in self['process']['orders']:
                # The four cases below come from a study of the maximal order
                # needed in the loop for the weighted order needed and the 
                # number of vertices available.
                if order in self['process']['perturbation_couplings']:
                    if value!=1:
                        self['process']['orders'][order]=\
                                           int((trgt_wgt-min_nvert-2)/(value-1))
                    else:
                        self['process']['orders'][order]=int(trgt_wgt)
                else:
                    if value!=1:
                        self['process']['orders'][order]=\
                                  int((trgt_wgt-min_nvert-2*min_pert)/(value-1))
                    else:
                        self['process']['orders'][order]=\
                                                        int(trgt_wgt-2*min_pert)
        # Now for the remaining orders for which the user has not set squared 
        # orders neither amplitude orders, we use the max order encountered in
        # the born (and add 2 if this is a perturbed order). 
        # It might be that this upper bound is better than the one guessed 
        # from the hierarchy.
        for order in self['process']['model']['coupling_orders']:
            neworder=self['born_diagrams'].get_max_order(order)
            if order in self['process']['perturbation_couplings']:
                neworder+=2
            if order not in self['process']['orders'].keys() or \
                                      neworder<self['process']['orders'][order]:
                self['process']['orders'][order]=neworder

    def filter_from_order_config(self, diags, config, discarded_configurations):
        """ Filter diags to select only the diagram with the non perturbed orders
        configuration config and update discarded_configurations.Diags is the
        name of the key attribute of this class containing the diagrams to
        filter."""
        newdiagselection = base_objects.DiagramList()
        for diag in self[diags]:
            diag_config = self.get_non_pert_order_config(diag)
            if diag_config == config:
                newdiagselection.append(diag)
            elif diag_config not in discarded_configurations:
                discarded_configurations.append(diag_config)
        self[diags] = newdiagselection

    def remove_Furry_loops(self, model, structs):
        """ Remove the loops which are zero because of Furry theorem. So as to
        limit any possible mistake in case of BSM model, I limit myself here to
        removing SM-quark loops with external legs with an odd number of photons,
        possibly including exactly two gluons."""

        new_diag_selection = base_objects.DiagramList()
        
        n_discarded = 0
        for diag in self['loop_diagrams']:
            if diag.get('tag')==[]:
                raise MadGraph5Error, "The loop diagrams should have been tagged"+\
                  " before going through the Furry filter."
            
            loop_line_pdgs = diag.get_loop_lines_pdgs()
            attached_pdgs   = diag.get_pdgs_attached_to_loop(structs)
            if (attached_pdgs.count(22)%2==1) and \
               (attached_pdgs.count(21) in [0,2]) and \
               (all(pdg in [22,21] for pdg in attached_pdgs)) and \
               (abs(loop_line_pdgs[0]) in list(range(1,7))) and \
               (all(abs(pdg)==abs(loop_line_pdgs[0]) for pdg in loop_line_pdgs)):
                n_discarded += 1
            else:
                new_diag_selection.append(diag)
                
        self['loop_diagrams'] = new_diag_selection
        
        if n_discarded > 0:
            logger.debug(("MadLoop discarded %i diagram%s because they appeared"+\
              " to be zero because of Furry theorem.")%(n_discarded,'' if \
                                                       n_discarded<=1 else 's'))
    
    @staticmethod   
    def get_loop_filter(filterdef):
        """ Returns a function which applies the filter corresponding to the 
        conditional expression encoded in filterdef."""
        
        def filter(diag, structs, model, id):
            """ The filter function generated '%s'."""%filterdef
            
            loop_pdgs   = diag.get_loop_lines_pdgs()
            struct_pdgs = diag.get_pdgs_attached_to_loop(structs)
            loop_masses = [model.get_particle(pdg).get('mass') for pdg in loop_pdgs]
            struct_masses = [model.get_particle(pdg).get('mass') for pdg in struct_pdgs]
            if not eval(filterdef.lower(),{'n':len(loop_pdgs),
                                        'loop_pdgs':loop_pdgs,
                                        'struct_pdgs':struct_pdgs,
                                        'loop_masses':loop_masses,
                                        'struct_masses':struct_masses,
                                        'id':id}):
                return False
            else:
                return True
        
        return filter
        
    def user_filter(self, model, structs, filter=None):
        """ User-defined user-filter. By default it is not called, but the expert
        user can turn it on and code here is own filter. Some default examples
        are provided here.
        The tagging of the loop diagrams must be performed before using this 
        user loop filter"""
        
        # By default the user filter does nothing if filter is not set, 
        # if you want to turn it on and edit it by hand, then set the 
        # variable edit_filter_manually to True
        edit_filter_manually = False
        if not edit_filter_manually and filter in [None,'None']:
            return
        if isinstance(filter,str) and  filter.lower() == 'true':
            edit_filter_manually = True
            filter=None
            

        if filter not in [None,'None']:
            filter_func = LoopAmplitude.get_loop_filter(filter)
        else:
            filter_func = None

        new_diag_selection = base_objects.DiagramList()
        discarded_diags = base_objects.DiagramList()
        i=0
        for diag in self['loop_diagrams']:
            if diag.get('tag')==[]:
                raise MadGraph5Error, "Before using the user_filter, please "+\
                       "make sure that the loop diagrams have been tagged first."
            valid_diag = True
            i=i+1
    
            # Apply the custom filter specified if any
            if filter_func:
                try:
                    valid_diag = filter_func(diag, structs, model, i)
                except Exception as e:
                    raise InvalidCmd("The user-defined filter '%s' did not"%filter+
                                 " returned the following error:\n       > %s"%str(e))
#            if any([abs(i)!=1000021 for i in diag.get_loop_lines_pdgs()]):
#                valid_diag=False
#            if len(diag.get_loop_lines_pdgs())<4:
#                    valid_diag = False

             # Ex. 0: Chose a specific diagram number, here the 8th one for ex.     
#            if i not in [31]:
#                valid_diag = False                

            # Ex. 0: Keeps only the top quark loops.
#            if any([pdg not in [6,-6] for pdg in diag.get_loop_lines_pdgs()]):
#                 valid_diag = False

            # Ex. 1: Chose the topology, i.e. number of loop line.
            #        Notice that here particles and antiparticles are not 
            #        differentiated and always the particle PDG is returned.
            #        In this example, only boxes are selected.
#            if len(diag.get_loop_lines_pdgs())>2 and \
#              any([i in diag.get_loop_lines_pdgs() for i in[24,-24,23]]):
#                valid_diag=False
            
            # Ex. 2: Use the pdgs of the particles directly attached to the loop.
            #        In this example, we forbid the Z to branch off the loop.
<<<<<<< HEAD
#            if any([pdg not in [6,-6] for pdg in diag.get_loop_lines_pdgs()]) or \
#                                22 not in diag.get_pdgs_attached_to_loop(structs):
#                 valid_diag=False
=======
#            connected_id = diag.get_pdgs_attached_to_loop(structs)
#            if 22 not in connected_id:
#                valid_diag=False
>>>>>>> 7907e616
            
            # Ex. 3: Filter based on the mass of the particles running in the
            #        loop. It shows how to access the particles properties from
            #        the PDG. 
            #        In this example, only massive parts. are allowed in the loop.
#            if 'ZERO' in [model.get_particle(pdg).get('mass') for pdg in \
#                                                    diag.get_loop_lines_pdgs()]:
#                valid_diag=False

            # Ex. 4: Complicated filter which gets rid of all bubble diagrams made
            #        of two vertices being the four gluon vertex and the effective
            #        glu-glu-Higgs vertex.
#            if len(diag.get_loop_lines_pdgs())==2:
#                bubble_lines_pdgs=[abs(diag.get('canonical_tag')[0][0]),
#                                   abs(diag.get('canonical_tag')[0][0])]
#                first_vertex_pdgs=bubble_lines_pdgs+\
#                   [abs(structs.get_struct(struct_ID).get('binding_leg').get('id')) \
#                    for struct_ID in diag.get('canonical_tag')[0][1]]
#                second_vertex_pdgs=bubble_lines_pdgs+\
#                   [abs(structs.get_struct(struct_ID).get('binding_leg').get('id')) \
#                    for struct_ID in diag.get('canonical_tag')[1][1]]
#                first_vertex_pdgs.sort()
#                second_vertex_pdgs.sort()
#                bubble_vertices=[first_vertex_pdgs,second_vertex_pdgs]
#                bubble_vertices.sort()
#                if bubble_vertices==[[21,21,21,21],[21,21,25]]:
#                    valid_diag=False
                
            # If you need any more advanced function for your filter and cannot
            # figure out how to implement them. Just contact the authors.

            if valid_diag:
                new_diag_selection.append(diag)
            else:
                discarded_diags.append(diag)
                
        self['loop_diagrams'] = new_diag_selection
        if filter in [None,'None']:
            warn_msg = """
    The user-defined loop diagrams filter is turned on and discarded %d loops."""\
    %len(discarded_diags)
        else:
            warn_msg = """
    The loop diagrams filter '%s' is turned on and discarded %d loops."""\
                                                  %(filter,len(discarded_diags))
        logger.warning(warn_msg)

    def filter_loop_for_perturbative_orders(self):
        """ Filter the loop diagrams to make sure they belong to the class
        of coupling orders perturbed. """
        
        # First define what are the set of particles allowed to run in the loop.
        allowedpart=[]
        for part in self['process']['model']['particles']:
            for order in self['process']['perturbation_couplings']:
                if part.is_perturbating(order,self['process']['model']):
                    allowedpart.append(part.get_pdg_code())
                    break
        
        newloopselection=base_objects.DiagramList()
        warned=False
        warning_msg = ("Some loop diagrams contributing to this process"+\
          " are discarded because they are not pure (%s)-perturbation.\nMake sure"+\
          " you did not want to include them.")%\
                           ('+'.join(self['process']['perturbation_couplings']))
        for i,diag in enumerate(self['loop_diagrams']):
            # Now collect what are the coupling orders building the loop which
            # are also perturbed order.        
            loop_orders=diag.get_loop_orders(self['process']['model'])
            pert_loop_order=set(loop_orders.keys()).intersection(\
                                 set(self['process']['perturbation_couplings']))
            # Then make sure that the particle running in the loop for all 
            # diagrams belong to the set above. Also make sure that there is at 
            # least one coupling order building the loop which is in the list
            # of the perturbed order.
            valid_diag=True
            if (diag.get_loop_line_types()-set(allowedpart))!=set() or \
                                                       pert_loop_order==set([]):
                valid_diag=False
                if not warned:
                    logger.warning(warning_msg)
                    warned=True
            if len([col for col in [
                   self['process'].get('model').get_particle(pdg).get('color') \
                                     for pdg in diag.get_pdgs_attached_to_loop(\
                                  self['structure_repository'])] if col!=1])==1:
                valid_diag=False
            
            if valid_diag:
                newloopselection.append(diag)
        self['loop_diagrams']=newloopselection
        # To monitor what are the diagrams filtered, simply comment the line
        # directly above and uncomment the two directly below.
#        self['loop_diagrams'] = base_objects.DiagramList(
#        [diag for diag in self['loop_diagrams'] if diag not in newloopselection])

    def check_factorization(self,user_orders):
        """ Makes sure that all non perturbed orders factorize the born diagrams
        """
        warning_msg = "All Born diagrams do not factorize the same sum of power(s) "+\
          "of the the perturbed order(s) %s.\nThis is potentially dangerous"+\
          " as the real-emission diagrams from aMC@NLO will not be consistent"+\
          " with these virtual contributions."
        if self['process']['has_born']:
            trgt_summed_order = sum([self['born_diagrams'][0].get_order(order)
                        for order in self['process']['perturbation_couplings']])
            for diag in self['born_diagrams'][1:]:
                if sum([diag.get_order(order) for order in self['process']
                                ['perturbation_couplings']])!=trgt_summed_order:
                        logger.warning(warning_msg%' '.join(self['process']
                                                    ['perturbation_couplings']))
                        break
            
        warning_msg = "All born diagrams do not factorize the same power of "+\
          "the order %s which is not perturbed and for which you have not"+\
          "specified any amplitude order. \nThis is potentially dangerous"+\
          " as the real-emission diagrams from aMC@NLO will not be consistent"+\
          " with these virtual contributions."
        if self['process']['has_born']:
            for order in self['process']['model']['coupling_orders']:
                if order not in self['process']['perturbation_couplings'] and \
                                                order not in user_orders.keys():
                    order_power=self['born_diagrams'][0].get_order(order)
                    for diag in self['born_diagrams'][1:]:
                        if diag.get_order(order)!=order_power:
                            logger.warning(warning_msg%order)
                            break

    # Helper function
    def get_non_pert_order_config(self, diagram):
        """ Return a dictionary of all the coupling orders of this diagram which
        are not the perturbed ones."""
        return dict([(order, diagram.get_order(order)) for \
                      order in self['process']['model']['coupling_orders'] if \
                       not order in self['process']['perturbation_couplings'] ])

    def print_config(self,config):
        """Return a string describing the coupling order configuration"""
        res = []
        for order in self['process']['model']['coupling_orders']:
            try: 
                res.append('%s=%d'%(order,config[order]))
            except KeyError:
                res.append('%s=*'%order)
        return ','.join(res)

    def generate_diagrams(self, loop_filter=None, diagram_filter=None):
        """ Generates all diagrams relevant to this Loop Process """

        # Description of the algorithm to guess the leading contribution.
        # The summed weighted order of each diagram will be compared to 
        # 'target_weighted_order' which acts as a threshold to decide which
        # diagram to keep. Here is an example on how MG5 sets the
        # 'target_weighted_order'.
        #
        # In the sm process uu~ > dd~ [QCD, QED] with hierarchy QCD=1, QED=2 we
        # would have at leading order contribution like
        #   (QED=4) , (QED=2, QCD=2) , (QCD=4)
        # leading to a summed weighted order of respectively 
        #   (4*2=8) , (2*2+2*1=6) , (4*1=4)
        # at NLO in QCD and QED we would have the following possible contributions
        #  (QED=6), (QED=4,QCD=2), (QED=2,QCD=4) and (QCD=6)
        # which translate into the following weighted orders, respectively
        #  12, 10, 8 and 6
        # So, now we take the largest weighted order at born level, 4, and add two
        # times the largest weight in the hierarchy among the order for which we
        # consider loop perturbation, in this case 2*2 wich gives us a 
        # target_weighted_order of 8. based on this we will now keep all born 
        # contributions and exclude the NLO contributions (QED=6) and (QED=4,QCD=2)        
        
        # Use the globally defined loop_filter if the locally defined one is empty
        if (not self.loop_filter is None) and (loop_filter is None):
            loop_filter = self.loop_filter

        logger.debug("Generating %s "\
                   %self['process'].nice_string().replace('Process', 'process'))

        # Hierarchy and model shorthands
        model = self['process']['model']
        hierarchy = model['order_hierarchy']

        # Later, we will specify the orders for the loop amplitude.
        # It is a temporary change that will be reverted after loop diagram 
        # generation. We then back up here its value prior modification.
        user_orders=copy.copy(self['process']['orders'])
        # First generate the born diagram if the user asked for it
        if self['process']['has_born']:
            bornsuccessful = self.generate_born_diagrams()
            ldg_debug_info("# born diagrams after first generation",\
                                                     len(self['born_diagrams']))
        else:
            self['born_diagrams'] = base_objects.DiagramList()
            bornsuccessful = True
            logger.debug("Born diagrams generation skipped by user request.")

        # Make sure that all orders specified belong to the model:
        for order in self['process']['orders'].keys()+\
                                       self['process']['squared_orders'].keys():
            if not order in model.get('coupling_orders') and \
                                                            order != 'WEIGHTED':
                raise InvalidCmd("Coupling order %s not found"%order +\
                   " in any interaction of the current model %s."%model['name'])

        # The decision of whether the virtual must be squared against the born or the
        # virtual is made based on whether there are Born or not unless the user
        # already asked for the loop squared.
        if self['process']['has_born']:
            self['process']['has_born'] = self['born_diagrams']!=[]
        self['has_born'] = self['process']['has_born']

        ldg_debug_info("User input born orders",self['process']['orders'])
        ldg_debug_info("User input squared orders",
                                              self['process']['squared_orders'])
        ldg_debug_info("User input perturbation",\
                                      self['process']['perturbation_couplings'])

        # Now, we can further specify the orders for the loop amplitude. 
        # Those specified by the user of course remain the same, increased by 
        # two if they are perturbed. It is a temporary change that will be 
        # reverted after loop diagram generation.
        user_orders=copy.copy(self['process']['orders'])
        user_squared_orders=copy.copy(self['process']['squared_orders'])
        
        # If the user did not specify any order, we can expect him not to be an
        # expert. So we must make sure the born all factorize the same powers of
        # coupling orders which are not perturbed. If not we chose a configuration
        # of non-perturbed order which has the smallest total weight and inform
        # the user about this. It is then stored below for later filtering of 
        # the loop diagrams.
        chosen_order_config={}
        if self['process']['squared_orders']=={} and \
                  self['process']['orders']=={} and self['process']['has_born']:
            chosen_order_config = self.choose_order_config()           
        
        discarded_configurations = []
        # The born diagrams are now filtered according to the chose configuration
        if chosen_order_config != {}:
            self.filter_from_order_config('born_diagrams', \
                                   chosen_order_config,discarded_configurations)
        
        # Before proceeding with the loop contributions, we must make sure that
        # the born diagram generated factorize the same sum of power of the
        # perturbed couplings. If this is not true, then it is very
        # cumbersome to get the real radiation contribution correct and consistent
        # with the computations of the virtuals (for now).
        # Also, when MadLoop5 guesses the a loop amplitude order on its own, it
        # might decide not to include some subleading loop which might be not
        # be consistently neglected for now in the MadFKS5 so that its best to
        # warn the user that he should enforce that target born amplitude order
        # to any value of his choice.
        self.check_factorization(user_orders)

        # Now find an upper bound for the loop diagram generation.
        self.guess_loop_orders_from_squared()

        # If the user had not specified any fixed squared order other than 
        # WEIGHTED, we will use the guessed weighted order to assign a bound to
        # the loop diagram order. Later we will check if the order deduced from
        # the max order appearing in the born diagrams is a better upper bound.
        # It will set 'WEIGHTED' to the desired value if it was not already set
        # by the user. This is why you see the process defined with 'WEIGHTED'
        # in the squared orders no matter the user input. Leave it like this.
        if [k.upper() for k in self['process']['squared_orders'].keys()] in \
                              [[],['WEIGHTED']] and self['process']['has_born']:
            self.guess_loop_orders(user_orders)

        # Finally we enforce the use of the orders specified for the born 
        # (augmented by two if perturbed) by the user, no matter what was 
        # the best guess performed above.
        for order in user_orders.keys():
            if order in self['process']['perturbation_couplings']:
                self['process']['orders'][order]=user_orders[order]+2
            else:
                self['process']['orders'][order]=user_orders[order]
        if 'WEIGHTED' in user_orders.keys():
            self['process']['orders']['WEIGHTED']=user_orders['WEIGHTED']+\
                                     2*min([hierarchy[order] for order in \
                                     self['process']['perturbation_couplings']])
        
        ldg_debug_info("Orders used for loop generation",\
                                                      self['process']['orders'])
    
        # Make sure to warn the user if we already possibly excluded mixed order
        # loops by smartly setting up the orders
        warning_msg = ("Some loop diagrams contributing to this process might "+\
        "be discarded because they are not pure (%s)-perturbation.\nMake sure"+\
        " there are none or that you did not want to include them.")%(\
                            ','.join(self['process']['perturbation_couplings']))
        
        if self['process']['has_born']:
            for order in model['coupling_orders']:
                if order not in self['process']['perturbation_couplings']:
                    try:
                        if self['process']['orders'][order]< \
                                     self['born_diagrams'].get_max_order(order):
                            logger.warning(warning_msg)
                            break
                    except KeyError:
                        pass

        # Now we can generate the loop diagrams.
        totloopsuccessful=self.generate_loop_diagrams()

        # If there is no born neither loop diagrams, return now.
        if not self['process']['has_born'] and not self['loop_diagrams']:
            self['process']['orders'].clear()
            self['process']['orders'].update(user_orders)
            return False

        # We add here the UV renormalization contribution built in
        # LoopUVCTDiagram. It is done before the squared order selection because
        # it is possible that some UV-renorm. diagrams are removed as well.
        if self['process']['has_born']:
            self.set_Born_CT()
            
        ldg_debug_info("#UVCTDiags generated",len(self['loop_UVCT_diagrams']))

        # Reset the orders to their original specification by the user
        self['process']['orders'].clear()
        self['process']['orders'].update(user_orders)

        # If there was no born, we will guess the WEIGHT squared order only now, 
        # based on the minimum weighted order of the loop contributions, if it
        # was not specified by the user.
        if not self['process']['has_born'] and not \
                                self['process']['squared_orders'] and not\
                                self['process']['orders'] and hierarchy: 
            pert_order_weights=[hierarchy[order] for order in \
                                      self['process']['perturbation_couplings']]
            self['process']['squared_orders']['WEIGHTED']=2*(\
                               self['loop_diagrams'].get_min_order('WEIGHTED')+\
                                max(pert_order_weights)-min(pert_order_weights))

        ldg_debug_info("Squared orders after treatment",\
                                              self['process']['squared_orders'])
        ldg_debug_info("#Diags after diagram generation",\
                                                     len(self['loop_diagrams']))


        # If a special non perturbed order configuration was chosen at the
        # beginning because of the absence of order settings by the user,
        # the corresponding filter is applied now to loop diagrams.
        # List of discarded configurations 
        if chosen_order_config != {}:
            self.filter_from_order_config('loop_diagrams', \
                                   chosen_order_config,discarded_configurations)
#            # Warn about discarded configurations.
            if discarded_configurations!=[]:
                msg = ("The contribution%s of th%s coupling orders "+\
                 "configuration%s %s discarded :%s")%(('s','ese','s','are','\n')\
                 if len(discarded_configurations)>1 else ('','is','','is',' '))
                msg = msg + '\n'.join(['(%s)'%self.print_config(conf) for conf \
                                                   in discarded_configurations])
                msg = msg + "\nManually set the coupling orders to "+\
                  "generate %sthe contribution%s above."%(('any of ','s') if \
                                   len(discarded_configurations)>1 else ('',''))
                logger.info(msg)

        # The minimum of the different orders used for the selections can
        # possibly increase, after some loop diagrams are selected out. 
        # So this check must be iterated until the number of diagrams 
        # remaining is stable.
        # We first apply the selection rules without the negative constraint.
        # (i.e. QCD=1 for LO contributions only)
        regular_constraints = dict([(key,val) for (key,val) in 
                           self['process']['squared_orders'].items() if val>=0])
        negative_constraints = dict([(key,val) for (key,val) in 
                            self['process']['squared_orders'].items() if val<0])
        while True:
            ndiag_remaining=len(self['loop_diagrams']+self['born_diagrams'])
            self.check_squared_orders(regular_constraints)
            if len(self['loop_diagrams']+self['born_diagrams'])==ndiag_remaining:
                break
        # And then only the negative ones
        if negative_constraints!={}:
            # It would be meaningless here to iterate because <order>=-X would
            # have a different meaning every time.
            # notice that this function will change the negative values of 
            # self['process']['squared_orders'] to their corresponding positive
            # constraint for the present process.
            # For example, u u~ > d d~ QCD^2=-2 becomes u u~ > d d~ QCD=2 
            # because the LO QCD contribution has QED=4, QCD=0 and the NLO one
            # selected with -2 is QED=2, QCD=2.
            self.check_squared_orders(negative_constraints,user_squared_orders)
                                     
        ldg_debug_info("#Diags after constraints",len(self['loop_diagrams']))                
        ldg_debug_info("#Born diagrams after constraints",len(self['born_diagrams']))     
        ldg_debug_info("#UVCTDiags after constraints",len(self['loop_UVCT_diagrams']))

        # Now the loop diagrams are tagged and filtered for redundancy.
        tag_selected=[]
        loop_basis=base_objects.DiagramList()
        for diag in self['loop_diagrams']:
            diag.tag(self['structure_repository'],model)
            # Make sure not to consider wave-function renormalization, vanishing tadpoles, 
            # or redundant diagrams
            if not diag.is_wf_correction(self['structure_repository'], \
                        model) and not diag.is_vanishing_tadpole(model) and \
                        diag['canonical_tag'] not in tag_selected:
                loop_basis.append(diag)
                tag_selected.append(diag['canonical_tag'])

        self['loop_diagrams']=loop_basis

        # Now select only the loops corresponding to the perturbative orders
        # asked for.
        self.filter_loop_for_perturbative_orders()

        if len(self['loop_diagrams'])==0 and len(self['born_diagrams'])!=0:
            raise InvalidCmd('All loop diagrams discarded by user selection.\n'+\
              'Consider using a tree-level generation or relaxing the coupling'+\
                                                          ' order constraints.')
        # If there is no born neither loop diagrams after filtering, return now.
        if not self['process']['has_born'] and not self['loop_diagrams']:
            self['process']['squared_orders'].clear()
            self['process']['squared_orders'].update(user_squared_orders)
            return False


        # Discard diagrams which are zero because of Furry theorem
        self.remove_Furry_loops(model,self['structure_repository'])
       
        # Apply here some user-defined filter.
        # For expert only, you can edit your own filter by modifying the
        # user_filter() function which by default does nothing but in which you
        # will find examples of common filters.
        self.user_filter(model,self['structure_repository'], filter=loop_filter)

        # Set the necessary UV/R2 CounterTerms for each loop diagram generated
        self.set_LoopCT_vertices()

        # Now revert the squared order. This function typically adds to the 
        # squared order list the target WEIGHTED order which has been detected.
        # This is typically not desired because if the user types in directly
        # what it sees on the screen, it does not get back the same process.
        # for example, u u~ > d d~ [virt=QCD] becomes
        # u u~ > d d~ [virt=QCD] WEIGHTED=6
        # but of course the photon-gluon s-channel Born interference is not
        # counted in.
        # However, if you type it in generate again with WEIGHTED=6, you will
        # get it.
        self['process']['squared_orders'].clear()
        self['process']['squared_orders'].update(user_squared_orders)

        # The computation below is just to report what split order are computed
        # and which one are considered (i.e. kept using the order specifications)
        self.print_split_order_infos()

        # Give some info about the run
        nLoopDiag = 0
        nCT={'UV':0,'R2':0}
        for ldiag in self['loop_UVCT_diagrams']:
            nCT[ldiag['type'][:2]]+=len(ldiag['UVCT_couplings'])
        for ldiag in self['loop_diagrams']:
            nLoopDiag+=1
            nCT['UV']+=len(ldiag.get_CT(model,'UV'))
            nCT['R2']+=len(ldiag.get_CT(model,'R2'))         

        # The identification of numerically equivalent diagrams is done here.
        # Simply comment the line above to remove it for testing purposes
        # (i.e. to make sure it does not alter the result).
        nLoopsIdentified = self.identify_loop_diagrams()
        if nLoopsIdentified > 0:
            logger.debug("A total of %d loop diagrams "%nLoopsIdentified+\
                                        "were identified with equivalent ones.")            
        logger.info("Contributing diagrams generated: "+\
          "%d Born, %d%s loops, %d R2, %d UV"%(len(self['born_diagrams']),
                    len(self['loop_diagrams']),'(+%d)'%nLoopsIdentified \
                            if nLoopsIdentified>0 else '' ,nCT['R2'],nCT['UV']))
        
        ldg_debug_info("#Diags after filtering",len(self['loop_diagrams']))
        ldg_debug_info("# of different structures identified",\
                                              len(self['structure_repository']))

        return (bornsuccessful or totloopsuccessful)

    def identify_loop_diagrams(self):
        """ Uses a loop_tag characterizing the loop with only physical
        information about it (mass, coupling, width, color, etc...) so as to 
        recognize numerically equivalent diagrams and group them together,
        such as massless quark loops in pure QCD gluon loop amplitudes."""

        # This dictionary contains key-value pairs of the form 
        # (loop_tag, DiagramList) where the loop_tag key unambiguously 
        # characterizes a class of equivalent diagrams and the DiagramList value
        # lists all the diagrams belonging to this class.
        # In the end, the first diagram of this DiagramList will be used as
        # the reference included in the numerical code for the loop matrix 
        # element computations and all the others will be omitted, being
        # included via a simple multiplicative factor applied to the first one.
        diagram_identification = {}
        
        for i, loop_diag in enumerate(self['loop_diagrams']):
            loop_tag = loop_diag.build_loop_tag_for_diagram_identification(
                     self['process']['model'], self.get('structure_repository'),
                                              use_FDStructure_ID_for_tag = True)
            # We store the loop diagrams in a 2-tuple that keeps track of 'i'
            # so that we don't lose their original order. It is just for 
            # convenience, and not strictly necessary.
            try:
                diagram_identification[loop_tag].append((i+1,loop_diag))
            except KeyError:
                diagram_identification[loop_tag] = [(i+1,loop_diag)]
                
        # Now sort the loop_tag keys according to their order of appearance
        sorted_loop_tag_keys = sorted(diagram_identification.keys(),
                                   key=lambda k:diagram_identification[k][0][0])
        
        new_loop_diagram_base = base_objects.DiagramList([])
        n_loops_identified = 0
        for loop_tag in sorted_loop_tag_keys:
            n_diag_in_class = len(diagram_identification[loop_tag])
            n_loops_identified += n_diag_in_class-1
            new_loop_diagram_base.append(diagram_identification[loop_tag][0][1])
            # We must add the counterterms of all the identified loop diagrams
            # to the reference one.
            new_loop_diagram_base[-1]['multiplier'] = n_diag_in_class
            for ldiag in diagram_identification[loop_tag][1:]:
                new_loop_diagram_base[-1].get('CT_vertices').extend(
                                         copy.copy(ldiag[1].get('CT_vertices')))
            if n_diag_in_class > 1:
                ldg_debug_info("# Diagram equivalence class detected","#(%s) -> #%d"\
                %(','.join('%d'%diag[0] for diag in diagram_identification[loop_tag][1:])+
                (',' if n_diag_in_class==2 else ''),diagram_identification[loop_tag][0][0]))

        
        self.set('loop_diagrams',new_loop_diagram_base)
        return n_loops_identified

    def print_split_order_infos(self):
        """This function is solely for monitoring purposes. It reports what are
        the coupling order combination which are obtained with the diagram 
        genarated and among those which ones correspond to those selected by 
        the process definition and which ones are the extra combinations which
        comes as a byproduct of the computation of the desired one. The typical
        example is that if you ask for d d~ > u u~ QCD^2==2 [virt=QCD, QED],
        you will not only get (QCD,QED)=(2,2);(2,4) which are the desired ones
        but the code output will in principle also be able to return 
        (QCD,QED)=(4,0);(4,2);(0,4);(0,6) because they involve the same amplitudes
        """
        
        hierarchy = self['process']['model']['order_hierarchy']
                
        sqorders_types=copy.copy(self['process'].get('sqorders_types'))
        # The WEIGHTED order might have been automatically assigned to the 
        # squared order constraints, so we must assign it a type if not specified
        if 'WEIGHTED' not in sqorders_types:
            sqorders_types['WEIGHTED']='<='
        
        sorted_hierarchy = [order[0] for order in \
                                sorted(hierarchy.items(), key=lambda el: el[1])]
        
        loop_SOs = set(tuple([d.get_order(order) for order in sorted_hierarchy]) 
                      for d in self['loop_diagrams']+self['loop_UVCT_diagrams'])
        
        if self['process']['has_born']:
            born_SOs = set(tuple([d.get_order(order) for order in \
                              sorted_hierarchy]) for d in self['born_diagrams'])
        else:
            born_SOs = set([])
        
        born_sqSOs = set(tuple([x + y for x, y in zip(b1_SO, b2_SO)]) for b1_SO 
                                              in born_SOs for b2_SO in born_SOs)
        if self['process']['has_born']:
            ref_amps = born_SOs
        else:
            ref_amps = loop_SOs
        loop_sqSOs = set(tuple([x + y for x, y in zip(b_SO, l_SO)]) for b_SO in 
                                                  ref_amps for l_SO in loop_SOs)
        
        # Append the corresponding WEIGHT of each contribution
        sorted_hierarchy.append('WEIGHTED')
        born_sqSOs = sorted([b_sqso+(sum([b*hierarchy[sorted_hierarchy[i]] for 
                       i, b in enumerate(b_sqso)]),) for b_sqso in born_sqSOs], 
                                                           key=lambda el: el[1])
        loop_sqSOs = sorted([l_sqso+(sum([l*hierarchy[sorted_hierarchy[i]] for 
                       i, l in enumerate(l_sqso)]),) for l_sqso in loop_sqSOs], 
                                                           key=lambda el: el[1])
        
        
        logger.debug("Coupling order combinations considered:"+\
                                            " (%s)"%','.join(sorted_hierarchy))
        
        # Now check what is left
        born_considered = []
        loop_considered = []
        for i, sqSOList in enumerate([born_sqSOs,loop_sqSOs]):
            considered = []
            extra = []
            for sqSO in sqSOList:
                for sqo, constraint in self['process']['squared_orders'].items():
                    sqo_index = sorted_hierarchy.index(sqo)
                    # Notice that I assume here that the negative coupling order 
                    # constraint should have been replaced here (by its 
                    # corresponding positive value).
                    if (sqorders_types[sqo]=='==' and
                                              sqSO[sqo_index]!=constraint ) or \
                       (sqorders_types[sqo] in ['=','<='] and
                                                sqSO[sqo_index]>constraint) or \
                       (sqorders_types[sqo] in ['>'] and
                                                   sqSO[sqo_index]<=constraint):
                        extra.append(sqSO)
                        break;
            
            # Set the ones considered to be the complement of the omitted ones
            considered = [sqSO for sqSO in sqSOList if sqSO not in extra]
   
            if i==0:
                born_considered = considered
                name = "Born"
                if not self['process']['has_born']:
                    logger.debug(" > No Born contributions for this process.")
                    continue
            elif i==1:     
                loop_considered = considered       
                name = "loop"
            
            if len(considered)==0:
                logger.debug(" > %s : None"%name)
            else:
                logger.debug(" > %s : %s"%(name,' '.join(['(%s,W%d)'%(
                            ','.join(list('%d'%s for s in c[:-1])),c[-1]) 
                                                         for c in considered])))
            
            if len(extra)!=0:
                logger.debug(" > %s (not selected but available): %s"%(name,' '.
                    join(['(%s,W%d)'%(','.join(list('%d'%s for s in e[:-1])),
                                                       e[-1]) for e in extra])))
                
        # In case it is needed, the considered orders are returned 
        # (it is used by some of the unit tests)
        return (born_considered,
               [sqSO for sqSO in born_sqSOs if sqSO not in born_considered],
               loop_considered,
               [sqSO for sqSO in loop_sqSOs if sqSO not in loop_considered])
                  

    def generate_born_diagrams(self):
        """ Generates all born diagrams relevant to this NLO Process """

        bornsuccessful, self['born_diagrams'] = \
                       diagram_generation.Amplitude.generate_diagrams(self,True)
        
        return bornsuccessful

    def generate_loop_diagrams(self):
        """ Generates all loop diagrams relevant to this NLO Process """  
       
        # Reinitialize the loop diagram container
        self['loop_diagrams']=base_objects.DiagramList()
        totloopsuccessful=False
                            
        # Make sure to start with an empty l-cut particle list.
        self.lcutpartemployed=[]

        for order in self['process']['perturbation_couplings']:
            ldg_debug_info("Perturbation coupling generated now ",order)
            lcutPart=[particle for particle in \
                self['process']['model']['particles'] if \
                (particle.is_perturbating(order, self['process']['model']) and \
                particle.get_pdg_code() not in \
                                        self['process']['forbidden_particles'])]
#            lcutPart = [lp for lp in lcutPart if abs(lp.get('pdg_code'))==6]
#            misc.sprint("lcutPart=",[part.get('name') for part in lcutPart])
            for part in lcutPart:
                if part.get_pdg_code() not in self.lcutpartemployed:
                    # First create the two L-cut particles to add to the process.
                    # Remember that in the model only the particles should be
                    # tagged as contributing to the a perturbation. Never the 
                    # anti-particle. We chose here a specific orientation for 
                    # the loop momentum flow, say going IN lcutone and OUT 
                    # lcuttwo. We also define here the 'positive' loop fermion
                    # flow by always setting lcutone to be a particle and 
                    # lcuttwo the corresponding anti-particle.
                    ldg_debug_info("Generating loop diagram with L-cut type",\
                                                                part.get_name())
                    lcutone=base_objects.Leg({'id': part.get_pdg_code(),
                                              'state': True,
                                              'loop_line': True})
                    lcuttwo=base_objects.Leg({'id': part.get_anti_pdg_code(),
                                              'state': True,
                                              'loop_line': True})
                    self['process'].get('legs').extend([lcutone,lcuttwo])
                    # WARNING, it is important for the tagging to notice here 
                    # that lcuttwo is the last leg in the process list of legs 
                    # and will therefore carry the highest 'number' attribute as
                    # required to insure that it will never be 'propagated' to
                    # any output leg.
                                    
                    # We generate the diagrams now
                    loopsuccessful, lcutdiaglist = \
                              super(LoopAmplitude, self).generate_diagrams(True)

                    # Now get rid of all the previously defined l-cut particles.
                    leg_to_remove=[leg for leg in self['process']['legs'] \
                                            if leg['loop_line']]
                    for leg in leg_to_remove:
                        self['process']['legs'].remove(leg)

                    # The correct L-cut type is specified
                    for diag in lcutdiaglist:
                        diag.set('type',part.get_pdg_code())
                    self['loop_diagrams']+=lcutdiaglist

                    # Update the list of already employed L-cut particles such 
                    # that we never use them again in loop particles
                    self.lcutpartemployed.append(part.get_pdg_code())
                    self.lcutpartemployed.append(part.get_anti_pdg_code())

                    ldg_debug_info("#Diags generated w/ this L-cut particle",\
                                                              len(lcutdiaglist))
                    # Accordingly update the totloopsuccessful tag
                    if loopsuccessful:
                        totloopsuccessful=True

        # Reset the l-cut particle list
        self.lcutpartemployed=[]

        return totloopsuccessful


    def set_Born_CT(self):
        """ Scan all born diagrams and add for each all the corresponding UV 
        counterterms. It creates one LoopUVCTDiagram per born diagram and set
        of possible coupling_order (so that QCD and QED wavefunction corrections
        are not in the same LoopUVCTDiagram for example). Notice that this takes
        care only of the UV counterterm which factorize with the born and the
        other contributions like the UV mass renormalization are added in the
        function setLoopCTVertices"""

        # return True
        #  ============================================
        #     Including the UVtree contributions
        #  ============================================

        # The following lists the UV interactions potentially giving UV counterterms
        # (The UVmass interactions is accounted for like the R2s)
        UVCTvertex_interactions = base_objects.InteractionList()
        for inter in self['process']['model']['interactions'].get_UV():
            if inter.is_UVtree() and len(inter['particles'])>1 and \
              inter.is_perturbating(self['process']['perturbation_couplings']) \
              and (set(inter['orders'].keys()).intersection(\
               set(self['process']['perturbation_couplings'])))!=set([]) and \
              (any([set(loop_parts).intersection(set(self['process']\
                   ['forbidden_particles']))==set([]) for loop_parts in \
                   inter.get('loop_particles')]) or \
                   inter.get('loop_particles')==[[]]):
                UVCTvertex_interactions.append(inter)
        
        # Temporarly give the tagging order 'UVCT_SPECIAL' to those interactions
        self['process']['model'].get('order_hierarchy')['UVCT_SPECIAL']=0
        self['process']['model'].get('coupling_orders').add('UVCT_SPECIAL')
        for inter in UVCTvertex_interactions:
            neworders=copy.copy(inter.get('orders'))
            neworders['UVCT_SPECIAL']=1
            inter.set('orders',neworders)
        # Refresh the model interaction dictionary while including those special 
        # interactions
        self['process']['model'].actualize_dictionaries(useUVCT=True)
        
        # Generate the UVCTdiagrams (born diagrams with 'UVCT_SPECIAL'=0 order 
        # will be generated along)
        self['process']['orders']['UVCT_SPECIAL']=1      
        
        UVCTsuccessful, UVCTdiagrams = \
          super(LoopAmplitude, self).generate_diagrams(True)

        for UVCTdiag in UVCTdiagrams:
            if UVCTdiag.get_order('UVCT_SPECIAL')==1:
                newUVCTDiag = loop_base_objects.LoopUVCTDiagram({\
                  'vertices':copy.deepcopy(UVCTdiag['vertices'])})
                UVCTinter = newUVCTDiag.get_UVCTinteraction(self['process']['model'])
                newUVCTDiag.set('type',UVCTinter.get('type'))
                # This interaction counter-term must be accounted for as many times
                # as they are list of loop_particles defined and allowed for by
                # the process.
                newUVCTDiag.get('UVCT_couplings').append((len([1 for loop_parts \
                  in UVCTinter.get('loop_particles') if set(loop_parts).intersection(\
                  set(self['process']['forbidden_particles']))==set([])])) if
                  loop_parts!=[[]] else  1)
                self['loop_UVCT_diagrams'].append(newUVCTDiag)

        # Remove the additional order requirement in the born orders for this
        # process
        del self['process']['orders']['UVCT_SPECIAL']
        # Remove the fake order added to the selected UVCT interactions
        del self['process']['model'].get('order_hierarchy')['UVCT_SPECIAL']
        self['process']['model'].get('coupling_orders').remove('UVCT_SPECIAL')
        for inter in UVCTvertex_interactions:
            del inter.get('orders')['UVCT_SPECIAL']     
        # Revert the model interaction dictionaries to default
        self['process']['model'].actualize_dictionaries(useUVCT=False)
        
        # Set the correct orders to the loop_UVCT_diagrams
        for UVCTdiag in self['loop_UVCT_diagrams']:
            UVCTdiag.calculate_orders(self['process']['model'])        
        
        #  ============================================
        #     Wavefunction renormalization
        #  ============================================
        
        if not self['process']['has_born']:
            return UVCTsuccessful

        # We now scan each born diagram, adding the necessary wavefunction
        # renormalizations
        for bornDiag in self['born_diagrams']:
            # This dictionary takes for keys the tuple 
            # (('OrderName1',power1),...,('OrderNameN',powerN) representing
            # the power brought by the counterterm and the value is the
            # corresponding LoopUVCTDiagram.
            # The last entry is of the form ('EpsilonOrder', value) to put the 
            # contribution of each different EpsilonOrder to different
            # LoopUVCTDiagrams.
            LoopUVCTDiagramsAdded={}
            for leg in self['process']['legs']:
                counterterm=self['process']['model'].get_particle(abs(leg['id'])).\
                            get('counterterm')
                for key, value in counterterm.items():
                    if key[0] in self['process']['perturbation_couplings']:
                        for laurentOrder, CTCoupling in value.items():
                            # Create the order key of the UV counterterm
                            orderKey=[(key[0],2),]
                            orderKey.sort()
                            orderKey.append(('EpsilonOrder',-laurentOrder))
                            CTCouplings=[CTCoupling for loop_parts in key[1] if
                              set(loop_parts).intersection(set(self['process']\
                              ['forbidden_particles']))==set([])]
                            if CTCouplings!=[]:
                                try:
                                    LoopUVCTDiagramsAdded[tuple(orderKey)].get(\
                                      'UVCT_couplings').extend(CTCouplings)
                                except KeyError:
                                    LoopUVCTDiagramsAdded[tuple(orderKey)]=\
                                      loop_base_objects.LoopUVCTDiagram({\
                                        'vertices':copy.deepcopy(bornDiag['vertices']),
                                        'type':'UV'+('' if laurentOrder==0 else 
                                          str(-laurentOrder)+'eps'),
                                        'UVCT_orders':{key[0]:2},
                                        'UVCT_couplings':CTCouplings})

            for LoopUVCTDiagram in LoopUVCTDiagramsAdded.values():
                LoopUVCTDiagram.calculate_orders(self['process']['model'])
                self['loop_UVCT_diagrams'].append(LoopUVCTDiagram)

        return UVCTsuccessful

    def set_LoopCT_vertices(self):
        """ Scan each loop diagram and recognizes what are the R2/UVmass 
            CounterTerms associated to them """
        #return # debug
        # We first create a base dictionary with as a key (tupleA,tupleB). For 
        # each R2/UV interaction, tuple B is the ordered tuple of the loop 
        # particles (not anti-particles, so that the PDG is always positive!) 
        # listed in its loop_particles attribute. Tuple A is the ordered tuple
        # of external particles PDGs. making up this interaction. The values of
        # the dictionary are a list of the  interaction ID having the same key 
        # above.
        CT_interactions = {}
        for inter in self['process']['model']['interactions']:
             if inter.is_UVmass() or inter.is_UVloop() or inter.is_R2() and \
                len(inter['particles'])>1 and inter.is_perturbating(\
                                     self['process']['perturbation_couplings']):
                # This interaction might have several possible loop particles 
                # yielding the same CT. So we add this interaction ID 
                # for each entry in the list loop_particles.
                for i, lparts in enumerate(inter['loop_particles']):
                    keya=copy.copy(lparts)
                    keya.sort()           
                    if inter.is_UVloop():
                        # If it is a CT of type UVloop, then do not specify the
                        # keya (leave it empty) but make sure the particles
                        # specified as loop particles are not forbidden before
                        # adding this CT to CT_interactions 
                        if (set(self['process']['forbidden_particles']) & \
                                                        set(lparts)) != set([]):
                            continue
                        else:
                            keya=[]        
                    keyb=[part.get_pdg_code() for part in inter['particles']]
                    keyb.sort()
                    key=(tuple(keyb),tuple(keya))
                    # We keep track of 'i' (i.e. the position of the 
                    # loop_particle list in the inter['loop_particles']) so
                    # that each coupling in a vertex of type 'UVloop' is
                    # correctly accounted for since the keya is always replaced
                    # by an empty list since the constraint on the loop particles
                    # is simply that there is not corresponding forbidden
                    # particles in the process definition and not that the 
                    # actual particle content of the loop generate matches.
                    #
                    # This can also happen with the type 'UVmass' or 'R2'
                    # CTvertex ex1(
                    #        type='UVmass'
                    #        [...]
                    #        loop_particles=[[[d,g],[d,g]]])
                    # Which is a bit silly but can happen and would mean that
                    # we must account twice for the coupling associated to each
                    # of these loop_particles.
                    # One might imagine someone doing it with 
                    # loop_particles=[[[],[]]], for example, because he wanted
                    # to get rid of the loop particle constraint for some reason.
                    try:
                        CT_interactions[key].append((inter['id'],i))
                    except KeyError:
                        CT_interactions[key]=[(inter['id'],i),]
        
        # The dictionary CTmass_added keeps track of what are the CounterTerms of
        # type UVmass or R2 already added and prevents us from adding them again. 
        # For instance, the fermion boxes with four external gluons exists in 6 copies
        # (with different crossings of the external legs each time) and the 
        # corresponding R2 must be added only once. The key of this dictionary 
        # characterizing the loop is (tupleA,tupleB). Tuple A is made from the 
        # list of the ID of the external structures attached to this loop and
        # tuple B from list of the pdg of the particles building this loop.
        
        # Notice that when a CT of type UVmass is specified with an empty 
        # loop_particles attribute, then it means it must be added once for each
        # particle with a matching topology, irrespectively of the loop content.
        # Whenever added, such a CT is put in the dictionary CT_added with a key
        # having an empty tupleB.
        # Finally, because CT interactions of type UVloop do specify a
        # loop_particles attribute, but which serves only to be filtered against
        # particles forbidden in the process definition, they will also be added
        # with an empty tupleB.
        CT_added = {}

        for diag in self['loop_diagrams']:
            # First build the key from this loop for the CT_interaction dictionary 
            # (Searching Key) and the key for the CT_added dictionary (tracking Key)
            searchingKeyA=[]
            # Notice that searchingKeyB below also serves as trackingKeyB
            searchingKeyB=[]
            trackingKeyA=[]
            for tagElement in diag['canonical_tag']:
                for structID in tagElement[1]:
                    trackingKeyA.append(structID)
                    searchingKeyA.append(self['process']['model'].get_particle(\
                        self['structure_repository'][structID]['binding_leg']['id']).\
                        get_pdg_code())
                searchingKeyB.append(self['process']['model'].get_particle(\
                    tagElement[0]).get('pdg_code'))
            searchingKeyA.sort()
            # We do not repeat particles present many times in the loop
            searchingKeyB=list(set(searchingKeyB))
            searchingKeyB.sort()
            trackingKeyA.sort()
            # I repeat, they are two kinds of keys:
            # searchingKey:
            #    This serves to scan the CT interactions defined and then find
            #    which ones match a given loop topology and particle.
            # trackingKey:
            #    Once some CT vertices are identified to be a match for a loop,
            #    the trackingKey is used in conjunction with the dictionary
            #    CT_added to make sure that this CT has not already been included.
            
            # Each of these two keys above, has the format 
            #    (tupleA, tupleB)
            # with tupleB being the loop_content and either contains the set of 
            # loop particles PDGs of the interaction (for the searchingKey) 
            # or of the loops already scanned (trackingKey). It can also be 
            # empty when considering interactions of type UVmass or R2 which
            # have an empty loop_particle attribute or those of type UVloop.
            # TupleA is the set of external particle PDG (for the searchingKey)
            # and the unordered list of structID attached to the loop (for the
            # trackingKey)           
            searchingKeySimple=(tuple(searchingKeyA),())
            searchingKeyLoopPart=(tuple(searchingKeyA),tuple(searchingKeyB))
            trackingKeySimple=(tuple(trackingKeyA),())
            trackingKeyLoopPart=(tuple(trackingKeyA),tuple(searchingKeyB))
            # Now we look for a CT which might correspond to this loop by looking
            # for its searchingKey in CT_interactions

            # misc.sprint("I have the following CT_interactions=",CT_interactions)
            try:
                CTIDs=copy.copy(CT_interactions[searchingKeySimple])
            except KeyError:
                CTIDs=[]
            try:
                CTIDs.extend(copy.copy(CT_interactions[searchingKeyLoopPart]))
            except KeyError:
                pass
            if not CTIDs:
                continue
            # We have found some CT interactions corresponding to this loop
            # so we must make sure we have not included them already
            try:    
                usedIDs=copy.copy(CT_added[trackingKeySimple])
            except KeyError:
                usedIDs=[]
            try:    
                usedIDs.extend(copy.copy(CT_added[trackingKeyLoopPart]))
            except KeyError:
                pass    

            for CTID in CTIDs:
                # Make sure it has not been considered yet and that the loop 
                # orders match
                if CTID not in usedIDs and diag.get_loop_orders(\
                  self['process']['model'])==\
                   self['process']['model']['interaction_dict'][CTID[0]]['orders']:
                    # Create the amplitude vertex corresponding to this CT
                    # and add it to the LoopDiagram treated.
                    CTleglist = base_objects.LegList()
                    for tagElement in diag['canonical_tag']:
                        for structID in tagElement[1]:
                            CTleglist.append(\
                          self['structure_repository'][structID]['binding_leg'])
                    CTVertex = base_objects.Vertex({'id':CTID[0], \
                                                    'legs':CTleglist})
                    diag['CT_vertices'].append(CTVertex)
                    # Now add this CT vertex to the CT_added dictionary so that
                    # we are sure it will not be double counted
                    if self['process']['model']['interaction_dict'][CTID[0]]\
                                            ['loop_particles'][CTID[1]]==[] or \
                       self['process']['model']['interaction_dict'][CTID[0]].\
                                                                    is_UVloop():
                        try:
                            CT_added[trackingKeySimple].append(CTID)
                        except KeyError:
                            CT_added[trackingKeySimple] = [CTID, ]
                    else:
                        try:
                            CT_added[trackingKeyLoopPart].append(CTID)
                        except KeyError:
                            CT_added[trackingKeyLoopPart] = [CTID, ]

    def create_diagram(self, vertexlist):
        """ Return a LoopDiagram created."""
        return loop_base_objects.LoopDiagram({'vertices':vertexlist})

    def copy_leglist(self, leglist):
        """ Returns a DGLoopLeg list instead of the default copy_leglist
            defined in base_objects.Amplitude """

        dgloopleglist=base_objects.LegList()
        for leg in leglist:
            dgloopleglist.append(loop_base_objects.DGLoopLeg(leg))
        
        return dgloopleglist

    def convert_dgleg_to_leg(self, vertexdoublelist):
        """ Overloaded here to convert back all DGLoopLegs into Legs. """
        for vertexlist in vertexdoublelist:
            for vertex in vertexlist:
                if not isinstance(vertex['legs'][0],loop_base_objects.DGLoopLeg):
                    continue
                vertex['legs'][:]=[leg.convert_to_leg() for leg in \
                                                                 vertex['legs']]
        return True
    
    def get_combined_legs(self, legs, leg_vert_ids, number, state):
        """Create a set of new legs from the info given."""
      
        looplegs=[leg for leg in legs if leg['loop_line']]
        
        # Get rid of all vanishing tadpoles
        #Ease the access to the model
        model=self['process']['model']
        exlegs=[leg for leg in looplegs if leg['depth']==0]
        if(len(exlegs)==2):
            if(any([part['mass'].lower()=='zero' for pdg,part in model.get('particle_dict').items() if pdg==abs(exlegs[0]['id'])])):
                return []

        # Correctly propagate the loopflow
        loopline=(len(looplegs)==1)    
        mylegs = []
        for i, (leg_id, vert_id) in enumerate(leg_vert_ids):
            # We can now create the set of possible merged legs.
            # However, we make sure that its PDG is not in the list of 
            # L-cut particles we already explored. If it is, we simply reject
            # the diagram.
            if not loopline or not (leg_id in self.lcutpartemployed):
                # Reminder: The only purpose of the "depth" flag is to get rid 
                # of (some, not all) of the wave-function renormalization 
                # already during diagram generation. We reckognize a wf 
                # renormalization diagram as follows:
                if len(legs)==2 and len(looplegs)==2:
                    # We have candidate
                    depths=(looplegs[0]['depth'],looplegs[1]['depth'])
                    if (0 in depths) and (-1 not in depths) and depths!=(0,0):   
                        # Check that the PDG of the outter particle in the 
                        # wavefunction renormalization bubble is equal to the
                        # one of the inner particle.
                        continue
                
                # If depth is not 0 because of being an external leg and not 
                # the propagated PDG, then we set it to -1 so that from that
                # point we are sure the diagram will not be reckognized as a 
                # wave-function renormalization.
                depth=-1
                # When creating a loop leg from exactly two external legs, we 
                # set the depth to the PDG of the external non-loop line.
                if len(legs)==2 and loopline and (legs[0]['depth'],\
                                                       legs[1]['depth'])==(0,0):
                    if not legs[0]['loop_line']:
                        depth=legs[0]['id']
                    else:
                        depth=legs[1]['id']
                # In case of two point interactions among two same particle
                # we propagate the existing depth
                if len(legs)==1 and legs[0]['id']==leg_id:
                    depth=legs[0]['depth']
                # In all other cases we set the depth to -1 since no
                # wave-function renormalization diagram can arise from this 
                # side of the diagram construction.
                
                mylegs.append((loop_base_objects.DGLoopLeg({'id':leg_id,
                                    'number':number,
                                    'state':state,
                                    'from_group':True,
                                    'depth': depth,
                                    'loop_line': loopline}),
                                    vert_id))
        return mylegs

    def get_combined_vertices(self, legs, vert_ids):
        """Allow for selection of vertex ids."""
        
        looplegs=[leg for leg in legs if leg['loop_line']]
        nonlooplegs=[leg for leg in legs if not leg['loop_line']] 

        # Get rid of all vanishing tadpoles
        model=self['process']['model']
        exlegs=[leg for leg in looplegs if leg['depth']==0]
        if(len(exlegs)==2):
            if(any([part['mass'].lower()=='zero' for pdg,part in \
              model.get('particle_dict').items() if pdg==abs(exlegs[0]['id'])])):
                return []


        # Get rid of some wave-function renormalization diagrams already during
        # diagram generation already.In a similar manner as in get_combined_legs.
        if(len(legs)==3 and len(looplegs)==2):
            depths=(looplegs[0]['depth'],looplegs[1]['depth'])                    
            if (0 in depths) and (-1 not in depths) and depths!=(0,0):
                return []

        return vert_ids

    # Helper function

    def check_squared_orders(self, sq_order_constrains, user_squared_orders=None):
        """ Filters the diagrams according to the constraints on the squared
            orders in argument and wether the process has a born or not. """

        diagRef=base_objects.DiagramList()
        AllLoopDiagrams=base_objects.DiagramList(self['loop_diagrams']+\
                                                     self['loop_UVCT_diagrams'])

        AllBornDiagrams=base_objects.DiagramList(self['born_diagrams'])
        if self['process']['has_born']:
            diagRef=AllBornDiagrams
        else:
            diagRef=AllLoopDiagrams

        sqorders_types=copy.copy(self['process'].get('sqorders_types'))

        # The WEIGHTED order might have been automatically assigned to the 
        # squared order constraints, so we must assign it a type if not specified
        if 'WEIGHTED' not in sqorders_types:
            sqorders_types['WEIGHTED']='<='
            
        if len(diagRef)==0:
            # If no born contributes but they were supposed to ( in the
            # case of self['process']['has_born']=True) then it means that
            # the loop cannot be squared against anything and none should
            # contribute either. The squared order constraints are just too 
            # tight for anything to contribute.
            AllLoopDiagrams = base_objects.DiagramList()
        
        
        # Start by filtering the loop diagrams
        AllLoopDiagrams = AllLoopDiagrams.apply_positive_sq_orders(diagRef,
                                            sq_order_constrains, sqorders_types)
        # And now the Born ones if there are any
        if self['process']['has_born']:
            # We consider both the Born*Born and Born*Loop squared terms here
            AllBornDiagrams = AllBornDiagrams.apply_positive_sq_orders(
              AllLoopDiagrams+AllBornDiagrams, sq_order_constrains, sqorders_types)
        
        # Now treat the negative squared order constraint (at most one)
        neg_orders = [(order, value) for order, value in \
                                      sq_order_constrains.items() if value<0]
        if len(neg_orders)==1:
            neg_order, neg_value = neg_orders[0]
            # If there is a Born contribution, then the target order will
            # be computed over all Born*Born and Born*loop contributions
            if self['process']['has_born']:
                AllBornDiagrams, target_order =\
                    AllBornDiagrams.apply_negative_sq_order(
                      base_objects.DiagramList(AllLoopDiagrams+AllBornDiagrams),
                                  neg_order,neg_value,sqorders_types[neg_order])
                # Now we must filter the loop diagrams using to the target_order
                # computed above from the LO and NLO contributions
                AllLoopDiagrams = AllLoopDiagrams.apply_positive_sq_orders(
                                        diagRef,{neg_order:target_order},
                                        {neg_order:sqorders_types[neg_order]})
    
            # If there is no Born, then the situation is completely analoguous
            # to the tree level case since it is simply Loop*Loop
            else:
                AllLoopDiagrams, target_order = \
                  AllLoopDiagrams.apply_negative_sq_order(
                     diagRef,neg_order,neg_value,sqorders_types[neg_order])            

            # Substitute the negative value to this positive one
            # (also in the backed up values in user_squared_orders so that
            # this change is permanent and we will still have access to
            # it at the output stage)
            self['process']['squared_orders'][neg_order]=target_order
            user_squared_orders[neg_order]=target_order

        elif len(neg_orders)>1:
            raise MadGraph5Error('At most one negative squared order constraint'+\
                      ' can be specified, not %s.'%str(neg_orders))
        
        if self['process']['has_born']:
            self['born_diagrams'] = AllBornDiagrams
        self['loop_diagrams']=[diag for diag in AllLoopDiagrams if not \
            isinstance(diag,loop_base_objects.LoopUVCTDiagram)]
        self['loop_UVCT_diagrams']=[diag for diag in AllLoopDiagrams if \
            isinstance(diag,loop_base_objects.LoopUVCTDiagram)]

    def order_diagram_set(self, diag_set, split_orders):
        """ This is a helper function for order_diagrams_according_to_split_orders
        and intended to be used from LoopHelasAmplitude only"""
        
        # The dictionary below has keys being the tuple (split_order<i>_values)
        # and values being diagram lists sharing the same split orders. 
        diag_by_so = {}
        
        for diag in diag_set:
            so_key = tuple([diag.get_order(order) for order in split_orders])
            try:
                diag_by_so[so_key].append(diag)
            except KeyError:
                diag_by_so[so_key]=base_objects.DiagramList([diag,])

        so_keys = diag_by_so.keys()
        # Complete the order hierarchy by possibly missing defined order for
        # which we set the weight to zero by default (so that they are ignored).
        order_hierarchy = self.get('process').get('model').get('order_hierarchy')
        order_weights = copy.copy(order_hierarchy)
        for so in split_orders:
            if so not in order_hierarchy.keys():
                order_weights[so]=0

        # Now order the keys of diag_by_so by the WEIGHT of the split_orders
        # (and only those, the orders not included in the split_orders do not
        # count for this ordering as they could be mixed in any given group).
        so_keys = sorted(so_keys, key = lambda elem: (sum([power*order_weights[\
                      split_orders[i]] for i,power in enumerate(elem)])))
        
        # Now put the diagram back, ordered this time, in diag_set
        diag_set[:] = []
        for so_key in so_keys:
            diag_set.extend(diag_by_so[so_key])
        

    def order_diagrams_according_to_split_orders(self, split_orders):
        """ Reorder the loop and Born diagrams (if any) in group of diagrams
        sharing the same coupling orders are put together and these groups are
        order in decreasing WEIGHTED orders.
        Notice that this function is only called for now by the
        LoopHelasMatrixElement instances at the output stage.
        """
        
        # If no split order is present (unlikely since the 'corrected order'
        # normally is a split_order by default, then do nothing
        if len(split_orders)==0:
            return
        
        self.order_diagram_set(self['born_diagrams'], split_orders)
        self.order_diagram_set(self['loop_diagrams'], split_orders)
        self.order_diagram_set(self['loop_UVCT_diagrams'], split_orders)

#===============================================================================
# LoopMultiProcess
#===============================================================================
class LoopMultiProcess(diagram_generation.MultiProcess):
    """LoopMultiProcess: MultiProcess with loop features.
    """

    @classmethod
    def get_amplitude_from_proc(cls, proc, **opts):
        """ Return the correct amplitude type according to the characteristics
            of the process proc """
        return LoopAmplitude({"process": proc},**opts)

#===============================================================================
# LoopInducedMultiProcess
#===============================================================================
class LoopInducedMultiProcess(diagram_generation.MultiProcess):
    """Special mode for the LoopInduced."""
    
    @classmethod
    def get_amplitude_from_proc(cls,proc,**opts):
        """ Return the correct amplitude type according to the characteristics of
            the process proc """
        return LoopAmplitude({"process": proc, 'has_born':False},**opts)   <|MERGE_RESOLUTION|>--- conflicted
+++ resolved
@@ -437,15 +437,9 @@
             
             # Ex. 2: Use the pdgs of the particles directly attached to the loop.
             #        In this example, we forbid the Z to branch off the loop.
-<<<<<<< HEAD
-#            if any([pdg not in [6,-6] for pdg in diag.get_loop_lines_pdgs()]) or \
-#                                22 not in diag.get_pdgs_attached_to_loop(structs):
-#                 valid_diag=False
-=======
 #            connected_id = diag.get_pdgs_attached_to_loop(structs)
 #            if 22 not in connected_id:
 #                valid_diag=False
->>>>>>> 7907e616
             
             # Ex. 3: Filter based on the mass of the particles running in the
             #        loop. It shows how to access the particles properties from

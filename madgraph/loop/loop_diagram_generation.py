--- conflicted
+++ resolved
@@ -605,14 +605,11 @@
         # consider loop perturbation, in this case 2*2 wich gives us a 
         # target_weighted_order of 8. based on this we will now keep all born 
         # contributions and exclude the NLO contributions (QED=6) and (QED=4,QCD=2)        
-<<<<<<< HEAD
         
         # Use the globally defined loop_filter if the locally defined one is empty
         if (not self.loop_filter is None) and (loop_filter is None):
             loop_filter = self.loop_filter
 
-=======
->>>>>>> ccfcb39f
         logger.debug("Generating %s "\
                    %self['process'].nice_string().replace('Process', 'process'))
 

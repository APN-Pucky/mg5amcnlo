################################################################################
#
# Copyright (c) 2009 The MadGraph5_aMC@NLO Development team and Contributors
#
# This file is a part of the MadGraph5_aMC@NLO project, an application which 
# automatically generates Feynman diagrams and matrix elements for arbitrary
# high-energy processes in the Standard Model and beyond.
#
# It is subject to the MadGraph5_aMC@NLO license which should accompany this 
# distribution.
#
# For more information, visit madgraph.phys.ucl.ac.be and amcatnlo.web.cern.ch
#
################################################################################

"""Definitions of objects inheriting from the classes defined in
helas_objects.py and which have special attributes and function 
devoted to the treatment of Loop processes"""

import array
import copy
import logging
import itertools
import math

import aloha
import aloha.create_aloha as create_aloha

from madgraph import MadGraph5Error
import madgraph.core.base_objects as base_objects
import madgraph.loop.loop_base_objects as loop_base_objects
import madgraph.core.diagram_generation as diagram_generation
import madgraph.loop.loop_diagram_generation as loop_diagram_generation
import madgraph.core.color_amp as color_amp
import madgraph.loop.loop_color_amp as loop_color_amp
import madgraph.core.color_algebra as color
import madgraph.core.helas_objects as helas_objects
import madgraph.various.misc as misc

#===============================================================================
# 
#===============================================================================

logger = logging.getLogger('madgraph.helas_objects')

#===============================================================================
# LoopUVCTHelasAmplitude
#===============================================================================
class LoopHelasUVCTAmplitude(helas_objects.HelasAmplitude):
    """LoopHelasUVCTAmplitude object, behaving exactly as an amplitude except that
       it also contains additional vertices with coupling constants corresponding
       to the 'UVCTVertices' defined in the 'UVCTVertices ' of the 
       loop_base_objects.LoopUVCTDiagram of the LoopAmplitude. These are stored
       in the additional attribute 'UVCT_interaction_ids' of this class.
    """
    
    # Customized constructor
    def __init__(self, *arguments):
        """Constructor for the LoopHelasAmplitude. For now, it works exactly
           as for the HelasMatrixElement one."""
        
        if arguments:           
            super(LoopHelasUVCTAmplitude, self).__init__(*arguments)
        else:
            super(LoopHelasUVCTAmplitude, self).__init__() 
    
    def default_setup(self):
        """Default values for all properties"""
                
        super(LoopHelasUVCTAmplitude,self).default_setup()
        
        # Store interactions ID of the UV counterterms related to this diagram
        self['UVCT_couplings'] = []
        self['UVCT_orders'] = {}

    def filter(self, name, value):
        """Filter for valid LoopHelasAmplitude property values."""

        if name=='UVCT_couplings':
            if not isinstance(value, list):
                raise self.PhysicsObjectError, \
                  "%s is not a valid list for UVCT_couplings" % str(value)
            for id in value:
                if not isinstance(id, str) and not isinstance(id, int):
                    raise self.PhysicsObjectError, \
                      "%s is not a valid string or integer for UVCT_couplings" % str(value)
                      
        if name == 'UVCT_orders':
            if not isinstance(value, dict):
                raise self.PhysicsObjectError, \
                        "%s is not a valid dictionary" % str(value)

        if name == 'type':
            if not isinstance(value, str):
                raise self.PhysicsObjectError, \
                        "%s is not a valid string" % str(value)

        else:
            return super(LoopHelasUVCTAmplitude,self).filter(name, value)

    def get_sorted_keys(self):
        """Return LoopHelasAmplitude property names as a nicely sorted list."""

        return super(LoopHelasUVCTAmplitude,self).get_sorted_keys()+\
               ['UVCT_couplings','UVCT_orders','type']

        return True

    def get_call_key(self):
        """ Exactly as a regular HelasAmplitude except that here we must add 
        an entry to mutliply the final result by the coupling constants of the
        interaction in UVCT_couplings if there are any"""
        original_call_key = super(LoopHelasUVCTAmplitude,self).get_call_key()
        
        if self.get_UVCT_couplings()=='1.0d0':
            return original_call_key
        else:
            return (original_call_key[0],original_call_key[1],'UVCT')

    def get_used_UVCT_couplings(self):
        """ Returns a list of the string UVCT_couplings defined for this
        amplitudes. """
        return [coupl for coupl in self['UVCT_couplings'] if \
                isinstance(coupl,str)]

    def get_UVCT_couplings(self):
        """ Returns the string corresponding to the overall UVCT coupling which
        factorize this amplitude """
        if self['UVCT_couplings']==[]:
            return '1.0d0'

        answer=[]
        integer_sum=0
        for coupl in list(set(self['UVCT_couplings'])):
            if isinstance(coupl,int):
                integer_sum+=coupl
            else:
                answer.append(str(len([1 for c in self['UVCT_couplings'] if \
                                   c==coupl]))+'.0d0*'+coupl)
        if integer_sum!=0:
            answer.append(str(integer_sum)+'.0d0')
        if answer==[] and (integer_sum==0 or integer_sum==1):
            return '1.0d0'
        else:
            return '+'.join(answer)

    def get_base_diagram(self, wf_dict, vx_list = [], optimization = 1):
        """Return the loop_base_objects.LoopUVCTDiagram which corresponds to this
        amplitude, using a recursive method for the wavefunctions."""

        vertices = super(LoopHelasUVCTAmplitude,self).get_base_diagram(\
                     wf_dict, vx_list, optimization)['vertices']

        return loop_base_objects.LoopUVCTDiagram({'vertices': vertices, \
                                    'UVCT_couplings': self['UVCT_couplings'], \
                                    'UVCT_orders': self['UVCT_orders'], \
                                    'type': self['type']})
        
    def get_helas_call_dict(self, index=1, OptimizedOutput=False,\
                                                        specifyHel=True, **opt):
        """ return a dictionary to be used for formatting
        HELAS call. """
        
        
        out = helas_objects.HelasAmplitude.get_helas_call_dict(self, 
                index=index,OptimizedOutput=OptimizedOutput)
        out['uvct'] = self.get_UVCT_couplings()
        out.update(opt)
        return out

#===============================================================================
# LoopHelasAmplitude
#===============================================================================
class LoopHelasAmplitude(helas_objects.HelasAmplitude):
    """LoopHelasAmplitude object, behaving exactly as an amplitude except that
       it also contains loop wave-functions closed on themselves, building an
       amplitude corresponding to the closed loop.
    """

    # Customized constructor
    def __init__(self, *arguments):
        """Constructor for the LoopHelasAmplitude. For now, it works exactly
           as for the HelasMatrixElement one."""
        
        if arguments:
            super(LoopHelasAmplitude, self).__init__(*arguments)
        else:
            super(LoopHelasAmplitude, self).__init__()        
    
    def is_equivalent(self, other):
        """Comparison between different LoopHelasAmplitude in order to recognize
        which ones are equivalent at the level of the file output.
        I decided not to overload the operator __eq__ to be sure not to interfere
        with other functionalities of the code."""

        if(len(self.get('wavefunctions'))!=len(other.get('wavefunctions')) or
           len(self.get('amplitudes'))!=len(other.get('amplitudes')) or
           [len(wf.get('coupling')) for wf in self.get('wavefunctions')]!=
           [len(wf.get('coupling')) for wf in other.get('wavefunctions')] or
           [len(amp.get('coupling')) for amp in self.get('amplitudes')]!=
           [len(amp.get('coupling')) for amp in other.get('amplitudes')]):
            return False
        
        wfArgsToCheck = ['fermionflow','lorentz','state','onshell','spin',\
                         'is_part','self_antipart','color']
        for arg in wfArgsToCheck:
            if [wf.get(arg) for wf in self.get('wavefunctions')]!=\
               [wf.get(arg) for wf in other.get('wavefunctions')]:
                return False

        if [wf.find_outgoing_number() for wf in self.get('wavefunctions')]!=\
           [wf.find_outgoing_number() for wf in other.get('wavefunctions')]:
            return False

        ampArgsToCheck = ['lorentz',]
        for arg in ampArgsToCheck:
            if [amp.get(arg) for amp in self.get('amplitudes')]!=\
               [amp.get(arg) for amp in other.get('amplitudes')]:
                return False
        
        # Finally just check that the loop and external mother wavefunctions
        # of the loop wavefunctions and loop amplitudes arrive at the same places 
        # in both self and other. The characteristics of the mothers is irrelevant,
        # the only thing that matters is that the loop-type and external-type mothers
        # are in the same order.
        if [[m.get('is_loop') for m in lwf.get('mothers')] for lwf in self.get('wavefunctions')]!=\
           [[m.get('is_loop') for m in lwf.get('mothers')] for lwf in other.get('wavefunctions')]:
            return False
        if [[m.get('is_loop') for m in lwf.get('mothers')] for lwf in self.get('amplitudes')]!=\
           [[m.get('is_loop') for m in lwf.get('mothers')] for lwf in other.get('amplitudes')]:
            return False
        
        return True

    def default_setup(self):
        """Default values for all properties"""
                
        super(LoopHelasAmplitude,self).default_setup()
        
        # Store the wavefunctions building this loop
        self['wavefunctions'] = helas_objects.HelasWavefunctionList()
        # In this first version, a LoopHelasAmplitude is always built out of
        # a single amplitude, it was realized later that one would never need
        # more than one. But until now we kept the structure as such.
        self['amplitudes'] = helas_objects.HelasAmplitudeList()
        # The pairing is used for the output to know at each loop interactions
        # how many non-loop mothers are necessary. This list is ordered as the
        # helas calls building the loop
        self['pairing'] = []
        # To keep the 'type' (L-cut particle ID) of the LoopDiagram this
        # Loop amplitude tracks.
        # In principle this info is recoverable from the loop wfs.
        self['type'] = -1
        # The loop_group_id gives the place of this LoopHelasAmplitude 
        # in the 'loop_groups' attribute of the LoopHelasMatrixElement it belongs
        # to.
        self['loop_group_id']=-1
        # To store the symmetry factor of the loop
        self['loopsymmetryfactor'] = 0
        # Loop diagrams can be identified to others which are numerically exactly
        # equivalent. This is the case for example for the closed massless quark
        # loops. In this case, only one copy of the diagram is kept and this
        # multiplier attribute is set the to number of identified diagrams.
        # At the Helas level, this multiplier is given to each LoopHelasAmplitude
        self['multiplier'] = 1

    # Enhanced get function
    def get(self, name):
        """Get the value of the property name."""

        if name == 'loopsymmetryfactor' and not self[name]:
            self.calculate_loopsymmetryfactor()

        return super(LoopHelasAmplitude, self).get(name)
        
    def filter(self, name, value):
        """Filter for valid LoopHelasAmplitude property values."""

        if name=='wavefunctions':
            if not isinstance(value, helas_objects.HelasWavefunctionList):
                raise self.PhysicsObjectError, \
                  "%s is not a valid list of HelasWaveFunctions" % str(value)
            for wf in value:
                if not wf['is_loop']:
                    raise self.PhysicsObjectError, \
                      "Wavefunctions from a LoopHelasAmplitude must be from a loop."
        
        elif name=='amplitudes':
            if not isinstance(value, helas_objects.HelasAmplitudeList):
                raise self.PhysicsObjectError, \
                  "%s is not a valid list of HelasAmplitudes" % str(value)

        elif name in ['type','loop_group_id','multiplier','loopsymmetryfactor']:
            if not isinstance(value, int):
                raise self.PhysicsObjectError, \
                  "%s is not a valid integer for the attribute '%s'" %(str(value),name)

        else:
            return super(LoopHelasAmplitude,self).filter(name, value)

        return True
    
    def get_sorted_keys(self):
        """Return LoopHelasAmplitude property names as a nicely sorted list."""

        return super(LoopHelasAmplitude,self).get_sorted_keys()+\
               ['wavefunctions', 'amplitudes','loop_group_id']

    def get_lcut_size(self):
        """ Return the wavefunction size (i.e. number of elements) based on the
        spin of the l-cut particle """
                
        return helas_objects.HelasWavefunction.spin_to_size(
                                 self.get_final_loop_wavefunction().get('spin'))

    def get_starting_loop_wavefunction(self):
        """ Return the starting external loop mother of this loop helas amplitude.
        It is the loop wavefunction of the l-cut leg one."""
        
        loop_wf=self.get_final_loop_wavefunction()
        loop_wf_mother=loop_wf.get_loop_mother()
        while loop_wf_mother:
            loop_wf=loop_wf_mother
            loop_wf_mother=loop_wf.get_loop_mother()
        return loop_wf

    def get_final_loop_wavefunction(self):
        """Return the non-external loop mother of the helas amplitude building 
        this loop amplitude"""
        
        final_lwf=[lwf for lwf in self.get('amplitudes')[0].get('mothers') if \
                   lwf.get('mothers')]
        if len(final_lwf)!=1:
            raise MadGraph5Error, 'The helas amplitude building the helas loop'+\
                ' amplitude should be made of exactly one loop wavefunctions'+\
                ' with mothers.'
        return final_lwf[0]

    def get_base_diagram(self, wf_dict, vx_list = [], optimization = 1):
        """Return the loop_base_objects.LoopDiagram which corresponds to this
        amplitude, using a recursive method for the wavefunctions.
        Remember that this diagram is not tagged and structures are not
        recognized."""

        vertices = self['amplitudes'][0].get_base_diagram(\
                     wf_dict, vx_list, optimization)['vertices']

        out = loop_base_objects.LoopDiagram({'vertices': vertices,\
                                              'type':self['type']})  
        
        # The generation of Helas diagram sometimes return that the two
        # loop external wavefunctions have the same external_id due to the 
        # recycling of the first external wavefunctions.
        # i. e. ((5(5*),1(21)>1(5*),id:160),(1(5*),2(21)>1(5*),id:160),(1(5*),3(37)>1(6*),id:21),(1(6*),4(-37)>1(5*),id:22),(5(-5*),1(5*),id:-1))
        # This only problematic when creating diagram with get_base_amplitude and
        # using them for the identifyME tagging
        
        starting_loop_line = out.get_starting_loop_line()
        finishing_loop_line = out.get_finishing_loop_line()
        if starting_loop_line['number'] == finishing_loop_line['number']:
            # This is the problematic case.
            # Since both particles have the same id, the routine get_external_legs
            # is always missing a particle. So we need to add one to have the correct
            # number of external particles (including the l-cut particle)
            nb_external = len(out.get_external_legs()) +1
            if nb_external == starting_loop_line['number']:
                starting_loop_line.set('number', nb_external -1)
            else:
                starting_loop_line.set('number', nb_external)

        
        return out 

    def set_mothers_and_pairing(self):
        """ Sets the mothers of this amplitude in the same order as they will
        be used in the arguments of the helas calls building this loop"""
        
        if len(self.get('amplitudes'))!=1:
            self.PhysicsObjectError, \
                  "HelasLoopAmplitude is for now designed to contain only one \
                   HelasAmplitude"
        
        self.set('mothers',helas_objects.HelasWavefunctionList())
        for lwf in [wf for wf in self.get('wavefunctions') if wf.get('mothers')]:
            mothersList=[wf for wf in lwf.get('mothers') if not wf['is_loop']]
            self['mothers'].extend(mothersList)
            self['pairing'].append(len(mothersList))

    def get_vertex_leg_numbers(self, 
              veto_inter_id=base_objects.Vertex.ID_to_veto_for_multichanneling,
              max_n_loop=0):
        """Get a list of the number of legs in vertices in this diagram"""

        if max_n_loop == 0:
            max_n_loop = base_objects.Vertex.max_n_loop_for_multichanneling

        # There is no need to check for self.get('interaction_id')==-2 when
        # applying the max_n_loop check because we already know that this
        # vertex is a loop one since it is a LoopHelasAmplitude
        vertex_leg_numbers = [len(self.get('mothers'))] if \
                         (self.get('interaction_id') not in veto_inter_id) or \
                                     len(self.get('mothers'))>max_n_loop else []
        for mother in self.get('mothers'):
            vertex_leg_numbers.extend(mother.get_vertex_leg_numbers(
                            veto_inter_id=veto_inter_id, max_n_loop=max_n_loop))

        return vertex_leg_numbers

    def get_denominators(self):
        """ Returns the denominator structure as a tuple (tupleA, tupleB) whose
        elements are of this form ((external_part_ids),mass) where
        external_part_ids are all the leg id building the momentum flowing in 
        the loop, i.e:
               D_i=(q+Sum(p_j,j))^2 - m^2
        """
        
        denoms=[]
        last_loop_wf=self.get_final_loop_wavefunction()
        last_loop_wf_mother=last_loop_wf.get_loop_mother()
        while last_loop_wf_mother:
            denoms.append((tuple(last_loop_wf.get_struct_external_leg_ids()),
                                                      last_loop_wf.get('mass')))
            last_loop_wf=last_loop_wf_mother
            last_loop_wf_mother=last_loop_wf.get_loop_mother()
        denoms.reverse()
        
        return tuple(denoms)

    def get_masses(self):
        """ Returns the list of the masses of the loop particles as they should
        appear for cuttools (L-cut particles specified last) """
        
        masses=[]
        if not aloha.complex_mass:
            for lwf in [wf for wf in self.get('wavefunctions') if wf.get('mothers')]:
                    masses.append(lwf.get('mass'))
        else:
            for lwf in [wf for wf in self.get('wavefunctions') if wf.get('mothers')]:
                if (lwf.get('width') == 'ZERO' or lwf.get('mass') == 'ZERO'):
                    masses.append(lwf.get('mass'))
                else: 
                    masses.append('CMASS_%s' % lwf.get('mass'))
        return masses

    def get_couplings(self):
        """ Returns the list of the couplings of the different helas objects
        building this HelasLoopAmplitude. They are ordered as they will appear
        in the helas calls."""

        return (sum([wf.get('coupling') for wf in self.get('wavefunctions') \
             if wf.get('coupling')!=['none']],[])\
             +sum([amp.get('coupling') for amp in self.get('amplitudes') if \
             amp.get('coupling')!=['none']],[]))

    def get_helas_call_dict(self, OptimizedOutput=False,specifyHel=True,**opt):
        """ return a dictionary to be used for formatting
        HELAS call. """
        output = {}
        output['numLoopLines']='_%d'%(len(self.get('wavefunctions'))-2)
        # Plus one below because fortran array start at 1.
        output['loop_group_id']=self.get('loop_group_id')+1
        output['ampNumber']=self.get('amplitudes')[0].get('number')
        if len(self.get('mothers'))!=len(self.get('pairing')):
            output['numMotherWfs']='_%d'%len(self.get('mothers'))
        else:
            output['numMotherWfs']=''            
        for i, pairing in enumerate(self.get('pairing')):
            output["Pairing%d"%i]=pairing
        output['numCouplings']='_%d'%len(self.get('coupling'))
        output['numeratorNumber']=self.get('number')
        output["LoopRank"]=self.get_analytic_info('wavefunction_rank')
        if OptimizedOutput:
            if self.get('loop_group_id')==-1:
                output['loopNumber']=self.get('number')
            else:
                output['loopNumber']=self.get('loop_group_id')+1               
        else:
            output['loopNumber']=self.get('amplitudes')[0].get('number')
        for i , wf in enumerate(self.get('mothers')):
            output["MotherID%d"%(i+1)]=wf.get('number')
        for i , mass in enumerate(self.get_masses()):
            output["LoopMass%d"%(i+1)]=mass
        for i , coupling in enumerate(self.get('coupling')):
            output["LoopCoupling%d"%(i+1)]=coupling
        output["LoopSymmetryFactor"] = self.get('loopsymmetryfactor')
        output["LoopMultiplier"] = self.get('multiplier')
        output.update(opt)

        return output

    def get_call_key(self):
        """ The helas call to a loop is simple and only depends on the number
        of loop lines and mothers. This how it is reflected in the call key. """
        
        return ("LOOP",len(self.get('wavefunctions'))-2,\
                len(self.get('mothers')),len(self.get('coupling')))

    def get_orders(self):
        """ Compute the orders building this loop amplitude only (not from the
        struct wavefunctions. Uses the cached result if available."""

        if self.get('orders') != {}:
            return self.get('orders')
        else:
            coupling_orders = {}
            last_wf = self.get_final_loop_wavefunction()
            while last_wf.get_loop_mother()!=None:
                for order in last_wf.get('orders').keys():
                    try:
                        coupling_orders[order] += last_wf.get('orders')[order]
                    except Exception:
                        coupling_orders[order] = last_wf.get('orders')[order]
                last_wf = last_wf.get_loop_mother()
            return coupling_orders
    
    def get_analytic_info(self, info, alohaModel=None):
        """ Returns an analytic information of the loop numerator, for example
        the 'wavefunction_rank' i.e. the maximum power to which the loop momentum 
        is elevated in the loop numerator. All analytic pieces of information 
        are for now identical to the one retrieved from the final_loop_wavefunction."""

        return self.get_final_loop_wavefunction().\
                                             get_analytic_info(info, alohaModel)

    def compute_analytic_information(self,alohaModel):
        """ Make sure that all analytic pieces of information about this 
        wavefunction are computed so that they can be recycled later, typically
        without the need of specifying an alohaModel. For now, all analytic
        information about the loop helas amplitude are identical to those of the
        final loop wavefunction."""
        
        self.get_final_loop_wavefunction().compute_analytic_information(\
                                                                     alohaModel)

    def calculate_fermionfactor(self):
        """ The fermion factor is not implemented for this object but in the
        subamplitude"""
        self['fermion_factor']=0
        for amp in self.get('amplitudes'):
            amp.get('fermionfactor')

    def calculate_loopsymmetryfactor(self):
        """ Calculate the loop symmetry factor. For one-loop matrix elements,
        it is always 2 for bubble with identical particles and tadpoles with self-conjugated particles
        and 1 otherwise."""

        # Assign a loop symmetry factor of 1 to all loops tadpoles with a self-conjugated loop particle
        # and bubbles featuring two identical (but not necessarily self-conjugated) particles running in
        # the loop, for which the correct symmetry factor of 2 is assigned instead.
        self['loopsymmetryfactor']=1

        physical_wfs = [wf for wf in self.get('wavefunctions') if wf.get('interaction_id')!=0]
        if len(physical_wfs)==1:
            if physical_wfs[0].get('self_antipart'):
<<<<<<< HEAD
=======
                self['loopsymmetryfactor']=2
        elif len(physical_wfs)==2:
            if physical_wfs[0].get('particle')==physical_wfs[1].get('antiparticle'):
>>>>>>> 36728d3f
                self['loopsymmetryfactor']=2
        elif len(physical_wfs)==2:
            if physical_wfs[0].get('particle')==physical_wfs[1].get('antiparticle'):
                self['loopsymmetryfactor']=2

#===============================================================================
# LoopHelasDiagram
#===============================================================================
class LoopHelasDiagram(helas_objects.HelasDiagram):
    """LoopHelasDiagram object, behaving exactly as a Diagram except that
       it has a couple of additional functions which can reconstruct and
       handle loop amplitudes.
    """

    def get_regular_amplitudes(self):
        """ Quick access to ALL non-loop amplitudes, including those which are
        inside the LoopAmplitudes defined in this diagram."""
        
        ampList=helas_objects.HelasAmplitudeList()
        for loopAmp in self.get_loop_amplitudes():
            ampList.extend(loopAmp['amplitudes'])
        ampList.extend(self.get_ct_amplitudes())
        return ampList
              
    def get_ct_amplitudes(self):
        """ Quick access to the regular amplitudes defined directly in this
            diagram (not in the LoopAmplitudes). Usually they correspond to the
            counter-terms. """
        
        return helas_objects.HelasAmplitudeList([amp for amp in \
          self['amplitudes'] if not isinstance(amp, LoopHelasAmplitude)]) 

    def get_loop_amplitudes(self):
        """ Quick access to the loop amplitudes only"""
        
        return helas_objects.HelasAmplitudeList([amp for amp in \
          self['amplitudes'] if isinstance(amp, LoopHelasAmplitude)])

    def get_loop_UVCTamplitudes(self):
        """ Quick access to the loop amplitudes only"""
        
        return helas_objects.HelasAmplitudeList([amp for amp in \
          self['amplitudes'] if isinstance(amp, LoopHelasUVCTAmplitude)])

#===============================================================================
# LoopHelasMatrixElement
#===============================================================================
class LoopHelasMatrixElement(helas_objects.HelasMatrixElement):
    """LoopHelasMatrixElement: list of processes with identical Helas
    calls, and the list of LoopHelasDiagrams associated with the processes.
    It works as for the HelasMatrixElement except for the loop-related features
    which are defined here. """

    def default_setup(self):
        """Default values for all properties"""
        
        super(LoopHelasMatrixElement,self).default_setup()

        # Store separately the color basis for the loop and born diagrams
        self['born_color_basis'] = loop_color_amp.LoopColorBasis()
        self['loop_color_basis'] = loop_color_amp.LoopColorBasis()
        # To store the grouping of HelasLoopAmplitudes which share the same
        # denominators.
        # List of (key,value) where keys are tuples corresponding to the 
        # denominator structures (see get_denominators() of LoopHelasAmplitudes)
        # and values are lists of LoopHelasAmplitudes. It is not a dictionary
        # because we want for each LoopHelasAmplitude to assign a 'loop_group_id'
        # which indicates where it is placed in this list
        self['loop_groups'] = []
        
    def filter(self, name, value):
        """Filter for valid diagram property values."""
        
        if name=='born_color_basis' or name=='loop_color_basis':
            if not isinstance(value,color_amp.ColorBasis):
                raise self.PhysicsObjectError, \
                  "%s is not a valid color basis" % str(value)
        elif name=='loop_groups':
            if not isinstance(value,list):
                raise self.PhysicsObjectError, \
                  "%s is not a valid list"%str(value)
            for (dkey, dvalue) in value:
                if not isinstance(dvalue,helas_objects.HelasAmplitudeList):
                    raise self.PhysicsObjectError, \
                      "%s is not a valid HelasAmplitudeList."%str(dvalue)
                if not isinstance(dkey,tuple):
                    raise self.PhysicsObjectError, \
                      "%s is not a valid tuple."%str(dkey)
        else:
            return super(LoopHelasMatrixElement,self).filter(name, value)

        return True

    def get(self,name):
        """Overload in order to return the loop_color_basis when simply asked
        for color_basis. The setter is not updated to avoid side effects."""
        
        if name=='color_basis':
            return self['loop_color_basis']
        elif name=='loop_groups':
            if not self['loop_groups']:
                self.identify_loop_groups()
            return self['loop_groups']
        else:
            return super(LoopHelasMatrixElement,self).get(name)
        
    def identify_loop_groups(self):
        """ Identify what are the loops sharing the same denominators and put
        them together in the 'loop_groups' attribute of this object. """
        
        identified_denom_structures=[]
        for lamp in [lamp for ldiag in self.get_loop_diagrams() for lamp in \
                     ldiag.get_loop_amplitudes()]:
            denom_structure=lamp.get_denominators()
            try:
                denom_index=identified_denom_structures.index(denom_structure)
                self['loop_groups'][denom_index][1].append(lamp)
            except ValueError:
                denom_index=len(self['loop_groups'])
                self['loop_groups'].append((denom_structure,
                                     helas_objects.HelasAmplitudeList([lamp,])))
                identified_denom_structures.append(denom_structure)
            lamp.set('loop_group_id',denom_index)
        # Now make sure that the loop amplitudes lists in values of the
        # dictionary are ordering in decreasing ranks, so that the first one
        # (later to be the reference amplitude) has the highest rank
        self['loop_groups']=[(group[0],helas_objects.HelasAmplitudeList(
            sorted(group[1],key=lambda lamp: \
            lamp.get_analytic_info('wavefunction_rank'),reverse=True)))
                                               for group in self['loop_groups']]
        # Also, order them so to put first the groups with the smallest
        # reference amplitude number
        self['loop_groups']=sorted(self['loop_groups'],key=lambda group: \
                                                      group[1][0].get('number'))
        self.update_loop_group_ids()

    def reuse_outdated_wavefunctions(self, helas_diagrams):
        """ Make sure never to use this optimization in the loop context."""
        # But just make sure that me_id is simply the number.
        for diag in helas_diagrams:
            for wf in diag['wavefunctions']:
                wf.set('me_id',wf.get('number'))
                
        return helas_diagrams

    def update_loop_group_ids(self):
        """ Make sure that the attribute 'loop_group_id' of all loop amplitudes
        in the 'loop_groups' list is correct given the order of 'loop_groups'"""
        
        for i, group in enumerate(self['loop_groups']):
            for lamp in group[1]:
                lamp.set('loop_group_id',i)

    def process_color(self):
        """ Perform the simple color processing from a single matrix element 
        (without optimization then). This is called from the initialization
        and overloaded here in order to have the correct treatment """
        
        # Generation of helas objects is assumed to be finished so we can relabel
        # optimaly the 'number' attribute of these objects.
        self.relabel_helas_objects()
        self.get('loop_color_basis').build_loop(self.get('base_amplitude'))
        if self.get('base_amplitude')['process']['has_born']:
            self.get('born_color_basis').build_born(self.get('base_amplitude'))
            self.set('color_matrix',\
                     color_amp.ColorMatrix(self.get('loop_color_basis'),\
                                           self.get('born_color_basis')))  
        else:
            self.set('color_matrix',\
                     color_amp.ColorMatrix(self.get('loop_color_basis')))

    def get_sorted_keys(self):
        """Return particle property names as a nicely sorted list."""

        return ['processes', 'identical_particle_factor',
                'diagrams', 'born_color_basis','loop_color_basis',
                'color_matrix','base_amplitude', 'has_mirror_process',
                'loop_groups']

    # Customized constructor
    def __init__(self, amplitude=None, optimization=1,
                 decay_ids=[], gen_color=True, optimized_output=False):
        """Constructor for the LoopHelasMatrixElement. For now, it works exactly
           as for the HelasMatrixElement one."""
        self.optimized_output=optimized_output
        super(LoopHelasMatrixElement, self).__init__(amplitude, optimization,\
                                                     decay_ids, gen_color)


    # Comparison between different amplitudes, to allow check for
    # identical processes. Note that we are then not interested in
    # interaction id, but in all other properties. 
    def __eq__(self, other):
        """Comparison between different loop matrix elements, to allow check for
        identical processes.
        """

        if not isinstance(other, LoopHelasMatrixElement):
            return False

        # If no processes, this is an empty matrix element
        if not self['processes'] and not other['processes']:
            return True

        # Otherwise if any of the two has not process, then they cannot be equal
        if not self['processes'] or not self['processes']:
            return False

        # Check general properties of this loop_helas matrix element
        if self['has_mirror_process'] != other['has_mirror_process'] or \
           self['processes'][0]['id'] != other['processes'][0]['id'] or \
           self['identical_particle_factor'] != \
                                            other['identical_particle_factor']:
            return False

        # Finally check the diagrams
        if self['diagrams'] != other['diagrams']:
            return False

        return True

        # return super(LoopHelasMatrixElement,self).__eq__(other)

    def __ne__(self, other):
        """Overloading the nonequality operator, to make comparison easy"""
        return not self.__eq__(other)

    def generate_helas_diagrams(self, amplitude, optimization=1,
                                decay_ids=[]):
        """Starting from a list of LoopDiagrams from the diagram
        generation, generate the corresponding LoopHelasDiagrams, i.e.,
        the wave functions and amplitudes (for the loops and their R2 and UV
        counterterms). Choose between default optimization (= 1, maximum 
        recycling of wavefunctions) or no optimization (= 0, no recycling of
        wavefunctions, useful for GPU calculations with very restricted memory).

        Note that we need special treatment for decay chains, since
        the end product then is a wavefunction, not an amplitude.
        """
        
        assert  isinstance(amplitude, loop_diagram_generation.LoopAmplitude), \
                    "Bad arguments for generate_helas_diagrams in LoopHelasMatrixElement"
        assert isinstance(optimization, int), \
                    "Bad arguments for generate_helas_diagrams in LoopHelasMatrixElement"

        structures = amplitude.get('structure_repository')
        
        process = amplitude.get('process')
        has_born = amplitude.get('has_born')          
        
        model = process.get('model')

        # First make sure that the 'split_orders' are ordered according to their
        # weight.
        self.sort_split_orders(self.get('processes')[0].get('split_orders'))

        # Before starting, and if split_orders are defined in the amplitude
        # process, we must reorder the generated diagrams so as to put together
        # all those which share the same coupling orders. Then, we sort these
        # *group of diagrams* in decreasing WEIGHTED order, so that the
        # leading contributions are placed first (I will therfore be possible
        # to compute them only, saving the time of the rest of the computation)
        amplitude.order_diagrams_according_to_split_orders(\
                                   self.get('processes')[0].get('split_orders'))

        # All the previously defined wavefunctions
        wavefunctions = []
        
        # List of dictionaries from struct ID to wave function,
        # keeps track of the structures already scanned.
        # The key is the struct ID and the value infos is the tuple
        # (wfs, colorlists). 'wfs' is the list of wavefunctions,
        # one for each color-lorentz structure of the FDStructure.
        # Same for the 'colorlists', everything appearing
        # in the same order in these lists
        structID_to_infos = {}
        
        # List of minimal information for comparison with previous
        # wavefunctions
        wf_mother_arrays = []
        # Keep track of wavefunction number
        wf_number = 0

        # Generate wavefunctions for the external particles
        external_wavefunctions = dict([(leg.get('number'),
                                        helas_objects.HelasWavefunction(\
                                        leg, 0, model, decay_ids)) \
                                        for leg in process.get('legs')])

        # To store the starting external loop wavefunctions needed
        # (They are never output so they are not in the diagrams wavefunctions)
        external_loop_wfs_dict={}

        # For initial state bosons, need to flip part-antipart
        # since all bosons should be treated as outgoing
        for key in external_wavefunctions.keys():
            wf = external_wavefunctions[key]
            if wf.is_boson() and wf.get('state') == 'initial' and \
               not wf.get('self_antipart'):
                wf.set('is_part', not wf.get('is_part'))

        # For initial state particles, need to flip PDG code (if has
        # antipart)
        for key in external_wavefunctions.keys():
            wf = external_wavefunctions[key]
            if wf.get('leg_state') == False and \
               not wf.get('self_antipart'):
                wf.flip_part_antipart()

        # Initially, have one wavefunction for each external leg.
        wf_number = len(process.get('legs'))
        
        # Now go through the diagrams, looking for undefined wavefunctions

        helas_diagrams = helas_objects.HelasDiagramList()

        # Keep track of amplitude number and diagram number
        amplitude_number = 0
        diagram_number = 0
            
        def process_born_diagram(diagram, wfNumber, amplitudeNumber, UVCTdiag=False):
            """ Helper function to process a born diagrams exactly as it is done in 
            HelasMatrixElement for tree-level diagrams. This routine can also
            process LoopUVCTDiagrams, and if so the argument UVCTdiag must be set
            to true"""
            
            # List of dictionaries from leg number to wave function,
            # keeps track of the present position in the tree.
            # Need one dictionary per coupling multiplicity (diagram)
            number_to_wavefunctions = [{}]

            # Need to keep track of the color structures for each amplitude
            color_lists = [[]]

            # Initialize wavefunctions for this diagram
            diagram_wavefunctions = helas_objects.HelasWavefunctionList()

            vertices = copy.copy(diagram.get('vertices'))

            # Single out last vertex, since this will give amplitude
            lastvx = vertices.pop()

            # Go through all vertices except the last and create
            # wavefunctions
            for vertex in vertices:

                # In case there are diagrams with multiple Lorentz/color 
                # structures, we need to keep track of the wavefunctions
                # for each such structure separately, and generate
                # one HelasDiagram for each structure.
                # We use the array number_to_wavefunctions to keep
                # track of this, with one dictionary per chain of
                # wavefunctions
                # Note that all wavefunctions relating to this diagram
                # will be written out before the first amplitude is written.
                new_number_to_wavefunctions = []
                new_color_lists = []
                for number_wf_dict, color_list in zip(number_to_wavefunctions,
                                                     color_lists):
                    legs = copy.copy(vertex.get('legs'))
                    last_leg = legs.pop()
                    # Generate list of mothers from legs
                    mothers = self.getmothers(legs, number_wf_dict,
                                              external_wavefunctions,
                                              wavefunctions,
                                              diagram_wavefunctions)
                    inter = model.get('interaction_dict')[vertex.get('id')]

                    # Now generate new wavefunction for the last leg

                    # Need one amplitude for each color structure,
                    done_color = {} # store link to color
                    for coupl_key in sorted(inter.get('couplings').keys()):
                        color = coupl_key[0]
                        if color in done_color:
                            wf = done_color[color]
                            wf.get('coupling').append(inter.get('couplings')[coupl_key])
                            wf.get('lorentz').append(inter.get('lorentz')[coupl_key[1]])
                            continue
                        wf = helas_objects.HelasWavefunction(last_leg, \
                               vertex.get('id'), model)
                        wf.set('coupling', [inter.get('couplings')[coupl_key]])
                        if inter.get('color'):
                            wf.set('inter_color', inter.get('color')[coupl_key[0]])
                        done_color[color] = wf
                        wf.set('lorentz', [inter.get('lorentz')[coupl_key[1]]])
                        wf.set('color_key', color)
                        wf.set('mothers',mothers)
                        # Need to set incoming/outgoing and
                        # particle/antiparticle according to the fermion flow
                        # of mothers
                        wf.set_state_and_particle(model)

                        # Need to check for clashing fermion flow due to
                        # Majorana fermions, and modify if necessary
                        # Also need to keep track of the wavefunction number.
                        wf, wfNumber = wf.check_and_fix_fermion_flow(\
                                                   wavefunctions,
                                                   diagram_wavefunctions,
                                                   external_wavefunctions,
                                                   wfNumber)
                        # Create new copy of number_wf_dict
                        new_number_wf_dict = copy.copy(number_wf_dict)
                        # Store wavefunction
                        try:
                            wf = diagram_wavefunctions[\
                                    diagram_wavefunctions.index(wf)]
                        except ValueError:
                            # Update wf number
                            wfNumber = wfNumber + 1
                            wf.set('number', wfNumber)
                            try:
                                # Use wf_mother_arrays to locate existing
                                # wavefunction
                                wf = wavefunctions[wf_mother_arrays.index(\
                                wf.to_array())]
                                # Since we reuse the old wavefunction, reset
                                # wfNumber
                                wfNumber = wfNumber - 1
                            except ValueError:
                                diagram_wavefunctions.append(wf)

                        new_number_wf_dict[last_leg.get('number')] = wf

                        # Store the new copy of number_wf_dict
                        new_number_to_wavefunctions.append(\
                                                        new_number_wf_dict)
                        # Add color index and store new copy of color_lists
                        new_color_list = copy.copy(color_list)
                        new_color_list.append(coupl_key[0])
                        new_color_lists.append(new_color_list)

                number_to_wavefunctions = new_number_to_wavefunctions
                color_lists = new_color_lists

            # Generate all amplitudes corresponding to the different
            # copies of this diagram
            if not UVCTdiag:
                helas_diagram = helas_objects.HelasDiagram()
            else:
                helas_diagram = LoopHelasDiagram()                
                        
            for number_wf_dict, color_list in zip(number_to_wavefunctions,
                                                  color_lists):

                # Now generate HelasAmplitudes from the last vertex.
                if lastvx.get('id'):
                    inter = model.get_interaction(lastvx.get('id'))
                    keys = sorted(inter.get('couplings').keys())
                    pdg_codes = [p.get_pdg_code() for p in \
                                 inter.get('particles')]
                else:
                    # Special case for decay chain - amplitude is just a
                    # placeholder for replaced wavefunction
                    inter = None
                    keys = [(0, 0)]
                    pdg_codes = None

                # Find mothers for the amplitude
                legs = lastvx.get('legs')
                mothers = self.getmothers(legs, number_wf_dict,
                                          external_wavefunctions,
                                          wavefunctions,
                                          diagram_wavefunctions).\
                                             sort_by_pdg_codes(pdg_codes, 0)[0]
                # Need to check for clashing fermion flow due to
                # Majorana fermions, and modify if necessary
                wfNumber = mothers.check_and_fix_fermion_flow(wavefunctions,
                                              diagram_wavefunctions,
                                              external_wavefunctions,
                                              None,
                                              wfNumber,
                                              False,
                                              number_to_wavefunctions)
                done_color = {}
                for i, coupl_key in enumerate(keys):
                    color = coupl_key[0]
                    if inter and color in done_color.keys():
                        amp = done_color[color]
                        amp.get('coupling').append(inter.get('couplings')[coupl_key])
                        amp.get('lorentz').append(inter.get('lorentz')[coupl_key[1]])
                        continue
                    if not UVCTdiag:
                        amp = helas_objects.HelasAmplitude(lastvx, model)
                    else:
                        amp = LoopHelasUVCTAmplitude(lastvx, model)
                        amp.set('UVCT_orders',diagram.get('UVCT_orders'))
                        amp.set('UVCT_couplings',diagram.get('UVCT_couplings'))
                        amp.set('type',diagram.get('type'))
                    if inter:
                        amp.set('coupling', [inter.get('couplings')[coupl_key]])
                        amp.set('lorentz', [inter.get('lorentz')[coupl_key[1]]])
                        if inter.get('color'):
                            amp.set('inter_color', inter.get('color')[color])
                        amp.set('color_key', color)
                        done_color[color] = amp
                    amp.set('mothers', mothers)
                    amplitudeNumber = amplitudeNumber + 1
                    amp.set('number', amplitudeNumber)
                    # Add the list with color indices to the amplitude
                    new_color_list = copy.copy(color_list)
                    if inter:
                        new_color_list.append(color)
                        
                    amp.set('color_indices', new_color_list)

                    # Add amplitude to amplitdes in helas_diagram
                    helas_diagram.get('amplitudes').append(amp)

            # After generation of all wavefunctions and amplitudes,
            # add wavefunctions to diagram
            helas_diagram.set('wavefunctions', diagram_wavefunctions)

            # Sort the wavefunctions according to number
            diagram_wavefunctions.sort(lambda wf1, wf2: \
                          wf1.get('number') - wf2.get('number'))

            if optimization:
                wavefunctions.extend(diagram_wavefunctions)
                wf_mother_arrays.extend([wf.to_array() for wf \
                                         in diagram_wavefunctions])
            else:
                wfNumber = len(process.get('legs'))
                if self.optimized_output:
                    # Add one for the starting external loop wavefunctions
                    # which is fixed
                    wfNumber = wfNumber+1

            # Return the diagram obtained
            return helas_diagram, wfNumber, amplitudeNumber

        def process_struct(sID, diag_wfs, wfNumber):
            """ Scan a structure, create the necessary wavefunctions, add them
            to the diagram wavefunctions list, and return a list of bridge
            wavefunctions (i.e. those attached to the loop) with a list, ordered
            in the same way, of color lists. Each element of these lists
            correspond to one choice of color-lorentz structure of this
            tree-structure #sID. """

            # List of dictionaries from leg number to wave function,
            # keeps track of the present position in the tree structure.
            # Need one dictionary per coupling multiplicity (diagram)
            number_to_wavefunctions = [{}]

            # Need to keep track of the color structures for each amplitude
            color_lists = [[]]

            # Bridge wavefunctions
            bridge_wfs = helas_objects.HelasWavefunctionList()

            vertices = copy.copy(structures[sID].get('vertices'))

            # First treat the special case of a structure made solely of one
            # external leg
            if len(vertices)==0:
                binding_leg=copy.copy(structures[sID]['binding_leg'])
                binding_wf = self.getmothers(base_objects.LegList([binding_leg,]),
                                              {},
                                              external_wavefunctions,
                                              wavefunctions,
                                              diag_wfs)
                # Simply return the wf of this external leg along with an 
                # empty color list
                return [(binding_wf[0],[])] ,wfNumber

            # Go through all vertices except the last and create
            # wavefunctions
            for i, vertex in enumerate(vertices):

                # In case there are diagrams with multiple Lorentz/color 
                # structures, we need to keep track of the wavefunctions
                # for each such structure separately, and generate
                # one HelasDiagram for each structure.
                # We use the array number_to_wavefunctions to keep
                # track of this, with one dictionary per chain of
                # wavefunctions
                # Note that all wavefunctions relating to this diagram
                # will be written out before the first amplitude is written.
                new_number_to_wavefunctions = []
                new_color_lists = []
                for number_wf_dict, color_list in zip(number_to_wavefunctions,
                                                     color_lists):
                    legs = copy.copy(vertex.get('legs'))
                    last_leg = legs.pop()
                    # Generate list of mothers from legs
                    mothers = self.getmothers(legs, number_wf_dict,
                                              external_wavefunctions,
                                              wavefunctions,
                                              diag_wfs)
                    inter = model.get('interaction_dict')[vertex.get('id')]

                    # Now generate new wavefunction for the last leg

                    # Group interactions with the same color as we need only one amplitude
                    # for each color structure
                    grouped_interaction_keys = {}
                    colors_order             = []
                    for coupl_key in sorted(inter.get('couplings').keys()):
                        color = coupl_key[0]
                        if color not in colors_order:
                            colors_order.append(color)
                            grouped_interaction_keys[color] = \
                              (coupl_key, [inter.get('couplings')[coupl_key]], [inter.get('lorentz')[coupl_key[1]]])
                        else:
                            grouped_interaction_keys[color][1].append(inter.get('couplings')[coupl_key])
                            grouped_interaction_keys[color][2].append(inter.get('lorentz')[coupl_key[1]])

                    for coupl_key, all_couplings, all_lorentz in [grouped_interaction_keys[color] for color in colors_order]:
                        color = coupl_key[0]
                        wf = helas_objects.HelasWavefunction(last_leg, vertex.get('id'), model)                        
                        wf.set('coupling', all_couplings)                        
                        if inter.get('color'):
                            wf.set('inter_color', inter.get('color')[coupl_key[0]])
                        wf.set('lorentz', all_lorentz)
                        wf.set('color_key', color)
                        wf.set('mothers',mothers)
                        ###print "in process_struct and adding wf with"
                        ###print "    mothers id:"
                        ###for ii, mot in enumerate(mothers):
                        ###    print "    mother ",ii,"=",mot['number_external'],"("+str(mot.get_pdg_code())+") number=",mot['number']
                        ###print "    and iself =",wf['number_external'],"("+str(wf.get_pdg_code())+") number=",wf['number']                       
                        # Need to set incoming/outgoing and
                        # particle/antiparticle according to the fermion flow
                        # of mothers
                        wf.set_state_and_particle(model)
                        # Need to check for clashing fermion flow due to
                        # Majorana fermions, and modify if necessary
                        # Also need to keep track of the wavefunction number.
                        wf, wfNumber = wf.check_and_fix_fermion_flow(\
                                                   wavefunctions,
                                                   diag_wfs,
                                                   external_wavefunctions,
                                                   wfNumber)
                        # Create new copy of number_wf_dict
                        new_number_wf_dict = copy.copy(number_wf_dict)

                        # Store wavefunction
                        try:
                            wf = diag_wfs[\
                                    diag_wfs.index(wf)]
                        except ValueError:
                            # Update wf number
                            wfNumber = wfNumber + 1
                            wf.set('number', wfNumber)
                            try:
                                # Use wf_mother_arrays to locate existing
                                # wavefunction
                                wf = wavefunctions[wf_mother_arrays.index(wf.to_array())]
                                # Since we reuse the old wavefunction, reset
                                # wfNumber
                                wfNumber = wfNumber - 1
                            except ValueError:
                                diag_wfs.append(wf)

                        new_number_wf_dict[last_leg.get('number')] = wf
                        if i==(len(vertices)-1):
                            # Last vertex of the structure so we should define
                            # the bridge wavefunctions.
                            bridge_wfs.append(wf)
                        # Store the new copy of number_wf_dict
                        new_number_to_wavefunctions.append(\
                                                        new_number_wf_dict)
                        # Add color index and store new copy of color_lists
                        new_color_list = copy.copy(color_list)
                        new_color_list.append(coupl_key[0])
                        new_color_lists.append(new_color_list)

                
                number_to_wavefunctions = new_number_to_wavefunctions
                color_lists = new_color_lists

            ###print "bridg wfs returned="
            ###for wf in bridge_wfs:
            ###    print "    bridge =",wf['number_external'],"("+str(wf.get_pdg_code())+") number=",wf['number']
            
            return zip(bridge_wfs, color_lists), wfNumber
        
        def getloopmothers(loopWfsIn, structIDs, color_list, diag_wfs, wfNumber):
            """From the incoming loop leg(s) and the list of structures IDs 
            connected to the loop at this point, it generates the list of
            mothers, a list of colorlist and a number_to_wavefunctions
            dictionary list for which each element correspond to one 
            lorentz-color structure of the tree-structure attached to the loop.
            It will launch the reconstruction procedure of the structures 
            which have not been encountered yet."""
    
            # The mothers list and the color lists There is one element in these 
            # lists, in the same order, for each combination of the 
            # lorentz-color tree-structures of the FDStructures attached to
            # this point.
            mothers_list = [loopWfsIn,]
            color_lists = [color_list,]

            # Scanning of the FD tree-structures attached to the loop at this
            # point.
            for sID in structIDs:
                try:
                   struct_infos = structID_to_infos[sID]
                except KeyError:
                    # The structure has not been encountered yet, we must
                    # scan it
                    struct_infos, wfNumber = \
                      process_struct(sID, diag_wfs, wfNumber)
                    # Unfortunately we must turn off the recycling of the struct_infos
                    # since it has issue with some fermion flow fixed loop where
                    # the recycling of these structure when processing the counterterms
                    # flips back the wfs conjugated when processing the loops.
                    # An example of it is for u g > n1 ul [virt=QCD], diag #38 in the MSSM@NLOQCD UFO.
                    if optimization and False:
                        # Only if there is optimization the dictionary is
                        # because otherwise we must always rescan the
                        # structures to correctly add all the necessary
                        # wavefunctions to the diagram wavefunction list
                        structID_to_infos[sID]=copy.copy(struct_infos)
                # The orig object are those already existing before treating
                # this structure
                new_mothers_list = []
                new_color_lists = []
                for mothers, orig_color_list in zip(mothers_list, color_lists):
                    for struct_wf, struct_color_list in struct_infos:
                        new_color_list = copy.copy(orig_color_list)+\
                                                    copy.copy(struct_color_list)
                        new_mothers = copy.copy(mothers)
                        new_mothers.append(struct_wf)
                        new_color_lists.append(new_color_list)
                        new_mothers_list.append(new_mothers)
                mothers_list = new_mothers_list       
                color_lists = new_color_lists
            
            ###print "getloop mothers returned with sID", structIDs
            ###print "len mothers_list=",len(mothers_list)
            ###for wf in mothers_list[0]:
            ###    print "    mother =",wf['number_external'],"("+str(wf.get_pdg_code())+") number=",wf['number']  

            return (mothers_list, color_lists), wfNumber
                             
        def process_loop_diagram(diagram, wavefunctionNumber, amplitudeNumber):
            """ Helper function to process a the loop diagrams which features
            several different aspects compared to the tree born diagrams."""

            # Initialize here the loop helas diagram we are about to create
            helas_diagram = LoopHelasDiagram()
            
            # List of dictionaries from leg number to wave function,
            # keeps track of the present position in the loop.
            # We only need to retain the last loop wavefunctions created
            # This is a list to store all the last loop wavefunctions created
            # due to the possibly many color-lorentz structure of the last
            # loop vertex.
            last_loop_wfs = helas_objects.HelasWavefunctionList()

            # Need to keep track of the color structures for each amplitude
            color_lists = [[]]
            
            # Initialize wavefunctions for this diagram
            diagram_wavefunctions = helas_objects.HelasWavefunctionList()

            # Copy the original tag of the loop which contains all the necessary
            # information with the interaction ID in the tag replaced by the 
            # corresponding vertex
            tag = copy.deepcopy(diagram.get('tag'))
            loop_vertices = copy.deepcopy(diagram.get('vertices'))
            for i in range(len(tag)):
                tag[i][2]=loop_vertices[i]
            
            # Copy the ct vertices of the loop
            ct_vertices = copy.copy(diagram.get('CT_vertices'))      

            # First create the starting external loop leg
            external_loop_wf=helas_objects.HelasWavefunction(\
                                                tag[0][0], 0, model, decay_ids)

            # When on the optimized output mode, the starting loop wavefunction
            # can be recycled if it has the same pdg because whatever its pdg 
            # it has the same coefficients and loop momentum zero, 
            # so it is in principle not necessary to add it to the 
            # diagram_wavefunction. However, this is necessary for the function
            # check_and_fix_fermion_flow to correctly update the dependances of
            # previous diagrams to an external L-cut majorana wavefunction which
            # needs flipping.
            if not self.optimized_output:
                wavefunctionNumber=wavefunctionNumber+1
                external_loop_wf.set('number',wavefunctionNumber)
                diagram_wavefunctions.append(external_loop_wf)
            else:
                try:
                    external_loop_wf=\
                        external_loop_wfs_dict[external_loop_wf.get('pdg_code')]
                except KeyError:
                    wavefunctionNumber=wavefunctionNumber+1
                    external_loop_wf.set('number',wavefunctionNumber)
                    external_loop_wfs_dict[external_loop_wf.get('pdg_code')]=\
                                                                external_loop_wf
                    diagram_wavefunctions.append(external_loop_wf)

            # Setup the starting point of the reading of the loop flow.
            last_loop_wfs.append(external_loop_wf)

            def process_tag_elem(tagElem, wfNumber, lastloopwfs, colorlists):
                """Treat one tag element of the loop diagram (not the last one
                   which provides an amplitude)"""
                   
                # We go through all the structures generated during the 
                # exploration of the structures attached at this point
                # of the loop. Let's define the new color_lists and
                # last_loop_wfs we will use for next iteration
                new_color_lists = []
                new_last_loop_wfs = helas_objects.HelasWavefunctionList()
                
                # In case there are diagrams with multiple Lorentz/color 
                # structures, we need to keep track of the wavefunctions
                # for each such structure separately, and generate
                # one HelasDiagram for each structure.
                # We use the array number_to_wavefunctions to keep
                # track of this, with one dictionary per chain of
                # wavefunctions
                # Note that all wavefunctions relating to this diagram
                # will be written out before the first amplitude is written.
                vertex=tagElem[2]
                structIDs=tagElem[1]
                for last_loop_wf, color_list in zip(lastloopwfs,
                                                     colorlists):
                    loopLegOut = copy.copy(vertex.get('legs')[-1])
   
                    # From the incoming loop leg and the struct IDs, it generates
                    # a list of mothers, colorlists and number_to_wavefunctions
                    # dictionary for which each element correspond to one 
                    # lorentz-color structure of the tree-structure attached to
                    # the loop.
                    (motherslist, colorlists), wfNumber = \
                      getloopmothers(\
                            helas_objects.HelasWavefunctionList([last_loop_wf,]),
                            structIDs,\
                            color_list, diagram_wavefunctions, wfNumber)
                    inter = model.get('interaction_dict')[vertex.get('id')]

                    # Now generate new wavefunctions for the last leg

                    for mothers, structcolorlist in zip(motherslist, colorlists):
                        # Need one amplitude for each color structure,
                        done_color = {} # store link to color
                        for coupl_key in sorted(inter.get('couplings').keys()):
                            color = coupl_key[0]
                            if color in done_color:
                                wf = done_color[color]
                                wf.get('coupling').append(inter.get('couplings')[coupl_key])
                                wf.get('lorentz').append(inter.get('lorentz')[coupl_key[1]])
                                continue
                            wf = helas_objects.HelasWavefunction(loopLegOut, \
                                                 vertex.get('id'), model)
                            wf.set('coupling', [inter.get('couplings')[coupl_key]])
                            if inter.get('color'):
                                wf.set('inter_color', inter.get('color')[coupl_key[0]])
                            done_color[color] = wf
                            wf.set('lorentz', [inter.get('lorentz')[coupl_key[1]]])
                            wf.set('color_key', color)
                            wf.set('mothers',mothers)
                            # Need to set incoming/outgoing and
                            # particle/antiparticle according to the fermion flow
                            # of mothers
                            wf.set_state_and_particle(model)
                            # Need to check for clashing fermion flow due to
                            # Majorana fermions, and modify if necessary
                            # Also need to keep track of the wavefunction number.
                            wf, wfNumber = wf.check_and_fix_fermion_flow(\
                                                   wavefunctions,
                                                   diagram_wavefunctions,
                                                   external_wavefunctions,
                                                   wfNumber)

                            # Store wavefunction
                            try:
                                wf = diagram_wavefunctions[\
                                                diagram_wavefunctions.index(wf)]
                            except ValueError:
                                # Update wf number
                                wfNumber = wfNumber + 1
                                wf.set('number', wfNumber)
                                # Depending on wether we are on the 
                                # loop_optimized_output mode or now we want to
                                # reuse the loop wavefunctions as well.
                                try:
                                    if not self.optimized_output:
                                        raise ValueError
                                    # Use wf_mother_arrays to locate existing
                                    # wavefunction
                                    wf = wavefunctions[wf_mother_arrays.index(\
                                                                 wf.to_array())]
                                    # Since we reuse the old wavefunction, reset
                                    # wfNumber
                                    wfNumber = wfNumber - 1
                                    # To keep track of the number of loop 
                                    # wfs reused
                                    self.lwf_reused += 1
                                except ValueError:
                                    diagram_wavefunctions.append(wf)

                            # Update the last_loop_wfs list with the loop wf
                            # we just created. 
                            new_last_loop_wfs.append(wf)
                            # Add color index and store new copy of color_lists
                            new_color_list = copy.copy(structcolorlist)
                            new_color_list.append(coupl_key[0])
                            new_color_lists.append(new_color_list)
                
                # We update the lastloopwfs list and the color_lists for the
                # next iteration, i.e. the treatment of the next loop vertex
                # by returning them to the calling environnement.
                return wfNumber, new_last_loop_wfs, new_color_lists

 
            # Go through all vertices except the last and create
            # wavefunctions
            
            def create_amplitudes(lastvx, wfNumber, amplitudeNumber):
                """Treat the last tag element of the loop diagram (which 
                provides an amplitude)"""
                # First create the other external loop leg closing the loop.
                # It will not be in the final output, and in this sense, it is
                # a dummy wavefunction, but it is structurally important.
                # Because it is only structurally important, we do not need to
                # add it to the list of the wavefunctions for this ME or this
                # HELAS loop amplitude, nor do we need to update its number.
                other_external_loop_wf=helas_objects.HelasWavefunction()
#                wfNumber=wfNumber+1
                for leg in [leg for leg in lastvx['legs'] if leg['loop_line']]:
                    if last_loop_wfs[0]['number_external']!=leg['number']:
                        other_external_loop_wf=\
                          helas_objects.HelasWavefunction(leg, 0, model, decay_ids)
#                        other_external_loop_wf.set('number',wfNumber)
                        break
#               diagram_wavefunctions.append(other_external_loop_wf)
                
                for last_loop_wf, color_list in zip(last_loop_wfs,color_lists):
                    # Now generate HelasAmplitudes from the last vertex.
                    if lastvx.get('id')!=-1:
                        raise self.PhysicsObjectError, \
                          "The amplitude vertex of a loop diagram must be a "+\
                          "two point vertex with id=-1" 
                    # skip the boson and Dirac fermions
                    # adjust the fermion flow of external majorana loop wfs
                    if other_external_loop_wf.is_majorana():
                        fix_lcut_majorana_fermion_flow(last_loop_wf,\
                                                       other_external_loop_wf)
                    # fix the fermion flow
                    mothers=helas_objects.HelasWavefunctionList(\
                                [last_loop_wf,other_external_loop_wf])
                    wfNumber = mothers.check_and_fix_fermion_flow(wavefunctions,
                                              diagram_wavefunctions,
                                              external_wavefunctions,
                                              None,
                                              wfNumber,
                                              False,
                                              []) # number_to_wavefunctions is useless in loop case
                    amp = helas_objects.HelasAmplitude(lastvx, model)
                    amp.set('interaction_id',-1)
                    amp.set('mothers',mothers)
                    #amp.set('mothers', helas_objects.HelasWavefunctionList(\
                    #            [last_loop_wf,other_external_loop_wf]))
                    amp.set('pdg_codes',[last_loop_wf.get_pdg_code(),
                                     other_external_loop_wf.get_pdg_code()])
                            ###print "mothers added for amp="
                            ###for wf in mothers:
                            ###    print "    mother =",wf['number_external'],"("+str(wf.get_pdg_code())+") number=",wf['number']                             
                            # Add the list with color indices to the amplitude

                    amp.set('color_indices', copy.copy(color_list))
                    # Add this amplitude to the LoopHelasAmplitude of this
                    # diagram.
                    amplitudeNumber = amplitudeNumber + 1
                    amp.set('number', amplitudeNumber)
                    amp.set('type','loop')
                    loop_amp = LoopHelasAmplitude()
                    loop_amp.set('amplitudes',\
                      helas_objects.HelasAmplitudeList([amp,]))
                    # Set the loop wavefunctions building this amplitude
                    # by tracking them from the last loop wavefunction
                    # added and its loop wavefunction among its mothers
                    
                    loop_amp_wfs=helas_objects.HelasWavefunctionList(\
                                                                [last_loop_wf,])
                    while loop_amp_wfs[-1].get('mothers'):
                        loop_amp_wfs.append([lwf for lwf in \
                      loop_amp_wfs[-1].get('mothers') if lwf['is_loop']][0])
                    # Sort the loop wavefunctions of this amplitude
                    # according to their correct order of creation for 
                    # the HELAS calls (using their 'number' attribute
                    # would work as well, but I want something less naive)
                    # 1) Add the other L-cut particle at the end
                    loop_amp_wfs.append(other_external_loop_wf)
                    # 2) Reverse to have a consistent ordering of creation
                    # of helas wavefunctions.
                    loop_amp_wfs.reverse()
                    loop_amp.set('wavefunctions',loop_amp_wfs)
                    loop_amp.set('type',diagram.get('type'))
                    loop_amp.set('multiplier',diagram.get('multiplier'))
                    # 'number' is not important as it will be redefined later.
                    loop_amp.set('number',min([amp.get('number') for amp
                                               in loop_amp.get('amplitudes')]))
                    loop_amp.set('coupling',loop_amp.get_couplings())
                    loop_amp.set('orders',loop_amp.get_orders())
                    helas_diagram.get('amplitudes').append(loop_amp)
                    # here we check the two L-cut loop helas wavefunctions are                                                                                                                           
                    # in consistent flow                     
                    check_lcut_fermion_flow_consistency(\
                        loop_amp_wfs[0],loop_amp_wfs[1])
                return wfNumber, amplitudeNumber
            
            def check_lcut_fermion_flow_consistency(lcut_wf1, lcut_wf2):
                """Checks that the two L-cut loop helas wavefunctions have                                                                                                                               
                a consistent fermion flow."""
                if lcut_wf1.is_boson():
                    if lcut_wf1.get('state')!='final' or\
                            lcut_wf2.get('state')!='final':
                        raise MadGraph5Error,\
                            "Inconsistent flow in L-cut bosons."
                elif not lcut_wf1.is_majorana():
                    for lcut_wf in [lcut_wf1,lcut_wf2]:
                        if not ((lcut_wf.get('is_part') and \
                                     lcut_wf.get('state')=='outgoing') or\
                                    (not lcut_wf.get('is_part') and\
                                         lcut_wf.get('state')=='incoming')):
                            raise MadGraph5Error,\
                                "Inconsistent flow in L-cut Dirac fermions."
                elif lcut_wf1.is_majorana():
                    if (lcut_wf1.get('state'), lcut_wf2.get('state')) not in \
                            [('incoming','outgoing'),('outgoing','incoming')]:
                        raise MadGraph5Error,\
                            "Inconsistent flow in L-cut Majorana fermions."
                            
            def fix_lcut_majorana_fermion_flow(last_loop_wf,\
                                               other_external_loop_wf):
                """Fix the fermion flow of the last external Majorana loop 
                wavefunction through the fermion flow of the first external 
                Majorana loop wavefunction."""
                # skip the boson and Dirac fermions
                # if not other_external_loop_wf.is_majorana():return
                loop_amp_wfs=helas_objects.HelasWavefunctionList(\
                                                                [last_loop_wf,])
                while loop_amp_wfs[-1].get('mothers'):
                    loop_amp_wfs.append([lwf for lwf in \
                    loop_amp_wfs[-1].get('mothers') if lwf['is_loop']][0])
                loop_amp_wfs.append(other_external_loop_wf)
                loop_amp_wfs.reverse()
                # loop_amp_wfs[0] is the last external loop wavefunction
                # while loop_amp_wfs[1] is the first external loop wavefunction
                rep={'incoming':'outgoing','outgoing':'incoming'}
                # Check if we need to flip the state of the external L-cut majorana
                other_external_loop_wf['state']=rep[loop_amp_wfs[1]['state']]
                return
                                                            
            def process_counterterms(ct_vertices, wfNumber, amplitudeNumber):
                """Process the counterterms vertices defined in this loop
                   diagram."""
                
                structIDs=[]
                for tagElem in tag:
                    structIDs += tagElem[1]
                # Here we call getloopmothers without any incoming loop
                # wavefunctions such that the function will return exactly
                # the mother of the counter-term amplitude we wish to create
                # We start with an empty color list as well in this case
                (motherslist, colorlists), wfNumber = getloopmothers(\
                                helas_objects.HelasWavefunctionList(), structIDs, \
                                [], diagram_wavefunctions, wfNumber)
<<<<<<< HEAD
=======
    
>>>>>>> 36728d3f
                for mothers, structcolorlist in zip(motherslist, colorlists):
                    for ct_vertex in ct_vertices:
                        # Now generate HelasAmplitudes from this ct_vertex.
                        inter = model.get_interaction(ct_vertex.get('id'))
                        keys = inter.get_canonical_couplings_keys_order()
                        pdg_codes = [p.get_pdg_code() for p in \
                                     inter.get('particles')]
                        mothers = mothers.sort_by_pdg_codes(pdg_codes, 0)[0]
                        # Need to check for clashing fermion flow due to
                        # Majorana fermions, and modify if necessary
                        wfNumber = mothers.check_and_fix_fermion_flow(wavefunctions,
                                                  diagram_wavefunctions,
                                                  external_wavefunctions,
                                                  None,
                                                  wfNumber,
                                                  False,
                                                  [])
                        done_color = {}
                        for i, coupl_key in enumerate(keys):
                            color = coupl_key[0]
                            if color in done_color.keys():
                                amp = done_color[color]
                                amp.get('coupling').append(inter.get('couplings')[coupl_key])
                                amp.get('lorentz').append(inter.get('lorentz')[coupl_key[1]])
                                continue
                            amp = helas_objects.HelasAmplitude(ct_vertex, model)
                            amp.set('coupling', [inter.get('couplings')[coupl_key]])
                            amp.set('lorentz', [inter.get('lorentz')[coupl_key[1]]])
                            if inter.get('color'):
                                amp.set('inter_color', inter.get('color')[color])
                            amp.set('color_key', color)
                            done_color[color] = amp
                            amp.set('mothers', mothers)
                            amplitudeNumber = amplitudeNumber + 1
                            amp.set('number', amplitudeNumber)
                            # Add the list with color indices to the amplitude
                            amp_color_list = copy.copy(structcolorlist)
                            amp_color_list.append(color)     
                            amp.set('color_indices', amp_color_list)
                            amp.set('type',inter.get('type'))
                            
                            # Add amplitude to amplitdes in helas_diagram
                            helas_diagram.get('amplitudes').append(amp)
                return wfNumber, amplitudeNumber
            
            for tagElem in tag:
                wavefunctionNumber, last_loop_wfs, color_lists = \
                  process_tag_elem(tagElem, wavefunctionNumber, \
                                   last_loop_wfs, color_lists)

            # Generate all amplitudes corresponding to the different
            # copies of this diagram
            wavefunctionNumber, amplitudeNumber = create_amplitudes(
                         loop_vertices[-1], wavefunctionNumber, amplitudeNumber)

            # Add now the counter-terms vertices
            if ct_vertices:
                wavefunctionNumber, amplitudeNumber = process_counterterms(\
                  ct_vertices, wavefunctionNumber, amplitudeNumber)

            # Identify among the diagram wavefunctions those from the structures
            # which will fill the 'wavefunctions' list of the diagram
            struct_wfs=helas_objects.HelasWavefunctionList(\
                      [wf for wf in diagram_wavefunctions if not wf['is_loop']])
            loop_wfs=helas_objects.HelasWavefunctionList(\
                      [wf for wf in diagram_wavefunctions if wf['is_loop']])     

            # Sort the wavefunctions according to number
            struct_wfs.sort(lambda wf1, wf2: \
                          wf1.get('number') - wf2.get('number'))
                             
            # After generation of all wavefunctions and amplitudes,
            # add wavefunctions to diagram
            helas_diagram.set('wavefunctions', struct_wfs)

            # Of course we only allow to reuse the struct wavefunctions but
            # never the loop ones which have to be present and reused in each
            # loop diagram, UNLESS we are in the loop_optimized_output mode.
            if optimization:
                wavefunctions.extend(struct_wfs)
                wf_mother_arrays.extend([wf.to_array() for wf in struct_wfs])
                if self.optimized_output:
                    wavefunctions.extend(loop_wfs)
                    wf_mother_arrays.extend([wf.to_array() for wf in loop_wfs])
            else:
                wavefunctionNumber = len(process.get('legs'))
                if self.optimized_output:
                    # Add one for the starting external loop wavefunctions
                    # which is fixed
                    wavefunctionNumber = wavefunctionNumber+1

            # And to the loop helas diagram if under the optimized output.
            # In the default output, one use those stored in the loop amplitude
            # since they are anyway not recycled. Notice that we remove the 
            # external L-cut loop wavefunctions from this list since they do 
            # not need to be computed.
            if self.optimized_output:
                loop_wfs = helas_objects.HelasWavefunctionList(
                         [lwf for lwf in loop_wfs if len(lwf.get('mothers'))>0])
                helas_diagram.set('loop_wavefunctions',loop_wfs)

            # Return the diagram obtained
            return helas_diagram, wavefunctionNumber, amplitudeNumber      

        # Let's first treat the born diagrams
        if has_born:
            for diagram in amplitude.get('born_diagrams'):
                helBornDiag, wf_number, amplitude_number=\
                  process_born_diagram(diagram, wf_number, amplitude_number)
                diagram_number = diagram_number + 1
                helBornDiag.set('number', diagram_number)
                helas_diagrams.append(helBornDiag)
        
        # Now we treat the loop diagrams
        self.lwf_reused=0
        for diagram in amplitude.get('loop_diagrams'):
            loopHelDiag, wf_number, amplitude_number=\
              process_loop_diagram(diagram, wf_number, amplitude_number)
            diagram_number = diagram_number + 1
            loopHelDiag.set('number', diagram_number)
            helas_diagrams.append(loopHelDiag)

        # We finally turn to the UVCT diagrams
        for diagram in amplitude.get('loop_UVCT_diagrams'):
            loopHelDiag, wf_number, amplitude_number=\
              process_born_diagram(diagram, wf_number, amplitude_number, \
                                   UVCTdiag=True)
            diagram_number = diagram_number + 1
            loopHelDiag.set('number', diagram_number)
            # We must add the UVCT_orders to the regular orders of the 
            # LooopHelasUVCTAmplitude
            for lamp in loopHelDiag.get_loop_UVCTamplitudes():
                new_orders = copy.copy(lamp.get('orders'))
                for order, value in lamp.get('UVCT_orders').items():
                    try:
                        new_orders[order] = new_orders[order] + value
                    except KeyError:
                        new_orders[order] = value
                lamp.set('orders', new_orders)
            helas_diagrams.append(loopHelDiag)
 
        self.set('diagrams', helas_diagrams)
         # Check wf order consistency
        if __debug__:
            for diag in self.get('diagrams'):
                # This is just a monitoring function, it will *NOT* affect the
                # wavefunctions list of the diagram, but just raise an Error
                # if the order is inconsistent, namely if a wavefunction in this
                # list has a mother which appears after its position in the list.
                diag.get('wavefunctions').check_wavefunction_numbers_order()

        # Inform how many loop wavefunctions have been reused.
        if self.optimized_output:
            logger.debug('%d loop wavefunctions have been reused'%self.lwf_reused+
            ', for a total of %d ones'%sum([len(ldiag.get('loop_wavefunctions'))
             for ldiag in self.get_loop_diagrams()]))
 
        # Sort all mothers according to the order wanted in Helas calls
        for wf in self.get_all_wavefunctions():
            wf.set('mothers', helas_objects.HelasMatrixElement.sorted_mothers(wf))

        for amp in self.get_all_amplitudes():
            amp.set('mothers', helas_objects.HelasMatrixElement.sorted_mothers(amp))
            # Not really necessary for the LoopHelasAmplitude as the color 
            # indices of the amplitudes should be correct. It is however 
            # cleaner like this. For debugging purposes we leave here an assert.
            gen_colors = amp.get('color_indices')
            amp.set('color_indices', amp.get_color_indices())
            if isinstance(amp,LoopHelasAmplitude):
                assert (amp.get('color_indices')==gen_colors), \
                  "Error in the treatment of color in the loop helas diagram "+\
                  "generation. It could be harmless, but report this bug to be sure."+\
                  " The different keys are %s vs %s."%(str(gen_colors),\
                                                      str(amp.get('color_indices')))
        for loopdiag in self.get_loop_diagrams():
            for loopamp in loopdiag.get_loop_amplitudes():
                loopamp.set_mothers_and_pairing()
 
        # As a final step, we compute the analytic information for the loop
        # wavefunctions and amplitudes building this loop matrix element.
        # Because we want to have the same AlohaModel used for various
        # HelasMatrix elements, we instead perform the call below in the
        # export which will use its AlohaModel for several HelasME's.
        # Hence we comment it here.
        # self.compute_all_analytic_information()
    
    def get_split_orders_mapping(self):
        """This function returns a list and a dictionary:
                        squared_orders, amps_orders
        ===
        The squared_orders lists all contributing squared_orders as tuple whose
        elements are the power at which are elevated the couplings orderered as
        in the 'split_orders'.
        
        squared_orders : All possible contributing squared orders among those
            specified in the process['split_orders'] argument. The elements of
            the list are tuples of the format
             ((OrderValue1,OrderValue2,...),
              (max_contrib_ct_amp_number,
              max_contrib_uvct_amp_number,
              max_contrib_loop_amp_number,
              max_contrib_group_id))
            with OrderValue<i> correspond to the value of the <i>th order in
            process['split_orders'] (the others are summed over and therefore 
            left unspecified).
            Ex for dijet with process['split_orders']=['QCD','QED']: 
                => [((4,0),(8,2,3)),((2,2),(10,3,3)),((0,4),(20,5,4))]
           
        'max_contrib_loop_amp_number': For optimization purposes, it is good to
        know what is the maximum loop amplitude number contributing to any given 
        squared order. The fortran output is structured so that if the user 
        is interested in a given squared order contribution only, then
        all the open loop coefficients for the amplitudes with a number above
        this value can be skipped.
        
        'max_contrib_(uv)ct_amp_number': Same as above but for the 
        (uv)ctamplitude number.
        
        'max_contrib_group_id': The same as above, except this time
        it is for the loop group id used for the loop reduction.
        ===
        The amps_orders is a *dictionary* with keys 
          'born_amp_orders',
          'loop_amp_orders'
        with values being the tuples described below.
        
        If process['split_orders'] is empty, all these tuples are set empty.
        
        'born_amp_orders' : Exactly as for squared order except that this list specifies
            the contributing order values for the amplitude (i.e. not 'squared').
            Also, the tuple describing the amplitude order is nested with a 
            second one listing all amplitude numbers contributing to this order.
            Ex for dijet with process['split_orders']=['QCD','QED']: 
                => [((2, 0), (2,)), ((0, 2), (1, 3, 4))]
            The function returns () if the process has no borns.
        
        'loop_amp_orders' : The same as for born_amp_orders but for the loop
            type of amplitudes only.

        Keep in mind that the orders of the elements of the outter most list is
        important as it dictates the order for the corresponding "order indices" 
        in the fortran code output by the exporters.
        """
    
        split_orders=self.get('processes')[0].get('split_orders')
        # If no split_orders are defined, then return the obvious
        amps_orders = {'born_amp_orders':[],
                       'loop_amp_orders':[]}
        if len(split_orders)==0:
            self.squared_orders = []
            return [],amps_orders
        
        # First make sure that the 'split_orders' are ordered according to their
        # weight.
        self.sort_split_orders(split_orders)
        
        process = self.get('processes')[0]
        # First make sure that the 'split_orders' are ordered according to their
        # weight.
        self.sort_split_orders(split_orders)
        loop_amp_orders = self.get_split_orders_mapping_for_diagram_list(\
             self.get_loop_diagrams(), split_orders, 
             get_amplitudes_function = lambda diag: diag.get_loop_amplitudes(),
             # We chose at this stage to store not only the amplitude numbers but
             # also the reference reduction id in the loop grouping, necessary
             # for returning the max_contrib_ref_amp_numbers.
             get_amp_number_function =  lambda amp: 
               (amp.get('amplitudes')[0].get('number'),amp.get('loop_group_id')))
        ct_amp_orders = self.get_split_orders_mapping_for_diagram_list(\
                self.get_loop_diagrams(), split_orders, 
                get_amplitudes_function = lambda diag: diag.get_ct_amplitudes())
        uvct_amp_orders = self.get_split_orders_mapping_for_diagram_list(\
                self.get_loop_UVCT_diagrams(), split_orders)
    
        # With this function, we just return the contributing amplitude numbers
        # The format is therefore the same as for the born_amp_orders and
        # ct_amp_orders
        amps_orders['loop_amp_orders'] = dict([(lao[0],
                          [el[0] for el in lao[1]]) for lao in loop_amp_orders])
        # Now add there the ct_amp_orders and uvct_amp_orders
        for ct_amp_order in ct_amp_orders+uvct_amp_orders:
            try:
                amps_orders['loop_amp_orders'][ct_amp_order[0]].extend(\
                                                          list(ct_amp_order[1]))
            except KeyError:
                amps_orders['loop_amp_orders'][ct_amp_order[0]] = \
                                                           list(ct_amp_order[1])
        # We must now turn it back to a list
        amps_orders['loop_amp_orders'] = [
            (key, tuple(sorted(amps_orders['loop_amp_orders'][key]))) 
                               for key in amps_orders['loop_amp_orders'].keys()]         
        # and re-sort it to make sure it follows an increasing WEIGHT order.
        order_hierarchy = self.get('processes')[0]\
                                            .get('model').get('order_hierarchy')
        if set(order_hierarchy.keys()).union(set(split_orders))==\
                                                    set(order_hierarchy.keys()):
            amps_orders['loop_amp_orders'].sort(key= lambda so: 
                         sum([order_hierarchy[split_orders[i]]*order_power for \
                                           i, order_power in enumerate(so[0])]))

        # Finally the born amp orders
        if process.get('has_born'):
            born_amp_orders = self.get_split_orders_mapping_for_diagram_list(\
                                          self.get_born_diagrams(),split_orders)
        
            amps_orders['born_amp_orders'] = born_amp_orders
        
        # Now we construct the interference splitting order matrix.
        # For this we flatten the list of many individual 2-tuples of the form
        # (amp_number, ref_amp_number) into one big 2-tuple of the form
        # (tuple_of_all_amp_numers, tuple_of_all_ref_amp_numbers).
        loop_orders = [(lso[0],tuple(zip(*list(lso[1])))) for lso in loop_amp_orders]

        # For the reference orders (against which the loop and ct amps are squared)
        # we only need the value of the orders, not the corresponding amp numbers.
        if process.get('has_born'):
            ref_orders = [bao[0] for bao in born_amp_orders]
        else:
            ref_orders = [lao[0] for lao in loop_orders+ct_amp_orders]
        
        # Temporarily we set squared_orders to be a dictionary with keys being
        # the actual contributing squared_orders and the values are the list 
        # [max_contrib_uvctamp_number,max_contrib_ct_amp_number,
        #  max_contrib_loop_amp_number,
        #  max_contrib_ref_amp_number]
        
        # In the event where they would be no contributing amplitude in one of 
        # the four class above, then the list on which the function max will be
        # called will be empty and we need to have the function not crash but
        # return -1 instead. 
        def smax(AmpNumList):
            return -1 if len(AmpNumList)==0 else max(AmpNumList)
            
        squared_orders = {}
        for ref_order in ref_orders:
            for uvct_order in uvct_amp_orders:
                key = tuple([ord1 + ord2 for ord1,ord2 in zip(uvct_order[0],
                                                                    ref_order)])
                try:
                    # Finding the max_contrib_uvct_amp_number
                    squared_orders[key][0] = smax([squared_orders[key][0]]+
                                                            list(uvct_order[1]))
                except KeyError:
                    squared_orders[key] = [smax(list(uvct_order[1])),-1,-1,-1]

            for ct_order in ct_amp_orders:
                key = tuple([ord1 + ord2 for ord1,ord2 in zip(ct_order[0],
                                                                    ref_order)])
                try:
                    # Finding the max_contrib_ct_amp_number
                    squared_orders[key][1] = smax([squared_orders[key][1]]+
                                                              list(ct_order[1]))
                except KeyError:
                    squared_orders[key] = [-1,smax(list(ct_order[1])),-1,-1]

            for loop_order in loop_orders:
                key = tuple([ord1 + ord2 for ord1,ord2 in zip(loop_order[0],
                                                                    ref_order)])
                try:
                    # Finding the max_contrib_loop_amp_number
                    squared_orders[key][2] = smax([squared_orders[key][2]]+
                                                         list(loop_order[1][0]))
                    # Finding the max_contrib_loop_id
                    squared_orders[key][3] = smax([squared_orders[key][3]]+
                                                         list(loop_order[1][1]))
                except KeyError:
                    squared_orders[key] = [-1,-1,smax(list(loop_order[1][0])),
                                                    smax(list(loop_order[1][1]))]

        # To sort the squared_orders, we now turn it into a list instead of a
        # dictionary. Each element of the list as the format
        #   ( squared_so_powers_tuple, 
        #     (max_uvct_amp_number, max_ct_amp_number,
        #      max_loop_amp_number, max_loop_id) )
        squared_orders = [(sqso[0],tuple(sqso[1])) for sqso in \
                                                         squared_orders.items()]
        # Sort the squared orders if the hierarchy defines them all.
        order_hierarchy = self.get('processes')[0].get('model').get('order_hierarchy')
        if set(order_hierarchy.keys()).union(set(split_orders))==\
                                                    set(order_hierarchy.keys()):
            squared_orders.sort(key= lambda so: 
                         sum([order_hierarchy[split_orders[i]]*order_power for \
                                           i, order_power in enumerate(so[0])]))

        # Cache the squared_orders information
        self.squared_orders = squared_orders

        return squared_orders, amps_orders

    def get_squared_order_contribs(self):
        """Return the squared_order contributions as returned by the function
        get_split_orders_mapping. It uses the cached value self.squared_orders
        if it was already defined during a previous call to get_split_orders_mapping.
        """

        if not hasattr(self, "squared_orders"):
            self.get_split_orders_mapping()

        return self.squared_orders

    def find_max_loop_coupling(self):
        """ Find the maximum number of loop couplings appearing in any of the
        LoopHelasAmplitude in this LoopHelasMatrixElement"""
        if len(self.get_loop_diagrams())==0:
            return 0
        return max([len(amp.get('coupling')) for amp in \
            sum([d.get_loop_amplitudes() for d in self.get_loop_diagrams()],[])])

    def get_max_loop_vertex_rank(self):
        """ Returns the maximum power of loop momentum brought by a loop
        interaction. For renormalizable theories, it should be no more than one.
        """
        return max([lwf.get_analytic_info('interaction_rank') for lwf in \
                                             self.get_all_loop_wavefunctions()])

    def get_max_loop_rank(self):
        """ Returns the rank of the contributing loop with maximum rank """
        r_list = [lamp.get_analytic_info('wavefunction_rank') for ldiag in \
               self.get_loop_diagrams() for lamp in ldiag.get_loop_amplitudes()]
        if len(r_list)==0:
            return 0
        else:
            return max(r_list)

    def get_max_spin_connected_to_loop(self):
        """Returns the maximum spin that any particle either connected to a loop
        or running in it has, among all the loops contributing to this ME"""

        # Remember that the loop wavefunctions running in the loop are stored in
        # the attribute 'loop_wavefunctions' of the HelasLoopDiagram in the 
        # optimized mode and in the 'wavefunction' attribute of the LoopHelasAmplitude
        # in the default mode.
        return max(
                     max(l.get('spin') for l in lamp.get('mothers')+
                          lamp.get('wavefunctions')+d.get('loop_wavefunctions'))
                     for d in self['diagrams'] if isinstance(d,LoopHelasDiagram) 
                                             for lamp in d.get_loop_amplitudes()
                  )

    def get_max_loop_particle_spin(self):
        """ Returns the spin of the loop particle with maximum spin among all
        the loop contributing to this ME"""
        return max([lwf.get('spin') for lwf in \
                                             self.get_all_loop_wavefunctions()])

    def relabel_loop_amplitudes(self):
        """Give a unique number to each non-equivalent (at the level of the output)
        LoopHelasAmplitude """
        
        LoopHelasAmplitudeRecognized=[]
        for lamp in \
         sum([d.get_loop_amplitudes() for d in self.get_loop_diagrams()],[]):
            lamp.set('number',-1)
            for lamp2 in LoopHelasAmplitudeRecognized:
                if lamp.is_equivalent(lamp2):
                # The if statement below would be to turn the optimization off
                # if False:
                    lamp.set('number',lamp2.get('number'))
                    break;
            if lamp.get('number')==-1:
                    lamp.set('number',(len(LoopHelasAmplitudeRecognized)+1))
                    LoopHelasAmplitudeRecognized.append(lamp)

    def relabel_loop_amplitudes_optimized(self):
        """Give a unique number to each LoopHelasAmplitude. These will be the
        number used for the LOOPCOEF array in the optimized output and the
        grouping is done in a further stage by adding all the LOOPCOEF sharing
        the same denominator to a given one using the 'loop_group_id' attribute
        of the LoopHelasAmplitudes. """
        
        lamp_number=1
        for lamp in \
         sum([d.get_loop_amplitudes() for d in self.get_loop_diagrams()],[]):
            lamp.set('number',lamp_number)
            lamp_number += 1

    def relabel_loop_wfs_and_amps(self,wfnumber):
        """ Give the correct number for the default output to the wavefunctions
        and amplitudes building the loops """

        # We want first the CT amplitudes and only then the loop ones.
        CT_ampnumber=1
        loop_ampnumber=self.get_number_of_CT_amplitudes()+1
        loopwfnumber=1
        # Now the loop ones
        for loopdiag in self.get_loop_diagrams():
            for wf in loopdiag.get('wavefunctions'):
                wf.set('number',wfnumber)
                wfnumber=wfnumber+1
            for loopamp in loopdiag.get_loop_amplitudes():
                loopwfnumber=1
                for loopwf in loopamp['wavefunctions']:
                    loopwf.set('number',loopwfnumber)
                    loopwfnumber=loopwfnumber+1
                for amp in loopamp['amplitudes']:
                    amp.set('number',loop_ampnumber)
                    loop_ampnumber=loop_ampnumber+1
            for ctamp in loopdiag.get_ct_amplitudes():
                    ctamp.set('number',CT_ampnumber)
                    CT_ampnumber=CT_ampnumber+1
        # Finally the loopUVCT ones
        for loopUVCTdiag in self.get_loop_UVCT_diagrams():
            for wf in loopUVCTdiag.get('wavefunctions'):
                wf.set('number',wfnumber)
                wfnumber=wfnumber+1
            for amp in loopUVCTdiag.get('amplitudes'):
                amp.set('number',CT_ampnumber)
                CT_ampnumber=CT_ampnumber+1 

    def relabel_loop_wfs_and_amps_optimized(self, wfnumber):
        """ Give the correct number for the optimized output to the wavefunctions
        and amplitudes building the loops """
        CT_ampnumber=1
        loop_ampnumber=self.get_number_of_CT_amplitudes()+1
        loopwfnumber=1
        # Now the loop ones
        for loopdiag in self.get_loop_diagrams():
            for wf in loopdiag.get('wavefunctions'):
                wf.set('number',wfnumber)
                wfnumber=wfnumber+1
            for lwf in loopdiag.get('loop_wavefunctions'):
                lwf.set('number',loopwfnumber)
                loopwfnumber=loopwfnumber+1
            for loopamp in loopdiag.get_loop_amplitudes():
                # Set the number of the starting wavefunction (common to all 
                # diagrams) to 0 or -1 if it requires complex conjugation. 
                start_loop_wf = loopamp.get_starting_loop_wavefunction()
                if start_loop_wf.get('fermionflow')==1:
                    start_loop_wf.set('number',0)
                else:
                    # External loop WF for flipped fermionflow.
                    start_loop_wf.set('number',-1)
                for amp in loopamp['amplitudes']:
                    amp.set('number',loop_ampnumber)
                    loop_ampnumber=loop_ampnumber+1
            for ctamp in loopdiag.get_ct_amplitudes():
                    ctamp.set('number',CT_ampnumber)
                    CT_ampnumber=CT_ampnumber+1
        # Finally the loopUVCT ones
        for loopUVCTdiag in self.get_loop_UVCT_diagrams():
            for wf in loopUVCTdiag.get('wavefunctions'):
                wf.set('number',wfnumber)
                wfnumber=wfnumber+1
            for amp in loopUVCTdiag.get('amplitudes'):
                amp.set('number',CT_ampnumber)
                CT_ampnumber=CT_ampnumber+1 

    def relabel_helas_objects(self):
        """After the generation of the helas objects, we can give up on having
        a unique number identifying the helas wavefunction and amplitudes and 
        instead use a labeling which is optimal for the output of the loop process.
        Also we tag all the LoopHelasAmplitude which are identical with the same
        'number' attribute."""
        
        # Number the LoopHelasAmplitude depending of the type of output
        if self.optimized_output:
            self.relabel_loop_amplitudes_optimized()
        else:
            self.relabel_loop_amplitudes()

        # Start with the born diagrams
        wfnumber=1
        ampnumber=1
        for borndiag in self.get_born_diagrams():
            for wf in borndiag.get('wavefunctions'):
                wf.set('number',wfnumber)
                wfnumber=wfnumber+1
            for amp in borndiag.get('amplitudes'):
                amp.set('number',ampnumber)
                ampnumber=ampnumber+1
        
        # Number the HelasWavefunctions and Amplitudes from the loops
        # depending of the type of output
        if self.optimized_output:
            self.relabel_loop_wfs_and_amps_optimized(wfnumber)
            for lwf in [lwf for loopdiag in self.get_loop_diagrams() for \
                                     lwf in loopdiag.get('loop_wavefunctions')]:
                lwf.set('me_id',lwf.get('number'))
        else:
            self.relabel_loop_wfs_and_amps(wfnumber)
            
        # Finally, for loops we do not reuse previously defined wavefunctions to
        # store new ones. So that 'me_id' is always equal to 'number'.
        for wf in self.get_all_wavefunctions():
            wf.set('me_id',wf.get('number'))
        

    def get_number_of_wavefunctions(self):
        """Gives the total number of wavefunctions for this ME, including the
        loop ones"""

        return len(self.get_all_wavefunctions())
    
    def get_number_of_loop_wavefunctions(self):
        """ Gives the total number of loop wavefunctions for this ME."""
        return sum([len(ldiag.get('loop_wavefunctions')) for ldiag in \
                                                      self.get_loop_diagrams()])

    def get_number_of_external_wavefunctions(self):
        """Gives the total number of wavefunctions for this ME, excluding the
        loop ones."""
        
        return sum([ len(d.get('wavefunctions')) for d in self.get('diagrams')])

    def get_all_wavefunctions(self):
        """Gives a list of all wavefunctions for this ME"""

        allwfs=sum([d.get('wavefunctions') for d in self.get('diagrams')], [])
        for d in self['diagrams']:
            if isinstance(d,LoopHelasDiagram):
                for l in d.get_loop_amplitudes():
                    allwfs += l.get('wavefunctions')
                
        return allwfs

    def get_all_loop_wavefunctions(self):
        """Gives a list of all the loop wavefunctions for this ME"""
                
        return helas_objects.HelasWavefunctionList(
                    # In the default output, this is where the loop wavefunction
                    # are placed
                    [lwf for ldiag in self.get_loop_diagrams()
                     for lamp in ldiag.get_loop_amplitudes()
                     for lwf in lamp.get('wavefunctions')]+
                    # In the optimized one they are directly in the 
                    # 'loop_wavefunctions' attribute of the loop diagrams
                    [lwf for ldiag in self.get_loop_diagrams() for lwf in
                     ldiag.get('loop_wavefunctions')])

    def get_nexternal_ninitial(self):
        """Gives (number or external particles, number of
        incoming particles)"""

        external_wfs = filter(lambda wf: 
                    not wf.get('mothers') and not wf.get('is_loop'),
                                                   self.get_all_wavefunctions())

        return (len(set([wf.get('number_external') for wf in \
                         external_wfs])),
                len(set([wf.get('number_external') for wf in \
                         filter(lambda wf: wf.get('leg_state') == False,
                                external_wfs)])))

    def get_number_of_amplitudes(self):
        """Gives the total number of amplitudes for this ME, including the loop
        ones."""

        return len(self.get_all_amplitudes())

    def get_number_of_CT_amplitudes(self):
        """Gives the total number of CT amplitudes for this ME. (i.e the amplitudes
        which are not LoopHelasAmplitudes nor within them.)"""

        return sum([len(d.get_ct_amplitudes()) for d in (self.get_loop_diagrams()+
                    self.get_loop_UVCT_diagrams())])

    def get_number_of_external_amplitudes(self):
        """Gives the total number of amplitudes for this ME, excluding those
        inside the loop amplitudes. (So only one is counted per loop amplitude.)
        """
        
        return sum([ len(d.get('amplitudes')) for d in \
                       self.get('diagrams')])

    def get_number_of_loop_amplitudes(self):
        """Gives the total number of helas amplitudes for the loop diagrams of this ME,
        excluding those inside the loop amplitudes, but including the CT-terms.
        (So only one amplitude is counted per loop amplitude.)
        """
        
        return sum([len(d.get('amplitudes')) for d in (self.get_loop_diagrams()+
                    self.get_loop_UVCT_diagrams())])

    def get_number_of_born_amplitudes(self):
        """Gives the total number of amplitudes for the born diagrams of this ME
        """
        
        return sum([len(d.get('amplitudes')) for d in self.get_born_diagrams()])

    def get_all_amplitudes(self):
        """Gives a list of all amplitudes for this ME"""

        allamps=sum([d.get_regular_amplitudes() for d in self.get('diagrams')], [])
        for d in self['diagrams']:
            if isinstance(d,LoopHelasDiagram):
                for l in d.get_loop_amplitudes():
                    allamps += l.get('amplitudes')
                
        return allamps

    def get_born_diagrams(self):
        """Gives a list of the born diagrams for this ME"""

        return helas_objects.HelasDiagramList([hd for hd in self['diagrams'] if\
                 not isinstance(hd,LoopHelasDiagram)])

    def get_loop_diagrams(self):
        """Gives a list of the loop diagrams for this ME"""

        return helas_objects.HelasDiagramList([hd for hd in self['diagrams'] if\
                 isinstance(hd,LoopHelasDiagram) and\
                 len(hd.get_loop_amplitudes())>=1])

    def get_loop_UVCT_diagrams(self):
        """Gives a list of the loop UVCT diagrams for this ME"""
        
        return helas_objects.HelasDiagramList([hd for hd in self['diagrams'] if\
                 isinstance(hd,LoopHelasDiagram) and\
                 len(hd.get_loop_UVCTamplitudes())>=1])

    def compute_all_analytic_information(self, alohaModel=None):
        """Make sure that all analytic pieces of information about all 
        loop wavefunctions and loop amplitudes building this loop helas matrix
        element are computed so that they can be recycled later, typically
        without the need of specifying an alohaModel.
        Notice that for now this function is called at the end of the 
        generat_helas_diagrams function and the alohaModel is created here.
        In principle, it might be better to have this function called by the
        exporter just after export_v4 because at this stage an alohaModel is
        already created and can be specified here instead of being generated.
        This can make a difference for very complicated models."""
        
        if alohaModel is None:
            # Generate it here
            model = self.get('processes')[0].get('model')
            myAlohaModel = create_aloha.AbstractALOHAModel(model.get('name'))
            myAlohaModel.add_Lorentz_object(model.get('lorentz'))
        else:
            # Use the one provided
            myAlohaModel = alohaModel

        for lwf in self.get_all_loop_wavefunctions():
            lwf.compute_analytic_information(myAlohaModel)
        
        for diag in self.get_loop_diagrams():
            for amp in diag.get_loop_amplitudes():
                amp.compute_analytic_information(myAlohaModel)

    def get_used_lorentz(self):
        """Return a list of (lorentz_name, tags, outgoing) with
        all lorentz structures used by this LoopHelasMatrixElement."""

        # Loop version of the function which add to the tuple wether it is a loop 
        # structure or not so that aloha knows if it has to produce the subroutine 
        # which removes the denominator in the propagator of the wavefunction created.
        output = []

        for wa in self.get_all_wavefunctions() + self.get_all_amplitudes():
            if wa.get('interaction_id') in [0,-1]:
                continue
            output.append(wa.get_aloha_info(self.optimized_output));

        return output

    def get_used_helas_loop_amps(self):
        """ Returns the list of the helas loop amplitude of type 
        CALL LOOP_I_J(_K)(...) used for this matrix element """
        
        # In the optimized output, we don't care about the number of couplings
        # in a given loop.
        if self.optimized_output:
            last_relevant_index=3
        else:
            last_relevant_index=4

        return list(set([lamp.get_call_key()[1:last_relevant_index] \
          for ldiag in self.get_loop_diagrams() for lamp in \
                                                  ldiag.get_loop_amplitudes()]))

    def get_used_wl_updates(self):
        """ Returns a list of the necessary updates of the loop wavefunction
        polynomials """
        
        return list(set([(lwf.get_analytic_info('wavefunction_rank')-\
                                    lwf.get_analytic_info('interaction_rank'), 
                                    lwf.get_analytic_info('interaction_rank')) 
                                for ldiag in self.get_loop_diagrams() 
                                for lwf in ldiag.get('loop_wavefunctions')]))
        
    def get_used_couplings(self):
        """Return a list with all couplings used by this
        HelasMatrixElement."""

        answer = super(LoopHelasMatrixElement, self).get_used_couplings()
        for diag in self.get_loop_UVCT_diagrams():
            answer.extend([amp.get_used_UVCT_couplings() for amp in \
              diag.get_loop_UVCTamplitudes()])
        return answer

    def get_color_amplitudes(self):
        """ Just to forbid the usage of this generic function in a
        LoopHelasMatrixElement"""

        raise self.PhysicsObjectError, \
            "Usage of get_color_amplitudes is not allowed in a LoopHelasMatrixElement"

    def get_born_color_amplitudes(self):
        """Return a list of (coefficient, amplitude number) lists,
        corresponding to the JAMPs for this born color basis and the born
        diagrams of this LoopMatrixElement. The coefficients are given in the
        format (fermion factor, color coeff (frac), imaginary, Nc power)."""

        return super(LoopHelasMatrixElement,self).generate_color_amplitudes(\
            self['born_color_basis'],self.get_born_diagrams())

    def get_loop_color_amplitudes(self):
        """Return a list of (coefficient, amplitude number) lists,
        corresponding to the JAMPs for this loop color basis and the loop
        diagrams of this LoopMatrixElement. The coefficients are given in the
        format (fermion factor, color coeff (frac), imaginary, Nc power)."""

        diagrams=self.get_loop_diagrams()
        color_basis=self['loop_color_basis']
        
        if not color_basis:
            # No color, simply add all amplitudes with correct factor
            # for first color amplitude
            col_amp = []
            for diagram in diagrams:
                for amplitude in diagram.get('amplitudes'):
                    col_amp.append(((amplitude.get('fermionfactor'),
                                    1, False, 0),
                                    amplitude.get('number')))
            return [col_amp]

        # There is a color basis - create a list of coefficients and
        # amplitude numbers

        # Remember that with get_base_amplitude of LoopHelasMatrixElement,
        # we get several base_objects.Diagrams for a given LoopHelasDiagram:
        # One for the loop and one for each counter-term.
        # We should then here associate what are the HelasAmplitudes associated
        # to each diagram number using the function 
        # get_helas_amplitudes_loop_diagrams().
        LoopDiagramsHelasAmplitudeList=self.get_helas_amplitudes_loop_diagrams()
        # The HelasLoopAmplitudes should be unfolded to the HelasAmplitudes
        # (only one for the current version) they contain.
        for i, helas_amp_list in enumerate(LoopDiagramsHelasAmplitudeList):
            new_helas_amp_list=helas_objects.HelasAmplitudeList()
            for helas_amp in helas_amp_list:
                if isinstance(helas_amp,LoopHelasAmplitude):
                    new_helas_amp_list.extend(helas_amp['amplitudes'])
                else:
                    new_helas_amp_list.append(helas_amp)
            LoopDiagramsHelasAmplitudeList[i]=new_helas_amp_list

#        print "I get LoopDiagramsHelasAmplitudeList="
#        for i, elem in enumerate(LoopDiagramsHelasAmplitudeList):
#            print "LoopDiagramsHelasAmplitudeList[",i,"]=",[amp.get('number') for amp in LoopDiagramsHelasAmplitudeList[i]]

        col_amp_list = []
        for i, col_basis_elem in \
                enumerate(sorted(color_basis.keys())):

            col_amp = []
#            print "color_basis[col_basis_elem]=",color_basis[col_basis_elem]
            for diag_tuple in color_basis[col_basis_elem]:
                res_amps = filter(lambda amp: \
                          tuple(amp.get('color_indices')) == diag_tuple[1],
                          LoopDiagramsHelasAmplitudeList[diag_tuple[0]])
                if not res_amps:
                    raise self.PhysicsObjectError, \
                          """No amplitude found for color structure
                            %s and color index chain (%s) (diagram %i)""" % \
                            (col_basis_elem,
                             str(diag_tuple[1]),
                             diag_tuple[0])

                for res_amp in res_amps:
                    col_amp.append(((res_amp.get('fermionfactor'),
                                     diag_tuple[2],
                                     diag_tuple[3],
                                     diag_tuple[4]),
                                    res_amp.get('number')))

            col_amp_list.append(col_amp)

        return col_amp_list

    def get_helas_amplitudes_loop_diagrams(self):
        """ When creating the base_objects.Diagram in get_base_amplitudes(),
        each LoopHelasDiagram will lead to one loop_base_objects.LoopDiagram
        for its LoopHelasAmplitude and one other for each of its counter-term
        (with different interaction id). This function return a list for which
        each element is a HelasAmplitudeList corresponding to the HelasAmplitudes
        related to a given loop_base_objects.LoopDiagram generated """

        amplitudes_loop_diagrams=[]

        for diag in self.get_loop_diagrams():
            # We start by adding the loop topology
            amplitudes_loop_diagrams.append(diag.get_loop_amplitudes())
            # Then add a diagram for each counter-term with a different 
            # interactions id. (because it involves a different interaction
            # which possibly brings new color structures).
            # This is strictly speaking not necessary since Counter-Terms
            # cannot in principle bring new color structures into play. 
            # The dictionary ctIDs has the ct interactions ID as keys
            # and a HelasAmplitudeList of the corresponding HelasAmplitude as
            # values.
            ctIDs={}
            for ctamp in diag.get_ct_amplitudes():
                try:
                    ctIDs[ctamp.get('interaction_id')].append(ctamp)
                except KeyError:
                    ctIDs[ctamp.get('interaction_id')]=\
                      helas_objects.HelasAmplitudeList([ctamp])
            # To have a canonical order of the CT diagrams, we sort them according
            # to their interaction_id value.
            keys=ctIDs.keys()
            keys.sort()
            for key in keys:
                amplitudes_loop_diagrams.append(ctIDs[key])
        
        for diag in self.get_loop_UVCT_diagrams():
            amplitudes_loop_diagrams.append(diag.get_loop_UVCTamplitudes())

        return amplitudes_loop_diagrams

    def get_base_amplitude(self):
        """Generate a loop_diagram_generation.LoopAmplitude from a
        LoopHelasMatrixElement. This is used to generate both color
        amplitudes and diagram drawing."""

        # Need to take care of diagram numbering for decay chains
        # before this can be used for those!

        optimization = 1
        if len(filter(lambda wf: wf.get('number') == 1,
                      self.get_all_wavefunctions())) > 1:
            optimization = 0

        model = self.get('processes')[0].get('model')

        wf_dict = {}
        vx_list = []
        diagrams = base_objects.DiagramList()

        # Start with the born
        for diag in self.get_born_diagrams():
            newdiag=diag.get('amplitudes')[0].get_base_diagram(\
                  wf_dict, vx_list, optimization)
            diagrams.append(loop_base_objects.LoopDiagram({
                  'vertices':newdiag['vertices'],'type':0}))
        
        # Store here the type of the last LoopDiagram encountered to reuse the
        # same value, but negative, for the corresponding counter-terms. 
        # It is not strictly necessary, it only has to be negative.
        dtype=1
        for HelasAmpList in self.get_helas_amplitudes_loop_diagrams():
            # We use uniformly the class LoopDiagram for the diagrams stored
            # in LoopAmplitude
            if isinstance(HelasAmpList[0],LoopHelasAmplitude):
                diagrams.append(HelasAmpList[0].get_base_diagram(\
                      wf_dict, vx_list, optimization))
                dtype=diagrams[-1]['type']
            elif isinstance(HelasAmpList[0],LoopHelasUVCTAmplitude):
                diagrams.append(HelasAmpList[0].\
                            get_base_diagram(wf_dict, vx_list, optimization))
            else:
                newdiag=HelasAmpList[0].get_base_diagram(wf_dict, vx_list, optimization)
                diagrams.append(loop_base_objects.LoopDiagram({
                  'vertices':newdiag['vertices'],'type':-dtype}))

        
        for diag in diagrams:
            diag.calculate_orders(self.get('processes')[0].get('model'))
            
        return loop_diagram_generation.LoopAmplitude({\
            'process': self.get('processes')[0],
            'diagrams': diagrams})

#===============================================================================
# LoopHelasProcess
#===============================================================================
class LoopHelasProcess(helas_objects.HelasMultiProcess):
    """LoopHelasProcess: Analogous of HelasMultiProcess except that it is suited
    for LoopAmplitude and with the peculiarity that it is always treating only 
    one loop amplitude. So this LoopHelasProcess correspond to only one single
    subprocess without multiparticle labels (contrary to HelasMultiProcess)."""
    
    # Type of HelasMatrixElement to be generated by this class of HelasMultiProcess
    matrix_element_class = LoopHelasMatrixElement
    
    def __init__(self, argument=None, combine_matrix_elements=True,
      optimized_output = True, compute_loop_nc = False, matrix_element_opts={}):
        """ Allow for the initialization of the HelasMultiProcess with the
        right argument 'optimized_output' for the helas_matrix_element options.
        """
        
        matrix_element_opts = dict(matrix_element_opts)
        matrix_element_opts.update({'optimized_output' : optimized_output})
        
        super(LoopHelasProcess, self).__init__(argument, combine_matrix_elements,
                        compute_loop_nc = compute_loop_nc, 
                                      matrix_element_opts = matrix_element_opts)

    @classmethod
    def process_color(cls,matrix_element,color_information,compute_loop_nc=False):
        """ Process the color information for a given matrix
        element made of a loop diagrams. It will create a different 
        color matrix depending on wether the process has a born or not.
        The compute_loop_nc sets wheter independent tracking of Nc power coming
        from the color loop trace is necessary or not (it is time consuming).
        """
        if matrix_element.get('processes')[0]['has_born']:
            logger.debug('Computing the loop and Born color basis')
        else:
            logger.debug('Computing the loop color basis')      
        
        # Define the objects stored in the contained color_information
        for key in color_information:
            exec("%s=color_information['%s']"%(key,key))

        # Now that the Helas Object generation is finished, we must relabel
        # the wavefunction and the amplitudes according to what should be
        # used for the output.
        matrix_element.relabel_helas_objects()

        # Always create an empty color basis, and the
        # list of raw colorize objects (before
        # simplification) associated with amplitude
        new_amp = matrix_element.get_base_amplitude()
        matrix_element.set('base_amplitude', new_amp)
        # Process the loop color basis which is needed anyway
        loop_col_basis = loop_color_amp.LoopColorBasis(
                                              compute_loop_nc = compute_loop_nc)
        loop_colorize_obj = loop_col_basis.create_loop_color_dict_list(\
                              matrix_element.get('base_amplitude'),
                              )
        try:
            # If the loop color configuration of the ME has
            # already been considered before, recycle
            # the information
            loop_col_basis_index = list_colorize.index(loop_colorize_obj)
            loop_col_basis = list_color_basis[loop_col_basis_index]
        except ValueError:
            # If not, create color basis accordingly
            list_colorize.append(loop_colorize_obj)
            loop_col_basis.build()
            loop_col_basis_index = len(list_color_basis)
            list_color_basis.append(loop_col_basis)
            logger.info(\
              "Processing color information for %s" % \
              matrix_element.get('processes')[0].nice_string(print_weighted=False).\
                             replace('Process', 'loop process'))
        else: # Found identical color
            logger.info(\
              "Reusing existing color information for %s" % \
              matrix_element.get('processes')[0].nice_string(print_weighted=False).\
                                 replace('Process', 'loop process'))
            
        if new_amp['process']['has_born']:
            born_col_basis = loop_color_amp.LoopColorBasis()
            born_colorize_obj = born_col_basis.create_born_color_dict_list(\
                             matrix_element.get('base_amplitude'))
            try:
                # If the loop color configuration of the ME has
                # already been considered before, recycle
                # the information
                born_col_basis_index = list_colorize.index(born_colorize_obj)
                born_col_basis = list_color_basis[born_col_basis_index]
            except ValueError:
                # If not, create color basis accordingly
                list_colorize.append(born_colorize_obj)
                born_col_basis.build()
                born_col_basis_index = len(list_color_basis)
                list_color_basis.append(born_col_basis)
                logger.info(\
                  "Processing color information for %s" % \
                  matrix_element.get('processes')[0].nice_string(print_weighted=False).\
                             replace('Process', 'born process'))
            else: # Found identical color
                logger.info(\
                  "Reusing existing color information for %s" % \
                  matrix_element.get('processes')[0].nice_string(print_weighted=False).\
                                    replace('Process', 'born process'))                 
            loopborn_matrices_key=(loop_col_basis_index,born_col_basis_index)
        else:
            loopborn_matrices_key=(loop_col_basis_index,loop_col_basis_index)
            

        # Now we try to recycle the color matrix
        try:
            # If the color configuration of the ME has
            # already been considered before, recycle
            # the information
            col_matrix = dict_loopborn_matrices[loopborn_matrices_key]
        except KeyError:
            # If not, create color matrix accordingly
            col_matrix = color_amp.ColorMatrix(\
              list_color_basis[loopborn_matrices_key[0]],
              list_color_basis[loopborn_matrices_key[1]])
            dict_loopborn_matrices[loopborn_matrices_key]=col_matrix
            logger.info(\
              "Creating color matrix  %s" % \
              matrix_element.get('processes')[0].nice_string().\
                             replace('Process', 'loop process'))
        else: # Found identical color
            logger.info(\
              "Reusing existing color matrix for %s" % \
              matrix_element.get('processes')[0].nice_string().\
                                 replace('Process', 'loop process'))
            
        matrix_element.set('loop_color_basis',loop_col_basis)
        if new_amp['process']['has_born']:
            matrix_element.set('born_color_basis',born_col_basis)
        matrix_element.set('color_matrix',col_matrix)<|MERGE_RESOLUTION|>--- conflicted
+++ resolved
@@ -552,12 +552,6 @@
         physical_wfs = [wf for wf in self.get('wavefunctions') if wf.get('interaction_id')!=0]
         if len(physical_wfs)==1:
             if physical_wfs[0].get('self_antipart'):
-<<<<<<< HEAD
-=======
-                self['loopsymmetryfactor']=2
-        elif len(physical_wfs)==2:
-            if physical_wfs[0].get('particle')==physical_wfs[1].get('antiparticle'):
->>>>>>> 36728d3f
                 self['loopsymmetryfactor']=2
         elif len(physical_wfs)==2:
             if physical_wfs[0].get('particle')==physical_wfs[1].get('antiparticle'):
@@ -1623,10 +1617,6 @@
                 (motherslist, colorlists), wfNumber = getloopmothers(\
                                 helas_objects.HelasWavefunctionList(), structIDs, \
                                 [], diagram_wavefunctions, wfNumber)
-<<<<<<< HEAD
-=======
-    
->>>>>>> 36728d3f
                 for mothers, structcolorlist in zip(motherslist, colorlists):
                     for ct_vertex in ct_vertices:
                         # Now generate HelasAmplitudes from this ct_vertex.

--- conflicted
+++ resolved
@@ -750,7 +750,6 @@
         # Otherwise if any of the two has not process, then they cannot be equal
         if not self['processes'] or not self['processes']:
             return False
-<<<<<<< HEAD
 
         # Check general properties of this loop_helas matrix element
         if self['has_mirror_process'] != other['has_mirror_process'] or \
@@ -765,22 +764,6 @@
 
         return True
 
-=======
-
-        # Check general properties of this loop_helas matrix element
-        if self['has_mirror_process'] != other['has_mirror_process'] or \
-           self['processes'][0]['id'] != other['processes'][0]['id'] or \
-           self['identical_particle_factor'] != \
-                                            other['identical_particle_factor']:
-            return False
-
-        # Finally check the diagrams
-        if self['diagrams'] != other['diagrams']:
-            return False
-
-        return True
-
->>>>>>> d8618cb8
         # return super(LoopHelasMatrixElement,self).__eq__(other)
 
     def __ne__(self, other):

################################################################################
#
# Copyright (c) 2009 The MadGraph5_aMC@NLO Development team and Contributors
#
# This file is a part of the MadGraph5_aMC@NLO project, an application which 
# automatically generates Feynman diagrams and matrix elements for arbitrary
# high-energy processes in the Standard Model and beyond.
#
# It is subject to the MadGraph5_aMC@NLO license which should accompany this 
# distribution.
#
# For more information, visit madgraph.phys.ucl.ac.be and amcatnlo.web.cern.ch
#
################################################################################
"""Definitions of objects inheriting from the classes defined in
helas_objects.py and which have special attributes and function 
devoted to the treatment of Loop processes"""

from __future__ import absolute_import
import array
import copy
import logging
import itertools
import math
import os

import aloha
import aloha.create_aloha as create_aloha

from madgraph import MadGraph5Error
import madgraph.core.base_objects as base_objects
import madgraph.loop.loop_base_objects as loop_base_objects
import madgraph.core.diagram_generation as diagram_generation
import madgraph.loop.loop_diagram_generation as loop_diagram_generation
import madgraph.core.color_amp as color_amp
import madgraph.loop.loop_color_amp as loop_color_amp
import madgraph.core.color_algebra as color
import madgraph.core.helas_objects as helas_objects
import madgraph.various.misc as misc
from six.moves import range
from six.moves import zip

#===============================================================================
# 
#===============================================================================

logger = logging.getLogger('madgraph.helas_objects')

#===============================================================================
# LoopUVCTHelasAmplitude
#===============================================================================
class LoopHelasUVCTAmplitude(helas_objects.HelasAmplitude):
    """LoopHelasUVCTAmplitude object, behaving exactly as an amplitude except that
       it also contains additional vertices with coupling constants corresponding
       to the 'UVCTVertices' defined in the 'UVCTVertices ' of the 
       loop_base_objects.LoopUVCTDiagram of the LoopAmplitude. These are stored
       in the additional attribute 'UVCT_interaction_ids' of this class.
    """
    
    # Customized constructor
    def __init__(self, *arguments):
        """Constructor for the LoopHelasAmplitude. For now, it works exactly
           as for the HelasMatrixElement one."""
        
        if arguments:           
            super(LoopHelasUVCTAmplitude, self).__init__(*arguments)
        else:
            super(LoopHelasUVCTAmplitude, self).__init__() 
    
    def default_setup(self):
        """Default values for all properties"""
                
        super(LoopHelasUVCTAmplitude,self).default_setup()
        
        # Store interactions ID of the UV counterterms related to this diagram
        self['UVCT_couplings'] = []
        self['UVCT_orders'] = {}

    def filter(self, name, value):
        """Filter for valid LoopHelasAmplitude property values."""

        if name=='UVCT_couplings':
            if not isinstance(value, list):
                raise self.PhysicsObjectError("%s is not a valid list for UVCT_couplings" % str(value))
            for id in value:
                if not isinstance(id, str) and not isinstance(id, int):
                    raise self.PhysicsObjectError("%s is not a valid string or integer for UVCT_couplings" % str(value))
                      
        if name == 'UVCT_orders':
            if not isinstance(value, dict):
                raise self.PhysicsObjectError("%s is not a valid dictionary" % str(value))

        if name == 'type':
            if not isinstance(value, str):
                raise self.PhysicsObjectError("%s is not a valid string" % str(value))

        else:
            return super(LoopHelasUVCTAmplitude,self).filter(name, value)

    def get_sorted_keys(self):
        """Return LoopHelasAmplitude property names as a nicely sorted list."""

        return super(LoopHelasUVCTAmplitude,self).get_sorted_keys()+\
               ['UVCT_couplings','UVCT_orders','type']

        return True

    def get_call_key(self):
        """ Exactly as a regular HelasAmplitude except that here we must add 
        an entry to mutliply the final result by the coupling constants of the
        interaction in UVCT_couplings if there are any"""
        original_call_key = super(LoopHelasUVCTAmplitude,self).get_call_key()
        
        if self.get_UVCT_couplings()=='1.0d0':
            return original_call_key
        else:
            return (original_call_key[0],original_call_key[1],'UVCT')

    def get_used_UVCT_couplings(self):
        """ Returns a list of the string UVCT_couplings defined for this
        amplitudes. """
        return [coupl for coupl in self['UVCT_couplings'] if \
                isinstance(coupl,str)]

    def get_UVCT_couplings(self):
        """ Returns the string corresponding to the overall UVCT coupling which
        factorize this amplitude """
        if self['UVCT_couplings']==[]:
            return '1.0d0'

        answer=[]
        integer_sum=0
        for coupl in list(set(self['UVCT_couplings'])):
            if isinstance(coupl,int):
                integer_sum+=coupl
            else:
                answer.append(str(len([1 for c in self['UVCT_couplings'] if \
                                   c==coupl]))+'.0d0*'+coupl)
        if integer_sum!=0:
            answer.append(str(integer_sum)+'.0d0')
        if answer==[] and (integer_sum==0 or integer_sum==1):
            return '1.0d0'
        else:
            return '+'.join(answer)

    def get_base_diagram(self, wf_dict, vx_list = [], optimization = 1):
        """Return the loop_base_objects.LoopUVCTDiagram which corresponds to this
        amplitude, using a recursive method for the wavefunctions."""

        vertices = super(LoopHelasUVCTAmplitude,self).get_base_diagram(\
                     wf_dict, vx_list, optimization)['vertices']

        return loop_base_objects.LoopUVCTDiagram({'vertices': vertices, \
                                    'UVCT_couplings': self['UVCT_couplings'], \
                                    'UVCT_orders': self['UVCT_orders'], \
                                    'type': self['type']})
        
    def get_helas_call_dict(self, index=1, OptimizedOutput=False,\
                                                        specifyHel=True, **opt):
        """ return a dictionary to be used for formatting
        HELAS call. """
        
        
        out = helas_objects.HelasAmplitude.get_helas_call_dict(self, 
                index=index,OptimizedOutput=OptimizedOutput)
        out['uvct'] = self.get_UVCT_couplings()
        out.update(opt)
        return out

#===============================================================================
# LoopHelasAmplitude
#===============================================================================
class LoopHelasAmplitude(helas_objects.HelasAmplitude):
    """LoopHelasAmplitude object, behaving exactly as an amplitude except that
       it also contains loop wave-functions closed on themselves, building an
       amplitude corresponding to the closed loop.
    """

    # Customized constructor
    def __init__(self, *arguments):
        """Constructor for the LoopHelasAmplitude. For now, it works exactly
           as for the HelasMatrixElement one."""
        
        if arguments:
            super(LoopHelasAmplitude, self).__init__(*arguments)
        else:
            super(LoopHelasAmplitude, self).__init__()        
    
    def is_equivalent(self, other):
        """Comparison between different LoopHelasAmplitude in order to recognize
        which ones are equivalent at the level of the file output.
        I decided not to overload the operator __eq__ to be sure not to interfere
        with other functionalities of the code."""

        if(len(self.get('wavefunctions'))!=len(other.get('wavefunctions')) or
           len(self.get('amplitudes'))!=len(other.get('amplitudes')) or
           [len(wf.get('coupling')) for wf in self.get('wavefunctions')]!=
           [len(wf.get('coupling')) for wf in other.get('wavefunctions')] or
           [len(amp.get('coupling')) for amp in self.get('amplitudes')]!=
           [len(amp.get('coupling')) for amp in other.get('amplitudes')]):
            return False
        
        wfArgsToCheck = ['fermionflow','lorentz','state','onshell','spin',\
                         'is_part','self_antipart','color']
        for arg in wfArgsToCheck:
            if [wf.get(arg) for wf in self.get('wavefunctions')]!=\
               [wf.get(arg) for wf in other.get('wavefunctions')]:
                return False

        if [wf.find_outgoing_number() for wf in self.get('wavefunctions')]!=\
           [wf.find_outgoing_number() for wf in other.get('wavefunctions')]:
            return False

        ampArgsToCheck = ['lorentz',]
        for arg in ampArgsToCheck:
            if [amp.get(arg) for amp in self.get('amplitudes')]!=\
               [amp.get(arg) for amp in other.get('amplitudes')]:
                return False
        
        # Finally just check that the loop and external mother wavefunctions
        # of the loop wavefunctions and loop amplitudes arrive at the same places 
        # in both self and other. The characteristics of the mothers is irrelevant,
        # the only thing that matters is that the loop-type and external-type mothers
        # are in the same order.
        if [[m.get('is_loop') for m in lwf.get('mothers')] for lwf in self.get('wavefunctions')]!=\
           [[m.get('is_loop') for m in lwf.get('mothers')] for lwf in other.get('wavefunctions')]:
            return False
        if [[m.get('is_loop') for m in lwf.get('mothers')] for lwf in self.get('amplitudes')]!=\
           [[m.get('is_loop') for m in lwf.get('mothers')] for lwf in other.get('amplitudes')]:
            return False
        
        return True

    def default_setup(self):
        """Default values for all properties"""
                
        super(LoopHelasAmplitude,self).default_setup()
        
        # Store the wavefunctions building this loop
        self['wavefunctions'] = helas_objects.HelasWavefunctionList()
        # In this first version, a LoopHelasAmplitude is always built out of
        # a single amplitude, it was realized later that one would never need
        # more than one. But until now we kept the structure as such.
        self['amplitudes'] = helas_objects.HelasAmplitudeList()
        # The pairing is used for the output to know at each loop interactions
        # how many non-loop mothers are necessary. This list is ordered as the
        # helas calls building the loop
        self['pairing'] = []
        # To keep the 'type' (L-cut particle ID) of the LoopDiagram this
        # Loop amplitude tracks.
        # In principle this info is recoverable from the loop wfs.
        self['type'] = -1
        # The loop_group_id gives the place of this LoopHelasAmplitude 
        # in the 'loop_groups' attribute of the LoopHelasMatrixElement it belongs
        # to.
        self['loop_group_id']=-1
        # To store the symmetry factor of the loop
        self['loopsymmetryfactor'] = 0
        # Loop diagrams can be identified to others which are numerically exactly
        # equivalent. This is the case for example for the closed massless quark
        # loops. In this case, only one copy of the diagram is kept and this
        # multiplier attribute is set the to number of identified diagrams.
        # At the Helas level, this multiplier is given to each LoopHelasAmplitude
        self['multiplier'] = 1

    # Enhanced get function
    def get(self, name):
        """Get the value of the property name."""

        if name == 'loopsymmetryfactor' and not self[name]:
            self.calculate_loopsymmetryfactor()

        return super(LoopHelasAmplitude, self).get(name)
        
    def filter(self, name, value):
        """Filter for valid LoopHelasAmplitude property values."""

        if name=='wavefunctions':
            if not isinstance(value, helas_objects.HelasWavefunctionList):
                raise self.PhysicsObjectError("%s is not a valid list of HelasWaveFunctions" % str(value))
            for wf in value:
                if not wf['is_loop']:
                    raise self.PhysicsObjectError("Wavefunctions from a LoopHelasAmplitude must be from a loop.")
        
        elif name=='amplitudes':
            if not isinstance(value, helas_objects.HelasAmplitudeList):
                raise self.PhysicsObjectError("%s is not a valid list of HelasAmplitudes" % str(value))

        elif name in ['type','loop_group_id','multiplier','loopsymmetryfactor']:
            if not isinstance(value, int):
                raise self.PhysicsObjectError("%s is not a valid integer for the attribute '%s'" %(str(value),name))

        else:
            return super(LoopHelasAmplitude,self).filter(name, value)

        return True
    
    def get_sorted_keys(self):
        """Return LoopHelasAmplitude property names as a nicely sorted list."""

        return super(LoopHelasAmplitude,self).get_sorted_keys()+\
               ['wavefunctions', 'amplitudes','loop_group_id']

    def get_lcut_size(self):
        """ Return the wavefunction size (i.e. number of elements) based on the
        spin of the l-cut particle """
                
        return helas_objects.HelasWavefunction.spin_to_size(
                                 self.get_final_loop_wavefunction().get('spin'))

    def get_starting_loop_wavefunction(self):
        """ Return the starting external loop mother of this loop helas amplitude.
        It is the loop wavefunction of the l-cut leg one."""
        
        loop_wf=self.get_final_loop_wavefunction()
        loop_wf_mother=loop_wf.get_loop_mother()
        while loop_wf_mother:
            loop_wf=loop_wf_mother
            loop_wf_mother=loop_wf.get_loop_mother()
        return loop_wf

    def get_final_loop_wavefunction(self):
        """Return the non-external loop mother of the helas amplitude building 
        this loop amplitude"""
        
        final_lwf=[lwf for lwf in self.get('amplitudes')[0].get('mothers') if \
                   lwf.get('mothers')]
        if len(final_lwf)!=1:
            raise MadGraph5Error('The helas amplitude building the helas loop'+\
                ' amplitude should be made of exactly one loop wavefunctions'+\
                ' with mothers.')
        return final_lwf[0]

    def get_base_diagram(self, wf_dict, vx_list = [], optimization = 1):
        """Return the loop_base_objects.LoopDiagram which corresponds to this
        amplitude, using a recursive method for the wavefunctions.
        Remember that this diagram is not tagged and structures are not
        recognized."""

        vertices = self['amplitudes'][0].get_base_diagram(\
                     wf_dict, vx_list, optimization)['vertices']

        out = loop_base_objects.LoopDiagram({'vertices': vertices,\
                                              'type':self['type']})  
        
        # The generation of Helas diagram sometimes return that the two
        # loop external wavefunctions have the same external_id due to the 
        # recycling of the first external wavefunctions.
        # i. e. ((5(5*),1(21)>1(5*),id:160),(1(5*),2(21)>1(5*),id:160),(1(5*),3(37)>1(6*),id:21),(1(6*),4(-37)>1(5*),id:22),(5(-5*),1(5*),id:-1))
        # This only problematic when creating diagram with get_base_amplitude and
        # using them for the identifyME tagging
        
        starting_loop_line = out.get_starting_loop_line()
        finishing_loop_line = out.get_finishing_loop_line()
        if starting_loop_line['number'] == finishing_loop_line['number']:
            # This is the problematic case.
            # Since both particles have the same id, the routine get_external_legs
            # is always missing a particle. So we need to add one to have the correct
            # number of external particles (including the l-cut particle)
            nb_external = len(out.get_external_legs()) +1
            if nb_external == starting_loop_line['number']:
                starting_loop_line.set('number', nb_external -1)
            else:
                starting_loop_line.set('number', nb_external)

        
        return out 

    def set_mothers_and_pairing(self):
        """ Sets the mothers of this amplitude in the same order as they will
        be used in the arguments of the helas calls building this loop"""
        
        if len(self.get('amplitudes'))!=1:
            self.PhysicsObjectError, \
                  "HelasLoopAmplitude is for now designed to contain only one \
                   HelasAmplitude"
        
        self.set('mothers',helas_objects.HelasWavefunctionList())
        for lwf in [wf for wf in self.get('wavefunctions') if wf.get('mothers')]:
            mothersList=[wf for wf in lwf.get('mothers') if not wf['is_loop']]
            self['mothers'].extend(mothersList)
            self['pairing'].append(len(mothersList))

    def get_vertex_leg_numbers(self, 
              veto_inter_id=base_objects.Vertex.ID_to_veto_for_multichanneling,
              max_n_loop=0):
        """Get a list of the number of legs in vertices in this diagram"""

        if max_n_loop == 0:
            max_n_loop = base_objects.Vertex.max_n_loop_for_multichanneling

        # There is no need to check for self.get('interaction_id')==-2 when
        # applying the max_n_loop check because we already know that this
        # vertex is a loop one since it is a LoopHelasAmplitude
        vertex_leg_numbers = [len(self.get('mothers'))] if \
                         (self.get('interaction_id') not in veto_inter_id) or \
                                     len(self.get('mothers'))>max_n_loop else []
        for mother in self.get('mothers'):
            vertex_leg_numbers.extend(mother.get_vertex_leg_numbers(
                            veto_inter_id=veto_inter_id, max_n_loop=max_n_loop))

        return vertex_leg_numbers

    def get_denominators(self):
        """ Returns the denominator structure as a tuple (tupleA, tupleB) whose
        elements are of this form ((external_part_ids),mass) where
        external_part_ids are all the leg id building the momentum flowing in 
        the loop, i.e:
               D_i=(q+Sum(p_j,j))^2 - m^2
        """
        
        denoms=[]
        last_loop_wf=self.get_final_loop_wavefunction()
        last_loop_wf_mother=last_loop_wf.get_loop_mother()
        while last_loop_wf_mother:
            denoms.append((tuple(last_loop_wf.get_struct_external_leg_ids()),
                                                      last_loop_wf.get('mass')))
            last_loop_wf=last_loop_wf_mother
            last_loop_wf_mother=last_loop_wf.get_loop_mother()
        denoms.reverse()
        
        return tuple(denoms)

    def get_masses(self):
        """ Returns the list of the masses of the loop particles as they should
        appear for cuttools (L-cut particles specified last) """
        
        masses=[]
        if not aloha.complex_mass:
            for lwf in [wf for wf in self.get('wavefunctions') if wf.get('mothers')]:
                    masses.append(lwf.get('mass'))
        else:
            for lwf in [wf for wf in self.get('wavefunctions') if wf.get('mothers')]:
                if (lwf.get('width') == 'ZERO' or lwf.get('mass') == 'ZERO'):
                    masses.append(lwf.get('mass'))
                else: 
                    masses.append('CMASS_%s' % lwf.get('mass'))
        return masses

    def get_couplings(self):
        """ Returns the list of the couplings of the different helas objects
        building this HelasLoopAmplitude. They are ordered as they will appear
        in the helas calls."""

        return (sum([wf.get('coupling') for wf in self.get('wavefunctions') \
             if wf.get('coupling')!=['none']],[])\
             +sum([amp.get('coupling') for amp in self.get('amplitudes') if \
             amp.get('coupling')!=['none']],[]))

    def get_helas_call_dict(self, OptimizedOutput=False,specifyHel=True,**opt):
        """ return a dictionary to be used for formatting
        HELAS call. """
        output = {}
        output['numLoopLines']='_%d'%(len(self.get('wavefunctions'))-2)
        # Plus one below because fortran array start at 1.
        output['loop_group_id']=self.get('loop_group_id')+1
        output['ampNumber']=self.get('amplitudes')[0].get('number')
        if len(self.get('mothers'))!=len(self.get('pairing')):
            output['numMotherWfs']='_%d'%len(self.get('mothers'))
        else:
            output['numMotherWfs']=''            
        for i, pairing in enumerate(self.get('pairing')):
            output["Pairing%d"%i]=pairing
        output['numCouplings']='_%d'%len(self.get('coupling'))
        output['numeratorNumber']=self.get('number')
        output["LoopRank"]=self.get_analytic_info('wavefunction_rank')
        if OptimizedOutput:
            if self.get('loop_group_id')==-1:
                output['loopNumber']=self.get('number')
            else:
                output['loopNumber']=self.get('loop_group_id')+1               
        else:
            output['loopNumber']=self.get('amplitudes')[0].get('number')
        for i , wf in enumerate(self.get('mothers')):
            output["MotherID%d"%(i+1)]=wf.get('number')
        for i , mass in enumerate(self.get_masses()):
            output["LoopMass%d"%(i+1)]=mass
        for i , coupling in enumerate(self.get('coupling')):
            output["LoopCoupling%d"%(i+1)]=coupling
        output["LoopSymmetryFactor"] = self.get('loopsymmetryfactor')
        output["LoopMultiplier"] = self.get('multiplier')
        output.update(opt)

        return output

    def get_call_key(self):
        """ The helas call to a loop is simple and only depends on the number
        of loop lines and mothers. This how it is reflected in the call key. """
        
        return ("LOOP",len(self.get('wavefunctions'))-2,\
                len(self.get('mothers')),len(self.get('coupling')))

    def get_orders(self):
        """ Compute the orders building this loop amplitude only (not from the
        struct wavefunctions. Uses the cached result if available."""

        if self.get('orders') != {}:
            return self.get('orders')
        else:
            coupling_orders = {}
            last_wf = self.get_final_loop_wavefunction()
            while last_wf.get_loop_mother()!=None:
                for order in last_wf.get('orders').keys():
                    try:
                        coupling_orders[order] += last_wf.get('orders')[order]
                    except Exception:
                        coupling_orders[order] = last_wf.get('orders')[order]
                last_wf = last_wf.get_loop_mother()
            return coupling_orders
    
    def get_analytic_info(self, info, alohaModel=None):
        """ Returns an analytic information of the loop numerator, for example
        the 'wavefunction_rank' i.e. the maximum power to which the loop momentum 
        is elevated in the loop numerator. All analytic pieces of information 
        are for now identical to the one retrieved from the final_loop_wavefunction."""

        return self.get_final_loop_wavefunction().\
                                             get_analytic_info(info, alohaModel)

    def compute_analytic_information(self,alohaModel):
        """ Make sure that all analytic pieces of information about this 
        wavefunction are computed so that they can be recycled later, typically
        without the need of specifying an alohaModel. For now, all analytic
        information about the loop helas amplitude are identical to those of the
        final loop wavefunction."""
        
        self.get_final_loop_wavefunction().compute_analytic_information(\
                                                                     alohaModel)

    def calculate_fermionfactor(self):
        """ The fermion factor is not implemented for this object but in the
        subamplitude"""
        self['fermion_factor']=0
        for amp in self.get('amplitudes'):
            amp.get('fermionfactor')

    def calculate_loopsymmetryfactor(self):
        """ Calculate the loop symmetry factor. For one-loop matrix elements,
        it is always 2 for bubble with identical particles and tadpoles with self-conjugated particles
        and 1 otherwise."""

        # Assign a loop symmetry factor of 1 to all loops tadpoles with a self-conjugated loop particle
        # and bubbles featuring two identical (but not necessarily self-conjugated) particles running in
        # the loop, for which the correct symmetry factor of 2 is assigned instead.
        self['loopsymmetryfactor']=1

        physical_wfs = [wf for wf in self.get('wavefunctions') if wf.get('interaction_id')!=0]
        if len(physical_wfs)==1:
            if physical_wfs[0].get('self_antipart'):
                self['loopsymmetryfactor']=2
        elif len(physical_wfs)==2:
            if physical_wfs[0].get('particle')==physical_wfs[1].get('antiparticle'):
                self['loopsymmetryfactor']=2

#===============================================================================
# LoopHelasDiagram
#===============================================================================
class LoopHelasDiagram(helas_objects.HelasDiagram):
    """LoopHelasDiagram object, behaving exactly as a Diagram except that
       it has a couple of additional functions which can reconstruct and
       handle loop amplitudes.
    """

    def get_regular_amplitudes(self):
        """ Quick access to ALL non-loop amplitudes, including those which are
        inside the LoopAmplitudes defined in this diagram."""
        
        ampList=helas_objects.HelasAmplitudeList()
        for loopAmp in self.get_loop_amplitudes():
            ampList.extend(loopAmp['amplitudes'])
        ampList.extend(self.get_ct_amplitudes())
        return ampList
              
    def get_ct_amplitudes(self):
        """ Quick access to the regular amplitudes defined directly in this
            diagram (not in the LoopAmplitudes). Usually they correspond to the
            counter-terms. """
        
        return helas_objects.HelasAmplitudeList([amp for amp in \
          self['amplitudes'] if not isinstance(amp, LoopHelasAmplitude)]) 

    def get_loop_amplitudes(self):
        """ Quick access to the loop amplitudes only"""
        
        return helas_objects.HelasAmplitudeList([amp for amp in \
          self['amplitudes'] if isinstance(amp, LoopHelasAmplitude)])

    def get_loop_UVCTamplitudes(self):
        """ Quick access to the loop amplitudes only"""
        
        return helas_objects.HelasAmplitudeList([amp for amp in \
          self['amplitudes'] if isinstance(amp, LoopHelasUVCTAmplitude)])

#===============================================================================
# LoopHelasMatrixElement
#===============================================================================
class LoopHelasMatrixElement(helas_objects.HelasMatrixElement):
    """LoopHelasMatrixElement: list of processes with identical Helas
    calls, and the list of LoopHelasDiagrams associated with the processes.
    It works as for the HelasMatrixElement except for the loop-related features
    which are defined here. """

    def default_setup(self):
        """Default values for all properties"""
        
        super(LoopHelasMatrixElement,self).default_setup()

        # Store separately the color basis for the loop and born diagrams
        self['born_color_basis'] = loop_color_amp.LoopColorBasis()
        self['loop_color_basis'] = loop_color_amp.LoopColorBasis()
        # To store the grouping of HelasLoopAmplitudes which share the same
        # denominators.
        # List of (key,value) where keys are tuples corresponding to the 
        # denominator structures (see get_denominators() of LoopHelasAmplitudes)
        # and values are lists of LoopHelasAmplitudes. It is not a dictionary
        # because we want for each LoopHelasAmplitude to assign a 'loop_group_id'
        # which indicates where it is placed in this list
        self['loop_groups'] = []
        
    def filter(self, name, value):
        """Filter for valid diagram property values."""
        
        if name=='born_color_basis' or name=='loop_color_basis':
            if not isinstance(value,color_amp.ColorBasis):
                raise self.PhysicsObjectError("%s is not a valid color basis" % str(value))
        elif name=='loop_groups':
            if not isinstance(value,list):
                raise self.PhysicsObjectError("%s is not a valid list"%str(value))
            for (dkey, dvalue) in value:
                if not isinstance(dvalue,helas_objects.HelasAmplitudeList):
                    raise self.PhysicsObjectError("%s is not a valid HelasAmplitudeList."%str(dvalue))
                if not isinstance(dkey,tuple):
                    raise self.PhysicsObjectError("%s is not a valid tuple."%str(dkey))
        else:
            return super(LoopHelasMatrixElement,self).filter(name, value)

        return True

    def get(self,name):
        """Overload in order to return the loop_color_basis when simply asked
        for color_basis. The setter is not updated to avoid side effects."""
        
        if name=='color_basis':
            return self['loop_color_basis']
        elif name=='loop_groups':
            if not self['loop_groups']:
                self.identify_loop_groups()
            return self['loop_groups']
        else:
            return super(LoopHelasMatrixElement,self).get(name)
        
    def identify_loop_groups(self):
        """ Identify what are the loops sharing the same denominators and put
        them together in the 'loop_groups' attribute of this object. """
        
        identified_denom_structures=[]
        for lamp in [lamp for ldiag in self.get_loop_diagrams() for lamp in \
                     ldiag.get_loop_amplitudes()]:
            denom_structure=lamp.get_denominators()
            try:
                denom_index=identified_denom_structures.index(denom_structure)
                self['loop_groups'][denom_index][1].append(lamp)
            except ValueError:
                denom_index=len(self['loop_groups'])
                self['loop_groups'].append((denom_structure,
                                     helas_objects.HelasAmplitudeList([lamp,])))
                identified_denom_structures.append(denom_structure)
            lamp.set('loop_group_id',denom_index)
        # Now make sure that the loop amplitudes lists in values of the
        # dictionary are ordering in decreasing ranks, so that the first one
        # (later to be the reference amplitude) has the highest rank
        self['loop_groups']=[(group[0],helas_objects.HelasAmplitudeList(
            sorted(group[1],key=lambda lamp: \
            lamp.get_analytic_info('wavefunction_rank'),reverse=True)))
                                               for group in self['loop_groups']]
        # Also, order them so to put first the groups with the smallest
        # reference amplitude number
        self['loop_groups']=sorted(self['loop_groups'],key=lambda group: \
                                                      group[1][0].get('number'))
        self.update_loop_group_ids()

    def reuse_outdated_wavefunctions(self, helas_diagrams):
        """ Make sure never to use this optimization in the loop context."""
        # But just make sure that me_id is simply the number.
        for diag in helas_diagrams:
            for wf in diag['wavefunctions']:
                wf.set('me_id',wf.get('number'))
                
        return helas_diagrams

    def update_loop_group_ids(self):
        """ Make sure that the attribute 'loop_group_id' of all loop amplitudes
        in the 'loop_groups' list is correct given the order of 'loop_groups'"""
        
        for i, group in enumerate(self['loop_groups']):
            for lamp in group[1]:
                lamp.set('loop_group_id',i)

    def process_color(self):
        """ Perform the simple color processing from a single matrix element 
        (without optimization then). This is called from the initialization
        and overloaded here in order to have the correct treatment """
        
        # Generation of helas objects is assumed to be finished so we can relabel
        # optimaly the 'number' attribute of these objects.
        self.relabel_helas_objects()
        self.get('loop_color_basis').build_loop(self.get('base_amplitude'))
        if self.get('base_amplitude')['process']['has_born']:
            self.get('born_color_basis').build_born(self.get('base_amplitude'))
            self.set('color_matrix',\
                     color_amp.ColorMatrix(self.get('loop_color_basis'),\
                                           self.get('born_color_basis')))  
        else:
            self.set('color_matrix',\
                     color_amp.ColorMatrix(self.get('loop_color_basis')))

    def get_sorted_keys(self):
        """Return particle property names as a nicely sorted list."""

        return ['processes', 'identical_particle_factor',
                'diagrams', 'born_color_basis','loop_color_basis',
                'color_matrix','base_amplitude', 'has_mirror_process',
                'loop_groups']

    # Customized constructor
    def __init__(self, amplitude=None, optimization=1,
                 decay_ids=[], gen_color=True, optimized_output=False):
        """Constructor for the LoopHelasMatrixElement. For now, it works exactly
           as for the HelasMatrixElement one."""
        self.optimized_output=optimized_output
        super(LoopHelasMatrixElement, self).__init__(amplitude, optimization,\
                                                     decay_ids, gen_color)


    # Comparison between different amplitudes, to allow check for
    # identical processes. Note that we are then not interested in
    # interaction id, but in all other properties. 
    def __eq__(self, other):
        """Comparison between different loop matrix elements, to allow check for
        identical processes.
        """
<<<<<<< HEAD

        if not isinstance(other, LoopHelasMatrixElement):
            return False

        # If no processes, this is an empty matrix element
        if not self['processes'] and not other['processes']:
            return True

        # Otherwise if any of the two has not process, then they cannot be equal
        if not self['processes'] or not self['processes']:
            return False

        # Check general properties of this loop_helas matrix element
        if self['has_mirror_process'] != other['has_mirror_process'] or \
           self['processes'][0]['id'] != other['processes'][0]['id'] or \
           self['identical_particle_factor'] != \
                                            other['identical_particle_factor']:
            return False

        # Finally check the diagrams
        if self['diagrams'] != other['diagrams']:
            return False

        return True

=======

        if not isinstance(other, LoopHelasMatrixElement):
            return False

        # If no processes, this is an empty matrix element
        if not self['processes'] and not other['processes']:
            return True

        # Otherwise if any of the two has not process, then they cannot be equal
        if not self['processes'] or not self['processes']:
            return False

        # Check general properties of this loop_helas matrix element
        if self['has_mirror_process'] != other['has_mirror_process'] or \
           self['processes'][0]['id'] != other['processes'][0]['id'] or \
           self['identical_particle_factor'] != \
                                            other['identical_particle_factor']:
            return False

        # Finally check the diagrams
        if self['diagrams'] != other['diagrams']:
            return False

        return True

>>>>>>> 05aaf9e1
        # return super(LoopHelasMatrixElement,self).__eq__(other)

    def __ne__(self, other):
        """Overloading the nonequality operator, to make comparison easy"""
        return not self.__eq__(other)

    def generate_helas_diagrams(self, amplitude, optimization=1,
                                decay_ids=[]):
        """Starting from a list of LoopDiagrams from the diagram
        generation, generate the corresponding LoopHelasDiagrams, i.e.,
        the wave functions and amplitudes (for the loops and their R2 and UV
        counterterms). Choose between default optimization (= 1, maximum 
        recycling of wavefunctions) or no optimization (= 0, no recycling of
        wavefunctions, useful for GPU calculations with very restricted memory).

        Note that we need special treatment for decay chains, since
        the end product then is a wavefunction, not an amplitude.
        """
        
        assert  isinstance(amplitude, loop_diagram_generation.LoopAmplitude), \
                    "Bad arguments for generate_helas_diagrams in LoopHelasMatrixElement"
        assert isinstance(optimization, int), \
                    "Bad arguments for generate_helas_diagrams in LoopHelasMatrixElement"

        structures = amplitude.get('structure_repository')
        
        process = amplitude.get('process')
        has_born = amplitude.get('has_born')          
        
        model = process.get('model')

        # First make sure that the 'split_orders' are ordered according to their
        # weight.
        self.sort_split_orders(self.get('processes')[0].get('split_orders'))

        # Before starting, and if split_orders are defined in the amplitude
        # process, we must reorder the generated diagrams so as to put together
        # all those which share the same coupling orders. Then, we sort these
        # *group of diagrams* in decreasing WEIGHTED order, so that the
        # leading contributions are placed first (I will therfore be possible
        # to compute them only, saving the time of the rest of the computation)
        amplitude.order_diagrams_according_to_split_orders(\
                                   self.get('processes')[0].get('split_orders'))

        # All the previously defined wavefunctions
        wavefunctions = []
        
        # List of dictionaries from struct ID to wave function,
        # keeps track of the structures already scanned.
        # The key is the struct ID and the value infos is the tuple
        # (wfs, colorlists). 'wfs' is the list of wavefunctions,
        # one for each color-lorentz structure of the FDStructure.
        # Same for the 'colorlists', everything appearing
        # in the same order in these lists
        structID_to_infos = {}
        
        # List of minimal information for comparison with previous
        # wavefunctions
        wf_mother_arrays = []
        # Keep track of wavefunction number
        wf_number = 0

        # Generate wavefunctions for the external particles
        external_wavefunctions = dict([(leg.get('number'),
                                        helas_objects.HelasWavefunction(\
                                        leg, 0, model, decay_ids)) \
                                        for leg in process.get('legs')])

        # To store the starting external loop wavefunctions needed
        # (They are never output so they are not in the diagrams wavefunctions)
        external_loop_wfs_dict={}

        # For initial state bosons, need to flip part-antipart
        # since all bosons should be treated as outgoing
        for key in external_wavefunctions.keys():
            wf = external_wavefunctions[key]
            if wf.is_boson() and wf.get('state') == 'initial' and \
               not wf.get('self_antipart'):
                wf.set('is_part', not wf.get('is_part'))

        # For initial state particles, need to flip PDG code (if has
        # antipart)
        for key in external_wavefunctions.keys():
            wf = external_wavefunctions[key]
            if wf.get('leg_state') == False and \
               not wf.get('self_antipart'):
                wf.flip_part_antipart()

        # Initially, have one wavefunction for each external leg.
        wf_number = len(process.get('legs'))
        
        # Now go through the diagrams, looking for undefined wavefunctions

        helas_diagrams = helas_objects.HelasDiagramList()

        # Keep track of amplitude number and diagram number
        amplitude_number = 0
        diagram_number = 0
            
        def process_born_diagram(diagram, wfNumber, amplitudeNumber, UVCTdiag=False):
            """ Helper function to process a born diagrams exactly as it is done in 
            HelasMatrixElement for tree-level diagrams. This routine can also
            process LoopUVCTDiagrams, and if so the argument UVCTdiag must be set
            to true"""
            
            # List of dictionaries from leg number to wave function,
            # keeps track of the present position in the tree.
            # Need one dictionary per coupling multiplicity (diagram)
            number_to_wavefunctions = [{}]

            # Need to keep track of the color structures for each amplitude
            color_lists = [[]]

            # Initialize wavefunctions for this diagram
            diagram_wavefunctions = helas_objects.HelasWavefunctionList()

            vertices = copy.copy(diagram.get('vertices'))

            # Single out last vertex, since this will give amplitude
            lastvx = vertices.pop()

            # Go through all vertices except the last and create
            # wavefunctions
            for vertex in vertices:

                # In case there are diagrams with multiple Lorentz/color 
                # structures, we need to keep track of the wavefunctions
                # for each such structure separately, and generate
                # one HelasDiagram for each structure.
                # We use the array number_to_wavefunctions to keep
                # track of this, with one dictionary per chain of
                # wavefunctions
                # Note that all wavefunctions relating to this diagram
                # will be written out before the first amplitude is written.
                new_number_to_wavefunctions = []
                new_color_lists = []
                for number_wf_dict, color_list in zip(number_to_wavefunctions,
                                                     color_lists):
                    legs = copy.copy(vertex.get('legs'))
                    last_leg = legs.pop()
                    # Generate list of mothers from legs
                    mothers = self.getmothers(legs, number_wf_dict,
                                              external_wavefunctions,
                                              wavefunctions,
                                              diagram_wavefunctions)
                    inter = model.get('interaction_dict')[vertex.get('id')]

                    # Now generate new wavefunction for the last leg

                    # Need one amplitude for each color structure,
                    done_color = {} # store link to color
                    for coupl_key in sorted(inter.get('couplings').keys()):
                        color = coupl_key[0]
                        if color in done_color:
                            wf = done_color[color]
                            wf.get('coupling').append(inter.get('couplings')[coupl_key])
                            wf.get('lorentz').append(inter.get('lorentz')[coupl_key[1]])
                            continue
                        wf = helas_objects.HelasWavefunction(last_leg, \
                               vertex.get('id'), model)
                        wf.set('coupling', [inter.get('couplings')[coupl_key]])
                        if inter.get('color'):
                            wf.set('inter_color', inter.get('color')[coupl_key[0]])
                        done_color[color] = wf
                        wf.set('lorentz', [inter.get('lorentz')[coupl_key[1]]])
                        wf.set('color_key', color)
                        wf.set('mothers',mothers)
                        # Need to set incoming/outgoing and
                        # particle/antiparticle according to the fermion flow
                        # of mothers
                        wf.set_state_and_particle(model)

                        # Need to check for clashing fermion flow due to
                        # Majorana fermions, and modify if necessary
                        # Also need to keep track of the wavefunction number.
                        wf, wfNumber = wf.check_and_fix_fermion_flow(\
                                                   wavefunctions,
                                                   diagram_wavefunctions,
                                                   external_wavefunctions,
                                                   wfNumber)
                        # Create new copy of number_wf_dict
                        new_number_wf_dict = copy.copy(number_wf_dict)
                        # Store wavefunction
                        try:
                            wf = diagram_wavefunctions[\
                                    diagram_wavefunctions.index(wf)]
                        except ValueError:
                            # Update wf number
                            wfNumber = wfNumber + 1
                            wf.set('number', wfNumber)
                            try:
                                # Use wf_mother_arrays to locate existing
                                # wavefunction
                                wf = wavefunctions[wf_mother_arrays.index(\
                                wf.to_array())]
                                # Since we reuse the old wavefunction, reset
                                # wfNumber
                                wfNumber = wfNumber - 1
                            except ValueError:
                                diagram_wavefunctions.append(wf)

                        new_number_wf_dict[last_leg.get('number')] = wf

                        # Store the new copy of number_wf_dict
                        new_number_to_wavefunctions.append(\
                                                        new_number_wf_dict)
                        # Add color index and store new copy of color_lists
                        new_color_list = copy.copy(color_list)
                        new_color_list.append(coupl_key[0])
                        new_color_lists.append(new_color_list)

                number_to_wavefunctions = new_number_to_wavefunctions
                color_lists = new_color_lists

            # Generate all amplitudes corresponding to the different
            # copies of this diagram
            if not UVCTdiag:
                helas_diagram = helas_objects.HelasDiagram()
            else:
                helas_diagram = LoopHelasDiagram()                
                        
            for number_wf_dict, color_list in zip(number_to_wavefunctions,
                                                  color_lists):

                # Now generate HelasAmplitudes from the last vertex.
                if lastvx.get('id'):
                    inter = model.get_interaction(lastvx.get('id'))
                    keys = sorted(inter.get('couplings').keys())
                    pdg_codes = [p.get_pdg_code() for p in \
                                 inter.get('particles')]
                else:
                    # Special case for decay chain - amplitude is just a
                    # placeholder for replaced wavefunction
                    inter = None
                    keys = [(0, 0)]
                    pdg_codes = None

                # Find mothers for the amplitude
                legs = lastvx.get('legs')
                mothers = self.getmothers(legs, number_wf_dict,
                                          external_wavefunctions,
                                          wavefunctions,
                                          diagram_wavefunctions).\
                                             sort_by_pdg_codes(pdg_codes, 0)[0]
                # Need to check for clashing fermion flow due to
                # Majorana fermions, and modify if necessary
                wfNumber = mothers.check_and_fix_fermion_flow(wavefunctions,
                                              diagram_wavefunctions,
                                              external_wavefunctions,
                                              None,
                                              wfNumber,
                                              False,
                                              number_to_wavefunctions)
                done_color = {}
                for i, coupl_key in enumerate(keys):
                    color = coupl_key[0]
                    if inter and color in list(done_color.keys()):
                        amp = done_color[color]
                        amp.get('coupling').append(inter.get('couplings')[coupl_key])
                        amp.get('lorentz').append(inter.get('lorentz')[coupl_key[1]])
                        continue
                    if not UVCTdiag:
                        amp = helas_objects.HelasAmplitude(lastvx, model)
                    else:
                        amp = LoopHelasUVCTAmplitude(lastvx, model)
                        amp.set('UVCT_orders',diagram.get('UVCT_orders'))
                        amp.set('UVCT_couplings',diagram.get('UVCT_couplings'))
                        amp.set('type',diagram.get('type'))
                    if inter:
                        amp.set('coupling', [inter.get('couplings')[coupl_key]])
                        amp.set('lorentz', [inter.get('lorentz')[coupl_key[1]]])
                        if inter.get('color'):
                            amp.set('inter_color', inter.get('color')[color])
                        amp.set('color_key', color)
                        done_color[color] = amp
                    amp.set('mothers', mothers)
                    amplitudeNumber = amplitudeNumber + 1
                    amp.set('number', amplitudeNumber)
                    # Add the list with color indices to the amplitude
                    new_color_list = copy.copy(color_list)
                    if inter:
                        new_color_list.append(color)
                        
                    amp.set('color_indices', new_color_list)

                    # Add amplitude to amplitdes in helas_diagram
                    helas_diagram.get('amplitudes').append(amp)

            # After generation of all wavefunctions and amplitudes,
            # add wavefunctions to diagram
            helas_diagram.set('wavefunctions', diagram_wavefunctions)

            # Sort the wavefunctions according to number
            diagram_wavefunctions.sort(key=lambda wf: wf.get('number'))
                

            if optimization:
                wavefunctions.extend(diagram_wavefunctions)
                wf_mother_arrays.extend([wf.to_array() for wf \
                                         in diagram_wavefunctions])
            else:
                wfNumber = len(process.get('legs'))
                if self.optimized_output:
                    # Add one for the starting external loop wavefunctions
                    # which is fixed
                    wfNumber = wfNumber+1

            # Return the diagram obtained
            return helas_diagram, wfNumber, amplitudeNumber

        def process_struct(sID, diag_wfs, wfNumber):
            """ Scan a structure, create the necessary wavefunctions, add them
            to the diagram wavefunctions list, and return a list of bridge
            wavefunctions (i.e. those attached to the loop) with a list, ordered
            in the same way, of color lists. Each element of these lists
            correspond to one choice of color-lorentz structure of this
            tree-structure #sID. """

            # List of dictionaries from leg number to wave function,
            # keeps track of the present position in the tree structure.
            # Need one dictionary per coupling multiplicity (diagram)
            number_to_wavefunctions = [{}]

            # Need to keep track of the color structures for each amplitude
            color_lists = [[]]

            # Bridge wavefunctions
            bridge_wfs = helas_objects.HelasWavefunctionList()

            vertices = copy.copy(structures[sID].get('vertices'))

            # First treat the special case of a structure made solely of one
            # external leg
            if len(vertices)==0:
                binding_leg=copy.copy(structures[sID]['binding_leg'])
                binding_wf = self.getmothers(base_objects.LegList([binding_leg,]),
                                              {},
                                              external_wavefunctions,
                                              wavefunctions,
                                              diag_wfs)
                # Simply return the wf of this external leg along with an 
                # empty color list
                return [(binding_wf[0],[])] ,wfNumber

            # Go through all vertices except the last and create
            # wavefunctions
            for i, vertex in enumerate(vertices):

                # In case there are diagrams with multiple Lorentz/color 
                # structures, we need to keep track of the wavefunctions
                # for each such structure separately, and generate
                # one HelasDiagram for each structure.
                # We use the array number_to_wavefunctions to keep
                # track of this, with one dictionary per chain of
                # wavefunctions
                # Note that all wavefunctions relating to this diagram
                # will be written out before the first amplitude is written.
                new_number_to_wavefunctions = []
                new_color_lists = []
                for number_wf_dict, color_list in zip(number_to_wavefunctions,
                                                     color_lists):
                    legs = copy.copy(vertex.get('legs'))
                    last_leg = legs.pop()
                    # Generate list of mothers from legs
                    mothers = self.getmothers(legs, number_wf_dict,
                                              external_wavefunctions,
                                              wavefunctions,
                                              diag_wfs)
                    inter = model.get('interaction_dict')[vertex.get('id')]

                    # Now generate new wavefunction for the last leg

                    # Group interactions with the same color as we need only one amplitude
                    # for each color structure
                    grouped_interaction_keys = {}
                    colors_order             = []
                    for coupl_key in sorted(inter.get('couplings').keys()):
                        color = coupl_key[0]
                        if color not in colors_order:
                            colors_order.append(color)
                            grouped_interaction_keys[color] = \
                              (coupl_key, [inter.get('couplings')[coupl_key]], [inter.get('lorentz')[coupl_key[1]]])
                        else:
                            grouped_interaction_keys[color][1].append(inter.get('couplings')[coupl_key])
                            grouped_interaction_keys[color][2].append(inter.get('lorentz')[coupl_key[1]])

                    for coupl_key, all_couplings, all_lorentz in [grouped_interaction_keys[color] for color in colors_order]:
                        color = coupl_key[0]
                        wf = helas_objects.HelasWavefunction(last_leg, vertex.get('id'), model)                        
                        wf.set('coupling', all_couplings)                        
                        if inter.get('color'):
                            wf.set('inter_color', inter.get('color')[coupl_key[0]])
                        wf.set('lorentz', all_lorentz)
                        wf.set('color_key', color)
                        wf.set('mothers',mothers)
                        ###print "in process_struct and adding wf with"
                        ###print "    mothers id:"
                        ###for ii, mot in enumerate(mothers):
                        ###    print "    mother ",ii,"=",mot['number_external'],"("+str(mot.get_pdg_code())+") number=",mot['number']
                        ###print "    and iself =",wf['number_external'],"("+str(wf.get_pdg_code())+") number=",wf['number']                       
                        # Need to set incoming/outgoing and
                        # particle/antiparticle according to the fermion flow
                        # of mothers
                        wf.set_state_and_particle(model)
                        # Need to check for clashing fermion flow due to
                        # Majorana fermions, and modify if necessary
                        # Also need to keep track of the wavefunction number.
                        wf, wfNumber = wf.check_and_fix_fermion_flow(\
                                                   wavefunctions,
                                                   diag_wfs,
                                                   external_wavefunctions,
                                                   wfNumber)
                        # Create new copy of number_wf_dict
                        new_number_wf_dict = copy.copy(number_wf_dict)

                        # Store wavefunction
                        try:
                            wf = diag_wfs[\
                                    diag_wfs.index(wf)]
                        except ValueError:
                            # Update wf number
                            wfNumber = wfNumber + 1
                            wf.set('number', wfNumber)
                            try:
                                # Use wf_mother_arrays to locate existing
                                # wavefunction
                                wf = wavefunctions[wf_mother_arrays.index(wf.to_array())]
                                # Since we reuse the old wavefunction, reset
                                # wfNumber
                                wfNumber = wfNumber - 1
                            except ValueError:
                                diag_wfs.append(wf)

                        new_number_wf_dict[last_leg.get('number')] = wf
                        if i==(len(vertices)-1):
                            # Last vertex of the structure so we should define
                            # the bridge wavefunctions.
                            bridge_wfs.append(wf)
                        # Store the new copy of number_wf_dict
                        new_number_to_wavefunctions.append(\
                                                        new_number_wf_dict)
                        # Add color index and store new copy of color_lists
                        new_color_list = copy.copy(color_list)
                        new_color_list.append(coupl_key[0])
                        new_color_lists.append(new_color_list)

                
                number_to_wavefunctions = new_number_to_wavefunctions
                color_lists = new_color_lists

            ###print "bridg wfs returned="
            ###for wf in bridge_wfs:
            ###    print "    bridge =",wf['number_external'],"("+str(wf.get_pdg_code())+") number=",wf['number']
            
            return list(zip(bridge_wfs, color_lists)), wfNumber
        
        def getloopmothers(loopWfsIn, structIDs, color_list, diag_wfs, wfNumber):
            """From the incoming loop leg(s) and the list of structures IDs 
            connected to the loop at this point, it generates the list of
            mothers, a list of colorlist and a number_to_wavefunctions
            dictionary list for which each element correspond to one 
            lorentz-color structure of the tree-structure attached to the loop.
            It will launch the reconstruction procedure of the structures 
            which have not been encountered yet."""
    
            # The mothers list and the color lists There is one element in these 
            # lists, in the same order, for each combination of the 
            # lorentz-color tree-structures of the FDStructures attached to
            # this point.
            mothers_list = [loopWfsIn,]
            color_lists = [color_list,]

            # Scanning of the FD tree-structures attached to the loop at this
            # point.
            for sID in structIDs:
                try:
                   struct_infos = structID_to_infos[sID]
                except KeyError:
                    # The structure has not been encountered yet, we must
                    # scan it
                    struct_infos, wfNumber = \
                      process_struct(sID, diag_wfs, wfNumber)
                    # Unfortunately we must turn off the recycling of the struct_infos
                    # since it has issue with some fermion flow fixed loop where
                    # the recycling of these structure when processing the counterterms
                    # flips back the wfs conjugated when processing the loops.
                    # An example of it is for u g > n1 ul [virt=QCD], diag #38 in the MSSM@NLOQCD UFO.
                    if optimization and False:
                        # Only if there is optimization the dictionary is
                        # because otherwise we must always rescan the
                        # structures to correctly add all the necessary
                        # wavefunctions to the diagram wavefunction list
                        structID_to_infos[sID]=copy.copy(struct_infos)
                # The orig object are those already existing before treating
                # this structure
                new_mothers_list = []
                new_color_lists = []
                for mothers, orig_color_list in zip(mothers_list, color_lists):
                    for struct_wf, struct_color_list in struct_infos:
                        new_color_list = copy.copy(orig_color_list)+\
                                                    copy.copy(struct_color_list)
                        new_mothers = copy.copy(mothers)
                        new_mothers.append(struct_wf)
                        new_color_lists.append(new_color_list)
                        new_mothers_list.append(new_mothers)
                mothers_list = new_mothers_list       
                color_lists = new_color_lists
            
            ###print "getloop mothers returned with sID", structIDs
            ###print "len mothers_list=",len(mothers_list)
            ###for wf in mothers_list[0]:
            ###    print "    mother =",wf['number_external'],"("+str(wf.get_pdg_code())+") number=",wf['number']  

            return (mothers_list, color_lists), wfNumber
                             
        def process_loop_diagram(diagram, wavefunctionNumber, amplitudeNumber):
            """ Helper function to process a the loop diagrams which features
            several different aspects compared to the tree born diagrams."""

            # Initialize here the loop helas diagram we are about to create
            helas_diagram = LoopHelasDiagram()
            
            # List of dictionaries from leg number to wave function,
            # keeps track of the present position in the loop.
            # We only need to retain the last loop wavefunctions created
            # This is a list to store all the last loop wavefunctions created
            # due to the possibly many color-lorentz structure of the last
            # loop vertex.
            last_loop_wfs = helas_objects.HelasWavefunctionList()

            # Need to keep track of the color structures for each amplitude
            color_lists = [[]]
            
            # Initialize wavefunctions for this diagram
            diagram_wavefunctions = helas_objects.HelasWavefunctionList()

            # Copy the original tag of the loop which contains all the necessary
            # information with the interaction ID in the tag replaced by the 
            # corresponding vertex
            tag = copy.deepcopy(diagram.get('tag'))
            loop_vertices = copy.deepcopy(diagram.get('vertices'))
            for i in range(len(tag)):
                tag[i][2]=loop_vertices[i]
            
            # Copy the ct vertices of the loop
            ct_vertices = copy.copy(diagram.get('CT_vertices'))      

            # First create the starting external loop leg
            external_loop_wf=helas_objects.HelasWavefunction(\
                                                tag[0][0], 0, model, decay_ids)

            # When on the optimized output mode, the starting loop wavefunction
            # can be recycled if it has the same pdg because whatever its pdg 
            # it has the same coefficients and loop momentum zero, 
            # so it is in principle not necessary to add it to the 
            # diagram_wavefunction. However, this is necessary for the function
            # check_and_fix_fermion_flow to correctly update the dependances of
            # previous diagrams to an external L-cut majorana wavefunction which
            # needs flipping.
            if not self.optimized_output:
                wavefunctionNumber=wavefunctionNumber+1
                external_loop_wf.set('number',wavefunctionNumber)
                diagram_wavefunctions.append(external_loop_wf)
            else:
                try:
                    external_loop_wf=\
                        external_loop_wfs_dict[external_loop_wf.get('pdg_code')]
                except KeyError:
                    wavefunctionNumber=wavefunctionNumber+1
                    external_loop_wf.set('number',wavefunctionNumber)
                    external_loop_wfs_dict[external_loop_wf.get('pdg_code')]=\
                                                                external_loop_wf
                    diagram_wavefunctions.append(external_loop_wf)

            # Setup the starting point of the reading of the loop flow.
            last_loop_wfs.append(external_loop_wf)

            def process_tag_elem(tagElem, wfNumber, lastloopwfs, colorlists):
                """Treat one tag element of the loop diagram (not the last one
                   which provides an amplitude)"""
                   
                # We go through all the structures generated during the 
                # exploration of the structures attached at this point
                # of the loop. Let's define the new color_lists and
                # last_loop_wfs we will use for next iteration
                new_color_lists = []
                new_last_loop_wfs = helas_objects.HelasWavefunctionList()
                
                # In case there are diagrams with multiple Lorentz/color 
                # structures, we need to keep track of the wavefunctions
                # for each such structure separately, and generate
                # one HelasDiagram for each structure.
                # We use the array number_to_wavefunctions to keep
                # track of this, with one dictionary per chain of
                # wavefunctions
                # Note that all wavefunctions relating to this diagram
                # will be written out before the first amplitude is written.
                vertex=tagElem[2]
                structIDs=tagElem[1]
                for last_loop_wf, color_list in zip(lastloopwfs,
                                                     colorlists):
                    loopLegOut = copy.copy(vertex.get('legs')[-1])
   
                    # From the incoming loop leg and the struct IDs, it generates
                    # a list of mothers, colorlists and number_to_wavefunctions
                    # dictionary for which each element correspond to one 
                    # lorentz-color structure of the tree-structure attached to
                    # the loop.
                    (motherslist, colorlists), wfNumber = \
                      getloopmothers(\
                            helas_objects.HelasWavefunctionList([last_loop_wf,]),
                            structIDs,\
                            color_list, diagram_wavefunctions, wfNumber)
                    inter = model.get('interaction_dict')[vertex.get('id')]

                    # Now generate new wavefunctions for the last leg

                    for mothers, structcolorlist in zip(motherslist, colorlists):
                        # Need one amplitude for each color structure,
                        done_color = {} # store link to color
                        for coupl_key in sorted(inter.get('couplings').keys()):
                            color = coupl_key[0]
                            if color in done_color:
                                wf = done_color[color]
                                wf.get('coupling').append(inter.get('couplings')[coupl_key])
                                wf.get('lorentz').append(inter.get('lorentz')[coupl_key[1]])
                                continue
                            wf = helas_objects.HelasWavefunction(loopLegOut, \
                                                 vertex.get('id'), model)
                            wf.set('coupling', [inter.get('couplings')[coupl_key]])
                            if inter.get('color'):
                                wf.set('inter_color', inter.get('color')[coupl_key[0]])
                            done_color[color] = wf
                            wf.set('lorentz', [inter.get('lorentz')[coupl_key[1]]])
                            wf.set('color_key', color)
                            wf.set('mothers',mothers)
                            # Need to set incoming/outgoing and
                            # particle/antiparticle according to the fermion flow
                            # of mothers
                            wf.set_state_and_particle(model)
                            # Need to check for clashing fermion flow due to
                            # Majorana fermions, and modify if necessary
                            # Also need to keep track of the wavefunction number.
                            wf, wfNumber = wf.check_and_fix_fermion_flow(\
                                                   wavefunctions,
                                                   diagram_wavefunctions,
                                                   external_wavefunctions,
                                                   wfNumber)

                            # Store wavefunction
                            try:
                                wf = diagram_wavefunctions[\
                                                diagram_wavefunctions.index(wf)]
                            except ValueError:
                                # Update wf number
                                wfNumber = wfNumber + 1
                                wf.set('number', wfNumber)
                                # Depending on wether we are on the 
                                # loop_optimized_output mode or now we want to
                                # reuse the loop wavefunctions as well.
                                try:
                                    if not self.optimized_output:
                                        raise ValueError
                                    # Use wf_mother_arrays to locate existing
                                    # wavefunction
                                    wf = wavefunctions[wf_mother_arrays.index(\
                                                                 wf.to_array())]
                                    # Since we reuse the old wavefunction, reset
                                    # wfNumber
                                    wfNumber = wfNumber - 1
                                    # To keep track of the number of loop 
                                    # wfs reused
                                    self.lwf_reused += 1
                                except ValueError:
                                    diagram_wavefunctions.append(wf)

                            # Update the last_loop_wfs list with the loop wf
                            # we just created. 
                            new_last_loop_wfs.append(wf)
                            # Add color index and store new copy of color_lists
                            new_color_list = copy.copy(structcolorlist)
                            new_color_list.append(coupl_key[0])
                            new_color_lists.append(new_color_list)
                
                # We update the lastloopwfs list and the color_lists for the
                # next iteration, i.e. the treatment of the next loop vertex
                # by returning them to the calling environnement.
                return wfNumber, new_last_loop_wfs, new_color_lists

 
            # Go through all vertices except the last and create
            # wavefunctions
            
            def create_amplitudes(lastvx, wfNumber, amplitudeNumber):
                """Treat the last tag element of the loop diagram (which 
                provides an amplitude)"""
                # First create the other external loop leg closing the loop.
                # It will not be in the final output, and in this sense, it is
                # a dummy wavefunction, but it is structurally important.
                # Because it is only structurally important, we do not need to
                # add it to the list of the wavefunctions for this ME or this
                # HELAS loop amplitude, nor do we need to update its number.
                other_external_loop_wf=helas_objects.HelasWavefunction()
#                wfNumber=wfNumber+1
                for leg in [leg for leg in lastvx['legs'] if leg['loop_line']]:
                    if last_loop_wfs[0]['number_external']!=leg['number']:
                        other_external_loop_wf=\
                          helas_objects.HelasWavefunction(leg, 0, model, decay_ids)
#                        other_external_loop_wf.set('number',wfNumber)
                        break
#               diagram_wavefunctions.append(other_external_loop_wf)
                
                for last_loop_wf, color_list in zip(last_loop_wfs,color_lists):
                    # Now generate HelasAmplitudes from the last vertex.
                    if lastvx.get('id')!=-1:
                        raise self.PhysicsObjectError("The amplitude vertex of a loop diagram must be a "+\
                          "two point vertex with id=-1") 
                    # skip the boson and Dirac fermions
                    # adjust the fermion flow of external majorana loop wfs
                    if other_external_loop_wf.is_majorana():
                        fix_lcut_majorana_fermion_flow(last_loop_wf,\
                                                       other_external_loop_wf)
                    # fix the fermion flow
                    mothers=helas_objects.HelasWavefunctionList(\
                                [last_loop_wf,other_external_loop_wf])
                    wfNumber = mothers.check_and_fix_fermion_flow(wavefunctions,
                                              diagram_wavefunctions,
                                              external_wavefunctions,
                                              None,
                                              wfNumber,
                                              False,
                                              []) # number_to_wavefunctions is useless in loop case
                    amp = helas_objects.HelasAmplitude(lastvx, model)
                    amp.set('interaction_id',-1)
                    amp.set('mothers',mothers)
                    #amp.set('mothers', helas_objects.HelasWavefunctionList(\
                    #            [last_loop_wf,other_external_loop_wf]))
                    amp.set('pdg_codes',[last_loop_wf.get_pdg_code(),
                                     other_external_loop_wf.get_pdg_code()])
                            ###print "mothers added for amp="
                            ###for wf in mothers:
                            ###    print "    mother =",wf['number_external'],"("+str(wf.get_pdg_code())+") number=",wf['number']                             
                            # Add the list with color indices to the amplitude

                    amp.set('color_indices', copy.copy(color_list))
                    # Add this amplitude to the LoopHelasAmplitude of this
                    # diagram.
                    amplitudeNumber = amplitudeNumber + 1
                    amp.set('number', amplitudeNumber)
                    amp.set('type','loop')
                    loop_amp = LoopHelasAmplitude()
                    loop_amp.set('amplitudes',\
                      helas_objects.HelasAmplitudeList([amp,]))
                    # Set the loop wavefunctions building this amplitude
                    # by tracking them from the last loop wavefunction
                    # added and its loop wavefunction among its mothers
                    
                    loop_amp_wfs=helas_objects.HelasWavefunctionList(\
                                                                [last_loop_wf,])
                    while loop_amp_wfs[-1].get('mothers'):
                        loop_amp_wfs.append([lwf for lwf in \
                      loop_amp_wfs[-1].get('mothers') if lwf['is_loop']][0])
                    # Sort the loop wavefunctions of this amplitude
                    # according to their correct order of creation for 
                    # the HELAS calls (using their 'number' attribute
                    # would work as well, but I want something less naive)
                    # 1) Add the other L-cut particle at the end
                    loop_amp_wfs.append(other_external_loop_wf)
                    # 2) Reverse to have a consistent ordering of creation
                    # of helas wavefunctions.
                    loop_amp_wfs.reverse()
                    loop_amp.set('wavefunctions',loop_amp_wfs)
                    loop_amp.set('type',diagram.get('type'))
                    loop_amp.set('multiplier',diagram.get('multiplier'))
                    # 'number' is not important as it will be redefined later.
                    loop_amp.set('number',min([amp.get('number') for amp
                                               in loop_amp.get('amplitudes')]))
                    loop_amp.set('coupling',loop_amp.get_couplings())
                    loop_amp.set('orders',loop_amp.get_orders())
                    helas_diagram.get('amplitudes').append(loop_amp)
                    # here we check the two L-cut loop helas wavefunctions are                                                                                                                           
                    # in consistent flow                     
                    check_lcut_fermion_flow_consistency(\
                        loop_amp_wfs[0],loop_amp_wfs[1])
                return wfNumber, amplitudeNumber
            
            def check_lcut_fermion_flow_consistency(lcut_wf1, lcut_wf2):
                """Checks that the two L-cut loop helas wavefunctions have                                                                                                                               
                a consistent fermion flow."""
                if lcut_wf1.is_boson():
                    if lcut_wf1.get('state')!='final' or\
                            lcut_wf2.get('state')!='final':
                        raise MadGraph5Error("Inconsistent flow in L-cut bosons.")
                elif not lcut_wf1.is_majorana():
                    for lcut_wf in [lcut_wf1,lcut_wf2]:
                        if not ((lcut_wf.get('is_part') and \
                                     lcut_wf.get('state')=='outgoing') or\
                                    (not lcut_wf.get('is_part') and\
                                         lcut_wf.get('state')=='incoming')):
                            raise MadGraph5Error("Inconsistent flow in L-cut Dirac fermions.")
                elif lcut_wf1.is_majorana():
                    if (lcut_wf1.get('state'), lcut_wf2.get('state')) not in \
                            [('incoming','outgoing'),('outgoing','incoming')]:
                        raise MadGraph5Error("Inconsistent flow in L-cut Majorana fermions.")
                            
            def fix_lcut_majorana_fermion_flow(last_loop_wf,\
                                               other_external_loop_wf):
                """Fix the fermion flow of the last external Majorana loop 
                wavefunction through the fermion flow of the first external 
                Majorana loop wavefunction."""
                # skip the boson and Dirac fermions
                # if not other_external_loop_wf.is_majorana():return
                loop_amp_wfs=helas_objects.HelasWavefunctionList(\
                                                                [last_loop_wf,])
                while loop_amp_wfs[-1].get('mothers'):
                    loop_amp_wfs.append([lwf for lwf in \
                    loop_amp_wfs[-1].get('mothers') if lwf['is_loop']][0])
                loop_amp_wfs.append(other_external_loop_wf)
                loop_amp_wfs.reverse()
                # loop_amp_wfs[0] is the last external loop wavefunction
                # while loop_amp_wfs[1] is the first external loop wavefunction
                rep={'incoming':'outgoing','outgoing':'incoming'}
                # Check if we need to flip the state of the external L-cut majorana
                other_external_loop_wf['state']=rep[loop_amp_wfs[1]['state']]
                return
                                                            
            def process_counterterms(ct_vertices, wfNumber, amplitudeNumber):
                """Process the counterterms vertices defined in this loop
                   diagram."""
                
                structIDs=[]
                for tagElem in tag:
                    structIDs += tagElem[1]
                # Here we call getloopmothers without any incoming loop
                # wavefunctions such that the function will return exactly
                # the mother of the counter-term amplitude we wish to create
                # We start with an empty color list as well in this case
                (motherslist, colorlists), wfNumber = getloopmothers(\
                                helas_objects.HelasWavefunctionList(), structIDs, \
                                [], diagram_wavefunctions, wfNumber)
                for mothers, structcolorlist in zip(motherslist, colorlists):
                    for ct_vertex in ct_vertices:
                        # Now generate HelasAmplitudes from this ct_vertex.
                        inter = model.get_interaction(ct_vertex.get('id'))
                        keys = inter.get_canonical_couplings_keys_order()
                        pdg_codes = [p.get_pdg_code() for p in \
                                     inter.get('particles')]
                        mothers = mothers.sort_by_pdg_codes(pdg_codes, 0)[0]
                        # Need to check for clashing fermion flow due to
                        # Majorana fermions, and modify if necessary
                        wfNumber = mothers.check_and_fix_fermion_flow(wavefunctions,
                                                  diagram_wavefunctions,
                                                  external_wavefunctions,
                                                  None,
                                                  wfNumber,
                                                  False,
                                                  [])
                        done_color = {}
                        for i, coupl_key in enumerate(keys):
                            color = coupl_key[0]
                            if color in list(done_color.keys()):
                                amp = done_color[color]
                                amp.get('coupling').append(inter.get('couplings')[coupl_key])
                                amp.get('lorentz').append(inter.get('lorentz')[coupl_key[1]])
                                continue
                            amp = helas_objects.HelasAmplitude(ct_vertex, model)
                            amp.set('coupling', [inter.get('couplings')[coupl_key]])
                            amp.set('lorentz', [inter.get('lorentz')[coupl_key[1]]])
                            if inter.get('color'):
                                amp.set('inter_color', inter.get('color')[color])
                            amp.set('color_key', color)
                            done_color[color] = amp
                            amp.set('mothers', mothers)
                            amplitudeNumber = amplitudeNumber + 1
                            amp.set('number', amplitudeNumber)
                            # Add the list with color indices to the amplitude
                            amp_color_list = copy.copy(structcolorlist)
                            amp_color_list.append(color)     
                            amp.set('color_indices', amp_color_list)
                            amp.set('type',inter.get('type'))
                            
                            # Add amplitude to amplitdes in helas_diagram
                            helas_diagram.get('amplitudes').append(amp)
                return wfNumber, amplitudeNumber
            
            for tagElem in tag:
                wavefunctionNumber, last_loop_wfs, color_lists = \
                  process_tag_elem(tagElem, wavefunctionNumber, \
                                   last_loop_wfs, color_lists)

            # Generate all amplitudes corresponding to the different
            # copies of this diagram
            wavefunctionNumber, amplitudeNumber = create_amplitudes(
                         loop_vertices[-1], wavefunctionNumber, amplitudeNumber)

            # Add now the counter-terms vertices
            if ct_vertices:
                wavefunctionNumber, amplitudeNumber = process_counterterms(\
                  ct_vertices, wavefunctionNumber, amplitudeNumber)

            # Identify among the diagram wavefunctions those from the structures
            # which will fill the 'wavefunctions' list of the diagram
            struct_wfs=helas_objects.HelasWavefunctionList(\
                      [wf for wf in diagram_wavefunctions if not wf['is_loop']])
            loop_wfs=helas_objects.HelasWavefunctionList(\
                      [wf for wf in diagram_wavefunctions if wf['is_loop']])     

            # Sort the wavefunctions according to number
            struct_wfs.sort(key = lambda wf: wf.get('number'))
                             
            # After generation of all wavefunctions and amplitudes,
            # add wavefunctions to diagram
            helas_diagram.set('wavefunctions', struct_wfs)

            # Of course we only allow to reuse the struct wavefunctions but
            # never the loop ones which have to be present and reused in each
            # loop diagram, UNLESS we are in the loop_optimized_output mode.
            if optimization:
                wavefunctions.extend(struct_wfs)
                wf_mother_arrays.extend([wf.to_array() for wf in struct_wfs])
                if self.optimized_output:
                    wavefunctions.extend(loop_wfs)
                    wf_mother_arrays.extend([wf.to_array() for wf in loop_wfs])
            else:
                wavefunctionNumber = len(process.get('legs'))
                if self.optimized_output:
                    # Add one for the starting external loop wavefunctions
                    # which is fixed
                    wavefunctionNumber = wavefunctionNumber+1

            # And to the loop helas diagram if under the optimized output.
            # In the default output, one use those stored in the loop amplitude
            # since they are anyway not recycled. Notice that we remove the 
            # external L-cut loop wavefunctions from this list since they do 
            # not need to be computed.
            if self.optimized_output:
                loop_wfs = helas_objects.HelasWavefunctionList(
                         [lwf for lwf in loop_wfs if len(lwf.get('mothers'))>0])
                helas_diagram.set('loop_wavefunctions',loop_wfs)

            # Return the diagram obtained
            return helas_diagram, wavefunctionNumber, amplitudeNumber      

        # Let's first treat the born diagrams
        if has_born:
            for diagram in amplitude.get('born_diagrams'):
                helBornDiag, wf_number, amplitude_number=\
                  process_born_diagram(diagram, wf_number, amplitude_number)
                diagram_number = diagram_number + 1
                helBornDiag.set('number', diagram_number)
                helas_diagrams.append(helBornDiag)
        
        # Now we treat the loop diagrams
        self.lwf_reused=0
        for diagram in amplitude.get('loop_diagrams'):
            loopHelDiag, wf_number, amplitude_number=\
              process_loop_diagram(diagram, wf_number, amplitude_number)
            diagram_number = diagram_number + 1
            loopHelDiag.set('number', diagram_number)
            helas_diagrams.append(loopHelDiag)

        # We finally turn to the UVCT diagrams
        for diagram in amplitude.get('loop_UVCT_diagrams'):
            loopHelDiag, wf_number, amplitude_number=\
              process_born_diagram(diagram, wf_number, amplitude_number, \
                                   UVCTdiag=True)
            diagram_number = diagram_number + 1
            loopHelDiag.set('number', diagram_number)
            # We must add the UVCT_orders to the regular orders of the 
            # LooopHelasUVCTAmplitude
            for lamp in loopHelDiag.get_loop_UVCTamplitudes():
                new_orders = copy.copy(lamp.get('orders'))
                for order, value in lamp.get('UVCT_orders').items():
                    try:
                        new_orders[order] = new_orders[order] + value
                    except KeyError:
                        new_orders[order] = value
                lamp.set('orders', new_orders)
            helas_diagrams.append(loopHelDiag)
 
        self.set('diagrams', helas_diagrams)
         # Check wf order consistency
        if __debug__:
            for diag in self.get('diagrams'):
                # This is just a monitoring function, it will *NOT* affect the
                # wavefunctions list of the diagram, but just raise an Error
                # if the order is inconsistent, namely if a wavefunction in this
                # list has a mother which appears after its position in the list.
                diag.get('wavefunctions').check_wavefunction_numbers_order()

        # Inform how many loop wavefunctions have been reused.
        if self.optimized_output:
            logger.debug('%d loop wavefunctions have been reused'%self.lwf_reused+
            ', for a total of %d ones'%sum([len(ldiag.get('loop_wavefunctions'))
             for ldiag in self.get_loop_diagrams()]))
 
        # Sort all mothers according to the order wanted in Helas calls
        for wf in self.get_all_wavefunctions():
            wf.set('mothers', helas_objects.HelasMatrixElement.sorted_mothers(wf))

        for amp in self.get_all_amplitudes():
            amp.set('mothers', helas_objects.HelasMatrixElement.sorted_mothers(amp))
            # Not really necessary for the LoopHelasAmplitude as the color 
            # indices of the amplitudes should be correct. It is however 
            # cleaner like this. For debugging purposes we leave here an assert.
            gen_colors = amp.get('color_indices')
            amp.set('color_indices', amp.get_color_indices())
            if isinstance(amp,LoopHelasAmplitude):
                assert (amp.get('color_indices')==gen_colors), \
                  "Error in the treatment of color in the loop helas diagram "+\
                  "generation. It could be harmless, but report this bug to be sure."+\
                  " The different keys are %s vs %s."%(str(gen_colors),\
                                                      str(amp.get('color_indices')))
        for loopdiag in self.get_loop_diagrams():
            for loopamp in loopdiag.get_loop_amplitudes():
                loopamp.set_mothers_and_pairing()
 
        # As a final step, we compute the analytic information for the loop
        # wavefunctions and amplitudes building this loop matrix element.
        # Because we want to have the same AlohaModel used for various
        # HelasMatrix elements, we instead perform the call below in the
        # export which will use its AlohaModel for several HelasME's.
        # Hence we comment it here.
        # self.compute_all_analytic_information()
    
    def get_split_orders_mapping(self):
        """This function returns a list and a dictionary:
                        squared_orders, amps_orders
        ===
        The squared_orders lists all contributing squared_orders as tuple whose
        elements are the power at which are elevated the couplings orderered as
        in the 'split_orders'.
        
        squared_orders : All possible contributing squared orders among those
            specified in the process['split_orders'] argument. The elements of
            the list are tuples of the format
             ((OrderValue1,OrderValue2,...),
              (max_contrib_ct_amp_number,
              max_contrib_uvct_amp_number,
              max_contrib_loop_amp_number,
              max_contrib_group_id))
            with OrderValue<i> correspond to the value of the <i>th order in
            process['split_orders'] (the others are summed over and therefore 
            left unspecified).
            Ex for dijet with process['split_orders']=['QCD','QED']: 
                => [((4,0),(8,2,3)),((2,2),(10,3,3)),((0,4),(20,5,4))]
           
        'max_contrib_loop_amp_number': For optimization purposes, it is good to
        know what is the maximum loop amplitude number contributing to any given 
        squared order. The fortran output is structured so that if the user 
        is interested in a given squared order contribution only, then
        all the open loop coefficients for the amplitudes with a number above
        this value can be skipped.
        
        'max_contrib_(uv)ct_amp_number': Same as above but for the 
        (uv)ctamplitude number.
        
        'max_contrib_group_id': The same as above, except this time
        it is for the loop group id used for the loop reduction.
        ===
        The amps_orders is a *dictionary* with keys 
          'born_amp_orders',
          'loop_amp_orders'
        with values being the tuples described below.
        
        If process['split_orders'] is empty, all these tuples are set empty.
        
        'born_amp_orders' : Exactly as for squared order except that this list specifies
            the contributing order values for the amplitude (i.e. not 'squared').
            Also, the tuple describing the amplitude order is nested with a 
            second one listing all amplitude numbers contributing to this order.
            Ex for dijet with process['split_orders']=['QCD','QED']: 
                => [((2, 0), (2,)), ((0, 2), (1, 3, 4))]
            The function returns () if the process has no borns.
        
        'loop_amp_orders' : The same as for born_amp_orders but for the loop
            type of amplitudes only.

        Keep in mind that the orders of the elements of the outter most list is
        important as it dictates the order for the corresponding "order indices" 
        in the fortran code output by the exporters.
        """
    
        split_orders=self.get('processes')[0].get('split_orders')
        # If no split_orders are defined, then return the obvious
        amps_orders = {'born_amp_orders':[],
                       'loop_amp_orders':[]}
        if len(split_orders)==0:
            self.squared_orders = []
            return [],amps_orders
        
        # First make sure that the 'split_orders' are ordered according to their
        # weight.
        self.sort_split_orders(split_orders)
        
        process = self.get('processes')[0]
        # First make sure that the 'split_orders' are ordered according to their
        # weight.
        self.sort_split_orders(split_orders)
        loop_amp_orders = self.get_split_orders_mapping_for_diagram_list(\
             self.get_loop_diagrams(), split_orders, 
             get_amplitudes_function = lambda diag: diag.get_loop_amplitudes(),
             # We chose at this stage to store not only the amplitude numbers but
             # also the reference reduction id in the loop grouping, necessary
             # for returning the max_contrib_ref_amp_numbers.
             get_amp_number_function =  lambda amp: 
               (amp.get('amplitudes')[0].get('number'),amp.get('loop_group_id')))
        ct_amp_orders = self.get_split_orders_mapping_for_diagram_list(\
                self.get_loop_diagrams(), split_orders, 
                get_amplitudes_function = lambda diag: diag.get_ct_amplitudes())
        uvct_amp_orders = self.get_split_orders_mapping_for_diagram_list(\
                self.get_loop_UVCT_diagrams(), split_orders)
    
        # With this function, we just return the contributing amplitude numbers
        # The format is therefore the same as for the born_amp_orders and
        # ct_amp_orders
        amps_orders['loop_amp_orders'] = dict([(lao[0],
                          [el[0] for el in lao[1]]) for lao in loop_amp_orders])
        # Now add there the ct_amp_orders and uvct_amp_orders
        for ct_amp_order in ct_amp_orders+uvct_amp_orders:
            try:
                amps_orders['loop_amp_orders'][ct_amp_order[0]].extend(\
                                                          list(ct_amp_order[1]))
            except KeyError:
                amps_orders['loop_amp_orders'][ct_amp_order[0]] = \
                                                           list(ct_amp_order[1])
        # We must now turn it back to a list
        amps_orders['loop_amp_orders'] = [
            (key, tuple(sorted(amps_orders['loop_amp_orders'][key]))) 
                               for key in amps_orders['loop_amp_orders'].keys()]         
        # and re-sort it to make sure it follows an increasing WEIGHT order.
        order_hierarchy = self.get('processes')[0]\
                                            .get('model').get('order_hierarchy')
        if set(order_hierarchy.keys()).union(set(split_orders))==\
                                                    set(order_hierarchy.keys()):
            amps_orders['loop_amp_orders'].sort(key= lambda so: 
                         sum([order_hierarchy[split_orders[i]]*order_power for \
                                           i, order_power in enumerate(so[0])]))

        # Finally the born amp orders
        if process.get('has_born'):
            born_amp_orders = self.get_split_orders_mapping_for_diagram_list(\
                                          self.get_born_diagrams(),split_orders)
        
            amps_orders['born_amp_orders'] = born_amp_orders
        
        # Now we construct the interference splitting order matrix.
        # For this we flatten the list of many individual 2-tuples of the form
        # (amp_number, ref_amp_number) into one big 2-tuple of the form
        # (tuple_of_all_amp_numers, tuple_of_all_ref_amp_numbers).
        loop_orders = [(lso[0],tuple(zip(*list(lso[1])))) for lso in loop_amp_orders]

        # For the reference orders (against which the loop and ct amps are squared)
        # we only need the value of the orders, not the corresponding amp numbers.
        if process.get('has_born'):
            ref_orders = [bao[0] for bao in born_amp_orders]
        else:
            ref_orders = [lao[0] for lao in loop_orders+ct_amp_orders]
        
        # Temporarily we set squared_orders to be a dictionary with keys being
        # the actual contributing squared_orders and the values are the list 
        # [max_contrib_uvctamp_number,max_contrib_ct_amp_number,
        #  max_contrib_loop_amp_number,
        #  max_contrib_ref_amp_number]
        
        # In the event where they would be no contributing amplitude in one of 
        # the four class above, then the list on which the function max will be
        # called will be empty and we need to have the function not crash but
        # return -1 instead. 
        def smax(AmpNumList):
            return -1 if len(AmpNumList)==0 else max(AmpNumList)
            
        squared_orders = {}
        for ref_order in ref_orders:
            for uvct_order in uvct_amp_orders:
                key = tuple([ord1 + ord2 for ord1,ord2 in zip(uvct_order[0],
                                                                    ref_order)])
                try:
                    # Finding the max_contrib_uvct_amp_number
                    squared_orders[key][0] = smax([squared_orders[key][0]]+
                                                            list(uvct_order[1]))
                except KeyError:
                    squared_orders[key] = [smax(list(uvct_order[1])),-1,-1,-1]

            for ct_order in ct_amp_orders:
                key = tuple([ord1 + ord2 for ord1,ord2 in zip(ct_order[0],
                                                                    ref_order)])
                try:
                    # Finding the max_contrib_ct_amp_number
                    squared_orders[key][1] = smax([squared_orders[key][1]]+
                                                              list(ct_order[1]))
                except KeyError:
                    squared_orders[key] = [-1,smax(list(ct_order[1])),-1,-1]

            for loop_order in loop_orders:
                key = tuple([ord1 + ord2 for ord1,ord2 in zip(loop_order[0],
                                                                    ref_order)])
                try:
                    # Finding the max_contrib_loop_amp_number
                    squared_orders[key][2] = smax([squared_orders[key][2]]+
                                                         list(loop_order[1][0]))
                    # Finding the max_contrib_loop_id
                    squared_orders[key][3] = smax([squared_orders[key][3]]+
                                                         list(loop_order[1][1]))
                except KeyError:
                    squared_orders[key] = [-1,-1,smax(list(loop_order[1][0])),
                                                    smax(list(loop_order[1][1]))]

        # To sort the squared_orders, we now turn it into a list instead of a
        # dictionary. Each element of the list as the format
        #   ( squared_so_powers_tuple, 
        #     (max_uvct_amp_number, max_ct_amp_number,
        #      max_loop_amp_number, max_loop_id) )
        squared_orders = [(sqso[0],tuple(sqso[1])) for sqso in \
                                                         squared_orders.items()]
        # Sort the squared orders if the hierarchy defines them all.
        order_hierarchy = self.get('processes')[0].get('model').get('order_hierarchy')
        if set(order_hierarchy.keys()).union(set(split_orders))==\
                                                    set(order_hierarchy.keys()):
            squared_orders.sort(key= lambda so: 
                         sum([order_hierarchy[split_orders[i]]*order_power for \
                                           i, order_power in enumerate(so[0])]))

        # Cache the squared_orders information
        self.squared_orders = squared_orders

        return squared_orders, amps_orders

    def get_squared_order_contribs(self):
        """Return the squared_order contributions as returned by the function
        get_split_orders_mapping. It uses the cached value self.squared_orders
        if it was already defined during a previous call to get_split_orders_mapping.
        """

        if not hasattr(self, "squared_orders"):
            self.get_split_orders_mapping()

        return self.squared_orders

    def find_max_loop_coupling(self):
        """ Find the maximum number of loop couplings appearing in any of the
        LoopHelasAmplitude in this LoopHelasMatrixElement"""
        if len(self.get_loop_diagrams())==0:
            return 0
        return max([len(amp.get('coupling')) for amp in \
            sum([d.get_loop_amplitudes() for d in self.get_loop_diagrams()],[])])

    def get_max_loop_vertex_rank(self):
        """ Returns the maximum power of loop momentum brought by a loop
        interaction. For renormalizable theories, it should be no more than one.
        """
        return max([lwf.get_analytic_info('interaction_rank') for lwf in \
                                             self.get_all_loop_wavefunctions()])

    def get_max_loop_rank(self):
        """ Returns the rank of the contributing loop with maximum rank """
        r_list = [lamp.get_analytic_info('wavefunction_rank') for ldiag in \
               self.get_loop_diagrams() for lamp in ldiag.get_loop_amplitudes()]
        if len(r_list)==0:
            return 0
        else:
            return max(r_list)

    def get_max_spin_connected_to_loop(self):
        """Returns the maximum spin that any particle either connected to a loop
        or running in it has, among all the loops contributing to this ME"""

        # Remember that the loop wavefunctions running in the loop are stored in
        # the attribute 'loop_wavefunctions' of the HelasLoopDiagram in the 
        # optimized mode and in the 'wavefunction' attribute of the LoopHelasAmplitude
        # in the default mode.
        return max(
                     max(l.get('spin') for l in lamp.get('mothers')+
                          lamp.get('wavefunctions')+d.get('loop_wavefunctions'))
                     for d in self['diagrams'] if isinstance(d,LoopHelasDiagram) 
                                             for lamp in d.get_loop_amplitudes()
                  )

    def get_max_loop_particle_spin(self):
        """ Returns the spin of the loop particle with maximum spin among all
        the loop contributing to this ME"""
        return max([lwf.get('spin') for lwf in \
                                             self.get_all_loop_wavefunctions()])

    def relabel_loop_amplitudes(self):
        """Give a unique number to each non-equivalent (at the level of the output)
        LoopHelasAmplitude """
        
        LoopHelasAmplitudeRecognized=[]
        for lamp in \
         sum([d.get_loop_amplitudes() for d in self.get_loop_diagrams()],[]):
            lamp.set('number',-1)
            for lamp2 in LoopHelasAmplitudeRecognized:
                if lamp.is_equivalent(lamp2):
                # The if statement below would be to turn the optimization off
                # if False:
                    lamp.set('number',lamp2.get('number'))
                    break;
            if lamp.get('number')==-1:
                    lamp.set('number',(len(LoopHelasAmplitudeRecognized)+1))
                    LoopHelasAmplitudeRecognized.append(lamp)

    def relabel_loop_amplitudes_optimized(self):
        """Give a unique number to each LoopHelasAmplitude. These will be the
        number used for the LOOPCOEF array in the optimized output and the
        grouping is done in a further stage by adding all the LOOPCOEF sharing
        the same denominator to a given one using the 'loop_group_id' attribute
        of the LoopHelasAmplitudes. """
        
        lamp_number=1
        for lamp in \
         sum([d.get_loop_amplitudes() for d in self.get_loop_diagrams()],[]):
            lamp.set('number',lamp_number)
            lamp_number += 1

    def relabel_loop_wfs_and_amps(self,wfnumber):
        """ Give the correct number for the default output to the wavefunctions
        and amplitudes building the loops """

        # We want first the CT amplitudes and only then the loop ones.
        CT_ampnumber=1
        loop_ampnumber=self.get_number_of_CT_amplitudes()+1
        loopwfnumber=1
        # Now the loop ones
        for loopdiag in self.get_loop_diagrams():
            for wf in loopdiag.get('wavefunctions'):
                wf.set('number',wfnumber)
                wfnumber=wfnumber+1
            for loopamp in loopdiag.get_loop_amplitudes():
                loopwfnumber=1
                for loopwf in loopamp['wavefunctions']:
                    loopwf.set('number',loopwfnumber)
                    loopwfnumber=loopwfnumber+1
                for amp in loopamp['amplitudes']:
                    amp.set('number',loop_ampnumber)
                    loop_ampnumber=loop_ampnumber+1
            for ctamp in loopdiag.get_ct_amplitudes():
                    ctamp.set('number',CT_ampnumber)
                    CT_ampnumber=CT_ampnumber+1
        # Finally the loopUVCT ones
        for loopUVCTdiag in self.get_loop_UVCT_diagrams():
            for wf in loopUVCTdiag.get('wavefunctions'):
                wf.set('number',wfnumber)
                wfnumber=wfnumber+1
            for amp in loopUVCTdiag.get('amplitudes'):
                amp.set('number',CT_ampnumber)
                CT_ampnumber=CT_ampnumber+1 

    def relabel_loop_wfs_and_amps_optimized(self, wfnumber):
        """ Give the correct number for the optimized output to the wavefunctions
        and amplitudes building the loops """
        CT_ampnumber=1
        loop_ampnumber=self.get_number_of_CT_amplitudes()+1
        loopwfnumber=1
        # Now the loop ones
        for loopdiag in self.get_loop_diagrams():
            for wf in loopdiag.get('wavefunctions'):
                wf.set('number',wfnumber)
                wfnumber=wfnumber+1
            for lwf in loopdiag.get('loop_wavefunctions'):
                lwf.set('number',loopwfnumber)
                loopwfnumber=loopwfnumber+1
            for loopamp in loopdiag.get_loop_amplitudes():
                # Set the number of the starting wavefunction (common to all 
                # diagrams) to 0 or -1 if it requires complex conjugation. 
                start_loop_wf = loopamp.get_starting_loop_wavefunction()
                if start_loop_wf.get('fermionflow')==1:
                    start_loop_wf.set('number',0)
                else:
                    # External loop WF for flipped fermionflow.
                    start_loop_wf.set('number',-1)
                for amp in loopamp['amplitudes']:
                    amp.set('number',loop_ampnumber)
                    loop_ampnumber=loop_ampnumber+1
            for ctamp in loopdiag.get_ct_amplitudes():
                    ctamp.set('number',CT_ampnumber)
                    CT_ampnumber=CT_ampnumber+1
        # Finally the loopUVCT ones
        for loopUVCTdiag in self.get_loop_UVCT_diagrams():
            for wf in loopUVCTdiag.get('wavefunctions'):
                wf.set('number',wfnumber)
                wfnumber=wfnumber+1
            for amp in loopUVCTdiag.get('amplitudes'):
                amp.set('number',CT_ampnumber)
                CT_ampnumber=CT_ampnumber+1 

    def relabel_helas_objects(self):
        """After the generation of the helas objects, we can give up on having
        a unique number identifying the helas wavefunction and amplitudes and 
        instead use a labeling which is optimal for the output of the loop process.
        Also we tag all the LoopHelasAmplitude which are identical with the same
        'number' attribute."""
        
        # Number the LoopHelasAmplitude depending of the type of output
        if self.optimized_output:
            self.relabel_loop_amplitudes_optimized()
        else:
            self.relabel_loop_amplitudes()

        # Start with the born diagrams
        wfnumber=1
        ampnumber=1
        for borndiag in self.get_born_diagrams():
            for wf in borndiag.get('wavefunctions'):
                wf.set('number',wfnumber)
                wfnumber=wfnumber+1
            for amp in borndiag.get('amplitudes'):
                amp.set('number',ampnumber)
                ampnumber=ampnumber+1
        
        # Number the HelasWavefunctions and Amplitudes from the loops
        # depending of the type of output
        if self.optimized_output:
            self.relabel_loop_wfs_and_amps_optimized(wfnumber)
            for lwf in [lwf for loopdiag in self.get_loop_diagrams() for \
                                     lwf in loopdiag.get('loop_wavefunctions')]:
                lwf.set('me_id',lwf.get('number'))
        else:
            self.relabel_loop_wfs_and_amps(wfnumber)
            
        # Finally, for loops we do not reuse previously defined wavefunctions to
        # store new ones. So that 'me_id' is always equal to 'number'.
        for wf in self.get_all_wavefunctions():
            wf.set('me_id',wf.get('number'))
        

    def get_number_of_wavefunctions(self):
        """Gives the total number of wavefunctions for this ME, including the
        loop ones"""

        return len(self.get_all_wavefunctions())
    
    def get_number_of_loop_wavefunctions(self):
        """ Gives the total number of loop wavefunctions for this ME."""
        return sum([len(ldiag.get('loop_wavefunctions')) for ldiag in \
                                                      self.get_loop_diagrams()])

    def get_number_of_external_wavefunctions(self):
        """Gives the total number of wavefunctions for this ME, excluding the
        loop ones."""
        
        return sum([ len(d.get('wavefunctions')) for d in self.get('diagrams')])

    def get_all_wavefunctions(self):
        """Gives a list of all wavefunctions for this ME"""

        allwfs=sum([d.get('wavefunctions') for d in self.get('diagrams')], [])
        for d in self['diagrams']:
            if isinstance(d,LoopHelasDiagram):
                for l in d.get_loop_amplitudes():
                    allwfs += l.get('wavefunctions')
                
        return allwfs

    def get_all_loop_wavefunctions(self):
        """Gives a list of all the loop wavefunctions for this ME"""
                
        return helas_objects.HelasWavefunctionList(
                    # In the default output, this is where the loop wavefunction
                    # are placed
                    [lwf for ldiag in self.get_loop_diagrams()
                     for lamp in ldiag.get_loop_amplitudes()
                     for lwf in lamp.get('wavefunctions')]+
                    # In the optimized one they are directly in the 
                    # 'loop_wavefunctions' attribute of the loop diagrams
                    [lwf for ldiag in self.get_loop_diagrams() for lwf in
                     ldiag.get('loop_wavefunctions')])

    def get_nexternal_ninitial(self):
        """Gives (number or external particles, number of
        incoming particles)"""

        external_wfs = [wf for wf in self.get_all_wavefunctions() if not wf.get('mothers') and not wf.get('is_loop')]

        return (len(set([wf.get('number_external') for wf in \
                         external_wfs])),
                len(set([wf.get('number_external') for wf in \
                         [wf for wf in external_wfs if wf.get('leg_state') == False]])))

    def get_number_of_amplitudes(self):
        """Gives the total number of amplitudes for this ME, including the loop
        ones."""

        return len(self.get_all_amplitudes())

    def get_number_of_CT_amplitudes(self):
        """Gives the total number of CT amplitudes for this ME. (i.e the amplitudes
        which are not LoopHelasAmplitudes nor within them.)"""

        return sum([len(d.get_ct_amplitudes()) for d in (self.get_loop_diagrams()+
                    self.get_loop_UVCT_diagrams())])

    def get_number_of_external_amplitudes(self):
        """Gives the total number of amplitudes for this ME, excluding those
        inside the loop amplitudes. (So only one is counted per loop amplitude.)
        """
        
        return sum([ len(d.get('amplitudes')) for d in \
                       self.get('diagrams')])

    def get_number_of_loop_amplitudes(self):
        """Gives the total number of helas amplitudes for the loop diagrams of this ME,
        excluding those inside the loop amplitudes, but including the CT-terms.
        (So only one amplitude is counted per loop amplitude.)
        """
        
        return sum([len(d.get('amplitudes')) for d in (self.get_loop_diagrams()+
                    self.get_loop_UVCT_diagrams())])

    def get_number_of_born_amplitudes(self):
        """Gives the total number of amplitudes for the born diagrams of this ME
        """
        
        return sum([len(d.get('amplitudes')) for d in self.get_born_diagrams()])

    def get_all_amplitudes(self):
        """Gives a list of all amplitudes for this ME"""

        allamps=sum([d.get_regular_amplitudes() for d in self.get('diagrams')], [])
        for d in self['diagrams']:
            if isinstance(d,LoopHelasDiagram):
                for l in d.get_loop_amplitudes():
                    allamps += l.get('amplitudes')
                
        return allamps

    def get_born_diagrams(self):
        """Gives a list of the born diagrams for this ME"""

        return helas_objects.HelasDiagramList([hd for hd in self['diagrams'] if\
                 not isinstance(hd,LoopHelasDiagram)])

    def get_loop_diagrams(self):
        """Gives a list of the loop diagrams for this ME"""

        return helas_objects.HelasDiagramList([hd for hd in self['diagrams'] if\
                 isinstance(hd,LoopHelasDiagram) and\
                 len(hd.get_loop_amplitudes())>=1])

    def get_loop_UVCT_diagrams(self):
        """Gives a list of the loop UVCT diagrams for this ME"""
        
        return helas_objects.HelasDiagramList([hd for hd in self['diagrams'] if\
                 isinstance(hd,LoopHelasDiagram) and\
                 len(hd.get_loop_UVCTamplitudes())>=1])

    def compute_all_analytic_information(self, alohaModel=None):
        """Make sure that all analytic pieces of information about all 
        loop wavefunctions and loop amplitudes building this loop helas matrix
        element are computed so that they can be recycled later, typically
        without the need of specifying an alohaModel.
        Notice that for now this function is called at the end of the 
        generat_helas_diagrams function and the alohaModel is created here.
        In principle, it might be better to have this function called by the
        exporter just after export_v4 because at this stage an alohaModel is
        already created and can be specified here instead of being generated.
        This can make a difference for very complicated models."""
        
        if not isinstance(alohaModel, create_aloha.AbstractALOHAModel):# is None:
            assert not alohaModel
            # Generate it here
            model = self.get('processes')[0].get('model')
            myAlohaModel = create_aloha.AbstractALOHAModel(model.get('modelpath'))
            myAlohaModel.add_Lorentz_object(model.get('lorentz'))
        else:
            # Use the one provided
            myAlohaModel = alohaModel

        for lwf in self.get_all_loop_wavefunctions():
            lwf.compute_analytic_information(myAlohaModel)
        
        for diag in self.get_loop_diagrams():
            for amp in diag.get_loop_amplitudes():
                amp.compute_analytic_information(myAlohaModel)
                
        return myAlohaModel

    def get_used_lorentz(self):
        """Return a list of (lorentz_name, tags, outgoing) with
        all lorentz structures used by this LoopHelasMatrixElement."""

        # Loop version of the function which add to the tuple wether it is a loop 
        # structure or not so that aloha knows if it has to produce the subroutine 
        # which removes the denominator in the propagator of the wavefunction created.
        output = []

        for wa in self.get_all_wavefunctions() + self.get_all_amplitudes():
            if wa.get('interaction_id') in [0,-1]:
                continue
            output.append(wa.get_aloha_info(self.optimized_output));

        return output

    def get_used_helas_loop_amps(self):
        """ Returns the list of the helas loop amplitude of type 
        CALL LOOP_I_J(_K)(...) used for this matrix element """
        
        # In the optimized output, we don't care about the number of couplings
        # in a given loop.
        if self.optimized_output:
            last_relevant_index=3
        else:
            last_relevant_index=4

        return list(set([lamp.get_call_key()[1:last_relevant_index] \
          for ldiag in self.get_loop_diagrams() for lamp in \
                                                  ldiag.get_loop_amplitudes()]))

    def get_used_wl_updates(self):
        """ Returns a list of the necessary updates of the loop wavefunction
        polynomials """
        
        return list(set([(lwf.get_analytic_info('wavefunction_rank')-\
                                    lwf.get_analytic_info('interaction_rank'), 
                                    lwf.get_analytic_info('interaction_rank')) 
                                for ldiag in self.get_loop_diagrams() 
                                for lwf in ldiag.get('loop_wavefunctions')]))
        
    def get_used_couplings(self):
        """Return a list with all couplings used by this
        HelasMatrixElement."""

        answer = super(LoopHelasMatrixElement, self).get_used_couplings()
        for diag in self.get_loop_UVCT_diagrams():
            answer.extend([amp.get_used_UVCT_couplings() for amp in \
              diag.get_loop_UVCTamplitudes()])
        return answer

    def get_color_amplitudes(self):
        """ Just to forbid the usage of this generic function in a
        LoopHelasMatrixElement"""

        raise self.PhysicsObjectError("Usage of get_color_amplitudes is not allowed in a LoopHelasMatrixElement")

    def get_born_color_amplitudes(self):
        """Return a list of (coefficient, amplitude number) lists,
        corresponding to the JAMPs for this born color basis and the born
        diagrams of this LoopMatrixElement. The coefficients are given in the
        format (fermion factor, color coeff (frac), imaginary, Nc power)."""

        return super(LoopHelasMatrixElement,self).generate_color_amplitudes(\
            self['born_color_basis'],self.get_born_diagrams())

    def get_loop_color_amplitudes(self):
        """Return a list of (coefficient, amplitude number) lists,
        corresponding to the JAMPs for this loop color basis and the loop
        diagrams of this LoopMatrixElement. The coefficients are given in the
        format (fermion factor, color coeff (frac), imaginary, Nc power)."""

        diagrams=self.get_loop_diagrams()
        color_basis=self['loop_color_basis']
        
        if not color_basis:
            # No color, simply add all amplitudes with correct factor
            # for first color amplitude
            col_amp = []
            for diagram in diagrams:
                for amplitude in diagram.get('amplitudes'):
                    col_amp.append(((amplitude.get('fermionfactor'),
                                    1, False, 0),
                                    amplitude.get('number')))
            return [col_amp]

        # There is a color basis - create a list of coefficients and
        # amplitude numbers

        # Remember that with get_base_amplitude of LoopHelasMatrixElement,
        # we get several base_objects.Diagrams for a given LoopHelasDiagram:
        # One for the loop and one for each counter-term.
        # We should then here associate what are the HelasAmplitudes associated
        # to each diagram number using the function 
        # get_helas_amplitudes_loop_diagrams().
        LoopDiagramsHelasAmplitudeList=self.get_helas_amplitudes_loop_diagrams()
        # The HelasLoopAmplitudes should be unfolded to the HelasAmplitudes
        # (only one for the current version) they contain.
        for i, helas_amp_list in enumerate(LoopDiagramsHelasAmplitudeList):
            new_helas_amp_list=helas_objects.HelasAmplitudeList()
            for helas_amp in helas_amp_list:
                if isinstance(helas_amp,LoopHelasAmplitude):
                    new_helas_amp_list.extend(helas_amp['amplitudes'])
                else:
                    new_helas_amp_list.append(helas_amp)
            LoopDiagramsHelasAmplitudeList[i]=new_helas_amp_list

#        print "I get LoopDiagramsHelasAmplitudeList="
#        for i, elem in enumerate(LoopDiagramsHelasAmplitudeList):
#            print "LoopDiagramsHelasAmplitudeList[",i,"]=",[amp.get('number') for amp in LoopDiagramsHelasAmplitudeList[i]]

        col_amp_list = []
        for i, col_basis_elem in \
                enumerate(sorted(color_basis.keys())):

            col_amp = []
#            print "color_basis[col_basis_elem]=",color_basis[col_basis_elem]
            for diag_tuple in color_basis[col_basis_elem]:
                res_amps = [amp for amp in LoopDiagramsHelasAmplitudeList[diag_tuple[0]] if tuple(amp.get('color_indices')) == diag_tuple[1]]
                if not res_amps:
                    raise self.PhysicsObjectError("""No amplitude found for color structure
                            %s and color index chain (%s) (diagram %i)""" % \
                            (col_basis_elem,
                             str(diag_tuple[1]),
                             diag_tuple[0]))

                for res_amp in res_amps:
                    col_amp.append(((res_amp.get('fermionfactor'),
                                     diag_tuple[2],
                                     diag_tuple[3],
                                     diag_tuple[4]),
                                    res_amp.get('number')))

            col_amp_list.append(col_amp)

        return col_amp_list

    def get_helas_amplitudes_loop_diagrams(self):
        """ When creating the base_objects.Diagram in get_base_amplitudes(),
        each LoopHelasDiagram will lead to one loop_base_objects.LoopDiagram
        for its LoopHelasAmplitude and one other for each of its counter-term
        (with different interaction id). This function return a list for which
        each element is a HelasAmplitudeList corresponding to the HelasAmplitudes
        related to a given loop_base_objects.LoopDiagram generated """

        amplitudes_loop_diagrams=[]

        for diag in self.get_loop_diagrams():
            # We start by adding the loop topology
            amplitudes_loop_diagrams.append(diag.get_loop_amplitudes())
            # Then add a diagram for each counter-term with a different 
            # interactions id. (because it involves a different interaction
            # which possibly brings new color structures).
            # This is strictly speaking not necessary since Counter-Terms
            # cannot in principle bring new color structures into play. 
            # The dictionary ctIDs has the ct interactions ID as keys
            # and a HelasAmplitudeList of the corresponding HelasAmplitude as
            # values.
            ctIDs={}
            for ctamp in diag.get_ct_amplitudes():
                try:
                    ctIDs[ctamp.get('interaction_id')].append(ctamp)
                except KeyError:
                    ctIDs[ctamp.get('interaction_id')]=\
                      helas_objects.HelasAmplitudeList([ctamp])
            # To have a canonical order of the CT diagrams, we sort them according
            # to their interaction_id value.
            keys=list(ctIDs.keys())
            keys.sort()
            for key in keys:
                amplitudes_loop_diagrams.append(ctIDs[key])
        
        for diag in self.get_loop_UVCT_diagrams():
            amplitudes_loop_diagrams.append(diag.get_loop_UVCTamplitudes())

        return amplitudes_loop_diagrams

    def get_base_amplitude(self):
        """Generate a loop_diagram_generation.LoopAmplitude from a
        LoopHelasMatrixElement. This is used to generate both color
        amplitudes and diagram drawing."""

        # Need to take care of diagram numbering for decay chains
        # before this can be used for those!

        optimization = 1
        if len([wf for wf in self.get_all_wavefunctions() if wf.get('number') == 1]) > 1:
            optimization = 0

        model = self.get('processes')[0].get('model')

        wf_dict = {}
        vx_list = []
        diagrams = base_objects.DiagramList()

        # Start with the born
        for diag in self.get_born_diagrams():
            newdiag=diag.get('amplitudes')[0].get_base_diagram(\
                  wf_dict, vx_list, optimization)
            diagrams.append(loop_base_objects.LoopDiagram({
                  'vertices':newdiag['vertices'],'type':0}))
        
        # Store here the type of the last LoopDiagram encountered to reuse the
        # same value, but negative, for the corresponding counter-terms. 
        # It is not strictly necessary, it only has to be negative.
        dtype=1
        for HelasAmpList in self.get_helas_amplitudes_loop_diagrams():
            # We use uniformly the class LoopDiagram for the diagrams stored
            # in LoopAmplitude
            if isinstance(HelasAmpList[0],LoopHelasAmplitude):
                diagrams.append(HelasAmpList[0].get_base_diagram(\
                      wf_dict, vx_list, optimization))
                dtype=diagrams[-1]['type']
            elif isinstance(HelasAmpList[0],LoopHelasUVCTAmplitude):
                diagrams.append(HelasAmpList[0].\
                            get_base_diagram(wf_dict, vx_list, optimization))
            else:
                newdiag=HelasAmpList[0].get_base_diagram(wf_dict, vx_list, optimization)
                diagrams.append(loop_base_objects.LoopDiagram({
                  'vertices':newdiag['vertices'],'type':-dtype}))

        
        for diag in diagrams:
            diag.calculate_orders(self.get('processes')[0].get('model'))
            
        return loop_diagram_generation.LoopAmplitude({\
            'process': self.get('processes')[0],
            'diagrams': diagrams})

#===============================================================================
# LoopHelasProcess
#===============================================================================
class LoopHelasProcess(helas_objects.HelasMultiProcess):
    """LoopHelasProcess: Analogous of HelasMultiProcess except that it is suited
    for LoopAmplitude and with the peculiarity that it is always treating only 
    one loop amplitude. So this LoopHelasProcess correspond to only one single
    subprocess without multiparticle labels (contrary to HelasMultiProcess)."""
    
    # Type of HelasMatrixElement to be generated by this class of HelasMultiProcess
    matrix_element_class = LoopHelasMatrixElement
    
    def __init__(self, argument=None, combine_matrix_elements=True,
      optimized_output = True, compute_loop_nc = False, matrix_element_opts={}):
        """ Allow for the initialization of the HelasMultiProcess with the
        right argument 'optimized_output' for the helas_matrix_element options.
        """
        
        matrix_element_opts = dict(matrix_element_opts)
        matrix_element_opts.update({'optimized_output' : optimized_output})
        
        super(LoopHelasProcess, self).__init__(argument, combine_matrix_elements,
                        compute_loop_nc = compute_loop_nc, 
                                      matrix_element_opts = matrix_element_opts)

    @classmethod
    def process_color(cls,matrix_element,color_information,compute_loop_nc=False):
        """ Process the color information for a given matrix
        element made of a loop diagrams. It will create a different 
        color matrix depending on wether the process has a born or not.
        The compute_loop_nc sets wheter independent tracking of Nc power coming
        from the color loop trace is necessary or not (it is time consuming).
        """
        if matrix_element.get('processes')[0]['has_born']:
            logger.debug('Computing the loop and Born color basis')
        else:
            logger.debug('Computing the loop color basis')      
        
        # Define the objects stored in the contained color_information
        #for key in color_information:
        #    exec("global %s;%s=color_information['%s']"%(key,key,key), locals())
        list_colorize = color_information['list_colorize']
        list_color_basis= color_information['list_color_basis']
        list_color_matrices =color_information['list_color_matrices']
        dict_loopborn_matrices =color_information['dict_loopborn_matrices']

        # Now that the Helas Object generation is finished, we must relabel
        # the wavefunction and the amplitudes according to what should be
        # used for the output.
        matrix_element.relabel_helas_objects()

        # Always create an empty color basis, and the
        # list of raw colorize objects (before
        # simplification) associated with amplitude
        new_amp = matrix_element.get_base_amplitude()
        matrix_element.set('base_amplitude', new_amp)
        # Process the loop color basis which is needed anyway
        loop_col_basis = loop_color_amp.LoopColorBasis(
                                              compute_loop_nc = compute_loop_nc)
        loop_colorize_obj = loop_col_basis.create_loop_color_dict_list(\
                              matrix_element.get('base_amplitude'),
                              )
        list_colorize = []#locals()['list_colorize']
        list_color_basis = []

        try:
            # If the loop color configuration of the ME has
            # already been considered before, recycle
            # the information
            loop_col_basis_index = list_colorize.index(loop_colorize_obj)
            loop_col_basis = list_color_basis[loop_col_basis_index]
        except ValueError as error:
            # If not, create color basis accordingly
            list_colorize.append(loop_colorize_obj)
            loop_col_basis.build()
            loop_col_basis_index = len(list_color_basis)
            list_color_basis.append(loop_col_basis)
            logger.info(\
              "Processing color information for %s" % \
              matrix_element.get('processes')[0].nice_string(print_weighted=False).\
                             replace('Process', 'loop process'))
        else: # Found identical color
            logger.info(\
              "Reusing existing color information for %s" % \
              matrix_element.get('processes')[0].nice_string(print_weighted=False).\
                                 replace('Process', 'loop process'))
            
        if new_amp['process']['has_born']:
            born_col_basis = loop_color_amp.LoopColorBasis()
            born_colorize_obj = born_col_basis.create_born_color_dict_list(\
                             matrix_element.get('base_amplitude'))
            try:
                # If the loop color configuration of the ME has
                # already been considered before, recycle
                # the information
                born_col_basis_index = list_colorize.index(born_colorize_obj)
                born_col_basis = list_color_basis[born_col_basis_index]
            except ValueError:
                # If not, create color basis accordingly
                list_colorize.append(born_colorize_obj)
                born_col_basis.build()
                born_col_basis_index = len(list_color_basis)
                list_color_basis.append(born_col_basis)
                logger.info(\
                  "Processing color information for %s" % \
                  matrix_element.get('processes')[0].nice_string(print_weighted=False).\
                             replace('Process', 'born process'))
            else: # Found identical color
                logger.info(\
                  "Reusing existing color information for %s" % \
                  matrix_element.get('processes')[0].nice_string(print_weighted=False).\
                                    replace('Process', 'born process'))                 
            loopborn_matrices_key=(loop_col_basis_index,born_col_basis_index)
        else:
            loopborn_matrices_key=(loop_col_basis_index,loop_col_basis_index)
            
        dict_loopborn_matrices = {}
        # Now we try to recycle the color matrix
        try:
            # If the color configuration of the ME has
            # already been considered before, recycle
            # the information
            col_matrix = dict_loopborn_matrices[loopborn_matrices_key]
        except KeyError:
            # If not, create color matrix accordingly
            col_matrix = color_amp.ColorMatrix(\
              list_color_basis[loopborn_matrices_key[0]],
              list_color_basis[loopborn_matrices_key[1]])
            dict_loopborn_matrices[loopborn_matrices_key]=col_matrix
            logger.info(\
              "Creating color matrix  %s" % \
              matrix_element.get('processes')[0].nice_string().\
                             replace('Process', 'loop process'))
        else: # Found identical color
            logger.info(\
              "Reusing existing color matrix for %s" % \
              matrix_element.get('processes')[0].nice_string().\
                                 replace('Process', 'loop process'))
            
        matrix_element.set('loop_color_basis',loop_col_basis)
        if new_amp['process']['has_born']:
            matrix_element.set('born_color_basis',born_col_basis)
        matrix_element.set('color_matrix',col_matrix)<|MERGE_RESOLUTION|>--- conflicted
+++ resolved
@@ -739,7 +739,6 @@
         """Comparison between different loop matrix elements, to allow check for
         identical processes.
         """
-<<<<<<< HEAD
 
         if not isinstance(other, LoopHelasMatrixElement):
             return False
@@ -765,33 +764,6 @@
 
         return True
 
-=======
-
-        if not isinstance(other, LoopHelasMatrixElement):
-            return False
-
-        # If no processes, this is an empty matrix element
-        if not self['processes'] and not other['processes']:
-            return True
-
-        # Otherwise if any of the two has not process, then they cannot be equal
-        if not self['processes'] or not self['processes']:
-            return False
-
-        # Check general properties of this loop_helas matrix element
-        if self['has_mirror_process'] != other['has_mirror_process'] or \
-           self['processes'][0]['id'] != other['processes'][0]['id'] or \
-           self['identical_particle_factor'] != \
-                                            other['identical_particle_factor']:
-            return False
-
-        # Finally check the diagrams
-        if self['diagrams'] != other['diagrams']:
-            return False
-
-        return True
-
->>>>>>> 05aaf9e1
         # return super(LoopHelasMatrixElement,self).__eq__(other)
 
     def __ne__(self, other):

--- conflicted
+++ resolved
@@ -408,21 +408,14 @@
                 pid =  current_pid[ii]
                 condition = '.and.'.join(['%i.eq.pdgs(%i)' %(pdg, i+1) for i, pdg in enumerate(pdgs)])
                 if ii==0:
-<<<<<<< HEAD
-                    text.append( ' if(%s) then ! %i' % (condition, len(pdgs)))
+                    text.append( ' if(%s.and.(procid.le.0.or.procid.eq.%d)) then ! %i' % (condition, pid, len(pdgs))
                 else:
-                    text.append( ' else if(%s) then ! %i' % (condition, len(pdgs)))
-                text.append(' call %sget_me(p, ALPHAS, DSQRT(SCALES2), NHEL, ANS, RETURNCODE)' % self.prefix_info[pdgs][0])
-=======
-                    text.append( ' if(%s.and.(procid.le.0.or.procid.eq.%d)) then ! %i' % (condition, pid, i))
-                else:
-                    text.append( ' else if(%s.and.(procid.le.0.or.procid.eq.%d)) then ! %i' % (condition,pid,i))
+                    text.append( ' else if(%s.and.(procid.le.0.or.procid.eq.%d)) then ! %i' % (condition,pid,len(pdgs))
                 text.append(' call %sget_me(p, ALPHAS, DSQRT(SCALES2), NHEL, ANS, RETURNCODE)' % self.prefix_info[(pdgs,pid)][0])
             text.append( ' else if(procid.gt.0) then !')
             text.append( ' procid = -1' )
             text.append( ' goto 1' )
             
->>>>>>> df898420
             text.append(' endif')
         #close the function
         if min_nexternal != max_nexternal:

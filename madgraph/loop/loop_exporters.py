################################################################################
#
# Copyright (c) 2009 The MadGraph5_aMC@NLO Development team and Contributors
#
# This file is a part of the MadGraph5_aMC@NLO project, an application which 
# automatically generates Feynman diagrams and matrix elements for arbitrary
# high-energy processes in the Standard Model and beyond.
#
# It is subject to the MadGraph5_aMC@NLO license which should accompany this 
# distribution.
#
# For more information, visit madgraph.phys.ucl.ac.be and amcatnlo.web.cern.ch
#
################################################################################
"""Methods and classes to export matrix elements to v4 format."""

import copy
import fractions
import glob
import logging
import os
import sys
import re
import shutil
import subprocess
import itertools
import time
import datetime

import aloha

import madgraph.core.base_objects as base_objects
import madgraph.core.color_algebra as color
import madgraph.core.helas_objects as helas_objects
import madgraph.iolibs.drawing_eps as draw
import madgraph.iolibs.files as files
import madgraph.iolibs.group_subprocs as group_subprocs
import madgraph.various.misc as misc
import madgraph.various.q_polynomial as q_polynomial
import madgraph.iolibs.file_writers as writers
import madgraph.iolibs.gen_infohtml as gen_infohtml
import madgraph.iolibs.template_files as template_files
import madgraph.iolibs.ufo_expression_parsers as parsers
import madgraph.iolibs.export_v4 as export_v4
import madgraph.various.diagram_symmetry as diagram_symmetry
import madgraph.various.process_checks as process_checks
import madgraph.various.progressbar as pbar
import madgraph.core.color_amp as color_amp
import madgraph.iolibs.helas_call_writers as helas_call_writers
import models.check_param_card as check_param_card
from madgraph.loop.loop_base_objects import LoopDiagram
from madgraph.loop.MadLoopBannerStyles import MadLoopBannerStyles

import madgraph.various.banner as banner_mod

pjoin = os.path.join

import aloha.create_aloha as create_aloha
import models.write_param_card as param_writer
from madgraph import MadGraph5Error, MG5DIR, InvalidCmd
from madgraph.iolibs.files import cp, ln, mv
pjoin = os.path.join
_file_path = os.path.split(os.path.dirname(os.path.realpath(__file__)))[0] + '/'
logger = logging.getLogger('madgraph.loop_exporter')

#===============================================================================
# LoopExporterFortran
#===============================================================================
class LoopExporterFortran(object):
    """ Class to define general helper functions to the different 
        loop fortran exporters (ME, SA, MEGroup, etc..) which will inherit both 
        from this class AND from the corresponding ProcessExporterFortran(ME,SA,...).
        It plays the same role as ProcessExporterFrotran and simply defines here
        loop-specific helpers functions necessary for all loop exporters.
        Notice that we do not have LoopExporterFortran inheriting from 
        ProcessExporterFortran but give access to arguments like dir_path and
        clean using options. This avoids method resolution object ambiguity"""

    default_opt = {'clean': False, 'complex_mass':False,
                        'export_format':'madloop', 'mp':True,
                        'loop_dir':'', 'cuttools_dir':'', 
                        'fortran_compiler':'gfortran',
                        'SubProc_prefix': 'P',
                        'output_dependencies': 'external',
                        'compute_color_flows': False,
                        'mode':''}

    include_names    = {'ninja' : 'mninja.mod',
                        'golem' : 'generic_function_1p.mod',
                        'samurai':'msamurai.mod'}

    def __init__(self, mgme_dir="", dir_path = "", opt=None):
        """Initiate the LoopExporterFortran with directory information on where
        to find all the loop-related source files, like CutTools"""


        self.opt = dict(self.default_opt)
        if opt:
            self.opt.update(opt)

        self.SubProc_prefix = self.opt['SubProc_prefix']
        self.loop_dir = self.opt['loop_dir']
        self.cuttools_dir = self.opt['cuttools_dir']
        self.fortran_compiler = self.opt['fortran_compiler']
        self.dependencies = self.opt['output_dependencies']
        self.compute_color_flows = self.opt['compute_color_flows']

        super(LoopExporterFortran,self).__init__(mgme_dir, dir_path, self.opt)        


    def link_CutTools(self, targetPath):
        """Link the CutTools source directory inside the target path given
        in argument"""
                
        if self.dependencies=='internal':
            new_CT_path = pjoin(targetPath,'Source','CutTools')
            shutil.copytree(self.cuttools_dir, new_CT_path, symlinks=True)
            
            current = misc.detect_current_compiler(os.path.join(new_CT_path,
                                                                    'makefile'))
            new = 'gfortran' if self.fortran_compiler is None else \
                                                          self.fortran_compiler
            if current != new:
                misc.mod_compilator(new_CT_path, new, current)
            
            # Create the links to the lib folder
            linkfiles = ['libcts.a', 'mpmodule.mod']
            for file in linkfiles:
                ln(pjoin(targetPath,'Source','CutTools','includects',file), 
                                                        pjoin(targetPath,'lib'))
            # Make sure it is recompiled at least once. Because for centralized
            # MG5_aMC installations, it might be that compiler differs.
            # Not necessary anymore because I check the compiler version from
            # the log compiler_version.log generated during CT compilation
            # misc.compile(['cleanCT'], cwd = pjoin(targetPath,'Source'))
 
        if self.dependencies=='external':
            if not os.path.exists(os.path.join(self.cuttools_dir,'includects','libcts.a')):
                logger.info('Compiling CutTools. This has to be done only once and'+\
                                  ' can take a couple of minutes.','$MG:color:BLACK')
                current = misc.detect_current_compiler(os.path.join(\
                                                  self.cuttools_dir,'makefile'))
                new = 'gfortran' if self.fortran_compiler is None else \
                                                          self.fortran_compiler
                if current != new:
                    misc.mod_compilator(self.cuttools_dir, new, current)
                misc.compile(cwd=self.cuttools_dir, job_specs = False)
                
                if not os.path.exists(os.path.join(self.cuttools_dir,
                                                      'includects','libcts.a')):            
                    raise MadGraph5Error,"CutTools could not be correctly compiled."
    
            # Create the links to the lib folder
            linkfiles = ['libcts.a', 'mpmodule.mod']
            for file in linkfiles:
                ln(os.path.join(self.cuttools_dir,'includects',file),
                                    os.path.join(targetPath,'lib'),abspath=True)

        elif self.dependencies=='environment_paths':
            # Here the user chose to define the dependencies path in one of 
            # his environmental paths
            CTlib = misc.which_lib('libcts.a')
            CTmod = misc.which_lib('mpmodule.mod')
            if not CTlib is None and not CTmod is None:
                logger.info('MG5_aMC is using CutTools installation found at %s.'%\
                                                         os.path.dirname(CTlib)) 
                ln(os.path.join(CTlib),os.path.join(targetPath,'lib'),abspath=True)
                ln(os.path.join(CTmod),os.path.join(targetPath,'lib'),abspath=True)
            else:
                raise InvalidCmd("Could not find the location of the files"+\
                    " libcts.a and mp_module.mod in you environment paths.")
    
    def get_aloha_model(self, model):
        """ Caches the aloha model created here as an attribute of the loop 
        exporter so that it can later be used in the LoopHelasMatrixElement
        in the function compute_all_analytic_information for recycling aloha 
        computations across different LoopHelasMatrixElements steered by the
        same loop exporter.
        """
        if not hasattr(self, 'aloha_model'):
            self.aloha_model = create_aloha.AbstractALOHAModel(model.get('name'))
        return self.aloha_model

    #===========================================================================
    # write the multiple-precision header files
    #===========================================================================
    def write_mp_files(self, writer_mprec, writer_mpc):
        """Write the cts_mprec.h and cts_mpc.h"""

        file = open(os.path.join(self.cuttools_dir, 'src/cts/cts_mprec.h')).read()
        writer_mprec.writelines(file)

        file = open(os.path.join(self.cuttools_dir, 'src/cts/cts_mpc.h')).read()
        file = file.replace('&','')
        writer_mpc.writelines(file)

        return True
        
#===============================================================================
# LoopProcessExporterFortranSA
#===============================================================================
class LoopProcessExporterFortranSA(LoopExporterFortran,
                                   export_v4.ProcessExporterFortranSA):
                                   
    """Class to take care of exporting a set of loop matrix elements in the
       Fortran format."""
       
    template_dir=os.path.join(_file_path,'iolibs/template_files/loop')
    madloop_makefile_name = 'makefile'

    MadLoop_banner = MadLoopBannerStyles.get_MadLoop_Banner(
               style='classic2', color='green', 
               top_frame_char = '=', bottom_frame_char = '=',
               left_frame_char = '{',right_frame_char = '}',
               print_frame=True, side_margin = 7, up_margin = 1)

    def copy_v4template(self, modelname = ''):
        """Additional actions needed to setup the Template.
        """
        super(LoopProcessExporterFortranSA, self).copy_v4template(modelname)

        self.loop_additional_template_setup()
    
    def loop_additional_template_setup(self, copy_Source_makefile = True):
        """ Perform additional actions specific for this class when setting
        up the template with the copy_v4template function."""

        # We must change some files to their version for NLO computations
        cpfiles= ["Cards/MadLoopParams.dat",
                  "SubProcesses/MadLoopParamReader.f",
                  "SubProcesses/MadLoopParams.inc"]
        if copy_Source_makefile:
            cpfiles.append("Source/makefile")
        
        for file in cpfiles:
            shutil.copy(os.path.join(self.loop_dir,'StandAlone/', file),
                        os.path.join(self.dir_path, file))

        self.MadLoopparam = banner_mod.MadLoopParam(pjoin(self.loop_dir,'StandAlone',
                                                  'Cards', 'MadLoopParams.dat'))
        # write the output file
        self.MadLoopparam.write(pjoin(self.dir_path,"SubProcesses",
                                                           "MadLoopParams.dat"))

        # We might need to give a different name to the MadLoop makefile\
        shutil.copy(pjoin(self.loop_dir,'StandAlone','SubProcesses','makefile'),
                pjoin(self.dir_path, 'SubProcesses',self.madloop_makefile_name))

        # Write SubProcesses/MadLoop_makefile_definitions with dummy variables
        # for the non-optimized output
        link_tir_libs=[]
        tir_libs=[]

        filePath = pjoin(self.dir_path, 'SubProcesses',
                                                 'MadLoop_makefile_definitions')
        calls = self.write_loop_makefile_definitions(
                        writers.MakefileWriter(filePath),link_tir_libs,tir_libs)

            
        # We need minimal editing of MadLoopCommons.f
        MadLoopCommon = open(os.path.join(self.loop_dir,'StandAlone', 
                                    "SubProcesses","MadLoopCommons.inc")).read()
        writer = writers.FortranWriter(os.path.join(self.dir_path, 
                                             "SubProcesses","MadLoopCommons.f"))
        writer.writelines(MadLoopCommon%{
                                   'print_banner_commands':self.MadLoop_banner})
        writer.close()
        
        
        # Copy the whole MadLoop5_resources directory (empty at this stage)
        if not os.path.exists(pjoin(self.dir_path,'SubProcesses',
                                                        'MadLoop5_resources')):
            cp(pjoin(self.loop_dir,'StandAlone','SubProcesses',
                    'MadLoop5_resources'),pjoin(self.dir_path,'SubProcesses'))

        # Link relevant cards from Cards inside the MadLoop5_resources
        ln(pjoin(self.dir_path,'SubProcesses','MadLoopParams.dat'), 
                      pjoin(self.dir_path,'SubProcesses','MadLoop5_resources'))
        ln(pjoin(self.dir_path,'Cards','param_card.dat'),
                      pjoin(self.dir_path,'SubProcesses','MadLoop5_resources'))
        ln(pjoin(self.dir_path,'Cards','ident_card.dat'), 
                      pjoin(self.dir_path,'SubProcesses','MadLoop5_resources'))

        # And remove check_sa in the SubProcess folder since now there is a
        # check_sa tailored to each subprocess.
        if os.path.isfile(pjoin(self.dir_path,'SubProcesses','check_sa.f')):
            os.remove(pjoin(self.dir_path,'SubProcesses','check_sa.f'))

        cwd = os.getcwd()
        dirpath = os.path.join(self.dir_path, 'SubProcesses')
        try:
            os.chdir(dirpath)
        except os.error:
            logger.error('Could not cd to directory %s' % dirpath)
            return 0
                     
        # Write the cts_mpc.h and cts_mprec.h files imported from CutTools
        self.write_mp_files(writers.FortranWriter('cts_mprec.h'),\
                                            writers.FortranWriter('cts_mpc.h'))

        # Return to original PWD
        os.chdir(cwd)

        # We must link the CutTools to the Library folder of the active Template
        super(LoopProcessExporterFortranSA, self).link_CutTools(self.dir_path)

    # This function is placed here and not in optimized exporterd,
    # because the same makefile.inc should be used in all cases.
    def write_loop_makefile_definitions(self, writer, link_tir_libs,
                                                       tir_libs,tir_include=[]):
        """ Create the file makefile which links to the TIR libraries."""
            
        file = open(os.path.join(self.loop_dir,'StandAlone',
                      'SubProcesses','MadLoop_makefile_definitions.inc')).read()  
        replace_dict={}
        replace_dict['link_tir_libs']=' '.join(link_tir_libs)
        replace_dict['tir_libs']=' '.join(tir_libs)
        replace_dict['dotf']='%.f'
        replace_dict['prefix']= self.SubProc_prefix
        replace_dict['doto']='%.o'
        replace_dict['tir_include']=' '.join(tir_include)
        file=file%replace_dict
        if writer:
            writer.writelines(file)
        else:
            return file
        
    def convert_model_to_mg4(self, model, wanted_lorentz = [], 
                                                         wanted_couplings = []):
        """ Caches the aloha model created here when writing out the aloha 
        fortran subroutine.
        """
        self.get_aloha_model(model)
        super(LoopProcessExporterFortranSA, self).convert_model_to_mg4(model,
           wanted_lorentz = wanted_lorentz, wanted_couplings = wanted_couplings)

    def get_ME_identifier(self, matrix_element, 
                                 group_number = None, group_elem_number = None):
        """ A function returning a string uniquely identifying the matrix 
        element given in argument so that it can be used as a prefix to all
        MadLoop5 subroutines and common blocks related to it. This allows
        to compile several processes into one library as requested by the 
        BLHA (Binoth LesHouches Accord) guidelines.
        The arguments group_number and proc_id are just for the LoopInduced
        output with MadEvent."""

        # When disabling the loop grouping in the LoopInduced MadEvent output,
        # we have only the group_number set and the proc_id set to None. In this
        # case we don't print the proc_id.
        if (not group_number is None) and group_elem_number is None:
            return 'ML5_%d_%s_'%(matrix_element.get('processes')[0].get('id'),
                                                                   group_number)            
        elif group_number is None or group_elem_number is None:
            return 'ML5_%d_'%matrix_element.get('processes')[0].get('id') 
        else:
            return 'ML5_%d_%s_%s_'%(matrix_element.get('processes')[0].get('id'),
                                                group_number, group_elem_number)

    def get_SubProc_folder_name(self, process, 
                                 group_number = None, group_elem_number = None):
        """Returns the name of the SubProcess directory, which can contain
        the process goup and group element number for the case of loop-induced
        integration with MadEvent."""
        
        # When disabling the loop grouping in the LoopInduced MadEvent output,
        # we have only the group_number set and the proc_id set to None. In this
        # case we don't print the proc_id.
        if not group_number is None and group_elem_number is None:
            return "%s%d_%s_%s"%(self.SubProc_prefix, process.get('id'), 
                              group_number,process.shell_string(print_id=False))
        elif group_number is None or group_elem_number is None:
            return "%s%s" %(self.SubProc_prefix,process.shell_string())
        else:
            return "%s%d_%s_%s_%s"%(self.SubProc_prefix, process.get('id'), 
           group_number, group_elem_number,process.shell_string(print_id=False))

    #===========================================================================
    # Set the compiler to be gfortran for the loop processes.
    #===========================================================================
    def compiler_choice(self, compiler=export_v4.default_compiler):
        """ Different daughter classes might want different compilers.
        Here, the gfortran compiler is used throughout the compilation 
        (mandatory for CutTools written in f90) """
        if isinstance(compiler, str):
            fortran_compiler = compiler
            compiler = export_v4.default_compiler
            compiler['fortran'] = fortran_compiler
        
        if not compiler['fortran'] is None and not \
                       any([name in compiler['fortran'] for name in \
                                                         ['gfortran','ifort']]):
            logger.info('For loop processes, the compiler must be fortran90'+\
                        'compatible, like gfortran.')
            compiler['fortran'] = 'gfortran'
            self.set_compiler(compiler,True)
        else:
            self.set_compiler(compiler)
        
        self.set_cpp_compiler(compiler['cpp'])
    
    def turn_to_mp_calls(self, helas_calls_list):
        # Prepend 'MP_' to all the helas calls in helas_calls_list.
        # Might look like a brutal unsafe implementation, but it is not as 
        # these calls are built from the properties of the HELAS objects and
        # whether they are evaluated in double or quad precision is none of 
        # their business but only relevant to the output algorithm.
        # Also the cast to complex masses DCMPLX(*) must be replaced by
        # CMPLX(*,KIND=16)
        MP=re.compile(r"(?P<toSub>^.*CALL\s+)",re.IGNORECASE | re.MULTILINE)
        
        def replaceWith(match_obj):
            return match_obj.group('toSub')+'MP_'

        DCMPLX=re.compile(r"DCMPLX\((?P<toSub>([^\)]*))\)",\
                                                   re.IGNORECASE | re.MULTILINE)
        
        for i, helas_call in enumerate(helas_calls_list):
            new_helas_call=MP.sub(replaceWith,helas_call)
            helas_calls_list[i]=DCMPLX.sub(r"CMPLX(\g<toSub>,KIND=16)",\
                                                                 new_helas_call)

    def make_source_links(self):
        """ In the loop output, we don't need the files from the Source folder """
        pass

    def make_model_symbolic_link(self):
        """ Add the linking of the additional model files for multiple precision
        """
        super(LoopProcessExporterFortranSA, self).make_model_symbolic_link()
        model_path = self.dir_path + '/Source/MODEL/'
        ln(model_path + '/mp_coupl.inc', self.dir_path + '/SubProcesses')
        ln(model_path + '/mp_coupl_same_name.inc', self.dir_path + '/SubProcesses')
    
    def make(self):
        """ Compiles the additional dependences for loop (such as CutTools)."""
        super(LoopProcessExporterFortranSA, self).make()
        
        # make CutTools (only necessary with MG option output_dependencies='internal')
        libdir = os.path.join(self.dir_path,'lib')
        sourcedir = os.path.join(self.dir_path,'Source')
        if self.dependencies=='internal':
            if not os.path.exists(os.path.realpath(pjoin(libdir, 'libcts.a'))) or \
            not os.path.exists(os.path.realpath(pjoin(libdir, 'mpmodule.mod'))):
                if os.path.exists(pjoin(sourcedir,'CutTools')):
                    logger.info('Compiling CutTools (can take a couple of minutes) ...')
                    misc.compile(['CutTools'], cwd = sourcedir)
                    logger.info('          ...done.')
                else:
                    raise MadGraph5Error('Could not compile CutTools because its'+\
                   ' source directory could not be found in the SOURCE folder.')
        if not os.path.exists(os.path.realpath(pjoin(libdir, 'libcts.a'))) or \
            not os.path.exists(os.path.realpath(pjoin(libdir, 'mpmodule.mod'))):
            raise MadGraph5Error('CutTools compilation failed.')
        
        # Verify compatibility between current compiler and the one which was
        # used when last compiling CutTools (if specified).
        compiler_log_path = pjoin(os.path.dirname((os.path.realpath(pjoin(
                                  libdir, 'libcts.a')))),'compiler_version.log')
        if os.path.exists(compiler_log_path):
            compiler_version_used = open(compiler_log_path,'r').read()
            if not str(misc.get_gfortran_version(misc.detect_current_compiler(\
                       pjoin(sourcedir,'make_opts')))) in compiler_version_used:
                if os.path.exists(pjoin(sourcedir,'CutTools')):
                    logger.info('CutTools was compiled with a different fortran'+\
                                            ' compiler. Re-compiling it now...')
                    misc.compile(['cleanCT'], cwd = sourcedir)
                    misc.compile(['CutTools'], cwd = sourcedir)
                    logger.info('          ...done.')
                else:
                    raise MadGraph5Error("CutTools installation in %s"\
                                 %os.path.realpath(pjoin(libdir, 'libcts.a'))+\
                 " seems to have been compiled with a different compiler than"+\
                    " the one specified in MG5_aMC. Please recompile CutTools.")
    
    def cat_coeff(self, ff_number, frac, is_imaginary, Nc_power, Nc_value=3):
        """Concatenate the coefficient information to reduce it to 
        (fraction, is_imaginary) """

        total_coeff = ff_number * frac * fractions.Fraction(Nc_value) ** Nc_power

        return (total_coeff, is_imaginary)       

    def get_amp_to_jamp_map(self, col_amps, n_amps):
        """ Returns a list with element 'i' being a list of tuples corresponding
        to all apparition of amplitude number 'i' in the jamp number 'j'
        with coeff 'coeff_j'. The format of each tuple describing an apparition 
        is (j, coeff_j). where coeff_j is of the form (Fraction, is_imag)."""

        if(isinstance(col_amps,list)):
            if(col_amps and isinstance(col_amps[0],list)):
                color_amplitudes=col_amps
            else:
                raise MadGraph5Error, "Incorrect col_amps argument passed to get_amp_to_jamp_map"
        else:
            raise MadGraph5Error, "Incorrect col_amps argument passed to get_amp_to_jamp_map"
        
        # To store the result
        res_list = [[] for i in range(n_amps)]
        for i, coeff_list in enumerate(color_amplitudes):
                for (coefficient, amp_number) in coeff_list:
                    res_list[amp_number-1].append((i,self.cat_coeff(\
                      coefficient[0],coefficient[1],coefficient[2],coefficient[3])))

        return res_list

    def get_color_matrix(self, matrix_element):
        """Return the color matrix definition lines. This color matrix is of size
        NLOOPAMPSxNBORNAMPS and allows for squaring individually each Loop and Born
        amplitude."""

        logger.info('Computing diagram color coefficients')

        # The two lists have a list of tuples at element 'i' which correspond
        # to all apparitions of loop amplitude number 'i' in the jampl number 'j'
        # with coeff 'coeffj'. The format of each tuple describing an apparition 
        # is (j, coeffj).
        ampl_to_jampl=self.get_amp_to_jamp_map(\
          matrix_element.get_loop_color_amplitudes(),
          matrix_element.get_number_of_loop_amplitudes())
        if matrix_element.get('processes')[0].get('has_born'):
            ampb_to_jampb=self.get_amp_to_jamp_map(\
          matrix_element.get_born_color_amplitudes(),
          matrix_element.get_number_of_born_amplitudes())
        else:
            ampb_to_jampb=ampl_to_jampl
        # Below is the original color matrix multiplying the JAMPS
        if matrix_element.get('color_matrix'):
            ColorMatrixDenom = \
              matrix_element.get('color_matrix').get_line_denominators()
            ColorMatrixNum = [ matrix_element.get('color_matrix').\
                               get_line_numerators(index, denominator) for
                               (index, denominator) in enumerate(ColorMatrixDenom) ]
        else:
            ColorMatrixDenom= [1]
            ColorMatrixNum = [[1]]
            
        # Below is the final color matrix output
        ColorMatrixNumOutput=[]
        ColorMatrixDenomOutput=[]
        
        # Now we construct the color factors between each born and loop amplitude
        # by scanning their contributions to the different jamps.
        start = time.time()
        progress_bar = None
        time_info = False
        for i, jampl_list in enumerate(ampl_to_jampl):
            # This can be pretty long for processes with many color flows.
            # So, if necessary (i.e. for more than 15s), we tell the user the
            # estimated time for the processing.
            if i==5:
                elapsed_time = time.time()-start
                t = len(ampl_to_jampl)*(elapsed_time/5.0)
                if t > 10.0:
                    time_info = True
                    logger.info('The color factors computation will take '+\
                      ' about %s to run. '%str(datetime.timedelta(seconds=int(t)))+\
                      'Started on %s.'%datetime.datetime.now().strftime(\
                                                              "%d-%m-%Y %H:%M"))
                    if logger.getEffectiveLevel()<logging.WARNING:
                        widgets = ['Color computation:', pbar.Percentage(), ' ', 
                                                pbar.Bar(),' ', pbar.ETA(), ' ']
                        progress_bar = pbar.ProgressBar(widgets=widgets, 
                                       maxval=len(ampl_to_jampl), fd=sys.stdout)
            
            if not progress_bar is None:
                progress_bar.update(i+1)
                # Flush to force the printout of the progress_bar to be updated
                sys.stdout.flush()

            line_num=[]
            line_denom=[]

            # Treat the special case where this specific amplitude contributes to no
            # color flow at all. So it is zero because of color but not even due to
            # an accidental cancellation among color flows, but simply because of its
            # projection to each individual color flow is zero. In such case, the 
            # corresponding jampl_list is empty and all color coefficients must then
            # be zero. This happens for example in the Higgs Effective Theory model
            # for the bubble made of a 4-gluon vertex and the effective ggH vertex.
            if len(jampl_list)==0:
                line_num=[0]*len(ampb_to_jampb)
                line_denom=[1]*len(ampb_to_jampb)
                ColorMatrixNumOutput.append(line_num)
                ColorMatrixDenomOutput.append(line_denom)
                continue

            for jampb_list in ampb_to_jampb:
                real_num=0
                imag_num=0
                common_denom=color_amp.ColorMatrix.lcmm(*[abs(ColorMatrixDenom[jampl]*
                    ampl_coeff[0].denominator*ampb_coeff[0].denominator) for 
                    ((jampl, ampl_coeff),(jampb,ampb_coeff)) in 
                    itertools.product(jampl_list,jampb_list)])
                for ((jampl, ampl_coeff),(jampb, ampb_coeff)) in \
                                       itertools.product(jampl_list,jampb_list):
                    # take the numerator and multiply by lcm/denominator
                    # as we will later divide by the lcm.
                    buff_num=ampl_coeff[0].numerator*\
                        ampb_coeff[0].numerator*ColorMatrixNum[jampl][jampb]*\
                        abs(common_denom)/(ampl_coeff[0].denominator*\
                        ampb_coeff[0].denominator*ColorMatrixDenom[jampl])
                    # Remember that we must take the complex conjugate of
                    # the born jamp color coefficient because we will compute
                    # the square with 2 Re(LoopAmp x BornAmp*)
                    if ampl_coeff[1] and ampb_coeff[1]:
                        real_num=real_num+buff_num
                    elif not ampl_coeff[1] and not ampb_coeff[1]:
                        real_num=real_num+buff_num
                    elif not ampl_coeff[1] and ampb_coeff[1]:
                        imag_num=imag_num-buff_num
                    else:
                        imag_num=imag_num+buff_num
                assert not (real_num!=0 and imag_num!=0), "MadGraph5_aMC@NLO found a "+\
                  "color matrix element which has both a real and imaginary part."
                if imag_num!=0:
                    res=fractions.Fraction(imag_num,common_denom)
                    line_num.append(res.numerator)
                    # Negative denominator means imaginary color coef of the
                    # final color matrix
                    line_denom.append(res.denominator*-1)
                else:
                    res=fractions.Fraction(real_num,common_denom)
                    line_num.append(res.numerator)
                    # Positive denominator means real color coef of the final color matrix
                    line_denom.append(res.denominator)

            ColorMatrixNumOutput.append(line_num)
            ColorMatrixDenomOutput.append(line_denom)

        if time_info:
            logger.info('Finished on %s.'%datetime.datetime.now().strftime(\
                                                              "%d-%m-%Y %H:%M"))            
        if progress_bar!=None:
            progress_bar.finish()

        return (ColorMatrixNumOutput,ColorMatrixDenomOutput)

    def get_context(self,matrix_element):
        """ Returns the contextual variables which need to be set when
        pre-processing the template files."""

        # The nSquaredSO entry of the general replace dictionary should have
        # been set in write_loopmatrix prior to the first call to this function
        # However, for cases where the TIRCaching contextual variable is 
        # irrelevant (like in the default output), this might not be the case
        # so we set it to 1. 
        try:
            n_squared_split_orders = matrix_element.rep_dict['nSquaredSO']
        except (KeyError, AttributeError):
            n_squared_split_orders = 1

        LoopInduced = not matrix_element.get('processes')[0].get('has_born')
        
        # Force the computation of loop color flows for loop_induced processes
        ComputeColorFlows = self.compute_color_flows or LoopInduced
        # The variable AmplitudeReduction is just to make the contextual
        # conditions more readable in the include files.
        AmplitudeReduction = LoopInduced or ComputeColorFlows
        # Even when not reducing at the amplitude level, the TIR caching
        # is useful when there is more than one squared split order config.
        TIRCaching = AmplitudeReduction or n_squared_split_orders>1
        MadEventOutput = False

        return {'LoopInduced': LoopInduced,
                'ComputeColorFlows': ComputeColorFlows,
                'AmplitudeReduction': AmplitudeReduction,
                'TIRCaching': TIRCaching,
                'MadEventOutput': MadEventOutput}

    #===========================================================================
    # generate_subprocess_directory_v4
    #===========================================================================
    def generate_loop_subprocess(self, matrix_element, fortran_model,
                          group_number = None, proc_id = None, config_map=None):
        """Generate the Pxxxxx directory for a loop subprocess in MG4 standalone,
        including the necessary loop_matrix.f, born_matrix.f and include files.
        Notice that this is too different from generate_subprocess_directory_v4
        so that there is no point reusing this mother function.
        The 'group_number' and 'proc_id' options are only used for the LoopInduced
        MadEvent output and only to specify the ME_identifier and the P* 
        SubProcess directory name."""

        cwd = os.getcwd()
        proc_dir_name = self.get_SubProc_folder_name(
                        matrix_element.get('processes')[0],group_number,proc_id)
        dirpath = os.path.join(self.dir_path, 'SubProcesses', proc_dir_name)
        
        try:
            os.mkdir(dirpath)
        except os.error as error:
            logger.warning(error.strerror + " " + dirpath)

        try:
            os.chdir(dirpath)
        except os.error:
            logger.error('Could not cd to directory %s' % dirpath)
            return 0

        logger.info('Creating files in directory %s' % dirpath)

        # Extract number of external particles
        (nexternal, ninitial) = matrix_element.get_nexternal_ninitial()

        calls=self.write_loop_matrix_element_v4(None,matrix_element,
                         fortran_model, group_number = group_number, 
                                     proc_id = proc_id, config_map = config_map)

        # We assume here that all processes must share the same property of 
        # having a born or not, which must be true anyway since these are two
        # definite different classes of processes which can never be treated on
        # the same footing.
        if matrix_element.get('processes')[0].get('has_born'):
            filename = 'born_matrix.f'
            calls = self.write_bornmatrix(
                writers.FortranWriter(filename),
                matrix_element,
                fortran_model)

        filename = 'pmass.inc'
        self.write_pmass_file(writers.FortranWriter(filename),
                         matrix_element)

        filename = 'ngraphs.inc'
        self.write_ngraphs_file(writers.FortranWriter(filename),
                           len(matrix_element.get_all_amplitudes()))

        # Do not draw the loop diagrams if they are too many.
        # The user can always decide to do it manually, if really needed
        loop_diags = [loop_diag for loop_diag in\
             matrix_element.get('base_amplitude').get('loop_diagrams')\
             if isinstance(loop_diag,LoopDiagram) and loop_diag.get('type') > 0]
        if len(loop_diags)>5000:
            logger.info("There are more than 5000 loop diagrams."+\
                                              "Only the first 5000 are drawn.")
        filename = "loop_matrix.ps"
        plot = draw.MultiEpsDiagramDrawer(base_objects.DiagramList(
            loop_diags[:5000]),filename,
            model=matrix_element.get('processes')[0].get('model'),amplitude='')
        logger.info("Drawing loop Feynman diagrams for " + \
                     matrix_element.get('processes')[0].nice_string())
        plot.draw()

        if matrix_element.get('processes')[0].get('has_born'):   
            filename = "born_matrix.ps"
            plot = draw.MultiEpsDiagramDrawer(matrix_element.get('base_amplitude').\
                                                 get('born_diagrams'),
                                              filename,
                                              model=matrix_element.get('processes')[0].\
                                                 get('model'),
                                              amplitude='')
            logger.info("Generating born Feynman diagrams for " + \
                         matrix_element.get('processes')[0].nice_string(\
                                                          print_weighted=False))
            plot.draw()

        self.link_files_from_Subprocesses(self.get_SubProc_folder_name(
                       matrix_element.get('processes')[0],group_number,proc_id))
        
        # Return to original PWD
        os.chdir(cwd)

        if not calls:
            calls = 0
        return calls

    def link_files_from_Subprocesses(self,proc_name):
        """ To link required files from the Subprocesses directory to the
        different P* ones"""
        
        linkfiles = ['coupl.inc',
                     'cts_mprec.h', 'cts_mpc.h', 'mp_coupl.inc', 
                     'mp_coupl_same_name.inc',
                     'MadLoopParamReader.f','MadLoopCommons.f',
                     'MadLoopParams.inc']
        
        for file in linkfiles:
            ln('../%s' % file)
        
        ln('../%s'%self.madloop_makefile_name, name='makefile')

        # The mp module
        ln('../../lib/mpmodule.mod')
            
        # Also like the whole MadLoop5_files directory
        ln('../MadLoop5_resources')

    def generate_general_replace_dict(self,matrix_element,
                                           group_number = None, proc_id = None):
        """Generates the entries for the general replacement dictionary used
        for the different output codes for this exporter.The arguments 
        group_number and proc_id are just for the LoopInduced output with MadEvent."""
        
        dict={}
        # A general process prefix which appears in front of all MadLooop
        # subroutines and common block so that several processes can be compiled
        # together into one library, as necessary to follow BLHA guidelines.
        
        dict['proc_prefix'] = self.get_ME_identifier(matrix_element,
                       group_number = group_number, group_elem_number = proc_id)

        # The proc_id is used for MadEvent grouping, so none of our concern here
        # and it is simply set to an empty string.        
        dict['proc_id'] = ''
        # Extract version number and date from VERSION file
        info_lines = self.get_mg5_info_lines()
        dict['info_lines'] = info_lines
        # Extract process info lines
        process_lines = self.get_process_info_lines(matrix_element)
        dict['process_lines'] = process_lines
        # Extract number of external particles
        (nexternal, ninitial) = matrix_element.get_nexternal_ninitial()
        dict['nexternal'] = nexternal
        dict['nincoming'] = ninitial
        # Extract ncomb
        ncomb = matrix_element.get_helicity_combinations()
        dict['ncomb'] = ncomb
        # Extract nloopamps
        nloopamps = matrix_element.get_number_of_loop_amplitudes()
        dict['nloopamps'] = nloopamps
        # Extract nloopdiags
        nloopdiags = len(matrix_element.get('diagrams'))
        dict['nloopdiags'] = nloopdiags
        # Extract nctamps
        nctamps = matrix_element.get_number_of_CT_amplitudes()
        dict['nctamps'] = nctamps
        # Extract nwavefuncs
        nwavefuncs = matrix_element.get_number_of_external_wavefunctions()
        dict['nwavefuncs'] = nwavefuncs
        # Set format of the double precision
        dict['real_dp_format']='real*8'
        dict['real_mp_format']='real*16'
        # Set format of the complex
        dict['complex_dp_format']='complex*16'
        dict['complex_mp_format']='complex*32'
        # Set format of the masses
        dict['mass_dp_format'] = dict['complex_dp_format']
        dict['mass_mp_format'] = dict['complex_mp_format']
        # Fill in default values for the placeholders for the madevent 
        # loop-induced output
        dict['nmultichannels'] = 0
        dict['nmultichannel_configs'] = 0
        dict['config_map_definition'] = ''
        dict['config_index_map_definition'] = ''        
        # Color matrix size
        # For loop induced processes it is NLOOPAMPSxNLOOPAMPS and otherwise
        # it is NLOOPAMPSxNBORNAMPS
        # Also, how to access the number of Born squared order contributions

        if matrix_element.get('processes')[0].get('has_born'):
            dict['color_matrix_size'] = 'nbornamps'
            dict['get_nsqso_born']=\
                           "include 'nsqso_born.inc'"
        else:
            dict['get_nsqso_born']="""INTEGER NSQSO_BORN
            PARAMETER (NSQSO_BORN=0)
            """
            dict['color_matrix_size'] = 'nloopamps'    
        
        # These placeholders help to have as many common templates for the
        # output of the loop induced processes and those with a born 
        # contribution.
        if matrix_element.get('processes')[0].get('has_born'):
            # Extract nbornamps
            nbornamps = matrix_element.get_number_of_born_amplitudes()
            dict['nbornamps'] = nbornamps
            dict['ncomb_helas_objs'] = ',ncomb'
            dict['nbornamps_decl'] = \
              """INTEGER NBORNAMPS
                 PARAMETER (NBORNAMPS=%d)"""%nbornamps
            dict['nBornAmps'] = nbornamps
                 
        else:
            dict['ncomb_helas_objs'] = ''  
            dict['dp_born_amps_decl'] = ''
            dict['dp_born_amps_decl_in_mp'] = ''
            dict['copy_mp_to_dp_born_amps'] = ''
            dict['mp_born_amps_decl'] = ''
            dict['nbornamps_decl'] = ''
            dict['nbornamps'] = 0
            dict['nBornAmps'] = 0
        
        return dict
    
    def write_loop_matrix_element_v4(self, writer, matrix_element, fortran_model,
                        group_number = None, proc_id = None, config_map = None):
        """ Writes loop_matrix.f, CT_interface.f, loop_num.f and
        mp_born_amps_and_wfs.
        The arguments group_number and proc_id are just for the LoopInduced
        output with MadEvent and only used in get_ME_identifier.
        """
        
        # Create the necessary files for the loop matrix element subroutine
        
        if config_map:
            raise MadGraph5Error, 'The default loop output cannot be used with'+\
              'MadEvent and cannot compute the AMP2 for multi-channeling.'

        if not isinstance(fortran_model,\
          helas_call_writers.FortranUFOHelasCallWriter):
            raise MadGraph5Error, 'The loop fortran output can only'+\
              ' work with a UFO Fortran model'
        
        LoopFortranModel = helas_call_writers.FortranUFOHelasCallWriter(
                     argument=fortran_model.get('model'),
                     hel_sum=matrix_element.get('processes')[0].get('has_born'))

        # Compute the analytical information of the loop wavefunctions in the
        # loop helas matrix elements using the cached aloha model to reuse
        # as much as possible the aloha computations already performed for
        # writing out the aloha fortran subroutines.
        matrix_element.compute_all_analytic_information(
          self.get_aloha_model(matrix_element.get('processes')[0].get('model')))

        # Initialize a general replacement dictionary with entries common to 
        # many files generated here.
        matrix_element.rep_dict = self.generate_general_replace_dict(
                 matrix_element, group_number = group_number, proc_id = proc_id)                                 
        
        # Extract max number of loop couplings (specific to this output type)
        matrix_element.rep_dict['maxlcouplings']= \
                                         matrix_element.find_max_loop_coupling()
        # The born amp declaration suited for also outputing the loop-induced
        # processes as well.
        if matrix_element.get('processes')[0].get('has_born'):
            matrix_element.rep_dict['dp_born_amps_decl_in_mp'] = \
                  matrix_element.rep_dict['complex_dp_format']+" DPAMP(NBORNAMPS,NCOMB)"+\
                  "\n common/%sAMPS/DPAMP"%matrix_element.rep_dict['proc_prefix']
            matrix_element.rep_dict['dp_born_amps_decl'] = \
                  matrix_element.rep_dict['complex_dp_format']+" AMP(NBORNAMPS,NCOMB)"+\
                  "\n common/%sAMPS/AMP"%matrix_element.rep_dict['proc_prefix']
            matrix_element.rep_dict['mp_born_amps_decl'] = \
                  matrix_element.rep_dict['complex_mp_format']+" AMP(NBORNAMPS,NCOMB)"+\
                  "\n common/%sMP_AMPS/AMP"%matrix_element.rep_dict['proc_prefix']
            matrix_element.rep_dict['copy_mp_to_dp_born_amps'] = \
                   '\n'.join(['DO I=1,NBORNAMPS','DPAMP(I,H)=AMP(I,H)','ENDDO'])
        
        if writer:
            raise MadGraph5Error, 'Matrix output mode no longer supported.'
        
        filename = 'loop_matrix.f'
        calls = self.write_loopmatrix(writers.FortranWriter(filename),
                                      matrix_element,
                                      LoopFortranModel)       

        # Write out the proc_prefix in a file, this is quite handy
        proc_prefix_writer = writers.FortranWriter('proc_prefix.txt','w')
        proc_prefix_writer.write(matrix_element.rep_dict['proc_prefix'])
        proc_prefix_writer.close()
                    
        filename = 'check_sa.f'
        self.write_check_sa(writers.FortranWriter(filename),matrix_element)
        
        filename = 'CT_interface.f'
        self.write_CT_interface(writers.FortranWriter(filename),\
                                matrix_element)
        
        
        
        filename = 'improve_ps.f'
        calls = self.write_improve_ps(writers.FortranWriter(filename),
                                                             matrix_element)
        
        filename = 'loop_num.f'
        self.write_loop_num(writers.FortranWriter(filename),\
                                matrix_element,LoopFortranModel)
        
        filename = 'mp_born_amps_and_wfs.f'
        self.write_born_amps_and_wfs(writers.FortranWriter(filename),\
                                     matrix_element,LoopFortranModel)

        # Extract number of external particles
        (nexternal, ninitial) = matrix_element.get_nexternal_ninitial()
        filename = 'nexternal.inc'
        self.write_nexternal_file(writers.FortranWriter(filename),
                                                            nexternal, ninitial)

        filename = 'process_info.inc'        
        self.write_process_info_file(writers.FortranWriter(filename),
                                                                 matrix_element)
        return calls

    def write_process_info_file(self, writer, matrix_element):
        """A small structural function to write the include file specifying some
        process characteristics."""

        model = matrix_element.get('processes')[0].get('model')
        process_info = {}
        # The maximum spin of any particle connected (or directly running in) 
        # any loop of this matrix element. This is important because there is
        # some limitation in the stability tests that can be performed when this
        # maximum spin is above 3 (vectors). Also CutTools has limitations in 
        # this regard.
        process_info['max_spin_connected_to_loop']=\
                                 matrix_element.get_max_spin_connected_to_loop()
        
        process_info['max_spin_external_particle']= max(
                model.get_particle(l.get('id')).get('spin') for l in 
                                 matrix_element.get('processes')[0].get('legs'))

        proc_include = \
"""
INTEGER MAX_SPIN_CONNECTED_TO_LOOP
PARAMETER(MAX_SPIN_CONNECTED_TO_LOOP=%(max_spin_connected_to_loop)d)
INTEGER MAX_SPIN_EXTERNAL_PARTICLE
PARAMETER(MAX_SPIN_EXTERNAL_PARTICLE=%(max_spin_external_particle)d)
"""%process_info

        writer.writelines(proc_include)
                                
    def generate_subprocess_directory_v4(self, matrix_element, fortran_model):
        """ To overload the default name for this function such that the correct
        function is used when called from the command interface """
        
        return self.generate_loop_subprocess(matrix_element,fortran_model)

    def write_check_sa(self, writer, matrix_element):
        """Writes out the steering code check_sa. In the optimized output mode,
        All the necessary entries in the replace_dictionary have already been 
        set in write_loopmatrix because it is only there that one has access to
        the information about split orders."""        
        replace_dict = copy.copy(matrix_element.rep_dict)     
        for key in ['print_so_born_results','print_so_loop_results',
            'write_so_born_results','write_so_loop_results','set_coupling_target']:
            if key not in replace_dict.keys():
                replace_dict[key]=''
        if self.opt['mode'] == 'reweight':
            file = open(os.path.join(self.template_dir,\
                                          'check_py.f')).read()   
        elif matrix_element.get('processes')[0].get('has_born'):
            file = open(os.path.join(self.template_dir,'check_sa.inc')).read()
         
        else:
            file = open(os.path.join(self.template_dir,\
                                          'check_sa_loop_induced.inc')).read()
        file=file%replace_dict
        writer.writelines(file)

    def write_improve_ps(self, writer, matrix_element):
        """ Write out the improve_ps subroutines which modify the PS point
        given in input and slightly deform it to achieve exact onshellness on
        all external particles as well as perfect energy-momentum conservation""" 
        replace_dict = copy.copy(matrix_element.rep_dict)
        
        (nexternal,ninitial)=matrix_element.get_nexternal_ninitial()
        replace_dict['ninitial']=ninitial
        mass_list=matrix_element.get_external_masses()[:-2]
        mp_variable_prefix = check_param_card.ParamCard.mp_prefix

        # Write the quadruple precision version of this routine only.
        replace_dict['real_format']=replace_dict['real_mp_format']
        replace_dict['mp_prefix']='MP_'
        replace_dict['exp_letter']='e'
        replace_dict['mp_specifier']='_16'
        replace_dict['coupl_inc_name']='mp_coupl.inc'
        replace_dict['masses_def']='\n'.join(['MASSES(%(i)d)=%(prefix)s%(m)s'\
                            %{'i':i+1,'m':m, 'prefix':mp_variable_prefix} for \
                                                  i, m in enumerate(mass_list)])
        file_mp = open(os.path.join(self.template_dir,'improve_ps.inc')).read()
        file_mp=file_mp%replace_dict
        #
        writer.writelines(file_mp)

    def write_loop_num(self, writer, matrix_element,fortran_model):
        """ Create the file containing the core subroutine called by CutTools
        which contains the Helas calls building the loop"""

        if not matrix_element.get('processes') or \
               not matrix_element.get('diagrams'):
            return 0

        # Set lowercase/uppercase Fortran code
        writers.FortranWriter.downcase = False
        
        file = open(os.path.join(self.template_dir,'loop_num.inc')).read()
        
        replace_dict = copy.copy(matrix_element.rep_dict)
        
        loop_helas_calls=fortran_model.get_loop_amplitude_helas_calls(matrix_element)
        replace_dict['maxlcouplings']=matrix_element.find_max_loop_coupling()
        replace_dict['loop_helas_calls'] = "\n".join(loop_helas_calls) 
       
        # The squaring is only necessary for the processes with born where the 
        # sum over helicities is done before sending the numerator to CT.
        dp_squaring_lines=['DO I=1,NBORNAMPS',
            'CFTOT=DCMPLX(CF_N(AMPLNUM,I)/DBLE(ABS(CF_D(AMPLNUM,I))),0.0d0)',
            'IF(CF_D(AMPLNUM,I).LT.0) CFTOT=CFTOT*IMAG1',
            'RES=RES+CFTOT*BUFF*DCONJG(AMP(I,H))','ENDDO']
        mp_squaring_lines=['DO I=1,NBORNAMPS',
'CFTOT=CMPLX(CF_N(AMPLNUM,I)/(1.0E0_16*ABS(CF_D(AMPLNUM,I))),0.0E0_16,KIND=16)',
            'IF(CF_D(AMPLNUM,I).LT.0) CFTOT=CFTOT*IMAG1',
            'QPRES=QPRES+CFTOT*BUFF*CONJG(AMP(I,H))','ENDDO']
        if matrix_element.get('processes')[0].get('has_born'):
            replace_dict['dp_squaring']='\n'.join(dp_squaring_lines)
            replace_dict['mp_squaring']='\n'.join(mp_squaring_lines)
        else:
            replace_dict['dp_squaring']='RES=BUFF'
            replace_dict['mp_squaring']='QPRES=BUFF'                       

        # Prepend MP_ to all helas calls.
        self.turn_to_mp_calls(loop_helas_calls)
        replace_dict['mp_loop_helas_calls'] = "\n".join(loop_helas_calls)
        
        file=file%replace_dict
        
        if writer:
            writer.writelines(file)
        else:
            return file

    def write_CT_interface(self, writer, matrix_element, optimized_output=False):
        """ Create the file CT_interface.f which contains the subroutine defining
         the loop HELAS-like calls along with the general interfacing subroutine.
         It is used to interface against any OPP tool, including Samurai and Ninja."""

        files=[]

        # First write CT_interface which interfaces MG5 with CutTools.
        replace_dict=copy.copy(matrix_element.rep_dict)
        
        # We finalize CT result differently wether we used the built-in 
        # squaring against the born.
        if matrix_element.get('processes')[0].get('has_born'):
            replace_dict['finalize_CT']='\n'.join([\
         'RES(%d)=NORMALIZATION*2.0d0*DBLE(RES(%d))'%(i,i) for i in range(1,4)])
        else:
            replace_dict['finalize_CT']='\n'.join([\
                     'RES(%d)=NORMALIZATION*RES(%d)'%(i,i) for i in range(1,4)])
        
        file = open(os.path.join(self.template_dir,'CT_interface.inc')).read()  

        file = file % replace_dict
        files.append(file)
        
        # Now collect the different kind of subroutines needed for the
        # loop HELAS-like calls.
        HelasLoopAmpsCallKeys=matrix_element.get_used_helas_loop_amps()

        for callkey in HelasLoopAmpsCallKeys:
            replace_dict=copy.copy(matrix_element.rep_dict)
            # Add to this dictionary all other attribute common to all
            # HELAS-like loop subroutines.
            if matrix_element.get('processes')[0].get('has_born'):
                replace_dict['validh_or_nothing']=',validh'
            else:
                replace_dict['validh_or_nothing']=''
            # In the optimized output, the number of couplings in the loop is
            # not specified so we only treat it here if necessary:
            if len(callkey)>2:
                replace_dict['ncplsargs']=callkey[2]
                cplsargs="".join(["C%d,MP_C%d, "%(i,i) for i in range(1,callkey[2]+1)])
                replace_dict['cplsargs']=cplsargs
                cplsdecl="".join(["C%d, "%i for i in range(1,callkey[2]+1)])[:-2]
                replace_dict['cplsdecl']=cplsdecl
                mp_cplsdecl="".join(["MP_C%d, "%i for i in range(1,callkey[2]+1)])[:-2]
                replace_dict['mp_cplsdecl']=mp_cplsdecl
                cplset="\n".join(["\n".join(["LC(%d)=C%d"%(i,i),\
                                         "MP_LC(%d)=MP_C%d"%(i,i)])\
                              for i in range(1,callkey[2]+1)])
                replace_dict['cplset']=cplset
            
            replace_dict['nloopline']=callkey[0]
            wfsargs="".join(["W%d, "%i for i in range(1,callkey[1]+1)])
            replace_dict['wfsargs']=wfsargs
            # We don't pass the multiple precision mass in the optimized_output
            if not optimized_output:
                margs="".join(["M%d,MP_M%d, "%(i,i) for i in range(1,callkey[0]+1)])
            else:
                margs="".join(["M%d, "%i for i in range(1,callkey[0]+1)])
            replace_dict['margs']=margs                
            wfsargsdecl="".join([("W%d, "%i) for i in range(1,callkey[1]+1)])[:-2]
            replace_dict['wfsargsdecl']=wfsargsdecl
            margsdecl="".join(["M%d, "%i for i in range(1,callkey[0]+1)])[:-2]
            replace_dict['margsdecl']=margsdecl
            mp_margsdecl="".join(["MP_M%d, "%i for i in range(1,callkey[0]+1)])[:-2]
            replace_dict['mp_margsdecl']=mp_margsdecl
            weset="\n".join([("WE("+str(i)+")=W"+str(i)) for \
                             i in range(1,callkey[1]+1)])
            replace_dict['weset']=weset
            weset="\n".join([("WE(%d)=W%d"%(i,i)) for i in range(1,callkey[1]+1)])
            replace_dict['weset']=weset
            msetlines=["M2L(1)=M%d**2"%(callkey[0]),]
            mset="\n".join(msetlines+["M2L(%d)=M%d**2"%(i,i-1) for \
                             i in range(2,callkey[0]+1)])
            replace_dict['mset']=mset            
            mset2lines=["ML(1)=M%d"%(callkey[0]),"ML(2)=M%d"%(callkey[0]),
                  "MP_ML(1)=MP_M%d"%(callkey[0]),"MP_ML(2)=MP_M%d"%(callkey[0])]
            mset2="\n".join(mset2lines+["\n".join(["ML(%d)=M%d"%(i,i-2),
                                               "MP_ML(%d)=MP_M%d"%(i,i-2)]) for \
                                        i in range(3,callkey[0]+3)])
            replace_dict['mset2']=mset2           
            replace_dict['nwfsargs'] = callkey[1]
            if callkey[0]==callkey[1]:
                replace_dict['nwfsargs_header'] = ""
                replace_dict['pairingargs']=""
                replace_dict['pairingdecl']=""
                pairingset="""DO I=1,NLOOPLINE
                                PAIRING(I)=1
                              ENDDO
                           """
                replace_dict['pairingset']=pairingset               
            else:
                replace_dict['nwfsargs_header'] = '_%d'%callkey[1]
                pairingargs="".join([("P"+str(i)+", ") for i in \
                                                         range(1,callkey[0]+1)])
                replace_dict['pairingargs']=pairingargs
                pairingdecl="integer "+"".join([("P"+str(i)+", ") for i in \
                                                    range(1,callkey[0]+1)])[:-2]
                replace_dict['pairingdecl']=pairingdecl
                pairingset="\n".join([("PAIRING("+str(i)+")=P"+str(i)) for \
                             i in range(1,callkey[0]+1)])
                replace_dict['pairingset']=pairingset
            
            file = open(os.path.join(self.template_dir,\
                                             'helas_loop_amplitude.inc')).read()
            file = file % replace_dict
            files.append(file)   
        
        file="\n".join(files)
        
        if writer:
            writer.writelines(file,context=self.get_context(matrix_element))
        else:
            return file

    # Helper function to split HELAS CALLS in dedicated subroutines placed
    # in different files.
    def split_HELASCALLS(self, writer, replace_dict, template_name, masterfile, \
                         helas_calls, entry_name, bunch_name,n_helas=2000,
                         required_so_broadcaster = 'LOOP_REQ_SO_DONE',
                         continue_label = 1000, momenta_array_name='P',
                         context={}):
        """ Finish the code generation with splitting.         
        Split the helas calls in the argument helas_calls into bunches of 
        size n_helas and place them in dedicated subroutine with name 
        <bunch_name>_i. Also setup the corresponding calls to these subroutine 
        in the replace_dict dictionary under the entry entry_name.
        The context specified will be forwarded to the the fileWriter."""
        helascalls_replace_dict=copy.copy(replace_dict)
        helascalls_replace_dict['bunch_name']=bunch_name
        helascalls_files=[]
        for i, k in enumerate(range(0, len(helas_calls), n_helas)):
            helascalls_replace_dict['bunch_number']=i+1                
            helascalls_replace_dict['helas_calls']=\
                                           '\n'.join(helas_calls[k:k + n_helas])
            helascalls_replace_dict['required_so_broadcaster']=\
                                                         required_so_broadcaster
            helascalls_replace_dict['continue_label']=continue_label
            new_helascalls_file = open(os.path.join(self.template_dir,\
                                                          template_name)).read()
            new_helascalls_file = new_helascalls_file % helascalls_replace_dict
            helascalls_files.append(new_helascalls_file)
        # Setup the call to these HELASCALLS subroutines in loop_matrix.f
        helascalls_calls = [ "CALL %s%s_%d(%s,NHEL,H,IC)"%\
              (replace_dict['proc_prefix'] ,bunch_name,a+1,momenta_array_name) \
                                          for a in range(len(helascalls_files))]
        replace_dict[entry_name]='\n'.join(helascalls_calls)
        if writer:
            for i, helascalls_file in enumerate(helascalls_files):
                filename = '%s_%d.f'%(bunch_name,i+1)
                writers.FortranWriter(filename).writelines(helascalls_file,
                                                                context=context)
        else:
                masterfile='\n'.join([masterfile,]+helascalls_files)                

        return masterfile

    def write_loopmatrix(self, writer, matrix_element, fortran_model,
                                                                 noSplit=False):
        """Create the loop_matrix.f file."""
        
        if not matrix_element.get('processes') or \
               not matrix_element.get('diagrams'):
            return 0
        
        # Set lowercase/uppercase Fortran code
        
        writers.FortranWriter.downcase = False

        replace_dict = copy.copy(matrix_element.rep_dict)
        
        # Extract overall denominator
        # Averaging initial state color, spin, and identical FS particles
        den_factor_line = self.get_den_factor_line(matrix_element)
        replace_dict['den_factor_line'] = den_factor_line
        # When the user asks for the polarized matrix element we must 
        # multiply back by the helicity averaging factor
        replace_dict['hel_avg_factor'] = matrix_element.get_hel_avg_factor()

        # These entries are specific for the output for loop-induced processes
        # Also sets here the details of the squaring of the loop ampltiudes
        # with the born or the loop ones.
        if not matrix_element.get('processes')[0].get('has_born'):
            replace_dict['compute_born']=\
"""C There is of course no born for loop induced processes
ANS(0)=0.0d0
"""
            replace_dict['set_reference']='\n'.join([
              'C For loop-induced, the reference for comparison is set later'+\
              ' from the total contribution of the previous PS point considered.',
              'C But you can edit here the value to be used for the first PS point.',
                'if (NPSPOINTS.eq.0) then','ref=1.0d-50','else',
                'ref=nextRef/DBLE(NPSPOINTS)','endif'])
            replace_dict['loop_induced_setup'] = '\n'.join([
              'HELPICKED_BU=HELPICKED','HELPICKED=H','MP_DONE=.FALSE.',
              'IF(SKIPLOOPEVAL) THEN','GOTO 1227','ENDIF'])
            replace_dict['loop_induced_finalize'] = \
            ("""DO I=NCTAMPS+1,NLOOPAMPS
               IF((CTMODERUN.NE.-1).AND..NOT.CHECKPHASE.AND.(.NOT.S(I))) THEN
                 WRITE(*,*) '##W03 WARNING Contribution ',I
                 WRITE(*,*) ' is unstable for helicity ',H
               ENDIF
C                IF(.NOT.%(proc_prefix)sISZERO(ABS(AMPL(2,I))+ABS(AMPL(3,I)),REF,-1,H)) THEN
C                  WRITE(*,*) '##W04 WARNING Contribution ',I,' for helicity ',H,' has a contribution to the poles.'
C                  WRITE(*,*) 'Finite contribution         = ',AMPL(1,I)
C                  WRITE(*,*) 'single pole contribution    = ',AMPL(2,I)
C                  WRITE(*,*) 'double pole contribution    = ',AMPL(3,I)
C                ENDIF
               ENDDO
               1227 CONTINUE
               HELPICKED=HELPICKED_BU""")%replace_dict
            replace_dict['loop_helas_calls']=""
            replace_dict['nctamps_or_nloopamps']='nloopamps'
            replace_dict['nbornamps_or_nloopamps']='nloopamps'
            replace_dict['squaring']=\
                    """ANS(1)=ANS(1)+DBLE(CFTOT*AMPL(1,I)*DCONJG(AMPL(1,J)))
                       IF (J.EQ.1) THEN
                         ANS(2)=ANS(2)+DBLE(CFTOT*AMPL(2,I))+DIMAG(CFTOT*AMPL(2,I))
                         ANS(3)=ANS(3)+DBLE(CFTOT*AMPL(3,I))+DIMAG(CFTOT*AMPL(3,I))                         
                       ENDIF"""      
        else: 
            replace_dict['compute_born']=\
"""C Compute the born, for a specific helicity if asked so.
call %(proc_prefix)ssmatrixhel(P_USER,USERHEL,ANS(0))
"""%matrix_element.rep_dict
            replace_dict['set_reference']=\
"""C We chose to use the born evaluation for the reference
call %(proc_prefix)ssmatrix(p,ref)"""%matrix_element.rep_dict
            replace_dict['loop_induced_helas_calls'] = ""
            replace_dict['loop_induced_finalize'] = ""
            replace_dict['loop_induced_setup'] = ""
            replace_dict['nctamps_or_nloopamps']='nctamps'
            replace_dict['nbornamps_or_nloopamps']='nbornamps'
            replace_dict['squaring']='\n'.join(['DO K=1,3',
                   'ANS(K)=ANS(K)+2.0d0*DBLE(CFTOT*AMPL(K,I)*DCONJG(AMP(J,H)))',
                                                                       'ENDDO'])

        # Write a dummy nsquaredSO.inc which is used in the default
        # loop_matrix.f code (even though it does not support split orders evals)
        # just to comply with the syntax expected from the external code using MadLoop.
        writers.FortranWriter('nsquaredSO.inc').writelines(
"""INTEGER NSQUAREDSO
PARAMETER (NSQUAREDSO=0)""")

        # Actualize results from the loops computed. Only necessary for
        # processes with a born.
        actualize_ans=[]
        if matrix_element.get('processes')[0].get('has_born'):
            actualize_ans.append("DO I=NCTAMPS+1,NLOOPAMPS")
            actualize_ans.extend("ANS(%d)=ANS(%d)+AMPL(%d,I)"%(i,i,i) for i \
                                                                  in range(1,4)) 
            actualize_ans.append(\
               "IF((CTMODERUN.NE.-1).AND..NOT.CHECKPHASE.AND.(.NOT.S(I))) THEN")
            actualize_ans.append(\
                   "WRITE(*,*) '##W03 WARNING Contribution ',I,' is unstable.'")
            actualize_ans.extend(["ENDIF","ENDDO"])
            replace_dict['actualize_ans']='\n'.join(actualize_ans)
        else:
            replace_dict['actualize_ans']=\
            ("""C We add five powers to the reference value to loosen a bit the vanishing pole check.
C               IF(.NOT.(CHECKPHASE.OR.(.NOT.HELDOUBLECHECKED)).AND..NOT.%(proc_prefix)sISZERO(ABS(ANS(2))+ABS(ANS(3)),ABS(ANS(1))*(10.0d0**5),-1,H)) THEN
C                 WRITE(*,*) '##W05 WARNING Found a PS point with a contribution to the single pole.'
C                 WRITE(*,*) 'Finite contribution         = ',ANS(1)
C                 WRITE(*,*) 'single pole contribution    = ',ANS(2)
C                 WRITE(*,*) 'double pole contribution    = ',ANS(3)
C               ENDIF""")%replace_dict
        
        # Write out the color matrix
        (CMNum,CMDenom) = self.get_color_matrix(matrix_element)
        CMWriter=open(pjoin('..','MadLoop5_resources',
            '%(proc_prefix)sColorNumFactors.dat'%matrix_element.rep_dict),'w')
        for ColorLine in CMNum:
            CMWriter.write(' '.join(['%d'%C for C in ColorLine])+'\n')
        CMWriter.close()
        CMWriter=open(pjoin('..','MadLoop5_resources',
          '%(proc_prefix)sColorDenomFactors.dat'%matrix_element.rep_dict),'w')
        for ColorLine in CMDenom:
            CMWriter.write(' '.join(['%d'%C for C in ColorLine])+'\n')
        CMWriter.close()
        
        # Write out the helicity configurations
        HelConfigs=matrix_element.get_helicity_matrix()
        HelConfigWriter=open(pjoin('..','MadLoop5_resources',
                 '%(proc_prefix)sHelConfigs.dat'%matrix_element.rep_dict),'w')
        for HelConfig in HelConfigs:
            HelConfigWriter.write(' '.join(['%d'%H for H in HelConfig])+'\n')
        HelConfigWriter.close()
        
        # Extract helas calls
        loop_amp_helas_calls = fortran_model.get_loop_amp_helas_calls(\
                                                                 matrix_element)
        # The proc_prefix must be replaced
        loop_amp_helas_calls = [lc % matrix_element.rep_dict 
                                                 for lc in loop_amp_helas_calls]
        
        born_ct_helas_calls, UVCT_helas_calls = \
                           fortran_model.get_born_ct_helas_calls(matrix_element)
        # In the default output, we do not need to separate these two kind of
        # contributions
        born_ct_helas_calls = born_ct_helas_calls + UVCT_helas_calls
        file = open(os.path.join(self.template_dir,\
        
                        'loop_matrix_standalone.inc')).read()
        
        if matrix_element.get('processes')[0].get('has_born'):
            toBeRepaced='loop_helas_calls'
        else:
            toBeRepaced='loop_induced_helas_calls'

        # Decide here wether we need to split the loop_matrix.f file or not.
        if (not noSplit and (len(matrix_element.get_all_amplitudes())>1000)):
            file=self.split_HELASCALLS(writer,replace_dict,\
                            'helas_calls_split.inc',file,born_ct_helas_calls,\
                            'born_ct_helas_calls','helas_calls_ampb')
            file=self.split_HELASCALLS(writer,replace_dict,\
                    'helas_calls_split.inc',file,loop_amp_helas_calls,\
                    toBeRepaced,'helas_calls_ampl')
        else:
            replace_dict['born_ct_helas_calls']='\n'.join(born_ct_helas_calls)
            replace_dict[toBeRepaced]='\n'.join(loop_amp_helas_calls)
        
        file = file % replace_dict

        loop_calls_finder = re.compile(r'^\s*CALL\S*LOOP\S*')
        n_loop_calls = len(filter(lambda call: 
               not loop_calls_finder.match(call) is None, loop_amp_helas_calls))
        if writer:
            # Write the file
            writer.writelines(file)  
            return n_loop_calls
        else:
            # Return it to be written along with the others
            return n_loop_calls, file
                  
    def write_bornmatrix(self, writer, matrix_element, fortran_model):
        """Create the born_matrix.f file for the born process as for a standard
        tree-level computation."""
        
        if not matrix_element.get('processes') or \
               not matrix_element.get('diagrams'):
            return 0
        
        if not isinstance(writer, writers.FortranWriter):
            raise writers.FortranWriter.FortranWriterError(\
                "writer not FortranWriter")

        # For now, we can use the exact same treatment as for tree-level
        # computations by redefining here a regular HelasMatrixElementf or the
        # born process.
        # It is important to make a deepcopy, as we don't want any possible 
        # treatment on the objects of the bornME to have border effects on
        # the content of the LoopHelasMatrixElement object.
        bornME = helas_objects.HelasMatrixElement()
        for prop in bornME.keys():
            bornME.set(prop,copy.deepcopy(matrix_element.get(prop)))
        bornME.set('base_amplitude',None,force=True)
        bornME.set('diagrams',copy.deepcopy(\
                                            matrix_element.get_born_diagrams()))        
        bornME.set('color_basis',copy.deepcopy(\
                                        matrix_element.get('born_color_basis')))
        bornME.set('color_matrix',copy.deepcopy(\
                              color_amp.ColorMatrix(bornME.get('color_basis'))))
        # This is to decide wether once to reuse old wavefunction to store new
        # ones (provided they are not used further in the code.)
        bornME.optimization = True
        return super(LoopProcessExporterFortranSA,self).write_matrix_element_v4(
                                                  writer, bornME, fortran_model, 
                           proc_prefix=matrix_element.rep_dict['proc_prefix'])

    def write_born_amps_and_wfs(self, writer, matrix_element, fortran_model,
                                                                 noSplit=False): 
        """ Writes out the code for the subroutine MP_BORN_AMPS_AND_WFS which 
        computes just the external wavefunction and born amplitudes in 
        multiple precision. """

        if not matrix_element.get('processes') or \
               not matrix_element.get('diagrams'):
            return 0
        
        replace_dict = copy.copy(matrix_element.rep_dict)

        # For the wavefunction copy, check what suffix is needed for the W array
        if matrix_element.get('processes')[0].get('has_born'):
            replace_dict['h_w_suffix']=',H'
        else:
            replace_dict['h_w_suffix']=''            

        # Extract helas calls
        born_amps_and_wfs_calls , uvct_amp_calls = \
          fortran_model.get_born_ct_helas_calls(matrix_element, include_CT=True)
        # In the default output, these two kind of contributions do not need to
        # be differentiated
        born_amps_and_wfs_calls = born_amps_and_wfs_calls + uvct_amp_calls
        
        # Turn these HELAS calls to the multiple-precision version of the HELAS
        # subroutines.
        self.turn_to_mp_calls(born_amps_and_wfs_calls)

        file = open(os.path.join(self.template_dir,\
                        'mp_born_amps_and_wfs.inc')).read()   
        # Decide here wether we need to split the loop_matrix.f file or not.
        if (not noSplit and (len(matrix_element.get_all_amplitudes())>2000)):
            file=self.split_HELASCALLS(writer,replace_dict,\
                            'mp_helas_calls_split.inc',file,\
                            born_amps_and_wfs_calls,'born_amps_and_wfs_calls',\
                            'mp_helas_calls')
        else:
            replace_dict['born_amps_and_wfs_calls']=\
                                            '\n'.join(born_amps_and_wfs_calls)
        
        file = file % replace_dict
        if writer:
            # Write the file
            writer.writelines(file)  
        else:
            # Return it to be written along with the others
            return file

#===============================================================================
# LoopProcessOptimizedExporterFortranSA
#===============================================================================

class LoopProcessOptimizedExporterFortranSA(LoopProcessExporterFortranSA):
    """Class to take care of exporting a set of loop matrix elements in the
       Fortran format which exploits the Pozzorini method of representing
       the loop numerators as polynomial to render its evaluations faster."""

    template_dir=os.path.join(_file_path,'iolibs/template_files/loop_optimized')
    # The option below controls wether one wants to group together in one single
    # CutTools/TIR call the loops with same denominator structure
    forbid_loop_grouping = False
    
    # List of potential TIR library one wants to link to.
    # Golem and Samurai will typically get obtained from gosam_contrib
    # which might also contain a version of ninja. We must therefore
    # make sure that ninja appears first in the list of -L because 
    # it is the tool for which the user is most susceptible of 
    # using a standalone verison independent of gosam_contrib
    all_tir=['pjfry','iregi','ninja','golem','samurai']
    
    def __init__(self, mgme_dir="", dir_path = "", opt=None):
        """Initiate the LoopProcessOptimizedExporterFortranSA with directory 
        information on where to find all the loop-related source files, 
        like CutTools and TIR"""

        super(LoopProcessOptimizedExporterFortranSA,self).__init__(mgme_dir, 
                                                                   dir_path, opt)

        # TIR available ones
        self.tir_available_dict={'pjfry':True,'iregi':True,'golem':True,
                                 'samurai':True,'ninja':True}

        for tir in self.all_tir:
            tir_dir="%s_dir"%tir
            if tir_dir in self.opt and not self.opt[tir_dir] is None:
                # Make sure to defer the 'local path' to the current MG5aMC root.
                tir_path = self.opt[tir_dir].strip()
                if tir_path.startswith('.'):
                    tir_path = os.path.abspath(pjoin(MG5DIR,tir_path))
                setattr(self,tir_dir,tir_path)
            else:
                setattr(self,tir_dir,'')

    def copy_v4template(self, modelname = ''):
        """Additional actions needed to setup the Template. 
        """
        
        super(LoopProcessOptimizedExporterFortranSA, self).copy_v4template(
                                                                      modelname)
        
        self.loop_optimized_additional_template_setup()

    def get_context(self,matrix_element, **opts):
        """ Additional contextual information which needs to be created for
        the optimized output."""
        
        context = LoopProcessExporterFortranSA.get_context(self, matrix_element, 
                                                                         **opts)

        # For now assume Ninja always supports quadruple precision
        try:
            context['ninja_supports_quad_prec'] = \
                     misc.get_ninja_quad_prec_support(getattr(self,'ninja_dir'))
        except AttributeError:
            context['ninja_supports_quad_prec'] = False

        for tir in self.all_tir:
            context['%s_available'%tir]=self.tir_available_dict[tir]
            # safety check
            if tir not in ['golem','pjfry','iregi','samurai','ninja']:
                raise MadGraph5Error,"%s was not a TIR currently interfaced."%tir_name

        return context

    def loop_optimized_additional_template_setup(self):
        """ Perform additional actions specific for this class when setting
        up the template with the copy_v4template function."""
        
        # We must link the TIR to the Library folder of the active Template
        link_tir_libs=[]
        tir_libs=[]
        tir_include=[]
        
        for tir in self.all_tir:
            tir_dir="%s_dir"%tir
            libpath=getattr(self,tir_dir)
            libname="lib%s.a"%tir
            tir_name=tir
            libpath = self.link_TIR(os.path.join(self.dir_path, 'lib'),
                                              libpath,libname,tir_name=tir_name)
            setattr(self,tir_dir,libpath)
            if libpath != "":
                if tir in ['ninja','pjfry','golem','samurai']:
                    # It is cleaner to use the original location of the libraries
                    link_tir_libs.append('-L%s/ -l%s'%(libpath,tir))
                    tir_libs.append('%s/lib%s.$(libext)'%(libpath,tir))
                    if tir in ['ninja','golem', 'samurai']:
                        trgt_path = pjoin(os.path.dirname(libpath),'include')
                        to_include = misc.find_includes_path(trgt_path,
                                                        self.include_names[tir])
                        if to_include is None:
                            logger.error(
'Could not find the include directory for %s, looking in %s.\n' % (tir, str(trgt_path))+
'Generation carries on but you will need to edit the include path by hand in the makefiles.')
                            to_include = '<Not_found_define_it_yourself>'                
                        tir_include.append('-I %s'%str(to_include))
                        # To be able to easily compile a MadLoop library using
                        # makefiles built outside of the MG5_aMC framework
                        # (such as what is done with the Sherpa interface), we
                        # place here an easy handle on the golem includes
                        name_map = {'golem':'golem95','samurai':'samurai',
                                    'ninja':'ninja'}
                        ln(to_include, starting_dir=pjoin(self.dir_path,'lib'),
                                   name='%s_include'%name_map[tir],abspath=True)
                        ln(libpath, starting_dir=pjoin(self.dir_path,'lib'),
                                       name='%s_lib'%name_map[tir],abspath=True)
                else :
                    link_tir_libs.append('-l%s'%tir)
                    tir_libs.append('$(LIBDIR)lib%s.$(libext)'%tir)

        MadLoop_makefile_definitions = pjoin(self.dir_path,'SubProcesses',
                                                 'MadLoop_makefile_definitions')
        if os.path.isfile(MadLoop_makefile_definitions):
            os.remove(MadLoop_makefile_definitions)

        calls = self.write_loop_makefile_definitions(
                        writers.MakefileWriter(MadLoop_makefile_definitions),
                                link_tir_libs,tir_libs, tir_include=tir_include)

    def link_files_from_Subprocesses(self,proc_name):
        """ Does the same as the mother routine except that it also links
        coef_specs.inc in the HELAS folder."""

        LoopProcessExporterFortranSA.link_files_from_Subprocesses(self,proc_name)
        
<<<<<<< HEAD
        # Link the coef_specs.inc from aloha to define the coefficient
        # general properties (of course necessary for the optimized mode only)
        ln(os.path.join(self.dir_path,'Source','DHELAS','coef_specs.inc'),
                         os.path.join(self.dir_path, 'SubProcesses', proc_name))
=======
        # Link the coef_specs.inc for aloha to define the coefficient
        # general properties (of course necessary in the optimized mode only)
        ln(os.path.join(self.dir_path,'Source','DHELAS','coef_specs.inc'),
           os.path.join(self.dir_path, 'SubProcesses', proc_name),
           abspath=False, cwd=None)

>>>>>>> 001136bf

    def link_TIR(self, targetPath,libpath,libname,tir_name='TIR'):
        """Link the TIR source directory inside the target path given
        in argument"""
        
        if tir_name in ['pjfry','golem','samurai','ninja']:
            # not self-contained libraries
            if (not isinstance(libpath,str)) or (not os.path.exists(libpath)) \
            or (not os.path.isfile(pjoin(libpath,libname))):
                if isinstance(libpath,str) and libpath != '' and \
                (not os.path.isfile(pjoin(libpath,libname))):
                    # WARNING ONLY appears when the libpath is a wrong specific path.
                    logger.warning("The %s reduction library could not be found"%tir_name\
                                   +" with PATH:%s specified in mg5_configuration.txt."%libpath\
                                   +" It will not be available.")
                self.tir_available_dict[tir_name]=False
                return ""
            # Check the version of the tool, if the library was found
            if tir_name in ['ninja','samurai'] and self.tir_available_dict[tir_name]:
                # Make sure the librry was indeed installed in the source directory
                # of the tool, of course this check doesn't make sense.
                if os.path.isfile(pjoin(libpath,os.pardir,'AUTHORS')):
                    try:
                        version = open(pjoin(libpath,os.pardir,'VERSION'),'r').read()
                    except IOError:
                        version = None
                    if version is None :
                        logger.warning(
"Your version of '%s' in \n  %s\nseems too old %sto be compatible with MG5_aMC."
%(tir_name, libpath ,'' if not version else '(v%s) '%version)+
("\nConsider updating it by hand or using the 'install' function of MG5_aMC." if tir_name!='samurai'
 else "\nAsk the authors for the latest version compatible with MG5_aMC."))
        else:
            # self-contained libraries
            if (not isinstance(libpath,str)) or (not os.path.exists(libpath)):
                # WARNING ONLY appears when the libpath is a wrong specific path.
                logger.warning("The %s reduction library could not be found"%tir_name\
                                   +" with PATH:%s specified in mg5_configuration.txt."%libpath\
                                   +" It will not be available.")
                self.tir_available_dict[tir_name]=False
                return ""
       
        if self.dependencies=='internal':
            if tir_name in ['pjfry','golem','samurai','ninja']:
                self.tir_available_dict[tir_name]=False
                logger.info("When using the 'output_dependencies=internal' "+\
" MG5_aMC option, the (optional) reduction library %s cannot be employed because"%tir_name+\
" it is not distributed with the MG5_aMC code so that it cannot be copied locally.")
                return ""
            elif tir_name == "iregi":
                # This is the right paths for IREGI
                new_iregi_path = pjoin(targetPath,os.path.pardir,'Source','IREGI')
                shutil.copytree(pjoin(libpath,os.path.pardir), new_iregi_path, 
                                                                  symlinks=True)
                
                current = misc.detect_current_compiler(
                                 pjoin(new_iregi_path,'src','makefile_ML5_lib'))
                new = 'gfortran' if self.fortran_compiler is None else \
                                                        self.fortran_compiler
                if current != new:
                    misc.mod_compilator(pjoin(new_iregi_path,'src'), new,current)
                    misc.mod_compilator(pjoin(new_iregi_path,'src','oneloop'), 
                                                                   new, current)

                # Create the links to the lib folder
                ln(pjoin(targetPath,os.path.pardir,'Source','IREGI','src',
                                                            libname),targetPath)
            else:
                logger.info("Tensor integral reduction library "+\
                                            "%s not implemented yet."%tir_name)
            return libpath
 
        elif self.dependencies=='external':
            if not os.path.exists(pjoin(libpath,libname)) and tir_name=='iregi':
                logger.info('Compiling IREGI. This has to be done only once and'+\
                             ' can take a couple of minutes.','$MG:color:BLACK')
                
                current = misc.detect_current_compiler(os.path.join(\
                                                    libpath,'makefile_ML5_lib'))
                new = 'gfortran' if self.fortran_compiler is None else \
                                                        self.fortran_compiler
                if current != new:
                    misc.mod_compilator(libpath, new,current)
                    misc.mod_compilator(pjoin(libpath,'oneloop'), new, current)

                misc.compile(cwd=libpath, job_specs = False)

                if not os.path.exists(pjoin(libpath,libname)):            
                    logger.warning("IREGI could not be compiled. Check"+\
                      "the compilation errors at %s. The related "%libpath+\
                                              "functionalities are turned off.")
                    self.tir_available_dict[tir_name]=False
                    return ""
            # We link the tools below directly to the lib directory of the output 
            if not tir_name in ['pjfry','golem','samurai','ninja']:
                ln(os.path.join(libpath,libname),targetPath,abspath=True)

        elif self.dependencies=='environment_paths':
            # Here the user chose to define the dependencies path in one of 
            # his environmental paths
            newlibpath = misc.which_lib(libname)
            if not newlibpath is None:
                logger.info('MG5_aMC is using %s installation found at %s.'%\
                                                          (tir_name,newlibpath)) 
                # We link the tools below directly to directly where the library is detected
                if not tir_name in ['pjfry','golem','samurai','ninja']:
                    ln(newlibpath,targetPath,abspath=True)
                self.tir_available_dict[tir_name]=True
                return os.path.dirname(newlibpath)
            else:
                logger.warning("Could not find the location of the file"+\
                  " %s in you environment paths. The related "%libname+\
                                             "functionalities are turned off.")
                self.tir_available_dict[tir_name]=False
                return ""
            
        self.tir_available_dict[tir_name]=True
        return libpath
    
    def set_group_loops(self, matrix_element):
        """ Decides whether we must group loops or not for this matrix element"""

        # Decide if loops sharing same denominator structures have to be grouped
        # together or not.
        if self.forbid_loop_grouping:
            self.group_loops = False
        else:
            self.group_loops = (not self.get_context(matrix_element)['ComputeColorFlows'])\
                          and matrix_element.get('processes')[0].get('has_born')
        
        return self.group_loops
    
    def write_loop_matrix_element_v4(self, writer, matrix_element, fortran_model,
                        group_number = None, proc_id = None, config_map = None):
        """ Writes loop_matrix.f, CT_interface.f,TIR_interface.f,GOLEM_inteface.f 
        and loop_num.f only but with the optimized FortranModel.
        The arguments group_number and proc_id are just for the LoopInduced
        output with MadEvent and only used in get_ME_identifier."""
                
        # Warn the user that the 'matrix' output where all relevant code is
        # put together in a single file is not supported in this loop output.
        if writer:
            raise MadGraph5Error, 'Matrix output mode no longer supported.'
        
        if not isinstance(fortran_model,\
          helas_call_writers.FortranUFOHelasCallWriter):
            raise MadGraph5Error, 'The optimized loop fortran output can only'+\
              ' work with a UFO Fortran model'
        OptimizedFortranModel=\
          helas_call_writers.FortranUFOHelasCallWriterOptimized(\
          fortran_model.get('model'),False)


        if not matrix_element.get('processes')[0].get('has_born') and \
                                                   not self.compute_color_flows:
            logger.debug("Color flows will be employed despite the option"+\
              " 'loop_color_flows' being set to False because it is necessary"+\
                                                          " for optimizations.")

        # Compute the analytical information of the loop wavefunctions in the
        # loop helas matrix elements using the cached aloha model to reuse
        # as much as possible the aloha computations already performed for
        # writing out the aloha fortran subroutines.
        matrix_element.compute_all_analytic_information(
          self.get_aloha_model(matrix_element.get('processes')[0].get('model')))

        self.set_group_loops(matrix_element)

        # Initialize a general replacement dictionary with entries common to 
        # many files generated here.
        matrix_element.rep_dict = LoopProcessExporterFortranSA.\
                        generate_general_replace_dict(self, matrix_element, 
                                 group_number = group_number, proc_id = proc_id)

        # and those specific to the optimized output
        self.set_optimized_output_specific_replace_dict_entries(matrix_element)

        # Create the necessary files for the loop matrix element subroutine      
        proc_prefix_writer = writers.FortranWriter('proc_prefix.txt','w')
        proc_prefix_writer.write(matrix_element.rep_dict['proc_prefix'])
        proc_prefix_writer.close()
                    
        filename = 'loop_matrix.f'
        calls = self.write_loopmatrix(writers.FortranWriter(filename),
                                      matrix_element,
                                      OptimizedFortranModel)    
        
        filename = 'check_sa.f'
        self.write_check_sa(writers.FortranWriter(filename),matrix_element)
        
        filename = 'polynomial.f'
        calls = self.write_polynomial_subroutines(
                                      writers.FortranWriter(filename),
                                      matrix_element)
        
        filename = 'improve_ps.f'
        calls = self.write_improve_ps(writers.FortranWriter(filename),
                                                                 matrix_element)
        
        filename = 'CT_interface.f'
        self.write_CT_interface(writers.FortranWriter(filename),\
                                matrix_element)
        
        filename = 'TIR_interface.f'
        self.write_TIR_interface(writers.FortranWriter(filename),
                                matrix_element)
        
        if 'golem' in self.tir_available_dict and self.tir_available_dict['golem']:
            filename = 'GOLEM_interface.f'
            self.write_GOLEM_interface(writers.FortranWriter(filename),
                                       matrix_element)

        filename = 'loop_num.f'
        self.write_loop_num(writers.FortranWriter(filename),\
                                           matrix_element,OptimizedFortranModel)
        
        filename = 'mp_compute_loop_coefs.f'
        self.write_mp_compute_loop_coefs(writers.FortranWriter(filename),\
                                     matrix_element,OptimizedFortranModel)

        if self.get_context(matrix_element)['ComputeColorFlows']:
            filename = 'compute_color_flows.f'
            self.write_compute_color_flows(writers.FortranWriter(filename),
                                        matrix_element, config_map = config_map)

        # Extract number of external particles
        (nexternal, ninitial) = matrix_element.get_nexternal_ninitial()
        filename = 'nexternal.inc'
        self.write_nexternal_file(writers.FortranWriter(filename),
                                                            nexternal, ninitial)
        
        # Write general process information                        
        filename = 'process_info.inc'
        self.write_process_info_file(writers.FortranWriter(filename),
                                                                 matrix_element)

        if self.get_context(matrix_element)['TIRCaching']:
            filename = 'tir_cache_size.inc'
            self.write_tir_cache_size_include(writers.FortranWriter(filename))

        return calls

    def set_optimized_output_specific_replace_dict_entries(self, matrix_element):
        """ Specify the entries of the replacement dictionary which are specific
        to the optimized output and only relevant to it (the more general entries
        are set in the the mother class LoopProcessExporterFortranSA."""
        
        max_loop_rank=matrix_element.get_max_loop_rank()
        matrix_element.rep_dict['maxrank']=max_loop_rank
        matrix_element.rep_dict['loop_max_coefs']=\
                        q_polynomial.get_number_of_coefs_for_rank(max_loop_rank)

        matrix_element.rep_dict['nloopwavefuncs']=\
                               matrix_element.get_number_of_loop_wavefunctions()
<<<<<<< HEAD

=======
        max_spin=matrix_element.get_max_loop_particle_spin()

        matrix_element.rep_dict['max_lwf_size']= 4 if max_spin <=3 else 16
>>>>>>> 001136bf
        matrix_element.rep_dict['nloops']=len(\
                        [1 for ldiag in matrix_element.get_loop_diagrams() for \
                                           lamp in ldiag.get_loop_amplitudes()])
        
        if self.set_group_loops(matrix_element):
            matrix_element.rep_dict['nloop_groups']=\
                                          len(matrix_element.get('loop_groups'))
        else:
            matrix_element.rep_dict['nloop_groups']=\
                                              matrix_element.rep_dict['nloops']
    
    def write_loop_num(self, writer, matrix_element,fortran_model):
        """ Create the file containing the core subroutine called by CutTools
        which contains the Helas calls building the loop"""

        replace_dict=copy.copy(matrix_element.rep_dict)

        file = open(os.path.join(self.template_dir,'loop_num.inc')).read()  
        file = file % replace_dict
        writer.writelines(file,context=self.get_context(matrix_element))

    def write_CT_interface(self, writer, matrix_element):
        """ We can re-use the mother one for the loop optimized output."""
        LoopProcessExporterFortranSA.write_CT_interface(\
                            self, writer, matrix_element,optimized_output=True)

    def write_TIR_interface(self, writer, matrix_element):
        """ Create the file TIR_interface.f which does NOT contain the subroutine
         defining the loop HELAS-like calls along with the general interfacing 
         subroutine. """

        # First write TIR_interface which interfaces MG5 with TIR.
        replace_dict=copy.copy(matrix_element.rep_dict)
            
        file = open(os.path.join(self.template_dir,'TIR_interface.inc')).read()  

        # Check which loops have an Higgs effective vertex so as to correctly 
        # implement CutTools limitation
        loop_groups = matrix_element.get('loop_groups')
        has_HEFT_vertex = [False]*len(loop_groups)
        for i, (denom_structure, loop_amp_list) in enumerate(loop_groups):
            for lamp in loop_amp_list:
                final_lwf = lamp.get_final_loop_wavefunction()
                while not final_lwf is None:
                    # We define here an HEFT vertex as any vertex built up from
                    # only massless vectors and scalars (at least one of each)
                    scalars = len([1 for wf in final_lwf.get('mothers') if 
                                                             wf.get('spin')==1])
                    vectors = len([1 for wf in final_lwf.get('mothers') if 
                                  wf.get('spin')==3 and wf.get('mass')=='ZERO'])
                    if scalars>=1 and vectors>=1 and \
                               scalars+vectors == len(final_lwf.get('mothers')):
                        has_HEFT_vertex[i] = True
                        break
                    final_lwf = final_lwf.get_loop_mother()
                else:
                    continue
                break

        has_HEFT_list = []
        chunk_size = 9
        for k in xrange(0, len(has_HEFT_vertex), chunk_size):
            has_HEFT_list.append("DATA (HAS_AN_HEFT_VERTEX(I),I=%6r,%6r) /%s/" % \
                (k + 1, min(k + chunk_size, len(has_HEFT_vertex)),
                     ','.join(['.TRUE.' if l else '.FALSE.' for l in 
                                           has_HEFT_vertex[k:k + chunk_size]])))
        replace_dict['has_HEFT_list'] = '\n'.join(has_HEFT_list)

        file = file % replace_dict
        
        FPR = q_polynomial.FortranPolynomialRoutines(
        replace_dict['maxrank'],coef_format=replace_dict['complex_dp_format'],\
                                         sub_prefix=replace_dict['proc_prefix'])
        if self.tir_available_dict['pjfry']:
            file += '\n\n'+FPR.write_pjfry_mapping()
        if self.tir_available_dict['iregi']:
            file += '\n\n'+FPR.write_iregi_mapping()

        if writer:
            writer.writelines(file,context=self.get_context(matrix_element))
        else:
            return file

    def write_GOLEM_interface(self, writer, matrix_element):
        """ Create the file GOLEM_interface.f which does NOT contain the subroutine
         defining the loop HELAS-like calls along with the general interfacing 
         subroutine. """

        # First write GOLEM_interface which interfaces MG5 with TIR.
        replace_dict=copy.copy(matrix_element.rep_dict)
        
        # We finalize TIR result differently wether we used the built-in 
        # squaring against the born.
        if not self.get_context(matrix_element)['AmplitudeReduction']:
            replace_dict['loop_induced_sqsoindex']=',SQSOINDEX'
        else:
            replace_dict['loop_induced_sqsoindex']=''
            
        file = open(os.path.join(self.template_dir,'GOLEM_interface.inc')).read()
 
        file = file % replace_dict

        FPR = q_polynomial.FortranPolynomialRoutines(replace_dict['maxrank'],\
                                                    coef_format=replace_dict['complex_dp_format'],\
                                                    sub_prefix=replace_dict['proc_prefix'])
        
        file += '\n\n'+FPR.write_golem95_mapping()
        
        if writer:
            writer.writelines(file,context=self.get_context(matrix_element))
        else:
            return file

    def write_polynomial_subroutines(self,writer,matrix_element):
        """ Subroutine to create all the subroutines relevant for handling
        the polynomials representing the loop numerator """
        
<<<<<<< HEAD
        # First create 'polynomial_specs.inc'
        IncWriter=writers.FortranWriter('polynomial_specs.inc','w')
        IncWriter.writelines("""INTEGER LOOPMAXCOEFS
                           PARAMETER (LOOPMAXCOEFS=%(loop_max_coefs)d)"""\
                           %matrix_element.rep_dict)
        IncWriter.close()
        # Now create the 'coef_specs.inc' in DHELAS
        max_spin = matrix_element.get_max_loop_particle_spin()
        if max_spin == 1:
            max_spin = 1
        elif max_spin in [2,3]:
            max_spin = 4
        elif max_spin in [4,5]:
            max_spin = 16
        else:
            raise MadGraph5Error, "Unsupported spin 2m+1=%d."%max_spin
        max_loop_vertex_coefs = q_polynomial.get_number_of_coefs_for_rank(
                                      matrix_element.get_max_loop_vertex_rank())
        IncWriter=writers.FortranWriter(os.path.join(
                          self.dir_path,'Source','DHELAS','coef_specs.inc'),'w')
        IncWriter.writelines("""INTEGER MAXLWFSIZE
PARAMETER (MAXLWFSIZE=%d)
INTEGER VERTEXMAXCOEFS
PARAMETER (VERTEXMAXCOEFS=%d)"""%(max_spin,max_loop_vertex_coefs))
        IncWriter.close()
=======
        # First create 'loop_max_coefs.inc'
        IncWriter=writers.FortranWriter('loop_max_coefs.inc','w')
        IncWriter.writelines("""INTEGER LOOPMAXCOEFS
                           PARAMETER (LOOPMAXCOEFS=%(loop_max_coefs)d)"""
                                                       %matrix_element.rep_dict)
        
        # Then coef_specs directly in DHELAS if it does not exist already
        # 'coef_specs.inc'. If several processes exported different files there,
        # it is fine because the overall maximum value will overwrite it in the
        # end
        coef_specs_path = pjoin(self.dir_path, 'Source','DHELAS','coef_specs.inc')
        if not os.path.isfile(coef_specs_path):
            IncWriter=writers.FortranWriter(coef_specs_path,'w')
            IncWriter.writelines("""INTEGER MAXLWFSIZE
                           PARAMETER (MAXLWFSIZE=%(max_lwf_size)d)
                           INTEGER VERTEXMAXCOEFS
                           PARAMETER (VERTEXMAXCOEFS=%(vertex_max_coefs)d)"""\
                           %matrix_element.rep_dict)
            IncWriter.close()
>>>>>>> 001136bf
        
        # List of all subroutines to place there
        subroutines=[]
        
        # Start from the routine in the template
        replace_dict = copy.copy(matrix_element.rep_dict)
        
        # Write the definition of the coef_to_rank_map
        coef_to_rank_map_definition = []
        for rank in range(replace_dict['maxrank']+1):
            start = q_polynomial.get_number_of_coefs_for_rank(rank-1)
            end   = q_polynomial.get_number_of_coefs_for_rank(rank)-1
            coef_to_rank_map_definition.append(
'DATA (COEFTORANK_MAP(I),I=%(start)d,%(end)d)/%(n_entries)d*%(rank)d/'%
{'start': start,'end': end,'n_entries': end-start+1,'rank': rank})
        replace_dict['coef_to_rank_map_definition']=\
                                          '\n'.join(coef_to_rank_map_definition)
        
        dp_routine = open(os.path.join(self.template_dir,'polynomial.inc')).read()
        mp_routine = open(os.path.join(self.template_dir,'polynomial.inc')).read()
        # The double precision version of the basic polynomial routines, such as
        # create_loop_coefs
        replace_dict['complex_format'] = replace_dict['complex_dp_format']
        replace_dict['real_format'] = replace_dict['real_dp_format']
        replace_dict['mp_prefix'] = ''
        replace_dict['kind'] = 8
        replace_dict['zero_def'] = '0.0d0'
        replace_dict['one_def'] = '1.0d0'
        dp_routine = dp_routine % replace_dict 
        # The quadruple precision version of the basic polynomial routines
        replace_dict['complex_format'] = replace_dict['complex_mp_format']
        replace_dict['real_format'] = replace_dict['real_mp_format']
        replace_dict['mp_prefix'] = 'MP_'
        replace_dict['kind'] = 16
        replace_dict['zero_def'] = '0.0e0_16'
        replace_dict['one_def'] = '1.0e0_16'
        mp_routine = mp_routine % replace_dict
        subroutines.append(dp_routine)
        subroutines.append(mp_routine)        

        # Initialize the polynomial routine writer
        poly_writer=q_polynomial.FortranPolynomialRoutines(
                                         matrix_element.get_max_loop_rank(),
                                         sub_prefix=replace_dict['proc_prefix'])
        mp_poly_writer=q_polynomial.FortranPolynomialRoutines(
                    matrix_element.get_max_loop_rank(),coef_format='complex*32',
                                   sub_prefix='MP_'+replace_dict['proc_prefix'])
        # The eval subroutine
        subroutines.append(poly_writer.write_polynomial_evaluator())
        subroutines.append(mp_poly_writer.write_polynomial_evaluator())
        # The add coefs subroutine
        subroutines.append(poly_writer.write_add_coefs())
        subroutines.append(mp_poly_writer.write_add_coefs())        
        # The merging one for creating the loop coefficients
        subroutines.append(poly_writer.write_wl_merger())
        subroutines.append(mp_poly_writer.write_wl_merger())
        # Now the udpate subroutines
        for wl_update in matrix_element.get_used_wl_updates():
            subroutines.append(poly_writer.write_wl_updater(\
                                                     wl_update[0],wl_update[1]))
            subroutines.append(mp_poly_writer.write_wl_updater(\
                                                     wl_update[0],wl_update[1]))
        writer.writelines('\n\n'.join(subroutines),
                                       context=self.get_context(matrix_element))

    def write_mp_compute_loop_coefs(self, writer, matrix_element, fortran_model):
        """Create the write_mp_compute_loop_coefs.f file."""
        
        if not matrix_element.get('processes') or \
               not matrix_element.get('diagrams'):
            return 0
        
        # Set lowercase/uppercase Fortran code
        
        writers.FortranWriter.downcase = False

        replace_dict = copy.copy(matrix_element.rep_dict)                 

        # Extract helas calls
        squared_orders = matrix_element.get_squared_order_contribs()
        split_orders = matrix_element.get('processes')[0].get('split_orders')
        
        born_ct_helas_calls , uvct_helas_calls = \
                           fortran_model.get_born_ct_helas_calls(matrix_element,
                       squared_orders=squared_orders, split_orders=split_orders)
        self.turn_to_mp_calls(born_ct_helas_calls)
        self.turn_to_mp_calls(uvct_helas_calls)
        coef_construction, coef_merging = fortran_model.get_coef_construction_calls(\
                                    matrix_element,group_loops=self.group_loops,
                        squared_orders=squared_orders,split_orders=split_orders)
        # The proc_prefix must be replaced
        coef_construction = [c % matrix_element.rep_dict for c 
                                                           in coef_construction]
        self.turn_to_mp_calls(coef_construction)
        self.turn_to_mp_calls(coef_merging)        
                                         
        file = open(os.path.join(self.template_dir,\
                                           'mp_compute_loop_coefs.inc')).read()

        # Setup the contextual environment which is used in the splitting
        # functions below
        context = self.get_context(matrix_element)
        file=self.split_HELASCALLS(writer,replace_dict,\
                        'mp_helas_calls_split.inc',file,born_ct_helas_calls,\
                        'mp_born_ct_helas_calls','mp_helas_calls_ampb',
                        required_so_broadcaster = 'MP_CT_REQ_SO_DONE',
                        continue_label = 2000,
                        momenta_array_name = 'MP_P',
                        context=context)
        file=self.split_HELASCALLS(writer,replace_dict,\
                        'mp_helas_calls_split.inc',file,uvct_helas_calls,\
                        'mp_uvct_helas_calls','mp_helas_calls_uvct',
                        required_so_broadcaster = 'MP_UVCT_REQ_SO_DONE',
                        continue_label = 3000,
                        momenta_array_name = 'MP_P',
                        context=context)
        file=self.split_HELASCALLS(writer,replace_dict,\
                'mp_helas_calls_split.inc',file,coef_construction,\
                'mp_coef_construction','mp_coef_construction',
                required_so_broadcaster = 'MP_LOOP_REQ_SO_DONE',
                continue_label = 4000,
                momenta_array_name = 'MP_P',
                context=context)

        replace_dict['mp_coef_merging']='\n'.join(coef_merging)
                    
        file = file % replace_dict
 
        # Write the file
        writer.writelines(file,context=context)

    def write_color_matrix_data_file(self, writer, col_matrix):
        """Writes out the files (Loop|Born)ColorFlowMatrix.dat corresponding
        to the color coefficients for JAMP(L|B)*JAMP(L|B)."""
        
        res = []
        for line in range(len(col_matrix._col_basis1)):
            numerators = []
            denominators = []
            for row in range(len(col_matrix._col_basis2)):
                coeff = col_matrix.col_matrix_fixed_Nc[(line,row)]
                numerators.append('%6r'%coeff[0].numerator)
                denominators.append('%6r'%(
                                  coeff[0].denominator*(-1 if coeff[1] else 1)))
            res.append(' '.join(numerators))
            res.append(' '.join(denominators))            
        
        res.append('EOF')
        
        writer.writelines('\n'.join(res))
    
    def write_color_flow_coefs_data_file(self, writer, color_amplitudes, 
                                                                   color_basis):
        """ Writes the file '(Loop|Born)ColorFlowCoefs.dat using the coefficients
        list of the color_amplitudes in the argument of this function."""

        my_cs = color.ColorString()        
        
        res = []

        for jamp_number, coeff_list in enumerate(color_amplitudes):
            my_cs.from_immutable(sorted(color_basis.keys())[jamp_number])
            # Order the ColorString so that its ordering is canonical.
            ordered_cs = color.ColorFactor([my_cs]).full_simplify()[0]    
            res.append('%d # Coefficient for flow number %d with expr. %s'\
                            %(len(coeff_list), jamp_number+1, repr(ordered_cs)))
            # A line element is a tuple (numerator, denominator, amplitude_id)
            line_element = []

            for (coefficient, amp_number) in coeff_list:
                coef = self.cat_coeff(\
                    coefficient[0],coefficient[1],coefficient[2],coefficient[3])
                line_element.append((coef[0].numerator,
                         coef[0].denominator*(-1 if coef[1] else 1),amp_number))
            # Sort them by growing amplitude number
            line_element.sort(key=lambda el:el[2])

            for i in range(3):
                res.append(' '.join('%6r'%elem[i] for elem in line_element))
        
        res.append('EOF')
        writer.writelines('\n'.join(res))
    
    def write_compute_color_flows(self, writer, matrix_element, config_map):
        """Writes the file compute_color_flows.f which uses the AMPL results
        from a common block to project them onto the color flow space so as 
        to compute the JAMP quantities. For loop induced processes, this file
        will also contain a subroutine computing AMPL**2 for madevent
        multichanneling."""
        
        loop_col_amps = matrix_element.get_loop_color_amplitudes()
        matrix_element.rep_dict['nLoopFlows'] = len(loop_col_amps)
        
        dat_writer = open(pjoin('..','MadLoop5_resources',
                                     '%(proc_prefix)sLoopColorFlowCoefs.dat'
                                                %matrix_element.rep_dict),'w')
        self.write_color_flow_coefs_data_file(dat_writer,
                        loop_col_amps, matrix_element.get('loop_color_basis'))
        dat_writer.close()

        dat_writer = open(pjoin('..','MadLoop5_resources',
                                     '%(proc_prefix)sLoopColorFlowMatrix.dat'
                                                %matrix_element.rep_dict),'w')
        self.write_color_matrix_data_file(dat_writer,
                                             matrix_element.get('color_matrix'))
        dat_writer.close() 

        if matrix_element.get('processes')[0].get('has_born'):
            born_col_amps = matrix_element.get_born_color_amplitudes()
            matrix_element.rep_dict['nBornFlows'] = len(born_col_amps)
            dat_writer = open(pjoin('..','MadLoop5_resources',
                                      '%(proc_prefix)sBornColorFlowCoefs.dat'
                                                %matrix_element.rep_dict),'w')
            self.write_color_flow_coefs_data_file(dat_writer,
                          born_col_amps, matrix_element.get('loop_color_basis'))
            dat_writer.close()
            
            dat_writer = open(pjoin('..','MadLoop5_resources',
                                     '%(proc_prefix)sBornColorFlowMatrix.dat'
                                                %matrix_element.rep_dict),'w')
            self.write_color_matrix_data_file(dat_writer,
                  color_amp.ColorMatrix(matrix_element.get('born_color_basis')))
            dat_writer.close()
        else:
            matrix_element.rep_dict['nBornFlows'] = 0

        replace_dict = copy.copy(matrix_element.rep_dict)
        
        # The following variables only have to be defined for the LoopInduced
        # output for madevent.
        if self.get_context(matrix_element)['MadEventOutput']:
            self.get_amp2_lines(matrix_element, replace_dict, config_map)
        else:
            replace_dict['config_map_definition'] = ''
            replace_dict['config_index_map_definition'] = ''            
            replace_dict['nmultichannels'] = 0
            replace_dict['nmultichannel_configs'] = 0
            
        # The nmultichannels entry will be used in the matrix<i> wrappers as 
        # well, so we add it to the general_replace_dict too.
        matrix_element.rep_dict['nmultichannels'] = \
                                                  replace_dict['nmultichannels']
        matrix_element.rep_dict['nmultichannel_configs'] = \
                                           replace_dict['nmultichannel_configs']        
        
        
        file = open(os.path.join(self.template_dir,\
                                 'compute_color_flows.inc')).read()%replace_dict

        writer.writelines(file,context=self.get_context(matrix_element))
    
    def fix_coef_specs(self, overall_max_spin, overall_max_loop_vert_rank):
        """ If processes with different maximum loop wavefunction size or
        different maximum loop vertex rank have to be output together, then
        the file 'coef.inc' in the HELAS Source folder must contain the overall
        maximum of these quantities."""
        
        # Remove the existing file
        coef_specs_path=os.path.join(self.dir_path,'Source','DHELAS',\
                                                               'coef_specs.inc')
        try:
            os.remove(coef_specs_path)
        except:
            raise MadGraph5Error, "Failed removing file '%s'"%coef_specs_path+\
                                            " which should be existing already."
        if overall_max_spin == 1:
            new_lwf = 4 
        elif overall_max_spin in [2,3]:
            new_lwf = 4 
        elif overall_max_spin in [4,5]:
            new_lwf = 16 
        else:
            raise MadGraph5Error, "Unsupported spin 2m+1=%d."%overall_max_spin
            
        new_maxcoeff = q_polynomial.get_number_of_coefs_for_rank(overall_max_loop_vert_rank)
        # Replace it by the appropriate value
        IncWriter=writers.FortranWriter(coef_specs_path,'w')
        IncWriter.writelines("""INTEGER MAXLWFSIZE
                           PARAMETER (MAXLWFSIZE=%(max_lwf_s)d)
                           INTEGER VERTEXMAXCOEFS
                           PARAMETER (VERTEXMAXCOEFS=%(vert_max_coefs)d)"""\
                           %{'max_lwf_s': new_lwf,
                             'vert_max_coefs': new_maxcoeff})
        IncWriter.close()

    def setup_check_sa_replacement_dictionary(self, matrix_element, \
                                       split_orders,squared_orders,amps_orders):
        """ Sets up the replacement dictionary for the writeout of the steering
        file check_sa.f"""
        if len(squared_orders)<1:
            matrix_element.rep_dict['print_so_loop_results']=\
                                         "write(*,*) 'No split orders defined.'"
        elif len(squared_orders)==1:
            matrix_element.rep_dict['set_coupling_target']=''
            matrix_element.rep_dict['print_so_loop_results']=\
              "write(*,*) 'All loop contributions are of split orders (%s)'"%(
                      ' '.join(['%s=%d'%(split_orders[i],squared_orders[0][i]) \
                                            for i in range(len(split_orders))]))
        else:
            matrix_element.rep_dict['set_coupling_target']='\n'.join([
'# Here we leave the default target squared split order to -1, meaning that we'+
' aim at computing all individual contributions. You can choose otherwise.',
'call %(proc_prefix)sSET_COUPLINGORDERS_TARGET(-1)'%matrix_element.rep_dict])
            matrix_element.rep_dict['print_so_loop_results'] = '\n'.join([
              '\n'.join(["write(*,*) '%dL) Loop ME for orders (%s) :'"%((j+1),(' '.join(
          ['%s=%d'%(split_orders[i],so[i]) for i in range(len(split_orders))]))),
              "IF (PREC_FOUND(%d).NE.-1.0d0) THEN"%(j+1),
              "write(*,*) ' > accuracy = ',PREC_FOUND(%d)"%(j+1),
              "ELSE",
              "write(*,*) ' > accuracy =   NA'",              
              "ENDIF",
              "write(*,*) ' > finite   = ',MATELEM(1,%d)"%(j+1),
              "write(*,*) ' > 1eps     = ',MATELEM(2,%d)"%(j+1),
              "write(*,*) ' > 2eps     = ',MATELEM(3,%d)"%(j+1)
              ]) for j, so in enumerate(squared_orders)])
        matrix_element.rep_dict['write_so_loop_results'] = '\n'.join(
          ["write (69,*) 'Split_Orders_Names %s'"%(' '.join(split_orders))]+
          ['\n'.join([
          "write (69,*) 'Loop_SO_Results %s'"%(' '.join(
                                           ['%d'%so_value for so_value in so])),
          "write (69,*) 'SO_Loop ACC  ',PREC_FOUND(%d)"%(j+1),
          "write (69,*) 'SO_Loop FIN  ',MATELEM(1,%d)"%(j+1),
          "write (69,*) 'SO_Loop 1EPS ',MATELEM(2,%d)"%(j+1),
          "write (69,*) 'SO_Loop 2EPS ',MATELEM(3,%d)"%(j+1),
          ]) for j, so in enumerate(squared_orders)])

        # We must reconstruct here the born squared orders.
        squared_born_so_orders = []
        for i, amp_order in enumerate(amps_orders['born_amp_orders']):
            for j in range(0,i+1):
                key = tuple([ord1 + ord2 for ord1,ord2 in \
                        zip(amp_order[0],amps_orders['born_amp_orders'][j][0])])
                if not key in squared_born_so_orders:
                    squared_born_so_orders.append(key)
        if len(squared_born_so_orders)<1:
            matrix_element.rep_dict['print_so_born_results'] = ''
        elif len(squared_born_so_orders)==1: 
            matrix_element.rep_dict['print_so_born_results'] = \
              "write(*,*) 'All Born contributions are of split orders (%s)'"%(
                ' '.join(['%s=%d'%(split_orders[i],squared_born_so_orders[0][i]) 
                                            for i in range(len(split_orders))]))
        else:
            matrix_element.rep_dict['print_so_born_results'] = '\n'.join([
          "write(*,*) '%dB) Born ME for orders (%s) = ',MATELEM(0,%d)"%(j+1,' '.join(
       ['%s=%d'%(split_orders[i],so[i]) for i in range(len(split_orders))]),j+1)
                                for j, so in enumerate(squared_born_so_orders)])
        matrix_element.rep_dict['write_so_born_results'] = '\n'.join(
          ['\n'.join([
          "write (69,*) 'Born_SO_Results %s'"%(' '.join(
                                           ['%d'%so_value for so_value in so])),
          "write (69,*) 'SO_Born BORN ',MATELEM(0,%d)"%(j+1),
          ]) for j, so in enumerate(squared_born_so_orders)])
        
        # Add a bottom bar to both print_so_[loop|born]_results 
        matrix_element.rep_dict['print_so_born_results'] += \
                             '\nwrite (*,*) "---------------------------------"'
        matrix_element.rep_dict['print_so_loop_results'] += \
                             '\nwrite (*,*) "---------------------------------"'
                             
    def write_tir_cache_size_include(self, writer):
        """Write the file 'tir_cache_size.inc' which sets the size of the TIR
        cache the the user wishes to employ and the default value for it.
        This can have an impact on MadLoop speed when using stability checks
        but also impacts in a non-negligible way MadLoop's memory footprint.
        It is therefore important that the user can chose its size."""

        # For the standalone optimized output, a size of one is necessary.
        # The MadLoop+MadEvent output sets it to 2 because it can gain further
        # speed increase with a TIR cache of size 2 due to the structure of the
        # calls to MadLoop there.
        tir_cach_size = "parameter(TIR_CACHE_SIZE=1)"
        writer.writelines(tir_cach_size)

    def write_loopmatrix(self, writer, matrix_element, fortran_model, \
                                                   write_auxiliary_files=True,):
        """Create the loop_matrix.f file."""
        
        if not matrix_element.get('processes') or \
               not matrix_element.get('diagrams'):
            return 0

        # Set lowercase/uppercase Fortran code
        writers.FortranWriter.downcase = False

        # Starting off with the treatment of the split_orders since some 
        # of the information extracted there will come into the 
        # general_replace_dict. Split orders are abbreviated SO in all the 
        # keys of the replacement dictionaries.
        
        # Take care of the split_orders
        squared_orders, amps_orders = matrix_element.get_split_orders_mapping()
        # Creating here a temporary list containing only the information of 
        # what are the different squared split orders contributing
        # (i.e. not using max_contrib_amp_number and max_contrib_ref_amp_number)
        sqso_contribs = [sqso[0] for sqso in squared_orders]
        split_orders = matrix_element.get('processes')[0].get('split_orders')
        # The entries set in the function below are only for check_sa written
        # out in write_loop__matrix_element_v4 (it is however placed here because the
        # split order information is only available here).
        self.setup_check_sa_replacement_dictionary(matrix_element,
                                         split_orders,sqso_contribs,amps_orders)
        
        # Now recast the split order basis for the loop, born and counterterm
        # amplitude into one single splitorderbasis.
        overall_so_basis = list(set(
            [born_so[0] for born_so in amps_orders['born_amp_orders']]+
            [born_so[0] for born_so in amps_orders['loop_amp_orders']]))
        # We must re-sort it to make sure it follows an increasing WEIGHT order
        order_hierarchy = matrix_element.get('processes')[0]\
                                            .get('model').get('order_hierarchy')
        if set(order_hierarchy.keys()).union(set(split_orders))==\
                                                    set(order_hierarchy.keys()):
            overall_so_basis.sort(key= lambda so: 
                         sum([order_hierarchy[split_orders[i]]*order_power for \
                                              i, order_power in enumerate(so)]))

        # Those are additional entries used throughout the different files of
        # MadLoop5
        matrix_element.rep_dict['split_order_str_list'] = str(split_orders)
        matrix_element.rep_dict['nSO'] = len(split_orders)
        matrix_element.rep_dict['nSquaredSO'] = len(sqso_contribs)
        matrix_element.rep_dict['nAmpSO'] = len(overall_so_basis)

        writers.FortranWriter('nsquaredSO.inc').writelines(
"""INTEGER NSQUAREDSO
PARAMETER (NSQUAREDSO=%d)"""%matrix_element.rep_dict['nSquaredSO'])
        
        replace_dict = copy.copy(matrix_element.rep_dict)
        # Build the general array mapping the split orders indices to their
        # definition
        replace_dict['ampsplitorders'] = '\n'.join(self.get_split_orders_lines(\
                                             overall_so_basis,'AMPSPLITORDERS'))
        replace_dict['SquaredSO'] = '\n'.join(self.get_split_orders_lines(\
                                                  sqso_contribs,'SQPLITORDERS'))
        
        # Specify what are the squared split orders selected by the proc def.
        replace_dict['chosen_so_configs'] = self.set_chosen_SO_index(
                               matrix_element.get('processes')[0],sqso_contribs)
        
        # Now we build the different arrays storing the split_orders ID of each
        # amp.
        ampSO_list=[-1]*sum(len(el[1]) for el in amps_orders['loop_amp_orders'])
        for SO in amps_orders['loop_amp_orders']:
            for amp_number in SO[1]:
                ampSO_list[amp_number-1]=overall_so_basis.index(SO[0])+1

        replace_dict['loopAmpSO'] = '\n'.join(self.format_integer_list(
                                                    ampSO_list,'LOOPAMPORDERS'))
        ampSO_list=[-1]*sum(len(el[1]) for el in amps_orders['born_amp_orders'])
        for SO in amps_orders['born_amp_orders']:
            for amp_number in SO[1]:
                ampSO_list[amp_number-1]=overall_so_basis.index(SO[0])+1
        replace_dict['BornAmpSO'] = '\n'.join(self.format_integer_list(
                                                    ampSO_list,'BORNAMPORDERS'))

        # We then go to the TIR setup
        # The first entry is the CutTools, we make sure it is available
        looplibs_av=['.TRUE.']
        # one should be careful about the order in the following as it must match
        # the ordering in MadLoopParamsCard.
        for tir_lib in ['pjfry','iregi','golem','samurai','ninja']:
            looplibs_av.append('.TRUE.' if tir_lib in self.all_tir and \
                                self.tir_available_dict[tir_lib] else '.FALSE.')
        replace_dict['data_looplibs_av']=','.join(looplibs_av)

        # Helicity offset convention
        # For a given helicity, the attached integer 'i' means
        # 'i' in ]-inf;-HELOFFSET[ -> Helicity is equal, up to a sign, 
        #                             to helicity number abs(i+HELOFFSET)
        # 'i' == -HELOFFSET        -> Helicity is analytically zero
        # 'i' in ]-HELOFFSET,inf[  -> Helicity is contributing with weight 'i'.
        #                             If it is zero, it is skipped.
        # Typically, the hel_offset is 10000
        replace_dict['hel_offset'] = 10000

        # Extract overall denominator
        # Averaging initial state color, spin, and identical FS particles
        den_factor_line = self.get_den_factor_line(matrix_element)
        replace_dict['den_factor_line'] = den_factor_line                  

        # When the user asks for the polarized matrix element we must 
        # multiply back by the helicity averaging factor
        replace_dict['hel_avg_factor'] = matrix_element.get_hel_avg_factor()
        
        if write_auxiliary_files:
            # Write out the color matrix
            (CMNum,CMDenom) = self.get_color_matrix(matrix_element)
            CMWriter=open(pjoin('..','MadLoop5_resources',
            '%(proc_prefix)sColorNumFactors.dat'%matrix_element.rep_dict),'w')
            for ColorLine in CMNum:
                CMWriter.write(' '.join(['%d'%C for C in ColorLine])+'\n')
            CMWriter.close()
            CMWriter=open(pjoin('..','MadLoop5_resources',
            '%(proc_prefix)sColorDenomFactors.dat'%matrix_element.rep_dict),'w')
            for ColorLine in CMDenom:
                CMWriter.write(' '.join(['%d'%C for C in ColorLine])+'\n')
            CMWriter.close()
            
            # Write out the helicity configurations
            HelConfigs=matrix_element.get_helicity_matrix()
            HelConfigWriter=open(pjoin('..','MadLoop5_resources',
                 '%(proc_prefix)sHelConfigs.dat'%matrix_element.rep_dict),'w')
            for HelConfig in HelConfigs:
                HelConfigWriter.write(' '.join(['%d'%H for H in HelConfig])+'\n')
            HelConfigWriter.close()
        
        # Extract helas calls
        born_ct_helas_calls, uvct_helas_calls = \
                           fortran_model.get_born_ct_helas_calls(matrix_element,
                        squared_orders=squared_orders,split_orders=split_orders)
        coef_construction, coef_merging = fortran_model.get_coef_construction_calls(\
                                    matrix_element,group_loops=self.group_loops,
                        squared_orders=squared_orders,split_orders=split_orders)

        loop_CT_calls = fortran_model.get_loop_CT_calls(matrix_element,\
                       group_loops=self.group_loops,
                       squared_orders=squared_orders, split_orders=split_orders)
        # The proc_prefix must be replaced
        coef_construction = [c % matrix_element.rep_dict for c 
                                                           in coef_construction]
        loop_CT_calls = [lc % matrix_element.rep_dict for lc in loop_CT_calls]
        
        file = open(os.path.join(self.template_dir,\
                                           'loop_matrix_standalone.inc')).read()

        # Setup the contextual environment which is used in the splitting
        # functions below
        context = self.get_context(matrix_element)
        file=self.split_HELASCALLS(writer,replace_dict,\
                        'helas_calls_split.inc',file,born_ct_helas_calls,\
                        'born_ct_helas_calls','helas_calls_ampb',
                        required_so_broadcaster = 'CT_REQ_SO_DONE',
                        continue_label = 2000, context = context)
        file=self.split_HELASCALLS(writer,replace_dict,\
                        'helas_calls_split.inc',file,uvct_helas_calls,\
                        'uvct_helas_calls','helas_calls_uvct',
                        required_so_broadcaster = 'UVCT_REQ_SO_DONE',
                        continue_label = 3000, context=context)
        file=self.split_HELASCALLS(writer,replace_dict,\
                'helas_calls_split.inc',file,coef_construction,\
                'coef_construction','coef_construction',
                required_so_broadcaster = 'LOOP_REQ_SO_DONE',
                continue_label = 4000, context=context)    
        file=self.split_HELASCALLS(writer,replace_dict,\
                'helas_calls_split.inc',file,loop_CT_calls,\
                'loop_CT_calls','loop_CT_calls',
                required_so_broadcaster = 'CTCALL_REQ_SO_DONE',
                continue_label = 5000, context=context)
       
        # Add the entries above to the general_replace_dict so that it can be 
        # used by write_mp_compute_loop_coefs later
        matrix_element.rep_dict['loop_CT_calls']=replace_dict['loop_CT_calls']            
        matrix_element.rep_dict['born_ct_helas_calls']=replace_dict['born_ct_helas_calls']            
        matrix_element.rep_dict['uvct_helas_calls']=replace_dict['uvct_helas_calls']            
        matrix_element.rep_dict['coef_construction']=replace_dict['coef_construction']            
        
        replace_dict['coef_merging']='\n'.join(coef_merging)

        file = file % replace_dict
        number_of_calls = len(filter(lambda call: call.find('CALL LOOP') != 0, \
                                                                 loop_CT_calls))   
        if writer:
            # Write the file
            writer.writelines(file,context=context)
            return number_of_calls
        else:
            # Return it to be written along with the others
            return number_of_calls, file

#===============================================================================
# LoopProcessExporterFortranSA
#===============================================================================
class LoopProcessExporterFortranMatchBox(LoopProcessOptimizedExporterFortranSA,
                                      export_v4.ProcessExporterFortranMatchBox):                                  
    """Class to take care of exporting a set of loop matrix elements in the
       Fortran format."""

    default_opt = {'clean': False, 'complex_mass':False,
                        'export_format':'madloop_matchbox', 'mp':True,
                        'loop_dir':'', 'cuttools_dir':'', 
                        'fortran_compiler':'gfortran',
                        'output_dependencies':'external',
                        'sa_symmetry':True}



    def get_color_string_lines(self, matrix_element):
        """Return the color matrix definition lines for this matrix element. Split
        rows in chunks of size n."""

        return export_v4.ProcessExporterFortranMatchBox.get_color_string_lines(matrix_element)


    def get_JAMP_lines(self, *args, **opts):
        """Adding leading color part of the colorflow"""
            
        return export_v4.ProcessExporterFortranMatchBox.get_JAMP_lines(self, *args, **opts)
      
    def get_ME_identifier(self, matrix_element, group_number = None, group_elem_number = None):
        """ To not mix notations between borns and virtuals we call it here also MG5 """
        return 'MG5_%d_'%matrix_element.get('processes')[0].get('id')         
      

#===============================================================================
# LoopInducedExporter
#===============================================================================
class LoopInducedExporterME(LoopProcessOptimizedExporterFortranSA):
    """ A class to specify all the functions common to LoopInducedExporterMEGroup
    and LoopInducedExporterMENoGroup (but not relevant for the original
    Madevent exporters)"""

    madloop_makefile_name = 'makefile_MadLoop'
    
    
    def __init__(self, *args, **opts):
        """ Initialize the process, setting the proc characteristics."""
        super(LoopInducedExporterME, self).__init__(*args, **opts)
        self.proc_characteristic['loop_induced'] = True
    
    def get_context(self,*args,**opts):
        """ Make sure that the contextual variable MadEventOutput is set to
        True for this exporter"""
        
        context = super(LoopInducedExporterME,self).get_context(*args,**opts)
        context['MadEventOutput'] = True
        return context
        
    
    def get_source_libraries_list(self):
        """ Returns the list of libraries to be compiling when compiling the
        SOURCE directory. It is different for loop_induced processes and 
        also depends on the value of the 'output_dependencies' option"""
        
        libraries_list = super(LoopInducedExporterME,self).\
                                                     get_source_libraries_list()

        if self.dependencies=='internal':
            libraries_list.append('$(LIBDIR)libcts.$(libext)')
            libraries_list.append('$(LIBDIR)libiregi.$(libext)')

        return libraries_list

    def link_files_in_SubProcess(self, Ppath):
        """ Add the loop-induced related links to the P* directory Ppath"""
        
        super(LoopInducedExporterME,self).link_files_in_SubProcess(Ppath)
        
        ln(pjoin('../MadLoop5_resources') , cwd=Ppath)

    def copy_v4template(self, *args, **opts):
        """Pick the right mother functions
        """
        # Call specifically the necessary building functions for the mixed
        # template setup for both MadEvent and MadLoop standalone
        LoopProcessExporterFortranSA.loop_additional_template_setup(self,
                                                     copy_Source_makefile=False)

        LoopProcessOptimizedExporterFortranSA.\
                                  loop_optimized_additional_template_setup(self)
                                  
    
    #===========================================================================
    # Create jpeg diagrams, html pages,proc_card_mg5.dat and madevent.tar.gz
    #===========================================================================
    def finalize_v4_directory(self, matrix_elements, history = "", makejpg = False, 
                              online = False, compiler='g77'):
        """Function to finalize v4 directory, for inheritance.
        """
        
        self.proc_characteristic['loop_induced'] = True
        
        # This can be uncommented if one desires to have the MadLoop
        # initialization performed at the end of the output phase.
        # Alternatively, one can simply execute the command 'initMadLoop' in
        # the madevent interactive interface after the output.
        # from madgraph.interface.madevent_interface import MadLoopInitializer
        # MadLoopInitializer.init_MadLoop(self.dir_path,
        #                   subproc_prefix=self.SubProc_prefix, MG_options=None)

    def write_tir_cache_size_include(self, writer):
        """Write the file 'tir_cache_size.inc' which sets the size of the TIR
        cache the the user wishes to employ and the default value for it.
        This can have an impact on MadLoop speed when using stability checks
        but also impacts in a non-negligible way MadLoop's memory footprint.
        It is therefore important that the user can chose its size."""

        # In this case of MadLoop+MadEvent output, we set it to 2 because we
        # gain further speed increase with a TIR cache of size 2 due to the 
        # the fact that we call MadLoop once per helicity configuration in this 
        # case.
        tir_cach_size = "parameter(TIR_CACHE_SIZE=2)"
        writer.writelines(tir_cach_size)

    def write_matrix_element_v4(self, writer, matrix_element, fortran_model,
                        proc_id = None, config_map = [], subproc_number = None):
        """ Write it the wrapper to call the ML5 subroutine in the library.""" 
        
        # Generating the MadEvent wrapping ME's routines
        if not matrix_element.get('processes') or \
               not matrix_element.get('diagrams'):
            return 0

        if not isinstance(writer, writers.FortranWriter):
            raise writers.FortranWriter.FortranWriterError(\
                "writer not FortranWriter")
            
        replace_dict = copy.copy(matrix_element.rep_dict)
        
        # Extract version number and date from VERSION file
        info_lines = self.get_mg5_info_lines()
        replace_dict['info_lines'] = info_lines
        
        # Extract process info lines
        process_lines = self.get_process_info_lines(matrix_element)
        replace_dict['process_lines'] = process_lines

        # Set proc_id
        # It can be set to None when write_matrix_element_v4 is called without
        # grouping. In this case the subroutine SMATRIX should take an empty
        # suffix.
        if proc_id is None:
            replace_dict['proc_id'] = ''
        else:
            replace_dict['proc_id'] = proc_id
        
        #set the average over the number of initial helicities
        replace_dict['hel_avg_factor'] = matrix_element.get_hel_avg_factor()
        
        # Extract helicity lines
        helicity_lines = self.get_helicity_lines(matrix_element)
        replace_dict['helicity_lines'] = helicity_lines
        
        
        # Extract ndiags
        ndiags = len(matrix_element.get('diagrams'))
        replace_dict['ndiags'] = ndiags
        
        # Set define_iconfigs_lines
        replace_dict['define_iconfigs_lines'] = \
             """INTEGER MAPCONFIG(0:LMAXCONFIGS), ICONFIG
             COMMON/TO_MCONFIGS/MAPCONFIG, ICONFIG"""

        if proc_id:
            # Set lines for subprocess group version
            # Set define_iconfigs_lines
            replace_dict['define_iconfigs_lines'] += \
                 """\nINTEGER SUBDIAG(MAXSPROC),IB(2)
                 COMMON/TO_SUB_DIAG/SUBDIAG,IB"""    
            # Set set_amp2_line
            replace_dict['configID_in_matrix'] = "SUBDIAG(%s)"%proc_id
        else:
            # Standard running
            # Set set_amp2_line
            replace_dict['configID_in_matrix'] = "MAPCONFIG(ICONFIG)"
        
        # If group_numer
        replace_dict['ml_prefix'] = \
                 self.get_ME_identifier(matrix_element, subproc_number, proc_id)
        
        # Extract ncolor
        ncolor = max(1, len(matrix_element.get('color_basis')))
        replace_dict['ncolor'] = ncolor
        
        n_tot_diags = len(matrix_element.get_loop_diagrams())
        replace_dict['n_tot_diags'] = n_tot_diags

        file = open(pjoin(_file_path, \
                          'iolibs/template_files/%s' % self.matrix_file)).read()
        file = file % replace_dict
        
        # Write the file
        writer.writelines(file)

        return 0, ncolor

    def get_amp2_lines(self, *args, **opts):
        """Make sure the function is implemented in the daughters"""

        raise NotImplemented, 'The function get_amp2_lines must be called in '+\
                                       ' the daugthers of LoopInducedExporterME'

#===============================================================================
# LoopInducedExporterMEGroup
#===============================================================================
class LoopInducedExporterMEGroup(LoopInducedExporterME,
                                       export_v4.ProcessExporterFortranMEGroup):
    """Class to take care of exporting a set of grouped loop induced matrix 
    elements"""
    
    matrix_file = "matrix_loop_induced_madevent_group.inc"

    def make_source_links(self,*args, **opts):
        """ In the loop-induced output with MadEvent, we need the files from the 
        Source folder """
        export_v4.ProcessExporterFortranMEGroup.make_source_links(
                                                            self, *args, **opts)

    def write_source_makefile(self, *args, **opts):
        """Pick the correct write_source_makefile function from 
        ProcessExporterFortranMEGroup"""
        
        export_v4.ProcessExporterFortranMEGroup.write_source_makefile(self,
                                                                  *args, **opts)

    def copy_v4template(self, *args, **opts):
        """Pick the right mother functions
        """
        # Call specifically the necessary building functions for the mixed
        # template setup for both MadEvent and MadLoop standalone
        
        # Start witht the MadEvent one
        export_v4.ProcessExporterFortranMEGroup.copy_v4template(self,*args,**opts)

        # Then the MadLoop-standalone related one
        LoopInducedExporterME.copy_v4template(self, *args, **opts)

    def finalize_v4_directory(self, *args, **opts):
        """Pick the right mother functions
        """
        # Call specifically what finalize_v4_directory must be used, so that the
        # MRO doesn't interfere.

        self.proc_characteristic['loop_induced'] = True
        
        export_v4.ProcessExporterFortranMEGroup.finalize_v4_directory(
                                                              self,*args,**opts)
        
        # And the finilize_v4 from LoopInducedExporterME which essentially takes
        # care of MadLoop virtuals initialization
        LoopInducedExporterME.finalize_v4_directory(self,*args,**opts)
        
    def generate_subprocess_directory_v4(self, subproc_group,
                                                    fortran_model,group_number):
        """Generate the Pn directory for a subprocess group in MadEvent,
        including the necessary matrix_N.f files, configs.inc and various
        other helper files"""
            
        # Generate the MadLoop files
        calls = 0
        matrix_elements = subproc_group.get('matrix_elements')
        for ime, matrix_element in enumerate(matrix_elements):
            calls += self.generate_loop_subprocess(matrix_element,fortran_model,
          group_number = group_number, proc_id = str(ime+1),
#          group_number = str(subproc_group.get('number')), proc_id = str(ime+1),
          config_map = subproc_group.get('diagram_maps')[ime])
        
        # Then generate the MadEvent files
        export_v4.ProcessExporterFortranMEGroup.generate_subprocess_directory_v4(
                                 self, subproc_group,fortran_model,group_number)
        
        return calls
    
    def get_amp2_lines(self, matrix_element, replace_dict, config_map):
        """Return the various replacement dictionary inputs necessary for the 
        multichanneling amp2 definition for the loop-induced MadEvent output.
        """

        if not config_map:
            raise MadGraph5Error, 'A multi-channeling configuration map is '+\
              ' necessary for the MadEvent Loop-induced output with grouping.'

        nexternal, ninitial = matrix_element.get_nexternal_ninitial()

        ret_lines = []
        # In this case, we need to sum up all amplitudes that have
        # identical topologies, as given by the config_map (which
        # gives the topology/config for each of the diagrams
        diagrams = matrix_element.get('diagrams')
                
        # Note that we need to use AMP2 number corresponding to the first 
        # diagram number used for that AMP2.
        # The dictionary below maps the config ID to this corresponding first 
        # diagram number
        config_index_map = {}
        # For each diagram number, the dictionary below gives the config_id it
        # belongs to or 0 if it doesn't belong to any.
        loop_amp_ID_to_config = {}
        
        # Combine the diagrams with identical topologies
        config_to_diag_dict = {}
        for idiag, diag in enumerate(matrix_element.get('diagrams')):
            try:
                config_to_diag_dict[config_map[idiag]].append(idiag)
            except KeyError:
                config_to_diag_dict[config_map[idiag]] = [idiag]

        for config in sorted(config_to_diag_dict.keys()):
            config_index_map[config] = (config_to_diag_dict[config][0] + 1)
                   
            # First add the UV and R2 counterterm amplitudes of each selected
            # diagram for the multichannel config
            CT_amp_numbers = [a.get('number') for a in \
                                    sum([diagrams[idiag].get_ct_amplitudes() for \
                                     idiag in config_to_diag_dict[config]], [])]
            
            for CT_amp_number in CT_amp_numbers:
                loop_amp_ID_to_config[CT_amp_number] = config 

            # Now add here the loop amplitudes.
            loop_amp_numbers = [a.get('amplitudes')[0].get('number')
                       for a in sum([diagrams[idiag].get_loop_amplitudes() for \
                                     idiag in config_to_diag_dict[config]], [])]
            
            for loop_amp_number in loop_amp_numbers:
                loop_amp_ID_to_config[loop_amp_number] = config
                
        # Notice that the config_id's are not necessarily sequential here, so
        # the size of the config_index_map array has to be the maximum over all
        # config_ids.
        # config_index_map should never be empty unless there was no diagram,
        # so the expression below is ok.
        n_configs = max(config_index_map.keys())
        replace_dict['nmultichannel_configs'] = n_configs
                
        # We must fill the empty entries of the map with the dummy amplitude 
        # number 0.
        conf_list = [(config_index_map[i] if i in config_index_map else 0) \
                                                  for i in range(1,n_configs+1)]
        # Now the placeholder 'nmultichannels' refers to the number of 
        # multi-channels which are contributing, so we must filter out zeros. 
        replace_dict['nmultichannels'] = len([_ for _ in conf_list if _!=0])
        
        # Now write the amp2 related inputs in the replacement dictionary
        res_list = []
        chunk_size = 6
        for k in xrange(0, len(conf_list), chunk_size):
            res_list.append("DATA (config_index_map(i),i=%6r,%6r) /%s/" % \
                (k + 1, min(k + chunk_size, len(conf_list)),
                    ','.join(["%6r" % i for i in conf_list[k:k + chunk_size]])))

        replace_dict['config_index_map_definition'] = '\n'.join(res_list)

        res_list = []
        n_loop_amps = max(loop_amp_ID_to_config.keys())
        amp_list = [loop_amp_ID_to_config[i] for i in \
                                   sorted(loop_amp_ID_to_config.keys()) if i!=0]
        chunk_size = 6
        for k in xrange(0, len(amp_list), chunk_size):
            res_list.append("DATA (CONFIG_MAP(i),i=%6r,%6r) /%s/" % \
                (k + 1, min(k + chunk_size, len(amp_list)),
                    ','.join(["%6r" % i for i in amp_list[k:k + chunk_size]])))

        replace_dict['config_map_definition'] = '\n'.join(res_list)

        return
    
#===============================================================================
# LoopInducedExporterMENoGroup
#===============================================================================
class LoopInducedExporterMENoGroup(LoopInducedExporterME,
                                            export_v4.ProcessExporterFortranME):
    """Class to take care of exporting a set of individual loop induced matrix 
    elements"""

    matrix_file = "matrix_loop_induced_madevent.inc"

    def make_source_links(self,*args, **opts):
        """ In the loop-induced output with MadEvent, we need the files from the 
        Source folder """
        super(export_v4.ProcessExporterFortranME,self).\
                                                make_source_links(*args, **opts)

    def write_source_makefile(self, *args, **opts):
        """Pick the correct write_source_makefile function from 
        ProcessExporterFortran"""
        
        super(export_v4.ProcessExporterFortranME,self).\
                                            write_source_makefile(*args, **opts)

    def copy_v4template(self, *args, **opts):
        """Pick the right mother functions
        """
        # Call specifically the necessary building functions for the mixed
        # template setup for both MadEvent and MadLoop standalone
        
        # Start witht the MadEvent one
        export_v4.ProcessExporterFortranME.copy_v4template(self,*args,**opts)

        # Then the MadLoop-standalone related one
        LoopInducedExporterME.copy_v4template(self, *args, **opts)

    def finalize_v4_directory(self, *args, **opts):
        """Pick the right mother functions
        """
        
        self.proc_characteristic['loop_induced'] = True
        # Call specifically what finalize_v4_directory must be used, so that the
        # MRO doesn't interfere.
        export_v4.ProcessExporterFortranME.finalize_v4_directory(
                                                              self,*args,**opts)

        # And the finilize_v4 from LoopInducedExporterME which essentially takes
        # care of MadLoop virtuals initialization
        LoopInducedExporterME.finalize_v4_directory(self,*args,**opts)

    def generate_subprocess_directory_v4(self, matrix_element, fortran_model, me_number):
        """Generate the Pn directory for a subprocess group in MadEvent,
        including the necessary matrix_N.f files, configs.inc and various
        other helper files"""
    
        # Then generate the MadLoop files
        calls = self.generate_loop_subprocess(matrix_element,fortran_model,                           
                                                       group_number = me_number)
        
        
        # First generate the MadEvent files
        calls += export_v4.ProcessExporterFortranME.generate_subprocess_directory_v4(
                                 self, matrix_element, fortran_model, me_number)
        return calls

    def get_amp2_lines(self, matrix_element, replace_dict, config_map):
        """Return the amp2(i) = sum(amp for diag(i))^2 lines"""

        if config_map:
            raise MadGraph5Error, 'A configuration map should not be specified'+\
                              ' for the Loop induced exporter without grouping.'

        nexternal, ninitial = matrix_element.get_nexternal_ninitial()
        # Get minimum legs in a vertex
        vert_list = [max(diag.get_vertex_leg_numbers()) for diag in \
        matrix_element.get('diagrams') if diag.get_vertex_leg_numbers()!=[]]
        minvert = min(vert_list) if vert_list!=[] else 0

        # Note that we need to use AMP2 number corresponding to the first 
        # diagram number used for that AMP2.
        # The dictionary below maps the config ID to this corresponding first 
        # diagram number
        config_index_map = {}
        # For each diagram number, the dictionary below gives the config_id it
        # belongs to or 0 if it doesn't belong to any.
        loop_amp_ID_to_config = {}

        n_configs = 0
        for idiag, diag in enumerate(matrix_element.get('diagrams')):
            # Ignore any diagrams with 4-particle vertices.
            use_for_multichanneling = True
            if diag.get_vertex_leg_numbers()!=[] and max(diag.get_vertex_leg_numbers()) > minvert:
                use_for_multichanneling = False
                curr_config = 0
            else:
                n_configs += 1
                curr_config = n_configs

            if not use_for_multichanneling:
                if 0 not in config_index_map: 
                    config_index_map[0] = idiag + 1
            else:
                config_index_map[curr_config] = idiag + 1
                   
            CT_amps = [ a.get('number') for a in diag.get_ct_amplitudes()]
            for CT_amp in CT_amps:
                loop_amp_ID_to_config[CT_amp] = curr_config
                            
            Loop_amps = [a.get('amplitudes')[0].get('number')
                                            for a in diag.get_loop_amplitudes()]
            for Loop_amp in Loop_amps:
                loop_amp_ID_to_config[Loop_amp] = curr_config
 
        # Now write the amp2 related inputs in the replacement dictionary
        n_configs = len([k for k in config_index_map.keys() if k!=0])
        replace_dict['nmultichannel_configs'] = n_configs
        # Now the placeholder 'nmultichannels' refers to the number of 
        # multi-channels which are contributing which, in the non-grouped case
        # is always equal to the total number of multi-channels. 
        replace_dict['nmultichannels'] = n_configs
        
        res_list = []
        conf_list = [config_index_map[i] for i in sorted(config_index_map.keys())
                                                                        if i!=0]
        chunk_size = 6
        for k in xrange(0, len(conf_list), chunk_size):
            res_list.append("DATA (config_index_map(i),i=%6r,%6r) /%s/" % \
                (k + 1, min(k + chunk_size, len(conf_list)),
                    ','.join(["%6r" % i for i in conf_list[k:k + chunk_size]])))

        replace_dict['config_index_map_definition'] = '\n'.join(res_list)

        res_list = []
        n_loop_amps = max(loop_amp_ID_to_config.keys())
        amp_list = [loop_amp_ID_to_config[i] for i in \
                                   sorted(loop_amp_ID_to_config.keys()) if i!=0]
        chunk_size = 6
        for k in xrange(0, len(amp_list), chunk_size):
            res_list.append("DATA (CONFIG_MAP(i),i=%6r,%6r) /%s/" % \
                (k + 1, min(k + chunk_size, len(amp_list)),
                    ','.join(["%6r" % i for i in amp_list[k:k + chunk_size]])))

        replace_dict['config_map_definition'] = '\n'.join(res_list)<|MERGE_RESOLUTION|>--- conflicted
+++ resolved
@@ -1025,10 +1025,10 @@
                 replace_dict[key]=''
         if self.opt['mode'] == 'reweight':
             file = open(os.path.join(self.template_dir,\
-                                          'check_py.f')).read()   
+                                          'check_py.f')).read()            
+
         elif matrix_element.get('processes')[0].get('has_born'):
             file = open(os.path.join(self.template_dir,'check_sa.inc')).read()
-         
         else:
             file = open(os.path.join(self.template_dir,\
                                           'check_sa_loop_induced.inc')).read()
@@ -1662,19 +1662,12 @@
 
         LoopProcessExporterFortranSA.link_files_from_Subprocesses(self,proc_name)
         
-<<<<<<< HEAD
-        # Link the coef_specs.inc from aloha to define the coefficient
-        # general properties (of course necessary for the optimized mode only)
-        ln(os.path.join(self.dir_path,'Source','DHELAS','coef_specs.inc'),
-                         os.path.join(self.dir_path, 'SubProcesses', proc_name))
-=======
         # Link the coef_specs.inc for aloha to define the coefficient
         # general properties (of course necessary in the optimized mode only)
         ln(os.path.join(self.dir_path,'Source','DHELAS','coef_specs.inc'),
            os.path.join(self.dir_path, 'SubProcesses', proc_name),
            abspath=False, cwd=None)
 
->>>>>>> 001136bf
 
     def link_TIR(self, targetPath,libpath,libname,tir_name='TIR'):
         """Link the TIR source directory inside the target path given
@@ -1926,16 +1919,15 @@
         matrix_element.rep_dict['maxrank']=max_loop_rank
         matrix_element.rep_dict['loop_max_coefs']=\
                         q_polynomial.get_number_of_coefs_for_rank(max_loop_rank)
-
+        max_loop_vertex_rank=matrix_element.get_max_loop_vertex_rank()
+        matrix_element.rep_dict['vertex_max_coefs']=\
+                 q_polynomial.get_number_of_coefs_for_rank(max_loop_vertex_rank)
+                 
         matrix_element.rep_dict['nloopwavefuncs']=\
                                matrix_element.get_number_of_loop_wavefunctions()
-<<<<<<< HEAD
-
-=======
         max_spin=matrix_element.get_max_loop_particle_spin()
 
         matrix_element.rep_dict['max_lwf_size']= 4 if max_spin <=3 else 16
->>>>>>> 001136bf
         matrix_element.rep_dict['nloops']=len(\
                         [1 for ldiag in matrix_element.get_loop_diagrams() for \
                                            lamp in ldiag.get_loop_amplitudes()])
@@ -2053,33 +2045,6 @@
         """ Subroutine to create all the subroutines relevant for handling
         the polynomials representing the loop numerator """
         
-<<<<<<< HEAD
-        # First create 'polynomial_specs.inc'
-        IncWriter=writers.FortranWriter('polynomial_specs.inc','w')
-        IncWriter.writelines("""INTEGER LOOPMAXCOEFS
-                           PARAMETER (LOOPMAXCOEFS=%(loop_max_coefs)d)"""\
-                           %matrix_element.rep_dict)
-        IncWriter.close()
-        # Now create the 'coef_specs.inc' in DHELAS
-        max_spin = matrix_element.get_max_loop_particle_spin()
-        if max_spin == 1:
-            max_spin = 1
-        elif max_spin in [2,3]:
-            max_spin = 4
-        elif max_spin in [4,5]:
-            max_spin = 16
-        else:
-            raise MadGraph5Error, "Unsupported spin 2m+1=%d."%max_spin
-        max_loop_vertex_coefs = q_polynomial.get_number_of_coefs_for_rank(
-                                      matrix_element.get_max_loop_vertex_rank())
-        IncWriter=writers.FortranWriter(os.path.join(
-                          self.dir_path,'Source','DHELAS','coef_specs.inc'),'w')
-        IncWriter.writelines("""INTEGER MAXLWFSIZE
-PARAMETER (MAXLWFSIZE=%d)
-INTEGER VERTEXMAXCOEFS
-PARAMETER (VERTEXMAXCOEFS=%d)"""%(max_spin,max_loop_vertex_coefs))
-        IncWriter.close()
-=======
         # First create 'loop_max_coefs.inc'
         IncWriter=writers.FortranWriter('loop_max_coefs.inc','w')
         IncWriter.writelines("""INTEGER LOOPMAXCOEFS
@@ -2099,7 +2064,6 @@
                            PARAMETER (VERTEXMAXCOEFS=%(vertex_max_coefs)d)"""\
                            %matrix_element.rep_dict)
             IncWriter.close()
->>>>>>> 001136bf
         
         # List of all subroutines to place there
         subroutines=[]
@@ -2351,38 +2315,26 @@
 
         writer.writelines(file,context=self.get_context(matrix_element))
     
-    def fix_coef_specs(self, overall_max_spin, overall_max_loop_vert_rank):
+    def fix_coef_specs(self, overall_max_lwf_size, overall_max_loop_vert_rank):
         """ If processes with different maximum loop wavefunction size or
         different maximum loop vertex rank have to be output together, then
         the file 'coef.inc' in the HELAS Source folder must contain the overall
-        maximum of these quantities."""
-        
-        # Remove the existing file
+        maximum of these quantities. It is not safe though, and the user has 
+        been appropriatly warned at the output stage """
+        
+        # Remove the existing link
         coef_specs_path=os.path.join(self.dir_path,'Source','DHELAS',\
                                                                'coef_specs.inc')
-        try:
-            os.remove(coef_specs_path)
-        except:
-            raise MadGraph5Error, "Failed removing file '%s'"%coef_specs_path+\
-                                            " which should be existing already."
-        if overall_max_spin == 1:
-            new_lwf = 4 
-        elif overall_max_spin in [2,3]:
-            new_lwf = 4 
-        elif overall_max_spin in [4,5]:
-            new_lwf = 16 
-        else:
-            raise MadGraph5Error, "Unsupported spin 2m+1=%d."%overall_max_spin
-            
-        new_maxcoeff = q_polynomial.get_number_of_coefs_for_rank(overall_max_loop_vert_rank)
+        os.remove(coef_specs_path)
+        
         # Replace it by the appropriate value
         IncWriter=writers.FortranWriter(coef_specs_path,'w')
         IncWriter.writelines("""INTEGER MAXLWFSIZE
-                           PARAMETER (MAXLWFSIZE=%(max_lwf_s)d)
+                           PARAMETER (MAXLWFSIZE=%(max_lwf_size)d)
                            INTEGER VERTEXMAXCOEFS
-                           PARAMETER (VERTEXMAXCOEFS=%(vert_max_coefs)d)"""\
-                           %{'max_lwf_s': new_lwf,
-                             'vert_max_coefs': new_maxcoeff})
+                           PARAMETER (VERTEXMAXCOEFS=%(vertex_max_coefs)d)"""\
+                           %{'max_lwf_size':overall_max_lwf_size,
+                             'vertex_max_coefs':overall_max_loop_vert_rank})
         IncWriter.close()
 
     def setup_check_sa_replacement_dictionary(self, matrix_element, \

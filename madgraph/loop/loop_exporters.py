--- conflicted
+++ resolved
@@ -1029,15 +1029,6 @@
 
         writer.writelines(proc_include)
                                 
-<<<<<<< HEAD
-    def generate_subprocess_directory_v4(self, matrix_element, fortran_model,
-                                                                     unique_id):
-        """ To overload the default name for this function such that the correct
-        function is used when called from the command interface """
-        
-        return self.generate_loop_subprocess(matrix_element,fortran_model,
-                                                            unique_id=unique_id)
-=======
                                 
     def generate_subprocess_directory(self, matrix_element, fortran_model):
         """ To overload the default name for this function such that the correct
@@ -1046,7 +1037,6 @@
         self.unique_id +=1
         return self.generate_loop_subprocess(matrix_element,fortran_model,
                                                             unique_id=self.unique_id)
->>>>>>> 31076a65
 
     def write_check_sa(self, writer, matrix_element):
         """Writes out the steering code check_sa. In the optimized output mode,
@@ -2473,13 +2463,10 @@
         """ From the list of matrix element, or the single matrix element, derive
         the global quantities to write in global_coef_specs.inc"""
         
-<<<<<<< HEAD
-=======
         if isinstance(matrix_element_list, (group_subprocs.SubProcessGroupList,
                                             loop_helas_objects.LoopHelasProcess)):
             matrix_element_list = matrix_element_list.get_matrix_elements()
         
->>>>>>> 31076a65
         if isinstance(matrix_element_list, list):
             me_list = matrix_element_list
         else:
@@ -3069,24 +3056,12 @@
         # care of MadLoop virtuals initialization
         LoopInducedExporterME.finalize(self,*args,**opts)
         
-<<<<<<< HEAD
-    def generate_subprocess_directory_v4(self, subproc_group,
-                            fortran_model,group_number, unique_id=None):
-=======
     def generate_subprocess_directory(self, subproc_group,
                                                     fortran_model,group_number):
->>>>>>> 31076a65
         """Generate the Pn directory for a subprocess group in MadEvent,
         including the necessary matrix_N.f files, configs.inc and various
         other helper files"""
         
-<<<<<<< HEAD
-        if unique_id is None:
-            raise MadGraph5Error, 'A unique_id must be provided to '+\
-                'generate_subprocess_directory_v4 in LoopInducedExporterMEGroup.'
-
-=======
->>>>>>> 31076a65
         # Generate the MadLoop files
         calls = 0
         matrix_elements = subproc_group.get('matrix_elements')
@@ -3095,13 +3070,8 @@
             calls += self.generate_loop_subprocess(matrix_element,fortran_model,
                               group_number = group_number, proc_id = str(ime+1),
 #          group_number = str(subproc_group.get('number')), proc_id = str(ime+1),
-<<<<<<< HEAD
-          config_map = subproc_group.get('diagram_maps')[ime],
-          unique_id=unique_id+ime)
-=======
                             config_map = subproc_group.get('diagram_maps')[ime],
                             unique_id=self.unique_id)
->>>>>>> 31076a65
         
         # Then generate the MadEvent files
         export_v4.ProcessExporterFortranMEGroup.generate_subprocess_directory(
@@ -3254,13 +3224,8 @@
         # care of MadLoop virtuals initialization
         LoopInducedExporterME.finalize(self, *args, **opts)
 
-<<<<<<< HEAD
-    def generate_subprocess_directory_v4(self, matrix_element, fortran_model,
-                                                                     me_number):
-=======
 
     def generate_subprocess_directory(self, matrix_element, fortran_model, me_number):
->>>>>>> 31076a65
         """Generate the Pn directory for a subprocess group in MadEvent,
         including the necessary matrix_N.f files, configs.inc and various
         other helper files"""
@@ -3268,12 +3233,8 @@
         self.unique_id += 1
         # Then generate the MadLoop files
         calls = self.generate_loop_subprocess(matrix_element,fortran_model,                           
-<<<<<<< HEAD
-                                  group_number = me_number, unique_id=me_number)
-=======
                                   group_number = me_number, 
                                   unique_id=self.unique_id)
->>>>>>> 31076a65
         
         
         # First generate the MadEvent files

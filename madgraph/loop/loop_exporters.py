################################################################################
#
# Copyright (c) 2009 The MadGraph5_aMC@NLO Development team and Contributors
#
# This file is a part of the MadGraph5_aMC@NLO project, an application which 
# automatically generates Feynman diagrams and matrix elements for arbitrary
# high-energy processes in the Standard Model and beyond.
#
# It is subject to the MadGraph5_aMC@NLO license which should accompany this 
# distribution.
#
# For more information, visit madgraph.phys.ucl.ac.be and amcatnlo.web.cern.ch
#
################################################################################
"""Methods and classes to export matrix elements to v4 format."""

import copy
import fractions
import glob
import logging
import os
import stat
import sys
import re
import shutil
import subprocess
import itertools
import time
import datetime


import aloha

import madgraph.core.base_objects as base_objects
import madgraph.core.color_algebra as color
import madgraph.core.helas_objects as helas_objects
import madgraph.loop.loop_helas_objects as loop_helas_objects
import madgraph.iolibs.drawing_eps as draw
import madgraph.iolibs.files as files
import madgraph.iolibs.group_subprocs as group_subprocs
import madgraph.various.misc as misc
import madgraph.various.q_polynomial as q_polynomial
import madgraph.iolibs.file_writers as writers
import madgraph.iolibs.gen_infohtml as gen_infohtml
import madgraph.iolibs.template_files as template_files
import madgraph.iolibs.ufo_expression_parsers as parsers
import madgraph.iolibs.export_v4 as export_v4
import madgraph.various.diagram_symmetry as diagram_symmetry
import madgraph.various.process_checks as process_checks
import madgraph.various.progressbar as pbar
import madgraph.various.q_polynomial as q_polynomial
import madgraph.core.color_amp as color_amp
import madgraph.iolibs.helas_call_writers as helas_call_writers
import models.check_param_card as check_param_card
from madgraph.loop.loop_base_objects import LoopDiagram
from madgraph.loop.MadLoopBannerStyles import MadLoopBannerStyles

import madgraph.various.banner as banner_mod

pjoin = os.path.join

import aloha.create_aloha as create_aloha
import models.write_param_card as param_writer
from madgraph import MadGraph5Error, MG5DIR, InvalidCmd
from madgraph.iolibs.files import cp, ln, mv
pjoin = os.path.join
_file_path = os.path.split(os.path.dirname(os.path.realpath(__file__)))[0] + '/'
logger = logging.getLogger('madgraph.loop_exporter')

#===============================================================================
# LoopExporterFortran
#===============================================================================
class LoopExporterFortran(object):
    """ Class to define general helper functions to the different 
        loop fortran exporters (ME, SA, MEGroup, etc..) which will inherit both 
        from this class AND from the corresponding ProcessExporterFortran(ME,SA,...).
        It plays the same role as ProcessExporterFrotran and simply defines here
        loop-specific helpers functions necessary for all loop exporters.
        Notice that we do not have LoopExporterFortran inheriting from 
        ProcessExporterFortran but give access to arguments like dir_path and
        clean using options. This avoids method resolution object ambiguity"""

    default_opt = {'clean': False, 'complex_mass':False,
                        'export_format':'madloop', 'mp':True,
                        'loop_dir':'', 'cuttools_dir':'', 
                        'fortran_compiler':'gfortran',
                        'SubProc_prefix': 'P',
                        'output_dependencies': 'external',
                        'compute_color_flows': False,
                        'mode':''}

    include_names    = {'ninja' : 'mninja.mod',
                        'golem' : 'generic_function_1p.mod',
                        'samurai':'msamurai.mod',
                        'collier': 'collier.mod'}

    def __init__(self, dir_path = "", opt=None):
        """Initiate the LoopExporterFortran with directory information on where
        to find all the loop-related source files, like CutTools"""


        self.opt = dict(self.default_opt)
        if opt:
            self.opt.update(opt)

        self.SubProc_prefix = self.opt['SubProc_prefix']
        self.loop_dir = self.opt['loop_dir']
        self.cuttools_dir = self.opt['cuttools_dir']
        self.fortran_compiler = self.opt['fortran_compiler']
        self.dependencies = self.opt['output_dependencies']
        self.compute_color_flows = self.opt['compute_color_flows']

        super(LoopExporterFortran,self).__init__(dir_path, self.opt)        


    def link_CutTools(self, targetPath):
        """Link the CutTools source directory inside the target path given
        in argument"""
                
        if self.dependencies=='internal':
            new_CT_path = pjoin(targetPath,'Source','CutTools')
            shutil.copytree(self.cuttools_dir, new_CT_path, symlinks=True)
            
            current = misc.detect_current_compiler(os.path.join(new_CT_path,
                                                                    'makefile'))
            new = 'gfortran' if self.fortran_compiler is None else \
                                                          self.fortran_compiler
            if current != new:
                misc.mod_compilator(new_CT_path, new, current)
            
            # Create the links to the lib folder
            linkfiles = ['libcts.a', 'mpmodule.mod']
            for file in linkfiles:
                ln(pjoin(targetPath,'Source','CutTools','includects',file), 
                                                        pjoin(targetPath,'lib'))
            # Make sure it is recompiled at least once. Because for centralized
            # MG5_aMC installations, it might be that compiler differs.
            # Not necessary anymore because I check the compiler version from
            # the log compiler_version.log generated during CT compilation
            # misc.compile(['cleanCT'], cwd = pjoin(targetPath,'Source'))
 
        if self.dependencies=='external':
            if not os.path.exists(os.path.join(self.cuttools_dir,'includects','libcts.a')):
                logger.info('Compiling CutTools. This has to be done only once and'+\
                                  ' can take a couple of minutes.','$MG:color:BLACK')
                current = misc.detect_current_compiler(os.path.join(\
                                                  self.cuttools_dir,'makefile'))
                new = 'gfortran' if self.fortran_compiler is None else \
                                                          self.fortran_compiler
                if current != new:
                    misc.mod_compilator(self.cuttools_dir, new, current)
                misc.compile(cwd=self.cuttools_dir, job_specs = False)
                
                if not os.path.exists(os.path.join(self.cuttools_dir,
                                                      'includects','libcts.a')):            
                    raise MadGraph5Error,"CutTools could not be correctly compiled."
    
            # Create the links to the lib folder
            linkfiles = ['libcts.a', 'mpmodule.mod']
            for file in linkfiles:
                ln(os.path.join(self.cuttools_dir,'includects',file),
                                    os.path.join(targetPath,'lib'),abspath=True)

        elif self.dependencies=='environment_paths':
            # Here the user chose to define the dependencies path in one of 
            # his environmental paths
            CTlib = misc.which_lib('libcts.a')
            CTmod = misc.which_lib('mpmodule.mod')
            if not CTlib is None and not CTmod is None:
                logger.info('MG5_aMC is using CutTools installation found at %s.'%\
                                                         os.path.dirname(CTlib)) 
                ln(os.path.join(CTlib),os.path.join(targetPath,'lib'),abspath=True)
                ln(os.path.join(CTmod),os.path.join(targetPath,'lib'),abspath=True)
            else:
                raise InvalidCmd("Could not find the location of the files"+\
                    " libcts.a and mp_module.mod in you environment paths.")
    
    def get_aloha_model(self, model):
        """ Caches the aloha model created here as an attribute of the loop 
        exporter so that it can later be used in the LoopHelasMatrixElement
        in the function compute_all_analytic_information for recycling aloha 
        computations across different LoopHelasMatrixElements steered by the
        same loop exporter.
        """
        if not hasattr(self, 'aloha_model'):
            self.aloha_model = create_aloha.AbstractALOHAModel(os.path.basename(model.get('modelpath')))
        return self.aloha_model

    #===========================================================================
    # write the multiple-precision header files
    #===========================================================================
    def write_mp_files(self, writer_mprec, writer_mpc):
        """Write the cts_mprec.h and cts_mpc.h"""

        file = open(os.path.join(self.cuttools_dir, 'src/cts/cts_mprec.h')).read()
        writer_mprec.writelines(file)

        file = open(os.path.join(self.cuttools_dir, 'src/cts/cts_mpc.h')).read()
        file = file.replace('&','')
        writer_mpc.writelines(file)

        return True
        
#===============================================================================
# LoopProcessExporterFortranSA
#===============================================================================
class LoopProcessExporterFortranSA(LoopExporterFortran,
                                   export_v4.ProcessExporterFortranSA):
                                
    """Class to take care of exporting a set of loop matrix elements in the
       Fortran format."""
       
    template_dir=os.path.join(_file_path,'iolibs/template_files/loop')
    madloop_makefile_name = 'makefile'

    MadLoop_banner = MadLoopBannerStyles.get_MadLoop_Banner(
               style='classic2', color='green', 
               top_frame_char = '=', bottom_frame_char = '=',
               left_frame_char = '{',right_frame_char = '}',
               print_frame=True, side_margin = 7, up_margin = 1)

<<<<<<< HEAD
=======
    def __init__(self, *args, **opts):
        super(LoopProcessExporterFortranSA,self).__init__(*args,**opts)
        self.unique_id=0 # to allow collier to distinguish the various loop subprocesses

>>>>>>> 4ee303b5
    def copy_template(self, model):
        """Additional actions needed to setup the Template.
        """
        super(LoopProcessExporterFortranSA, self).copy_template(model)

        self.loop_additional_template_setup()
    
    def loop_additional_template_setup(self, copy_Source_makefile = True):
        """ Perform additional actions specific for this class when setting
        up the template with the copy_template function."""

        # We must change some files to their version for NLO computations
        cpfiles= ["Cards/MadLoopParams.dat",
                  "SubProcesses/MadLoopParamReader.f",
                  "SubProcesses/MadLoopParams.inc"]
        if copy_Source_makefile:
            cpfiles.append("Source/makefile")
        
        for file in cpfiles:
            shutil.copy(os.path.join(self.loop_dir,'StandAlone/', file),
                        os.path.join(self.dir_path, file))
        
        # Also put a copy of MadLoopParams.dat into MadLoopParams_default.dat
        shutil.copy(pjoin(self.dir_path, 'Cards','MadLoopParams.dat'),
                      pjoin(self.dir_path, 'Cards','MadLoopParams_default.dat'))

        self.MadLoopparam = banner_mod.MadLoopParam(pjoin(self.loop_dir,'StandAlone',
                                                  'Cards', 'MadLoopParams.dat'))
        # write the output file
        self.MadLoopparam.write(pjoin(self.dir_path,"SubProcesses",
                                                           "MadLoopParams.dat"))

        # We might need to give a different name to the MadLoop makefile\
        shutil.copy(pjoin(self.loop_dir,'StandAlone','SubProcesses','makefile'),
                pjoin(self.dir_path, 'SubProcesses',self.madloop_makefile_name))

        # Write SubProcesses/MadLoop_makefile_definitions with dummy variables
        # for the non-optimized output
        link_tir_libs=[]
        tir_libs=[]

        filePath = pjoin(self.dir_path, 'SubProcesses',
                                                 'MadLoop_makefile_definitions')
        calls = self.write_loop_makefile_definitions(
                        writers.MakefileWriter(filePath),link_tir_libs,tir_libs)

        # We need minimal editing of MadLoopCommons.f
        # For the optimized output, this file will be overwritten once the 
        # availability of COLLIER has been determined.
        MadLoopCommon = open(os.path.join(self.loop_dir,'StandAlone', 
                                    "SubProcesses","MadLoopCommons.inc")).read()
        writer = writers.FortranWriter(os.path.join(self.dir_path, 
                                             "SubProcesses","MadLoopCommons.f"))
        writer.writelines(MadLoopCommon%{
          'print_banner_commands':self.MadLoop_banner}, context={
                'collier_available':False})
        writer.close()
        
        # Copy the whole MadLoop5_resources directory (empty at this stage)
        if not os.path.exists(pjoin(self.dir_path,'SubProcesses',
                                                        'MadLoop5_resources')):
            cp(pjoin(self.loop_dir,'StandAlone','SubProcesses',
                    'MadLoop5_resources'),pjoin(self.dir_path,'SubProcesses'))

        # Link relevant cards from Cards inside the MadLoop5_resources
        ln(pjoin(self.dir_path,'SubProcesses','MadLoopParams.dat'), 
                      pjoin(self.dir_path,'SubProcesses','MadLoop5_resources'))
        ln(pjoin(self.dir_path,'Cards','param_card.dat'),
                      pjoin(self.dir_path,'SubProcesses','MadLoop5_resources'))
        ln(pjoin(self.dir_path,'Cards','ident_card.dat'), 
                      pjoin(self.dir_path,'SubProcesses','MadLoop5_resources'))

        # And remove check_sa in the SubProcess folder since now there is a
        # check_sa tailored to each subprocess.
        if os.path.isfile(pjoin(self.dir_path,'SubProcesses','check_sa.f')):
            os.remove(pjoin(self.dir_path,'SubProcesses','check_sa.f'))

        cwd = os.getcwd()
        dirpath = os.path.join(self.dir_path, 'SubProcesses')
        try:
            os.chdir(dirpath)
        except os.error:
            logger.error('Could not cd to directory %s' % dirpath)
            return 0
                     
        # Write the cts_mpc.h and cts_mprec.h files imported from CutTools
        self.write_mp_files(writers.FortranWriter('cts_mprec.h'),\
                                            writers.FortranWriter('cts_mpc.h'))

        # Return to original PWD
        os.chdir(cwd)

        # We must link the CutTools to the Library folder of the active Template
        super(LoopProcessExporterFortranSA, self).link_CutTools(self.dir_path)

    # This function is placed here and not in optimized exporterd,
    # because the same makefile.inc should be used in all cases.
    def write_loop_makefile_definitions(self, writer, link_tir_libs,
                                                       tir_libs,tir_include=[]):
        """ Create the file makefile which links to the TIR libraries."""
            
        file = open(os.path.join(self.loop_dir,'StandAlone',
                      'SubProcesses','MadLoop_makefile_definitions.inc')).read()  
        replace_dict={}
        replace_dict['link_tir_libs']=' '.join(link_tir_libs)
        replace_dict['tir_libs']=' '.join(tir_libs)
        replace_dict['dotf']='%.f'
        replace_dict['prefix']= self.SubProc_prefix
        replace_dict['doto']='%.o'
        replace_dict['tir_include']=' '.join(tir_include)
        file=file%replace_dict
        if writer:
            writer.writelines(file)
        else:
            return file
        
    def convert_model(self, model, wanted_lorentz = [], 
                                                         wanted_couplings = []):
        """ Caches the aloha model created here when writing out the aloha 
        fortran subroutine.
        """
        self.get_aloha_model(model)
        super(LoopProcessExporterFortranSA, self).convert_model(model,
           wanted_lorentz = wanted_lorentz, wanted_couplings = wanted_couplings)

    def get_ME_identifier(self, matrix_element, 
                                 group_number = None, group_elem_number = None):
        """ A function returning a string uniquely identifying the matrix 
        element given in argument so that it can be used as a prefix to all
        MadLoop5 subroutines and common blocks related to it. This allows
        to compile several processes into one library as requested by the 
        BLHA (Binoth LesHouches Accord) guidelines.
        The arguments group_number and proc_id are just for the LoopInduced
        output with MadEvent."""

        # When disabling the loop grouping in the LoopInduced MadEvent output,
        # we have only the group_number set and the proc_id set to None. In this
        # case we don't print the proc_id.
        if (not group_number is None) and group_elem_number is None:
            return 'ML5_%d_%s_'%(matrix_element.get('processes')[0].get('id'),
                                                                   group_number)            
        elif group_number is None or group_elem_number is None:
            return 'ML5_%d_'%matrix_element.get('processes')[0].get('id') 
        else:
            return 'ML5_%d_%s_%s_'%(matrix_element.get('processes')[0].get('id'),
                                                group_number, group_elem_number)

    def get_SubProc_folder_name(self, process, 
                                 group_number = None, group_elem_number = None):
        """Returns the name of the SubProcess directory, which can contain
        the process goup and group element number for the case of loop-induced
        integration with MadEvent."""
        
        # When disabling the loop grouping in the LoopInduced MadEvent output,
        # we have only the group_number set and the proc_id set to None. In this
        # case we don't print the proc_id.
        if not group_number is None and group_elem_number is None:
            return "%s%d_%s_%s"%(self.SubProc_prefix, process.get('id'), 
                              group_number,process.shell_string(print_id=False))
        elif group_number is None or group_elem_number is None:
            return "%s%s" %(self.SubProc_prefix,process.shell_string())
        else:
            return "%s%d_%s_%s_%s"%(self.SubProc_prefix, process.get('id'), 
           group_number, group_elem_number,process.shell_string(print_id=False))

    #===========================================================================
    # Set the compiler to be gfortran for the loop processes.
    #===========================================================================
    def compiler_choice(self, compiler=export_v4.default_compiler):
        """ Different daughter classes might want different compilers.
        Here, the gfortran compiler is used throughout the compilation 
        (mandatory for CutTools written in f90) """
        if isinstance(compiler, str):
            fortran_compiler = compiler
            compiler = export_v4.default_compiler
            compiler['fortran'] = fortran_compiler
        
        if not compiler['fortran'] is None and not \
                       any([name in compiler['fortran'] for name in \
                                                         ['gfortran','ifort']]):
            logger.info('For loop processes, the compiler must be fortran90'+\
                        'compatible, like gfortran.')
            compiler['fortran'] = 'gfortran'
            self.set_compiler(compiler,True)
        else:
            self.set_compiler(compiler)
        
        self.set_cpp_compiler(compiler['cpp'])
    
    def turn_to_mp_calls(self, helas_calls_list):
        # Prepend 'MP_' to all the helas calls in helas_calls_list.
        # Might look like a brutal unsafe implementation, but it is not as 
        # these calls are built from the properties of the HELAS objects and
        # whether they are evaluated in double or quad precision is none of 
        # their business but only relevant to the output algorithm.
        # Also the cast to complex masses DCMPLX(*) must be replaced by
        # CMPLX(*,KIND=16)
        MP=re.compile(r"(?P<toSub>^.*CALL\s+)",re.IGNORECASE | re.MULTILINE)
        
        def replaceWith(match_obj):
            return match_obj.group('toSub')+'MP_'

        DCMPLX=re.compile(r"DCMPLX\((?P<toSub>([^\)]*))\)",\
                                                   re.IGNORECASE | re.MULTILINE)
        
        for i, helas_call in enumerate(helas_calls_list):
            new_helas_call=MP.sub(replaceWith,helas_call)
            helas_calls_list[i]=DCMPLX.sub(r"CMPLX(\g<toSub>,KIND=16)",\
                                                                 new_helas_call)

    def make_source_links(self):
        """ In the loop output, we don't need the files from the Source folder """
        pass

    def make_model_symbolic_link(self):
        """ Add the linking of the additional model files for multiple precision
        """
        super(LoopProcessExporterFortranSA, self).make_model_symbolic_link()
        model_path = self.dir_path + '/Source/MODEL/'
        ln(model_path + '/mp_coupl.inc', self.dir_path + '/SubProcesses')
        ln(model_path + '/mp_coupl_same_name.inc', self.dir_path + '/SubProcesses')
    
    def make(self):
        """ Compiles the additional dependences for loop (such as CutTools)."""
        super(LoopProcessExporterFortranSA, self).make()
        
        # make CutTools (only necessary with MG option output_dependencies='internal')
        libdir = os.path.join(self.dir_path,'lib')
        sourcedir = os.path.join(self.dir_path,'Source')
        if self.dependencies=='internal':
            if not os.path.exists(os.path.realpath(pjoin(libdir, 'libcts.a'))) or \
            not os.path.exists(os.path.realpath(pjoin(libdir, 'mpmodule.mod'))):
                if os.path.exists(pjoin(sourcedir,'CutTools')):
                    logger.info('Compiling CutTools (can take a couple of minutes) ...')
                    misc.compile(['CutTools'], cwd = sourcedir)
                    logger.info('          ...done.')
                else:
                    raise MadGraph5Error('Could not compile CutTools because its'+\
                   ' source directory could not be found in the SOURCE folder.')
        if not os.path.exists(os.path.realpath(pjoin(libdir, 'libcts.a'))) or \
            not os.path.exists(os.path.realpath(pjoin(libdir, 'mpmodule.mod'))):
            raise MadGraph5Error('CutTools compilation failed.')
        
        # Verify compatibility between current compiler and the one which was
        # used when last compiling CutTools (if specified).
        compiler_log_path = pjoin(os.path.dirname((os.path.realpath(pjoin(
                                  libdir, 'libcts.a')))),'compiler_version.log')
        if os.path.exists(compiler_log_path):
            compiler_version_used = open(compiler_log_path,'r').read()
            if not str(misc.get_gfortran_version(misc.detect_current_compiler(\
                       pjoin(sourcedir,'make_opts')))) in compiler_version_used:
                if os.path.exists(pjoin(sourcedir,'CutTools')):
                    logger.info('CutTools was compiled with a different fortran'+\
                                            ' compiler. Re-compiling it now...')
                    misc.compile(['cleanCT'], cwd = sourcedir)
                    misc.compile(['CutTools'], cwd = sourcedir)
                    logger.info('          ...done.')
                else:
                    raise MadGraph5Error("CutTools installation in %s"\
                                 %os.path.realpath(pjoin(libdir, 'libcts.a'))+\
                 " seems to have been compiled with a different compiler than"+\
                    " the one specified in MG5_aMC. Please recompile CutTools.")
    
    def cat_coeff(self, ff_number, frac, is_imaginary, Nc_power, Nc_value=3):
        """Concatenate the coefficient information to reduce it to 
        (fraction, is_imaginary) """

        total_coeff = ff_number * frac * fractions.Fraction(Nc_value) ** Nc_power

        return (total_coeff, is_imaginary)       

    def get_amp_to_jamp_map(self, col_amps, n_amps):
        """ Returns a list with element 'i' being a list of tuples corresponding
        to all apparition of amplitude number 'i' in the jamp number 'j'
        with coeff 'coeff_j'. The format of each tuple describing an apparition 
        is (j, coeff_j). where coeff_j is of the form (Fraction, is_imag)."""

        if(isinstance(col_amps,list)):
            if(col_amps and isinstance(col_amps[0],list)):
                color_amplitudes=col_amps
            else:
                raise MadGraph5Error, "Incorrect col_amps argument passed to get_amp_to_jamp_map"
        else:
            raise MadGraph5Error, "Incorrect col_amps argument passed to get_amp_to_jamp_map"
        
        # To store the result
        res_list = [[] for i in range(n_amps)]
        for i, coeff_list in enumerate(color_amplitudes):
                for (coefficient, amp_number) in coeff_list:
                    res_list[amp_number-1].append((i,self.cat_coeff(\
                      coefficient[0],coefficient[1],coefficient[2],coefficient[3])))

        return res_list

    def get_color_matrix(self, matrix_element):
        """Return the color matrix definition lines. This color matrix is of size
        NLOOPAMPSxNBORNAMPS and allows for squaring individually each Loop and Born
        amplitude."""

        logger.info('Computing diagram color coefficients')

        # The two lists have a list of tuples at element 'i' which correspond
        # to all apparitions of loop amplitude number 'i' in the jampl number 'j'
        # with coeff 'coeffj'. The format of each tuple describing an apparition 
        # is (j, coeffj).
        ampl_to_jampl=self.get_amp_to_jamp_map(\
          matrix_element.get_loop_color_amplitudes(),
          matrix_element.get_number_of_loop_amplitudes())
        if matrix_element.get('processes')[0].get('has_born'):
            ampb_to_jampb=self.get_amp_to_jamp_map(\
          matrix_element.get_born_color_amplitudes(),
          matrix_element.get_number_of_born_amplitudes())
        else:
            ampb_to_jampb=ampl_to_jampl
        # Below is the original color matrix multiplying the JAMPS
        if matrix_element.get('color_matrix'):
            ColorMatrixDenom = \
              matrix_element.get('color_matrix').get_line_denominators()
            ColorMatrixNum = [ matrix_element.get('color_matrix').\
                               get_line_numerators(index, denominator) for
                               (index, denominator) in enumerate(ColorMatrixDenom) ]
        else:
            ColorMatrixDenom= [1]
            ColorMatrixNum = [[1]]
            
        # Below is the final color matrix output
        ColorMatrixNumOutput=[]
        ColorMatrixDenomOutput=[]
        
        # Now we construct the color factors between each born and loop amplitude
        # by scanning their contributions to the different jamps.
        start = time.time()
        progress_bar = None
        time_info = False
        for i, jampl_list in enumerate(ampl_to_jampl):
            # This can be pretty long for processes with many color flows.
            # So, if necessary (i.e. for more than 15s), we tell the user the
            # estimated time for the processing.
            if i==5:
                elapsed_time = time.time()-start
                t = len(ampl_to_jampl)*(elapsed_time/5.0)
                if t > 10.0:
                    time_info = True
                    logger.info('The color factors computation will take '+\
                      ' about %s to run. '%str(datetime.timedelta(seconds=int(t)))+\
                      'Started on %s.'%datetime.datetime.now().strftime(\
                                                              "%d-%m-%Y %H:%M"))
                    if logger.getEffectiveLevel()<logging.WARNING:
                        widgets = ['Color computation:', pbar.Percentage(), ' ', 
                                                pbar.Bar(),' ', pbar.ETA(), ' ']
                        progress_bar = pbar.ProgressBar(widgets=widgets, 
                                       maxval=len(ampl_to_jampl), fd=sys.stdout)
            
            if not progress_bar is None:
                progress_bar.update(i+1)
                # Flush to force the printout of the progress_bar to be updated
                sys.stdout.flush()

            line_num=[]
            line_denom=[]

            # Treat the special case where this specific amplitude contributes to no
            # color flow at all. So it is zero because of color but not even due to
            # an accidental cancellation among color flows, but simply because of its
            # projection to each individual color flow is zero. In such case, the 
            # corresponding jampl_list is empty and all color coefficients must then
            # be zero. This happens for example in the Higgs Effective Theory model
            # for the bubble made of a 4-gluon vertex and the effective ggH vertex.
            if len(jampl_list)==0:
                line_num=[0]*len(ampb_to_jampb)
                line_denom=[1]*len(ampb_to_jampb)
                ColorMatrixNumOutput.append(line_num)
                ColorMatrixDenomOutput.append(line_denom)
                continue

            for jampb_list in ampb_to_jampb:
                real_num=0
                imag_num=0
                common_denom=color_amp.ColorMatrix.lcmm(*[abs(ColorMatrixDenom[jampl]*
                    ampl_coeff[0].denominator*ampb_coeff[0].denominator) for 
                    ((jampl, ampl_coeff),(jampb,ampb_coeff)) in 
                    itertools.product(jampl_list,jampb_list)])
                for ((jampl, ampl_coeff),(jampb, ampb_coeff)) in \
                                       itertools.product(jampl_list,jampb_list):
                    # take the numerator and multiply by lcm/denominator
                    # as we will later divide by the lcm.
                    buff_num=ampl_coeff[0].numerator*\
                        ampb_coeff[0].numerator*ColorMatrixNum[jampl][jampb]*\
                        abs(common_denom)/(ampl_coeff[0].denominator*\
                        ampb_coeff[0].denominator*ColorMatrixDenom[jampl])
                    # Remember that we must take the complex conjugate of
                    # the born jamp color coefficient because we will compute
                    # the square with 2 Re(LoopAmp x BornAmp*)
                    if ampl_coeff[1] and ampb_coeff[1]:
                        real_num=real_num+buff_num
                    elif not ampl_coeff[1] and not ampb_coeff[1]:
                        real_num=real_num+buff_num
                    elif not ampl_coeff[1] and ampb_coeff[1]:
                        imag_num=imag_num-buff_num
                    else:
                        imag_num=imag_num+buff_num
                assert not (real_num!=0 and imag_num!=0), "MadGraph5_aMC@NLO found a "+\
                  "color matrix element which has both a real and imaginary part."
                if imag_num!=0:
                    res=fractions.Fraction(imag_num,common_denom)
                    line_num.append(res.numerator)
                    # Negative denominator means imaginary color coef of the
                    # final color matrix
                    line_denom.append(res.denominator*-1)
                else:
                    res=fractions.Fraction(real_num,common_denom)
                    line_num.append(res.numerator)
                    # Positive denominator means real color coef of the final color matrix
                    line_denom.append(res.denominator)

            ColorMatrixNumOutput.append(line_num)
            ColorMatrixDenomOutput.append(line_denom)

        if time_info:
            logger.info('Finished on %s.'%datetime.datetime.now().strftime(\
                                                              "%d-%m-%Y %H:%M"))            
        if progress_bar!=None:
            progress_bar.finish()

        return (ColorMatrixNumOutput,ColorMatrixDenomOutput)

    def get_context(self,matrix_element):
        """ Returns the contextual variables which need to be set when
        pre-processing the template files."""

        # The nSquaredSO entry of the general replace dictionary should have
        # been set in write_loopmatrix prior to the first call to this function
        # However, for cases where the TIRCaching contextual variable is 
        # irrelevant (like in the default output), this might not be the case
        # so we set it to 1. 
        try:
            n_squared_split_orders = matrix_element.rep_dict['nSquaredSO']
        except (KeyError, AttributeError):
            n_squared_split_orders = 1

        LoopInduced = not matrix_element.get('processes')[0].get('has_born')
        
        # Force the computation of loop color flows for loop_induced processes
        ComputeColorFlows = self.compute_color_flows or LoopInduced
        # The variable AmplitudeReduction is just to make the contextual
        # conditions more readable in the include files.
        AmplitudeReduction = LoopInduced or ComputeColorFlows
        # Even when not reducing at the amplitude level, the TIR caching
        # is useful when there is more than one squared split order config.
        TIRCaching = AmplitudeReduction or n_squared_split_orders>1
        MadEventOutput = False

        return {'LoopInduced': LoopInduced,
                'ComputeColorFlows': ComputeColorFlows,
                'AmplitudeReduction': AmplitudeReduction,
                'TIRCaching': TIRCaching,
                'MadEventOutput': MadEventOutput}

    #===========================================================================
    # generate_subprocess_directory
    #===========================================================================
    def generate_loop_subprocess(self, matrix_element, fortran_model,
          group_number = None, proc_id = None, config_map=None, unique_id=None):
        """Generate the Pxxxxx directory for a loop subprocess in MG4 standalone,
        including the necessary loop_matrix.f, born_matrix.f and include files.
        Notice that this is too different from generate_subprocess_directory
        so that there is no point reusing this mother function.
        The 'group_number' and 'proc_id' options are only used for the LoopInduced
        MadEvent output and only to specify the ME_identifier and the P* 
        SubProcess directory name."""

        cwd = os.getcwd()
        proc_dir_name = self.get_SubProc_folder_name(
                        matrix_element.get('processes')[0],group_number,proc_id)
        dirpath = os.path.join(self.dir_path, 'SubProcesses', proc_dir_name)
        
        try:
            os.mkdir(dirpath)
        except os.error as error:
            logger.warning(error.strerror + " " + dirpath)

        try:
            os.chdir(dirpath)
        except os.error:
            logger.error('Could not cd to directory %s' % dirpath)
            return 0

        logger.info('Creating files in directory %s' % dirpath)

        if unique_id is None:
            raise MadGraph5Error, 'A unique id must be provided to the function'+\
                     'generate_loop_subprocess of LoopProcessExporterFortranSA.'
        # Create an include with the unique consecutive ID assigned
        open('unique_id.inc','w').write(
"""      integer UNIQUE_ID
      parameter(UNIQUE_ID=%d)"""%unique_id)
        
        # Extract number of external particles
        (nexternal, ninitial) = matrix_element.get_nexternal_ninitial()

        calls=self.write_loop_matrix_element_v4(None,matrix_element,
                         fortran_model, group_number = group_number, 
                                     proc_id = proc_id, config_map = config_map)

        # We assume here that all processes must share the same property of 
        # having a born or not, which must be true anyway since these are two
        # definite different classes of processes which can never be treated on
        # the same footing.
        if matrix_element.get('processes')[0].get('has_born'):
            filename = 'born_matrix.f'
            calls = self.write_bornmatrix(
                writers.FortranWriter(filename),
                matrix_element,
                fortran_model)

        filename = 'pmass.inc'
        self.write_pmass_file(writers.FortranWriter(filename),
                         matrix_element)

        filename = 'ngraphs.inc'
        self.write_ngraphs_file(writers.FortranWriter(filename),
                           len(matrix_element.get_all_amplitudes()))

        # Do not draw the loop diagrams if they are too many.
        # The user can always decide to do it manually, if really needed
        loop_diags = [loop_diag for loop_diag in\
             matrix_element.get('base_amplitude').get('loop_diagrams')\
             if isinstance(loop_diag,LoopDiagram) and loop_diag.get('type') > 0]
        if len(loop_diags)>5000:
            logger.info("There are more than 5000 loop diagrams."+\
                                              "Only the first 5000 are drawn.")
        filename = "loop_matrix.ps"
        plot = draw.MultiEpsDiagramDrawer(base_objects.DiagramList(
            loop_diags[:5000]),filename,
            model=matrix_element.get('processes')[0].get('model'),amplitude='')
        logger.info("Drawing loop Feynman diagrams for " + \
                     matrix_element.get('processes')[0].nice_string())
        plot.draw()

        if matrix_element.get('processes')[0].get('has_born'):   
            filename = "born_matrix.ps"
            plot = draw.MultiEpsDiagramDrawer(matrix_element.get('base_amplitude').\
                                                 get('born_diagrams'),
                                              filename,
                                              model=matrix_element.get('processes')[0].\
                                                 get('model'),
                                              amplitude='')
            logger.info("Generating born Feynman diagrams for " + \
                         matrix_element.get('processes')[0].nice_string(\
                                                          print_weighted=False))
            plot.draw()

        self.link_files_from_Subprocesses(self.get_SubProc_folder_name(
                       matrix_element.get('processes')[0],group_number,proc_id))
        
        # Return to original PWD
        os.chdir(cwd)

        if not calls:
            calls = 0
        return calls

    def link_files_from_Subprocesses(self,proc_name):
        """ To link required files from the Subprocesses directory to the
        different P* ones"""
        
        linkfiles = ['coupl.inc',
                     'cts_mprec.h', 'cts_mpc.h', 'mp_coupl.inc', 
                     'mp_coupl_same_name.inc',
                     'MadLoopParamReader.f','MadLoopCommons.f',
                     'MadLoopParams.inc','global_specs.inc']
        
        for file in linkfiles:
            ln('../%s' % file)
        
        ln('../%s'%self.madloop_makefile_name, name='makefile')

        # The mp module
        ln('../../lib/mpmodule.mod')
            
        # Also like the whole MadLoop5_files directory
        ln('../MadLoop5_resources')

    def generate_general_replace_dict(self,matrix_element,
                                           group_number = None, proc_id = None):
        """Generates the entries for the general replacement dictionary used
        for the different output codes for this exporter.The arguments 
        group_number and proc_id are just for the LoopInduced output with MadEvent."""
        
        dict={}
        # A general process prefix which appears in front of all MadLooop
        # subroutines and common block so that several processes can be compiled
        # together into one library, as necessary to follow BLHA guidelines.
        
        dict['proc_prefix'] = self.get_ME_identifier(matrix_element,
                       group_number = group_number, group_elem_number = proc_id)

        # The proc_id is used for MadEvent grouping, so none of our concern here
        # and it is simply set to an empty string.        
        dict['proc_id'] = ''
        # Extract version number and date from VERSION file
        info_lines = self.get_mg5_info_lines()
        dict['info_lines'] = info_lines
        # Extract process info lines
        process_lines = self.get_process_info_lines(matrix_element)
        dict['process_lines'] = process_lines
        # Extract number of external particles
        (nexternal, ninitial) = matrix_element.get_nexternal_ninitial()
        dict['nexternal'] = nexternal
        dict['nincoming'] = ninitial
        # Extract ncomb
        ncomb = matrix_element.get_helicity_combinations()
        dict['ncomb'] = ncomb
        # Extract nloopamps
        nloopamps = matrix_element.get_number_of_loop_amplitudes()
        dict['nloopamps'] = nloopamps
        # Extract nloopdiags
        nloopdiags = len(matrix_element.get('diagrams'))
        dict['nloopdiags'] = nloopdiags
        # Extract nctamps
        nctamps = matrix_element.get_number_of_CT_amplitudes()
        dict['nctamps'] = nctamps
        # Extract nwavefuncs
        nwavefuncs = matrix_element.get_number_of_external_wavefunctions()
        dict['nwavefuncs'] = nwavefuncs
        # Set format of the double precision
        dict['real_dp_format']='real*8'
        dict['real_mp_format']='real*16'
        # Set format of the complex
        dict['complex_dp_format']='complex*16'
        dict['complex_mp_format']='complex*32'
        # Set format of the masses
        dict['mass_dp_format'] = dict['complex_dp_format']
        dict['mass_mp_format'] = dict['complex_mp_format']
        # Fill in default values for the placeholders for the madevent 
        # loop-induced output
        dict['nmultichannels'] = 0
        dict['nmultichannel_configs'] = 0
        dict['config_map_definition'] = ''
        dict['config_index_map_definition'] = ''        
        # Color matrix size
        # For loop induced processes it is NLOOPAMPSxNLOOPAMPS and otherwise
        # it is NLOOPAMPSxNBORNAMPS
        # Also, how to access the number of Born squared order contributions

        if matrix_element.get('processes')[0].get('has_born'):
            dict['color_matrix_size'] = 'nbornamps'
            dict['get_nsqso_born']=\
                           "include 'nsqso_born.inc'"
        else:
            dict['get_nsqso_born']="""INTEGER NSQSO_BORN
            PARAMETER (NSQSO_BORN=0)
            """
            dict['color_matrix_size'] = 'nloopamps'    
        
        # These placeholders help to have as many common templates for the
        # output of the loop induced processes and those with a born 
        # contribution.
        if matrix_element.get('processes')[0].get('has_born'):
            # Extract nbornamps
            nbornamps = matrix_element.get_number_of_born_amplitudes()
            dict['nbornamps'] = nbornamps
            dict['ncomb_helas_objs'] = ',ncomb'
            dict['nbornamps_decl'] = \
              """INTEGER NBORNAMPS
                 PARAMETER (NBORNAMPS=%d)"""%nbornamps
            dict['nBornAmps'] = nbornamps
                 
        else:
            dict['ncomb_helas_objs'] = ''  
            dict['dp_born_amps_decl'] = ''
            dict['dp_born_amps_decl_in_mp'] = ''
            dict['copy_mp_to_dp_born_amps'] = ''
            dict['mp_born_amps_decl'] = ''
            dict['nbornamps_decl'] = ''
            dict['nbornamps'] = 0
            dict['nBornAmps'] = 0
        
        return dict
    
    def write_loop_matrix_element_v4(self, writer, matrix_element, fortran_model,
                        group_number = None, proc_id = None, config_map = None):
        """ Writes loop_matrix.f, CT_interface.f, loop_num.f and
        mp_born_amps_and_wfs.
        The arguments group_number and proc_id are just for the LoopInduced
        output with MadEvent and only used in get_ME_identifier.
        """
        
        # Create the necessary files for the loop matrix element subroutine
        
        if config_map:
            raise MadGraph5Error, 'The default loop output cannot be used with'+\
              'MadEvent and cannot compute the AMP2 for multi-channeling.'

        if not isinstance(fortran_model,\
          helas_call_writers.FortranUFOHelasCallWriter):
            raise MadGraph5Error, 'The loop fortran output can only'+\
              ' work with a UFO Fortran model'
        
        LoopFortranModel = helas_call_writers.FortranUFOHelasCallWriter(
                     argument=fortran_model.get('model'),
                     hel_sum=matrix_element.get('processes')[0].get('has_born'))

        # Compute the analytical information of the loop wavefunctions in the
        # loop helas matrix elements using the cached aloha model to reuse
        # as much as possible the aloha computations already performed for
        # writing out the aloha fortran subroutines.
        matrix_element.compute_all_analytic_information(
          self.get_aloha_model(matrix_element.get('processes')[0].get('model')))

        # Initialize a general replacement dictionary with entries common to 
        # many files generated here.
        matrix_element.rep_dict = self.generate_general_replace_dict(
                 matrix_element, group_number = group_number, proc_id = proc_id)                                 
        
        # Extract max number of loop couplings (specific to this output type)
        matrix_element.rep_dict['maxlcouplings']= \
                                         matrix_element.find_max_loop_coupling()
        # The born amp declaration suited for also outputing the loop-induced
        # processes as well.
        if matrix_element.get('processes')[0].get('has_born'):
            matrix_element.rep_dict['dp_born_amps_decl_in_mp'] = \
                  matrix_element.rep_dict['complex_dp_format']+" DPAMP(NBORNAMPS,NCOMB)"+\
                  "\n common/%sAMPS/DPAMP"%matrix_element.rep_dict['proc_prefix']
            matrix_element.rep_dict['dp_born_amps_decl'] = \
                  matrix_element.rep_dict['complex_dp_format']+" AMP(NBORNAMPS,NCOMB)"+\
                  "\n common/%sAMPS/AMP"%matrix_element.rep_dict['proc_prefix']
            matrix_element.rep_dict['mp_born_amps_decl'] = \
                  matrix_element.rep_dict['complex_mp_format']+" AMP(NBORNAMPS,NCOMB)"+\
                  "\n common/%sMP_AMPS/AMP"%matrix_element.rep_dict['proc_prefix']
            matrix_element.rep_dict['copy_mp_to_dp_born_amps'] = \
                   '\n'.join(['DO I=1,NBORNAMPS','DPAMP(I,H)=AMP(I,H)','ENDDO'])
        
        if writer:
            raise MadGraph5Error, 'Matrix output mode no longer supported.'
        
        filename = 'loop_matrix.f'
        calls = self.write_loopmatrix(writers.FortranWriter(filename),
                                      matrix_element,
                                      LoopFortranModel)       

        # Write out the proc_prefix in a file, this is quite handy
        proc_prefix_writer = writers.FortranWriter('proc_prefix.txt','w')
        proc_prefix_writer.write(matrix_element.rep_dict['proc_prefix'])
        proc_prefix_writer.close()
                    
        filename = 'check_sa.f'
        self.write_check_sa(writers.FortranWriter(filename),matrix_element)
        
        filename = 'CT_interface.f'
        self.write_CT_interface(writers.FortranWriter(filename),\
                                matrix_element)
        
        
        
        filename = 'improve_ps.f'
        calls = self.write_improve_ps(writers.FortranWriter(filename),
                                                             matrix_element)
        
        filename = 'loop_num.f'
        self.write_loop_num(writers.FortranWriter(filename),\
                                matrix_element,LoopFortranModel)
        
        filename = 'mp_born_amps_and_wfs.f'
        self.write_born_amps_and_wfs(writers.FortranWriter(filename),\
                                     matrix_element,LoopFortranModel)

        # Extract number of external particles
        (nexternal, ninitial) = matrix_element.get_nexternal_ninitial()
        filename = 'nexternal.inc'
        self.write_nexternal_file(writers.FortranWriter(filename),
                                                            nexternal, ninitial)

        filename = 'process_info.inc'        
        self.write_process_info_file(writers.FortranWriter(filename),
                                                                 matrix_element)
        return calls

    def write_process_info_file(self, writer, matrix_element):
        """A small structural function to write the include file specifying some
        process characteristics."""

        model = matrix_element.get('processes')[0].get('model')
        process_info = {}
        # The maximum spin of any particle connected (or directly running in) 
        # any loop of this matrix element. This is important because there is
        # some limitation in the stability tests that can be performed when this
        # maximum spin is above 3 (vectors). Also CutTools has limitations in 
        # this regard.
        process_info['max_spin_connected_to_loop']=\
                                 matrix_element.get_max_spin_connected_to_loop()
        
        process_info['max_spin_external_particle']= max(
                model.get_particle(l.get('id')).get('spin') for l in 
                                 matrix_element.get('processes')[0].get('legs'))

        proc_include = \
"""
INTEGER MAX_SPIN_CONNECTED_TO_LOOP
PARAMETER(MAX_SPIN_CONNECTED_TO_LOOP=%(max_spin_connected_to_loop)d)
INTEGER MAX_SPIN_EXTERNAL_PARTICLE
PARAMETER(MAX_SPIN_EXTERNAL_PARTICLE=%(max_spin_external_particle)d)
"""%process_info

        writer.writelines(proc_include)
                                
<<<<<<< HEAD
=======
                                
>>>>>>> 4ee303b5
    def generate_subprocess_directory(self, matrix_element, fortran_model):
        """ To overload the default name for this function such that the correct
        function is used when called from the command interface """
        
        self.unique_id +=1
        return self.generate_loop_subprocess(matrix_element,fortran_model,
                                                            unique_id=self.unique_id)

    def write_check_sa(self, writer, matrix_element):
        """Writes out the steering code check_sa. In the optimized output mode,
        All the necessary entries in the replace_dictionary have already been 
        set in write_loopmatrix because it is only there that one has access to
        the information about split orders."""        
        replace_dict = copy.copy(matrix_element.rep_dict)     
        for key in ['print_so_born_results','print_so_loop_results',
            'write_so_born_results','write_so_loop_results','set_coupling_target']:
            if key not in replace_dict.keys():
                replace_dict[key]=''
        
        if matrix_element.get('processes')[0].get('has_born'):
            file = open(os.path.join(self.template_dir,'check_sa.inc')).read()
        else:
            file = open(os.path.join(self.template_dir,\
                                          'check_sa_loop_induced.inc')).read()
        file=file%replace_dict
        writer.writelines(file)
         
        # We can always write the f2py wrapper if present (in loop optimized mode, it is)
        if not os.path.isfile(pjoin(self.template_dir,'check_py.f.inc')):
            return
        file = open(os.path.join(self.template_dir,\
                                      'check_py.f.inc')).read()
        file=file%replace_dict
        new_path = writer.name.replace('check_sa.f', 'f2py_wrapper.f')
        new_writer = writer.__class__(new_path, 'w')
        new_writer.writelines(file)

        file = open(os.path.join(self.template_dir,\
                                      'check_sa.py.inc')).read()
        # For now just put in an empty PS point but in the future, maybe generate
        # a valid one already here by default
        curr_proc = matrix_element.get('processes')[0]
        random_PSpoint_python_formatted = \
"""# Specify your chosen PS point below. If you leave it filled with None, then the script will attempt to read it from the file PS.input.
p= [[None,]*4]*%d"""%len(curr_proc.get('legs'))

        process_definition_string = curr_proc.nice_string().replace('Process:','')
        file=file.format(random_PSpoint_python_formatted,process_definition_string)
        new_path = writer.name.replace('check_sa.f', 'check_sa.py')
        new_writer = open(new_path, 'w')
        new_writer.writelines(file)
        # Make it executable
        os.chmod(new_path, os.stat(new_path).st_mode | stat.S_IEXEC)

    def write_improve_ps(self, writer, matrix_element):
        """ Write out the improve_ps subroutines which modify the PS point
        given in input and slightly deform it to achieve exact onshellness on
        all external particles as well as perfect energy-momentum conservation""" 
        replace_dict = copy.copy(matrix_element.rep_dict)
        
        (nexternal,ninitial)=matrix_element.get_nexternal_ninitial()
        replace_dict['ninitial']=ninitial
        mass_list=matrix_element.get_external_masses()[:-2]
        mp_variable_prefix = check_param_card.ParamCard.mp_prefix

        # Write the quadruple precision version of this routine only.
        replace_dict['real_format']=replace_dict['real_mp_format']
        replace_dict['mp_prefix']='MP_'
        replace_dict['exp_letter']='e'
        replace_dict['mp_specifier']='_16'
        replace_dict['coupl_inc_name']='mp_coupl.inc'
        replace_dict['masses_def']='\n'.join(['MASSES(%(i)d)=%(prefix)s%(m)s'\
                            %{'i':i+1,'m':m, 'prefix':mp_variable_prefix} for \
                                                  i, m in enumerate(mass_list)])
        file_mp = open(os.path.join(self.template_dir,'improve_ps.inc')).read()
        file_mp=file_mp%replace_dict
        #
        writer.writelines(file_mp)

    def write_loop_num(self, writer, matrix_element,fortran_model):
        """ Create the file containing the core subroutine called by CutTools
        which contains the Helas calls building the loop"""

        if not matrix_element.get('processes') or \
               not matrix_element.get('diagrams'):
            return 0

        # Set lowercase/uppercase Fortran code
        writers.FortranWriter.downcase = False
        
        file = open(os.path.join(self.template_dir,'loop_num.inc')).read()
        
        replace_dict = copy.copy(matrix_element.rep_dict)
        
        loop_helas_calls=fortran_model.get_loop_amplitude_helas_calls(matrix_element)
        replace_dict['maxlcouplings']=matrix_element.find_max_loop_coupling()
        replace_dict['loop_helas_calls'] = "\n".join(loop_helas_calls) 
       
        # The squaring is only necessary for the processes with born where the 
        # sum over helicities is done before sending the numerator to CT.
        dp_squaring_lines=['DO I=1,NBORNAMPS',
            'CFTOT=DCMPLX(CF_N(AMPLNUM,I)/DBLE(ABS(CF_D(AMPLNUM,I))),0.0d0)',
            'IF(CF_D(AMPLNUM,I).LT.0) CFTOT=CFTOT*IMAG1',
            'RES=RES+CFTOT*BUFF*DCONJG(AMP(I,H))','ENDDO']
        mp_squaring_lines=['DO I=1,NBORNAMPS',
'CFTOT=CMPLX(CF_N(AMPLNUM,I)/(1.0E0_16*ABS(CF_D(AMPLNUM,I))),0.0E0_16,KIND=16)',
            'IF(CF_D(AMPLNUM,I).LT.0) CFTOT=CFTOT*IMAG1',
            'QPRES=QPRES+CFTOT*BUFF*CONJG(AMP(I,H))','ENDDO']
        if matrix_element.get('processes')[0].get('has_born'):
            replace_dict['dp_squaring']='\n'.join(dp_squaring_lines)
            replace_dict['mp_squaring']='\n'.join(mp_squaring_lines)
        else:
            replace_dict['dp_squaring']='RES=BUFF'
            replace_dict['mp_squaring']='QPRES=BUFF'                       

        # Prepend MP_ to all helas calls.
        self.turn_to_mp_calls(loop_helas_calls)
        replace_dict['mp_loop_helas_calls'] = "\n".join(loop_helas_calls)
        
        file=file%replace_dict
        
        if writer:
            writer.writelines(file)
        else:
            return file

    def write_CT_interface(self, writer, matrix_element, optimized_output=False):
        """ Create the file CT_interface.f which contains the subroutine defining
         the loop HELAS-like calls along with the general interfacing subroutine.
         It is used to interface against any OPP tool, including Samurai and Ninja."""

        files=[]

        # First write CT_interface which interfaces MG5 with CutTools.
        replace_dict=copy.copy(matrix_element.rep_dict)
        
        # We finalize CT result differently wether we used the built-in 
        # squaring against the born.
        if matrix_element.get('processes')[0].get('has_born'):
            replace_dict['finalize_CT']='\n'.join([\
         'RES(%d)=NORMALIZATION*2.0d0*DBLE(RES(%d))'%(i,i) for i in range(1,4)])
        else:
            replace_dict['finalize_CT']='\n'.join([\
                     'RES(%d)=NORMALIZATION*RES(%d)'%(i,i) for i in range(1,4)])
        
        file = open(os.path.join(self.template_dir,'CT_interface.inc')).read()  

        file = file % replace_dict
        files.append(file)
        
        # Now collect the different kind of subroutines needed for the
        # loop HELAS-like calls.
        HelasLoopAmpsCallKeys=matrix_element.get_used_helas_loop_amps()

        for callkey in HelasLoopAmpsCallKeys:
            replace_dict=copy.copy(matrix_element.rep_dict)
            # Add to this dictionary all other attribute common to all
            # HELAS-like loop subroutines.
            if matrix_element.get('processes')[0].get('has_born'):
                replace_dict['validh_or_nothing']=',validh'
            else:
                replace_dict['validh_or_nothing']=''
            # In the optimized output, the number of couplings in the loop is
            # not specified so we only treat it here if necessary:
            if len(callkey)>2:
                replace_dict['ncplsargs']=callkey[2]
                cplsargs="".join(["C%d,MP_C%d, "%(i,i) for i in range(1,callkey[2]+1)])
                replace_dict['cplsargs']=cplsargs
                cplsdecl="".join(["C%d, "%i for i in range(1,callkey[2]+1)])[:-2]
                replace_dict['cplsdecl']=cplsdecl
                mp_cplsdecl="".join(["MP_C%d, "%i for i in range(1,callkey[2]+1)])[:-2]
                replace_dict['mp_cplsdecl']=mp_cplsdecl
                cplset="\n".join(["\n".join(["LC(%d)=C%d"%(i,i),\
                                         "MP_LC(%d)=MP_C%d"%(i,i)])\
                              for i in range(1,callkey[2]+1)])
                replace_dict['cplset']=cplset
            
            replace_dict['nloopline']=callkey[0]
            wfsargs="".join(["W%d, "%i for i in range(1,callkey[1]+1)])
            replace_dict['wfsargs']=wfsargs
            # We don't pass the multiple precision mass in the optimized_output
            if not optimized_output:
                margs="".join(["M%d,MP_M%d, "%(i,i) for i in range(1,callkey[0]+1)])
            else:
                margs="".join(["M%d, "%i for i in range(1,callkey[0]+1)])
            replace_dict['margs']=margs                
            wfsargsdecl="".join([("W%d, "%i) for i in range(1,callkey[1]+1)])[:-2]
            replace_dict['wfsargsdecl']=wfsargsdecl
            margsdecl="".join(["M%d, "%i for i in range(1,callkey[0]+1)])[:-2]
            replace_dict['margsdecl']=margsdecl
            mp_margsdecl="".join(["MP_M%d, "%i for i in range(1,callkey[0]+1)])[:-2]
            replace_dict['mp_margsdecl']=mp_margsdecl
            weset="\n".join([("WE("+str(i)+")=W"+str(i)) for \
                             i in range(1,callkey[1]+1)])
            replace_dict['weset']=weset
            weset="\n".join([("WE(%d)=W%d"%(i,i)) for i in range(1,callkey[1]+1)])
            replace_dict['weset']=weset
            msetlines=["M2L(1)=M%d**2"%(callkey[0]),]
            mset="\n".join(msetlines+["M2L(%d)=M%d**2"%(i,i-1) for \
                             i in range(2,callkey[0]+1)])
            replace_dict['mset']=mset            
            mset2lines=["ML(1)=M%d"%(callkey[0]),"ML(2)=M%d"%(callkey[0]),
                  "MP_ML(1)=MP_M%d"%(callkey[0]),"MP_ML(2)=MP_M%d"%(callkey[0])]
            mset2="\n".join(mset2lines+["\n".join(["ML(%d)=M%d"%(i,i-2),
                                               "MP_ML(%d)=MP_M%d"%(i,i-2)]) for \
                                        i in range(3,callkey[0]+3)])
            replace_dict['mset2']=mset2           
            replace_dict['nwfsargs'] = callkey[1]
            if callkey[0]==callkey[1]:
                replace_dict['nwfsargs_header'] = ""
                replace_dict['pairingargs']=""
                replace_dict['pairingdecl']=""
                pairingset="""DO I=1,NLOOPLINE
                                PAIRING(I)=1
                              ENDDO
                           """
                replace_dict['pairingset']=pairingset               
            else:
                replace_dict['nwfsargs_header'] = '_%d'%callkey[1]
                pairingargs="".join([("P"+str(i)+", ") for i in \
                                                         range(1,callkey[0]+1)])
                replace_dict['pairingargs']=pairingargs
                pairingdecl="integer "+"".join([("P"+str(i)+", ") for i in \
                                                    range(1,callkey[0]+1)])[:-2]
                replace_dict['pairingdecl']=pairingdecl
                pairingset="\n".join([("PAIRING("+str(i)+")=P"+str(i)) for \
                             i in range(1,callkey[0]+1)])
                replace_dict['pairingset']=pairingset
            
            file = open(os.path.join(self.template_dir,\
                                             'helas_loop_amplitude.inc')).read()
            file = file % replace_dict
            files.append(file)   
        
        file="\n".join(files)
        
        if writer:
            writer.writelines(file,context=self.get_context(matrix_element))
        else:
            return file

    # Helper function to split HELAS CALLS in dedicated subroutines placed
    # in different files.
    def split_HELASCALLS(self, writer, replace_dict, template_name, masterfile, \
                         helas_calls, entry_name, bunch_name,n_helas=2000,
                         required_so_broadcaster = 'LOOP_REQ_SO_DONE',
                         continue_label = 1000, momenta_array_name='P',
                         context={}):
        """ Finish the code generation with splitting.         
        Split the helas calls in the argument helas_calls into bunches of 
        size n_helas and place them in dedicated subroutine with name 
        <bunch_name>_i. Also setup the corresponding calls to these subroutine 
        in the replace_dict dictionary under the entry entry_name.
        The context specified will be forwarded to the the fileWriter."""
        helascalls_replace_dict=copy.copy(replace_dict)
        helascalls_replace_dict['bunch_name']=bunch_name
        helascalls_files=[]
        for i, k in enumerate(range(0, len(helas_calls), n_helas)):
            helascalls_replace_dict['bunch_number']=i+1                
            helascalls_replace_dict['helas_calls']=\
                                           '\n'.join(helas_calls[k:k + n_helas])
            helascalls_replace_dict['required_so_broadcaster']=\
                                                         required_so_broadcaster
            helascalls_replace_dict['continue_label']=continue_label
            new_helascalls_file = open(os.path.join(self.template_dir,\
                                                          template_name)).read()
            new_helascalls_file = new_helascalls_file % helascalls_replace_dict
            helascalls_files.append(new_helascalls_file)
        # Setup the call to these HELASCALLS subroutines in loop_matrix.f
        helascalls_calls = [ "CALL %s%s_%d(%s,NHEL,H,IC)"%\
              (replace_dict['proc_prefix'] ,bunch_name,a+1,momenta_array_name) \
                                          for a in range(len(helascalls_files))]
        replace_dict[entry_name]='\n'.join(helascalls_calls)
        if writer:
            for i, helascalls_file in enumerate(helascalls_files):
                filename = '%s_%d.f'%(bunch_name,i+1)
                writers.FortranWriter(filename).writelines(helascalls_file,
                                                                context=context)
        else:
                masterfile='\n'.join([masterfile,]+helascalls_files)                

        return masterfile

    def write_loopmatrix(self, writer, matrix_element, fortran_model,
                                                                 noSplit=False):
        """Create the loop_matrix.f file."""
        
        if not matrix_element.get('processes') or \
               not matrix_element.get('diagrams'):
            return 0
        
        # Set lowercase/uppercase Fortran code
        
        writers.FortranWriter.downcase = False

        replace_dict = copy.copy(matrix_element.rep_dict)
        
        # Extract overall denominator
        # Averaging initial state color, spin, and identical FS particles
        den_factor_line = self.get_den_factor_line(matrix_element)
        replace_dict['den_factor_line'] = den_factor_line
        # When the user asks for the polarized matrix element we must 
        # multiply back by the helicity averaging factor
        replace_dict['hel_avg_factor'] = matrix_element.get_hel_avg_factor()

        # These entries are specific for the output for loop-induced processes
        # Also sets here the details of the squaring of the loop ampltiudes
        # with the born or the loop ones.
        if not matrix_element.get('processes')[0].get('has_born'):
            replace_dict['compute_born']=\
"""C There is of course no born for loop induced processes
ANS(0)=0.0d0
"""
            replace_dict['set_reference']='\n'.join([
              'C For loop-induced, the reference for comparison is set later'+\
              ' from the total contribution of the previous PS point considered.',
              'C But you can edit here the value to be used for the first PS point.',
                'if (NPSPOINTS.eq.0) then','ref=1.0d-50','else',
                'ref=nextRef/DBLE(NPSPOINTS)','endif'])
            replace_dict['loop_induced_setup'] = '\n'.join([
              'HELPICKED_BU=HELPICKED','HELPICKED=H','MP_DONE=.FALSE.',
              'IF(SKIPLOOPEVAL) THEN','GOTO 1227','ENDIF'])
            replace_dict['loop_induced_finalize'] = \
            ("""DO I=NCTAMPS+1,NLOOPAMPS
               IF((CTMODERUN.NE.-1).AND..NOT.CHECKPHASE.AND.(.NOT.S(I))) THEN
                 WRITE(*,*) '##W03 WARNING Contribution ',I
                 WRITE(*,*) ' is unstable for helicity ',H
               ENDIF
C                IF(.NOT.%(proc_prefix)sISZERO(ABS(AMPL(2,I))+ABS(AMPL(3,I)),REF,-1,H)) THEN
C                  WRITE(*,*) '##W04 WARNING Contribution ',I,' for helicity ',H,' has a contribution to the poles.'
C                  WRITE(*,*) 'Finite contribution         = ',AMPL(1,I)
C                  WRITE(*,*) 'single pole contribution    = ',AMPL(2,I)
C                  WRITE(*,*) 'double pole contribution    = ',AMPL(3,I)
C                ENDIF
               ENDDO
               1227 CONTINUE
               HELPICKED=HELPICKED_BU""")%replace_dict
            replace_dict['loop_helas_calls']=""
            replace_dict['nctamps_or_nloopamps']='nloopamps'
            replace_dict['nbornamps_or_nloopamps']='nloopamps'
            replace_dict['squaring']=\
                    """ANS(1)=ANS(1)+DBLE(CFTOT*AMPL(1,I)*DCONJG(AMPL(1,J)))
                       IF (J.EQ.1) THEN
                         ANS(2)=ANS(2)+DBLE(CFTOT*AMPL(2,I))+DIMAG(CFTOT*AMPL(2,I))
                         ANS(3)=ANS(3)+DBLE(CFTOT*AMPL(3,I))+DIMAG(CFTOT*AMPL(3,I))                         
                       ENDIF"""      
        else: 
            replace_dict['compute_born']=\
"""C Compute the born, for a specific helicity if asked so.
call %(proc_prefix)ssmatrixhel(P_USER,USERHEL,ANS(0))
"""%matrix_element.rep_dict
            replace_dict['set_reference']=\
"""C We chose to use the born evaluation for the reference
call %(proc_prefix)ssmatrix(p,ref)"""%matrix_element.rep_dict
            replace_dict['loop_induced_helas_calls'] = ""
            replace_dict['loop_induced_finalize'] = ""
            replace_dict['loop_induced_setup'] = ""
            replace_dict['nctamps_or_nloopamps']='nctamps'
            replace_dict['nbornamps_or_nloopamps']='nbornamps'
            replace_dict['squaring']='\n'.join(['DO K=1,3',
                   'ANS(K)=ANS(K)+2.0d0*DBLE(CFTOT*AMPL(K,I)*DCONJG(AMP(J,H)))',
                                                                       'ENDDO'])

        # Write a dummy nsquaredSO.inc which is used in the default
        # loop_matrix.f code (even though it does not support split orders evals)
        # just to comply with the syntax expected from the external code using MadLoop.
        writers.FortranWriter('nsquaredSO.inc').writelines(
"""INTEGER NSQUAREDSO
PARAMETER (NSQUAREDSO=0)""")

        # Actualize results from the loops computed. Only necessary for
        # processes with a born.
        actualize_ans=[]
        if matrix_element.get('processes')[0].get('has_born'):
            actualize_ans.append("DO I=NCTAMPS+1,NLOOPAMPS")
            actualize_ans.extend("ANS(%d)=ANS(%d)+AMPL(%d,I)"%(i,i,i) for i \
                                                                  in range(1,4)) 
            actualize_ans.append(\
               "IF((CTMODERUN.NE.-1).AND..NOT.CHECKPHASE.AND.(.NOT.S(I))) THEN")
            actualize_ans.append(\
                   "WRITE(*,*) '##W03 WARNING Contribution ',I,' is unstable.'")
            actualize_ans.extend(["ENDIF","ENDDO"])
            replace_dict['actualize_ans']='\n'.join(actualize_ans)
        else:
            replace_dict['actualize_ans']=\
            ("""C We add five powers to the reference value to loosen a bit the vanishing pole check.
C               IF(.NOT.(CHECKPHASE.OR.(.NOT.HELDOUBLECHECKED)).AND..NOT.%(proc_prefix)sISZERO(ABS(ANS(2))+ABS(ANS(3)),ABS(ANS(1))*(10.0d0**5),-1,H)) THEN
C                 WRITE(*,*) '##W05 WARNING Found a PS point with a contribution to the single pole.'
C                 WRITE(*,*) 'Finite contribution         = ',ANS(1)
C                 WRITE(*,*) 'single pole contribution    = ',ANS(2)
C                 WRITE(*,*) 'double pole contribution    = ',ANS(3)
C               ENDIF""")%replace_dict
        
        # Write out the color matrix
        (CMNum,CMDenom) = self.get_color_matrix(matrix_element)
        CMWriter=open(pjoin('..','MadLoop5_resources',
            '%(proc_prefix)sColorNumFactors.dat'%matrix_element.rep_dict),'w')
        for ColorLine in CMNum:
            CMWriter.write(' '.join(['%d'%C for C in ColorLine])+'\n')
        CMWriter.close()
        CMWriter=open(pjoin('..','MadLoop5_resources',
          '%(proc_prefix)sColorDenomFactors.dat'%matrix_element.rep_dict),'w')
        for ColorLine in CMDenom:
            CMWriter.write(' '.join(['%d'%C for C in ColorLine])+'\n')
        CMWriter.close()
        
        # Write out the helicity configurations
        HelConfigs=matrix_element.get_helicity_matrix()
        HelConfigWriter=open(pjoin('..','MadLoop5_resources',
                 '%(proc_prefix)sHelConfigs.dat'%matrix_element.rep_dict),'w')
        for HelConfig in HelConfigs:
            HelConfigWriter.write(' '.join(['%d'%H for H in HelConfig])+'\n')
        HelConfigWriter.close()
        
        # Extract helas calls
        loop_amp_helas_calls = fortran_model.get_loop_amp_helas_calls(\
                                                                 matrix_element)
        # The proc_prefix must be replaced
        loop_amp_helas_calls = [lc % matrix_element.rep_dict 
                                                 for lc in loop_amp_helas_calls]
        
        born_ct_helas_calls, UVCT_helas_calls = \
                           fortran_model.get_born_ct_helas_calls(matrix_element)
        # In the default output, we do not need to separate these two kind of
        # contributions
        born_ct_helas_calls = born_ct_helas_calls + UVCT_helas_calls
        file = open(os.path.join(self.template_dir,\
        
                        'loop_matrix_standalone.inc')).read()
        
        if matrix_element.get('processes')[0].get('has_born'):
            toBeRepaced='loop_helas_calls'
        else:
            toBeRepaced='loop_induced_helas_calls'

        # Decide here wether we need to split the loop_matrix.f file or not.
        if (not noSplit and (len(matrix_element.get_all_amplitudes())>1000)):
            file=self.split_HELASCALLS(writer,replace_dict,\
                            'helas_calls_split.inc',file,born_ct_helas_calls,\
                            'born_ct_helas_calls','helas_calls_ampb')
            file=self.split_HELASCALLS(writer,replace_dict,\
                    'helas_calls_split.inc',file,loop_amp_helas_calls,\
                    toBeRepaced,'helas_calls_ampl')
        else:
            replace_dict['born_ct_helas_calls']='\n'.join(born_ct_helas_calls)
            replace_dict[toBeRepaced]='\n'.join(loop_amp_helas_calls)
        
        file = file % replace_dict

        loop_calls_finder = re.compile(r'^\s*CALL\S*LOOP\S*')
        n_loop_calls = len(filter(lambda call: 
               not loop_calls_finder.match(call) is None, loop_amp_helas_calls))
        if writer:
            # Write the file
            writer.writelines(file)  
            return n_loop_calls
        else:
            # Return it to be written along with the others
            return n_loop_calls, file
                  
    def write_bornmatrix(self, writer, matrix_element, fortran_model):
        """Create the born_matrix.f file for the born process as for a standard
        tree-level computation."""
        
        if not matrix_element.get('processes') or \
               not matrix_element.get('diagrams'):
            return 0
        
        if not isinstance(writer, writers.FortranWriter):
            raise writers.FortranWriter.FortranWriterError(\
                "writer not FortranWriter")

        # For now, we can use the exact same treatment as for tree-level
        # computations by redefining here a regular HelasMatrixElementf or the
        # born process.
        # It is important to make a deepcopy, as we don't want any possible 
        # treatment on the objects of the bornME to have border effects on
        # the content of the LoopHelasMatrixElement object.
        bornME = helas_objects.HelasMatrixElement()
        for prop in bornME.keys():
            bornME.set(prop,copy.deepcopy(matrix_element.get(prop)))
        bornME.set('base_amplitude',None,force=True)
        bornME.set('diagrams',copy.deepcopy(\
                                            matrix_element.get_born_diagrams()))        
        bornME.set('color_basis',copy.deepcopy(\
                                        matrix_element.get('born_color_basis')))
        bornME.set('color_matrix',copy.deepcopy(\
                              color_amp.ColorMatrix(bornME.get('color_basis'))))
        # This is to decide wether once to reuse old wavefunction to store new
        # ones (provided they are not used further in the code.)
        bornME.optimization = True
        return super(LoopProcessExporterFortranSA,self).write_matrix_element_v4(
                                                  writer, bornME, fortran_model, 
                           proc_prefix=matrix_element.rep_dict['proc_prefix'])

    def write_born_amps_and_wfs(self, writer, matrix_element, fortran_model,
                                                                 noSplit=False): 
        """ Writes out the code for the subroutine MP_BORN_AMPS_AND_WFS which 
        computes just the external wavefunction and born amplitudes in 
        multiple precision. """

        if not matrix_element.get('processes') or \
               not matrix_element.get('diagrams'):
            return 0
        
        replace_dict = copy.copy(matrix_element.rep_dict)

        # For the wavefunction copy, check what suffix is needed for the W array
        if matrix_element.get('processes')[0].get('has_born'):
            replace_dict['h_w_suffix']=',H'
        else:
            replace_dict['h_w_suffix']=''            

        # Extract helas calls
        born_amps_and_wfs_calls , uvct_amp_calls = \
          fortran_model.get_born_ct_helas_calls(matrix_element, include_CT=True)
        # In the default output, these two kind of contributions do not need to
        # be differentiated
        born_amps_and_wfs_calls = born_amps_and_wfs_calls + uvct_amp_calls
        
        # Turn these HELAS calls to the multiple-precision version of the HELAS
        # subroutines.
        self.turn_to_mp_calls(born_amps_and_wfs_calls)

        file = open(os.path.join(self.template_dir,\
                        'mp_born_amps_and_wfs.inc')).read()   
        # Decide here wether we need to split the loop_matrix.f file or not.
        if (not noSplit and (len(matrix_element.get_all_amplitudes())>2000)):
            file=self.split_HELASCALLS(writer,replace_dict,\
                            'mp_helas_calls_split.inc',file,\
                            born_amps_and_wfs_calls,'born_amps_and_wfs_calls',\
                            'mp_helas_calls')
        else:
            replace_dict['born_amps_and_wfs_calls']=\
                                            '\n'.join(born_amps_and_wfs_calls)
        
        file = file % replace_dict
        if writer:
            # Write the file
            writer.writelines(file)  
        else:
            # Return it to be written along with the others
            return file

#===============================================================================
# LoopProcessOptimizedExporterFortranSA
#===============================================================================

class LoopProcessOptimizedExporterFortranSA(LoopProcessExporterFortranSA):
    """Class to take care of exporting a set of loop matrix elements in the
       Fortran format which exploits the Pozzorini method of representing
       the loop numerators as polynomial to render its evaluations faster."""

    template_dir=os.path.join(_file_path,'iolibs/template_files/loop_optimized')
    # The option below controls wether one wants to group together in one single
    # CutTools/TIR call the loops with same denominator structure
    forbid_loop_grouping = False
    
    # List of potential TIR library one wants to link to.
    # Golem and Samurai will typically get obtained from gosam_contrib
    # which might also contain a version of ninja. We must therefore
    # make sure that ninja appears first in the list of -L because 
    # it is the tool for which the user is most susceptible of 
    # using a standalone verison independent of gosam_contrib
    all_tir=['pjfry','iregi','ninja','golem','samurai','collier']
    
    def __init__(self, dir_path = "", opt=None):
        """Initiate the LoopProcessOptimizedExporterFortranSA with directory 
        information on where to find all the loop-related source files, 
        like CutTools and TIR"""

        super(LoopProcessOptimizedExporterFortranSA,self).__init__(dir_path, opt)

        # TIR available ones
        self.tir_available_dict={'pjfry':True,'iregi':True,'golem':True,
                                 'samurai':True,'ninja':True,'collier':True}

        for tir in self.all_tir:
            tir_dir="%s_dir"%tir
            if tir_dir in self.opt and not self.opt[tir_dir] is None:
                # Make sure to defer the 'local path' to the current MG5aMC root.
                tir_path = self.opt[tir_dir].strip()
                if tir_path.startswith('.'):
                    tir_path = os.path.abspath(pjoin(MG5DIR,tir_path))
                setattr(self,tir_dir,tir_path)
            else:
                setattr(self,tir_dir,'')

    def copy_template(self, model):
        """Additional actions needed to setup the Template. 
        """
        
        super(LoopProcessOptimizedExporterFortranSA, self).copy_template(model)
        
        self.loop_optimized_additional_template_setup()

    def get_context(self,matrix_element, **opts):
        """ Additional contextual information which needs to be created for
        the optimized output."""
        
        context = LoopProcessExporterFortranSA.get_context(self, matrix_element, 
                                                                         **opts)

        # For now assume Ninja always supports quadruple precision
        try:
            context['ninja_supports_quad_prec'] = \
                     misc.get_ninja_quad_prec_support(getattr(self,'ninja_dir'))
        except AttributeError:
            context['ninja_supports_quad_prec'] = False

        for tir in self.all_tir:
            context['%s_available'%tir]=self.tir_available_dict[tir]
            # safety check
            if tir not in ['golem','pjfry','iregi','samurai','ninja','collier']:
                raise MadGraph5Error,"%s was not a TIR currently interfaced."%tir_name

        return context

    def loop_optimized_additional_template_setup(self):
        """ Perform additional actions specific for this class when setting
        up the template with the copy_template function."""
        
        # We must link the TIR to the Library folder of the active Template
        link_tir_libs=[]
        tir_libs=[]
        tir_include=[]
        
        for tir in self.all_tir:
            tir_dir="%s_dir"%tir
            libpath=getattr(self,tir_dir)
            libname="lib%s.a"%tir
            tir_name=tir
            libpath = self.link_TIR(os.path.join(self.dir_path, 'lib'),
                                              libpath,libname,tir_name=tir_name)
            if libpath != "":
                if tir in ['ninja','pjfry','golem','samurai','collier']:
                    # It is cleaner to use the original location of the libraries
                    link_tir_libs.append('-L%s/ -l%s'%(libpath,tir))
                    tir_libs.append('%s/lib%s.$(libext)'%(libpath,tir))
                    # For Ninja, we must also link against OneLoop.
                    if tir in ['ninja']:
                        if not any(os.path.isfile(pjoin(libpath,'libavh_olo.%s'%ext)) 
                                              for ext in ['a','dylib','so']):
                            raise MadGraph5Error(
"The OneLOop library 'libavh_olo.(a|dylib|so)' could no be found in path '%s'. Please place a symlink to it there."%libpath)
                        link_tir_libs.append('-L%s/ -l%s'%(libpath,'avh_olo'))
                        tir_libs.append('%s/lib%s.$(libext)'%(libpath,'avh_olo'))
                    if tir in ['ninja','golem', 'samurai','collier']:
                        trgt_path = pjoin(os.path.dirname(libpath),'include')
                        if os.path.isdir(trgt_path):
                            to_include = misc.find_includes_path(trgt_path,
                                                        self.include_names[tir])
                        else:
                            to_include = None
                        # Special possible location for collier
                        if to_include is None and tir=='collier':
                            to_include = misc.find_includes_path(
                               pjoin(libpath,'modules'),self.include_names[tir])
                        if to_include is None:
                            logger.error(
'Could not find the include directory for %s, looking in %s.\n' % (tir, str(trgt_path))+
'Generation carries on but you will need to edit the include path by hand in the makefiles.')
                            to_include = '<Not_found_define_it_yourself>'                
                        tir_include.append('-I %s'%str(to_include))
                        # To be able to easily compile a MadLoop library using
                        # makefiles built outside of the MG5_aMC framework
                        # (such as what is done with the Sherpa interface), we
                        # place here an easy handle on the golem includes
                        name_map = {'golem':'golem95','samurai':'samurai',
                                    'ninja':'ninja','collier':'collier'}
                        ln(to_include, starting_dir=pjoin(self.dir_path,'lib'),
                                   name='%s_include'%name_map[tir],abspath=True)
                        ln(libpath, starting_dir=pjoin(self.dir_path,'lib'),
                                       name='%s_lib'%name_map[tir],abspath=True)
                else :
                    link_tir_libs.append('-l%s'%tir)
                    tir_libs.append('$(LIBDIR)lib%s.$(libext)'%tir)

        MadLoop_makefile_definitions = pjoin(self.dir_path,'SubProcesses',
                                                 'MadLoop_makefile_definitions')
        if os.path.isfile(MadLoop_makefile_definitions):
            os.remove(MadLoop_makefile_definitions)

        calls = self.write_loop_makefile_definitions(
                        writers.MakefileWriter(MadLoop_makefile_definitions),
                                link_tir_libs,tir_libs, tir_include=tir_include)

        # Finally overwrite MadLoopCommons.f now that we know the availibility of
        # COLLIER.
        MadLoopCommon = open(os.path.join(self.loop_dir,'StandAlone', 
                                    "SubProcesses","MadLoopCommons.inc")).read()
        writer = writers.FortranWriter(os.path.join(self.dir_path, 
                                             "SubProcesses","MadLoopCommons.f"))
        writer.writelines(MadLoopCommon%{
          'print_banner_commands':self.MadLoop_banner}, context={
                'collier_available':self.tir_available_dict['collier']})
        writer.close()

    def link_files_from_Subprocesses(self,proc_name):
        """ Does the same as the mother routine except that it also links
        coef_specs.inc in the HELAS folder."""

        LoopProcessExporterFortranSA.link_files_from_Subprocesses(self,proc_name)
        
        # Link the coef_specs.inc for aloha to define the coefficient
        # general properties (of course necessary in the optimized mode only)
        ln(os.path.join(self.dir_path,'Source','DHELAS','coef_specs.inc'),
           os.path.join(self.dir_path, 'SubProcesses', proc_name),
           abspath=False, cwd=None)


    def link_TIR(self, targetPath,libpath,libname,tir_name='TIR'):
        """Link the TIR source directory inside the target path given
        in argument"""
        
        if tir_name in ['pjfry','golem','samurai','ninja','collier']:
            # not self-contained libraries
            if (not isinstance(libpath,str)) or (not os.path.exists(libpath)) \
            or (not os.path.isfile(pjoin(libpath,libname))):
                if isinstance(libpath,str) and libpath != '' and \
                (not os.path.isfile(pjoin(libpath,libname))):
                    # WARNING ONLY appears when the libpath is a wrong specific path.
                    logger.warning("The %s reduction library could not be found"%tir_name\
                                   +" with PATH:%s specified in mg5_configuration.txt."%libpath\
                                   +" It will not be available.")
                self.tir_available_dict[tir_name]=False
                return ""
            # Check the version of the tool, if the library was found
            if tir_name in ['ninja','samurai'] and self.tir_available_dict[tir_name]:
                # Make sure the librry was indeed installed in the source directory
                # of the tool, of course this check doesn't make sense.
                if os.path.isfile(pjoin(libpath,os.pardir,'AUTHORS')):
                    try:
                        version = open(pjoin(libpath,os.pardir,'VERSION'),'r').read()
                    except IOError:
                        version = None
                    if version is None :
                        logger.warning(
"Your version of '%s' in \n  %s\nseems too old %sto be compatible with MG5_aMC."
%(tir_name, libpath ,'' if not version else '(v%s) '%version)+
("\nConsider updating it by hand or using the 'install' function of MG5_aMC." if tir_name!='samurai'
 else "\nAsk the authors for the latest version compatible with MG5_aMC."))
        else:
            # self-contained libraries
            if (not isinstance(libpath,str)) or (not os.path.exists(libpath)):
                # WARNING ONLY appears when the libpath is a wrong specific path.
                logger.warning("The %s reduction library could not be found"%tir_name\
                                   +" with PATH:%s specified in mg5_configuration.txt."%libpath\
                                   +" It will not be available.")
                self.tir_available_dict[tir_name]=False
                return ""
       
        if self.dependencies=='internal':
            if tir_name in ['pjfry','golem','samurai','ninja','collier']:
                self.tir_available_dict[tir_name]=False
                logger.info("When using the 'output_dependencies=internal' "+\
" MG5_aMC option, the (optional) reduction library %s cannot be employed because"%tir_name+\
" it is not distributed with the MG5_aMC code so that it cannot be copied locally.")
                return ""
            elif tir_name == "iregi":
                # This is the right paths for IREGI
                new_iregi_path = pjoin(targetPath,os.path.pardir,'Source','IREGI')
                shutil.copytree(pjoin(libpath,os.path.pardir), new_iregi_path, 
                                                                  symlinks=True)
                
                current = misc.detect_current_compiler(
                                 pjoin(new_iregi_path,'src','makefile_ML5_lib'))
                new = 'gfortran' if self.fortran_compiler is None else \
                                                        self.fortran_compiler
                if current != new:
                    misc.mod_compilator(pjoin(new_iregi_path,'src'), new,current)
                    misc.mod_compilator(pjoin(new_iregi_path,'src','oneloop'), 
                                                                   new, current)

                # Create the links to the lib folder
                ln(pjoin(targetPath,os.path.pardir,'Source','IREGI','src',
                                                            libname),targetPath)
            else:
                logger.info("Tensor integral reduction library "+\
                                            "%s not implemented yet."%tir_name)
            return libpath
 
        elif self.dependencies=='external':
            if not os.path.exists(pjoin(libpath,libname)) and tir_name=='iregi':
                logger.info('Compiling IREGI. This has to be done only once and'+\
                             ' can take a couple of minutes.','$MG:color:BLACK')
                
                current = misc.detect_current_compiler(os.path.join(\
                                                    libpath,'makefile_ML5_lib'))
                new = 'gfortran' if self.fortran_compiler is None else \
                                                        self.fortran_compiler
                if current != new:
                    misc.mod_compilator(libpath, new,current)
                    misc.mod_compilator(pjoin(libpath,'oneloop'), new, current)

                misc.compile(cwd=libpath, job_specs = False)

                if not os.path.exists(pjoin(libpath,libname)):            
                    logger.warning("IREGI could not be compiled. Check"+\
                      "the compilation errors at %s. The related "%libpath+\
                                              "functionalities are turned off.")
                    self.tir_available_dict[tir_name]=False
                    return ""
            # We link the tools below directly to the lib directory of the output 
            if not tir_name in ['pjfry','golem','samurai','ninja','collier']:
                ln(os.path.join(libpath,libname),targetPath,abspath=True)

        elif self.dependencies=='environment_paths':
            # Here the user chose to define the dependencies path in one of 
            # his environmental paths
            newlibpath = misc.which_lib(libname)
            if not newlibpath is None:
                logger.info('MG5_aMC is using %s installation found at %s.'%\
                                                          (tir_name,newlibpath)) 
                # We link the tools below directly to directly where the library is detected
                if not tir_name in ['pjfry','golem','samurai','ninja','collier']:
                    ln(newlibpath,targetPath,abspath=True)
                self.tir_available_dict[tir_name]=True
                return os.path.dirname(newlibpath)
            else:
                logger.warning("Could not find the location of the file"+\
                  " %s in you environment paths. The related "%libname+\
                                             "functionalities are turned off.")
                self.tir_available_dict[tir_name]=False
                return ""
            
        self.tir_available_dict[tir_name]=True
        return libpath
    
    def set_group_loops(self, matrix_element):
        """ Decides whether we must group loops or not for this matrix element"""

        # Decide if loops sharing same denominator structures have to be grouped
        # together or not.
        if self.forbid_loop_grouping:
            self.group_loops = False
        else:
            self.group_loops = (not self.get_context(matrix_element)['ComputeColorFlows'])\
                          and matrix_element.get('processes')[0].get('has_born')
        
        return self.group_loops
    
    def finalize(self, matrix_element, cmdhistory, MG5options, outputflag):
        """create the global information for loops"""
        
        super(LoopProcessOptimizedExporterFortranSA,self).finalize(matrix_element,
                                             cmdhistory, MG5options, outputflag)
        self.write_global_specs(matrix_element)
    
    
    def write_loop_matrix_element_v4(self, writer, matrix_element, fortran_model,
                        group_number = None, proc_id = None, config_map = None):
        """ Writes loop_matrix.f, CT_interface.f,TIR_interface.f,GOLEM_inteface.f 
        and loop_num.f only but with the optimized FortranModel.
        The arguments group_number and proc_id are just for the LoopInduced
        output with MadEvent and only used in get_ME_identifier."""
                
        # Warn the user that the 'matrix' output where all relevant code is
        # put together in a single file is not supported in this loop output.
        if writer:
            raise MadGraph5Error, 'Matrix output mode no longer supported.'
        
        if not isinstance(fortran_model,\
          helas_call_writers.FortranUFOHelasCallWriter):
            raise MadGraph5Error, 'The optimized loop fortran output can only'+\
              ' work with a UFO Fortran model'
        OptimizedFortranModel=\
          helas_call_writers.FortranUFOHelasCallWriterOptimized(\
          fortran_model.get('model'),False)


        if not matrix_element.get('processes')[0].get('has_born') and \
                                                   not self.compute_color_flows:
            logger.debug("Color flows will be employed despite the option"+\
              " 'loop_color_flows' being set to False because it is necessary"+\
                                                          " for optimizations.")

        # Compute the analytical information of the loop wavefunctions in the
        # loop helas matrix elements using the cached aloha model to reuse
        # as much as possible the aloha computations already performed for
        # writing out the aloha fortran subroutines.
        matrix_element.compute_all_analytic_information(
          self.get_aloha_model(matrix_element.get('processes')[0].get('model')))

        self.set_group_loops(matrix_element)

        # Initialize a general replacement dictionary with entries common to 
        # many files generated here.
        matrix_element.rep_dict = LoopProcessExporterFortranSA.\
                        generate_general_replace_dict(self, matrix_element, 
                                 group_number = group_number, proc_id = proc_id)

        # and those specific to the optimized output
        self.set_optimized_output_specific_replace_dict_entries(matrix_element)

        # Create the necessary files for the loop matrix element subroutine      
        proc_prefix_writer = writers.FortranWriter('proc_prefix.txt','w')
        proc_prefix_writer.write(matrix_element.rep_dict['proc_prefix'])
        proc_prefix_writer.close()
                    
        filename = 'loop_matrix.f'
        calls = self.write_loopmatrix(writers.FortranWriter(filename),
                                      matrix_element,
                                      OptimizedFortranModel)    
        
        filename = 'check_sa.f'
        self.write_check_sa(writers.FortranWriter(filename),matrix_element)
        
        filename = 'polynomial.f'
        calls = self.write_polynomial_subroutines(
                                      writers.FortranWriter(filename),
                                      matrix_element)
        
        filename = 'improve_ps.f'
        calls = self.write_improve_ps(writers.FortranWriter(filename),
                                                                 matrix_element)
        
        filename = 'CT_interface.f'
        self.write_CT_interface(writers.FortranWriter(filename),\
                                matrix_element)
        
        filename = 'TIR_interface.f'
        self.write_TIR_interface(writers.FortranWriter(filename),
                                matrix_element)
        
        if 'golem' in self.tir_available_dict and self.tir_available_dict['golem']:
            filename = 'GOLEM_interface.f'
            self.write_GOLEM_interface(writers.FortranWriter(filename),
                                       matrix_element)

        if 'collier' in self.tir_available_dict and self.tir_available_dict['collier']:
            filename = 'COLLIER_interface.f'
            self.write_COLLIER_interface(writers.FortranWriter(filename),
                                       matrix_element)

        filename = 'loop_num.f'
        self.write_loop_num(writers.FortranWriter(filename),\
                                           matrix_element,OptimizedFortranModel)
        
        filename = 'mp_compute_loop_coefs.f'
        self.write_mp_compute_loop_coefs(writers.FortranWriter(filename),\
                                     matrix_element,OptimizedFortranModel)

        if self.get_context(matrix_element)['ComputeColorFlows']:
            filename = 'compute_color_flows.f'
            self.write_compute_color_flows(writers.FortranWriter(filename),
                                        matrix_element, config_map = config_map)

        # Extract number of external particles
        (nexternal, ninitial) = matrix_element.get_nexternal_ninitial()
        filename = 'nexternal.inc'
        self.write_nexternal_file(writers.FortranWriter(filename),
                                                            nexternal, ninitial)
        
        # Write general process information                        
        filename = 'process_info.inc'
        self.write_process_info_file(writers.FortranWriter(filename),
                                                                 matrix_element)

        if self.get_context(matrix_element)['TIRCaching']:
            filename = 'tir_cache_size.inc'
            self.write_tir_cache_size_include(writers.FortranWriter(filename))

        return calls

    def set_optimized_output_specific_replace_dict_entries(self, matrix_element):
        """ Specify the entries of the replacement dictionary which are specific
        to the optimized output and only relevant to it (the more general entries
        are set in the the mother class LoopProcessExporterFortranSA."""
        
        max_loop_rank=matrix_element.get_max_loop_rank()
        matrix_element.rep_dict['maxrank']=max_loop_rank
        matrix_element.rep_dict['loop_max_coefs']=\
                        q_polynomial.get_number_of_coefs_for_rank(max_loop_rank)
        max_loop_vertex_rank=matrix_element.get_max_loop_vertex_rank()
        matrix_element.rep_dict['vertex_max_coefs']=\
                 q_polynomial.get_number_of_coefs_for_rank(max_loop_vertex_rank)
                 
        matrix_element.rep_dict['nloopwavefuncs']=\
                               matrix_element.get_number_of_loop_wavefunctions()
        max_spin=matrix_element.get_max_loop_particle_spin()

        matrix_element.rep_dict['max_lwf_size']= 4 if max_spin <=3 else 16
        matrix_element.rep_dict['nloops']=len(\
                        [1 for ldiag in matrix_element.get_loop_diagrams() for \
                                           lamp in ldiag.get_loop_amplitudes()])
        
        if self.set_group_loops(matrix_element):
            matrix_element.rep_dict['nloop_groups']=\
                                          len(matrix_element.get('loop_groups'))
        else:
            matrix_element.rep_dict['nloop_groups']=\
                                              matrix_element.rep_dict['nloops']
    
    def write_loop_num(self, writer, matrix_element,fortran_model):
        """ Create the file containing the core subroutine called by CutTools
        which contains the Helas calls building the loop"""

        replace_dict=copy.copy(matrix_element.rep_dict)

        file = open(os.path.join(self.template_dir,'loop_num.inc')).read()  
        file = file % replace_dict
        writer.writelines(file,context=self.get_context(matrix_element))

    def write_CT_interface(self, writer, matrix_element):
        """ We can re-use the mother one for the loop optimized output."""
        LoopProcessExporterFortranSA.write_CT_interface(\
                            self, writer, matrix_element,optimized_output=True)

    def write_TIR_interface(self, writer, matrix_element):
        """ Create the file TIR_interface.f which does NOT contain the subroutine
         defining the loop HELAS-like calls along with the general interfacing 
         subroutine. """

        # First write TIR_interface which interfaces MG5 with TIR.
        replace_dict=copy.copy(matrix_element.rep_dict)
            
        file = open(os.path.join(self.template_dir,'TIR_interface.inc')).read()  

        # Check which loops have an Higgs effective vertex so as to correctly 
        # implement CutTools limitation
        loop_groups = matrix_element.get('loop_groups')
        has_HEFT_vertex = [False]*len(loop_groups)
        for i, (denom_structure, loop_amp_list) in enumerate(loop_groups):
            for lamp in loop_amp_list:
                final_lwf = lamp.get_final_loop_wavefunction()
                while not final_lwf is None:
                    # We define here an HEFT vertex as any vertex built up from
                    # only massless vectors and scalars (at least one of each)
                    scalars = len([1 for wf in final_lwf.get('mothers') if 
                                                             wf.get('spin')==1])
                    vectors = len([1 for wf in final_lwf.get('mothers') if 
                                  wf.get('spin')==3 and wf.get('mass')=='ZERO'])
                    if scalars>=1 and vectors>=1 and \
                               scalars+vectors == len(final_lwf.get('mothers')):
                        has_HEFT_vertex[i] = True
                        break
                    final_lwf = final_lwf.get_loop_mother()
                else:
                    continue
                break

        has_HEFT_list = []
        chunk_size = 9
        for k in xrange(0, len(has_HEFT_vertex), chunk_size):
            has_HEFT_list.append("DATA (HAS_AN_HEFT_VERTEX(I),I=%6r,%6r) /%s/" % \
                (k + 1, min(k + chunk_size, len(has_HEFT_vertex)),
                     ','.join(['.TRUE.' if l else '.FALSE.' for l in 
                                           has_HEFT_vertex[k:k + chunk_size]])))
        replace_dict['has_HEFT_list'] = '\n'.join(has_HEFT_list)

        file = file % replace_dict
        
        FPR = q_polynomial.FortranPolynomialRoutines(
        replace_dict['maxrank'],coef_format=replace_dict['complex_dp_format'],\
                                         sub_prefix=replace_dict['proc_prefix'])
        if self.tir_available_dict['pjfry']:
            file += '\n\n'+FPR.write_pjfry_mapping()
        if self.tir_available_dict['iregi']:
            file += '\n\n'+FPR.write_iregi_mapping()

        if writer:
            writer.writelines(file,context=self.get_context(matrix_element))
        else:
            return file

    def write_COLLIER_interface(self, writer, matrix_element):
        """ Create the file COLLIER_interface.f"""

        # First write GOLEM_interface which interfaces MG5 with TIR.
        replace_dict=copy.copy(matrix_element.rep_dict)
            
        file = open(os.path.join(self.template_dir,'COLLIER_interface.inc')).read()
 
        FPR = q_polynomial.FortranPolynomialRoutines(replace_dict['maxrank'],\
                                                    coef_format=replace_dict['complex_dp_format'],\
                                                    sub_prefix=replace_dict['proc_prefix'])
        map_definition = []
        collier_map = FPR.get_COLLIER_mapping()
        
        chunk_size = 10
        for map_name, indices_list in \
                           [('COEFMAP_ZERO',[c[0] for c in collier_map]),
                            ('COEFMAP_ONE',[c[1] for c in collier_map]),
                            ('COEFMAP_TWO',[c[2] for c in collier_map]),
                            ('COEFMAP_THREE',[c[3] for c in collier_map])]:
            for k in xrange(0, len(indices_list), chunk_size):
                map_definition.append("DATA (%s(I),I=%3r,%3r) /%s/" % \
                (map_name,k, min(k + chunk_size, len(indices_list))-1,
                 ','.join('%2r'%ind for ind in indices_list[k:k + chunk_size])))

        replace_dict['collier_coefmap'] = '\n'.join(map_definition) 
 
        file = file % replace_dict
        
        if writer:
            writer.writelines(file,context=self.get_context(matrix_element))
        else:
            return file

    def write_GOLEM_interface(self, writer, matrix_element):
        """ Create the file GOLEM_interface.f which does NOT contain the subroutine
         defining the loop HELAS-like calls along with the general interfacing 
         subroutine. """

        # First write GOLEM_interface which interfaces MG5 with TIR.
        replace_dict=copy.copy(matrix_element.rep_dict)
        
        # We finalize TIR result differently wether we used the built-in 
        # squaring against the born.
        if not self.get_context(matrix_element)['AmplitudeReduction']:
            replace_dict['loop_induced_sqsoindex']=',SQSOINDEX'
        else:
            replace_dict['loop_induced_sqsoindex']=''
            
        file = open(os.path.join(self.template_dir,'GOLEM_interface.inc')).read()
 
        file = file % replace_dict

        FPR = q_polynomial.FortranPolynomialRoutines(replace_dict['maxrank'],\
                                                    coef_format=replace_dict['complex_dp_format'],\
                                                    sub_prefix=replace_dict['proc_prefix'])
        
        file += '\n\n'+FPR.write_golem95_mapping()
        
        if writer:
            writer.writelines(file,context=self.get_context(matrix_element))
        else:
            return file

    def write_polynomial_subroutines(self,writer,matrix_element):
        """ Subroutine to create all the subroutines relevant for handling
        the polynomials representing the loop numerator """
        
        # First create 'loop_max_coefs.inc'
        IncWriter=writers.FortranWriter('loop_max_coefs.inc','w')
        IncWriter.writelines("""INTEGER LOOPMAXCOEFS
                           PARAMETER (LOOPMAXCOEFS=%(loop_max_coefs)d)"""
                                                       %matrix_element.rep_dict)
        
        # Then coef_specs directly in DHELAS if it does not exist already
        # 'coef_specs.inc'. If several processes exported different files there,
        # it is fine because the overall maximum value will overwrite it in the
        # end
        coef_specs_path = pjoin(self.dir_path, 'Source','DHELAS','coef_specs.inc')
        if not os.path.isfile(coef_specs_path):
            IncWriter=writers.FortranWriter(coef_specs_path,'w')
            IncWriter.writelines("""INTEGER MAXLWFSIZE
                           PARAMETER (MAXLWFSIZE=%(max_lwf_size)d)
                           INTEGER VERTEXMAXCOEFS
                           PARAMETER (VERTEXMAXCOEFS=%(vertex_max_coefs)d)"""\
                           %matrix_element.rep_dict)
            IncWriter.close()
        
        # List of all subroutines to place there
        subroutines=[]
        
        # Start from the routine in the template
        replace_dict = copy.copy(matrix_element.rep_dict)
                
        dp_routine = open(os.path.join(self.template_dir,'polynomial.inc')).read()
        mp_routine = open(os.path.join(self.template_dir,'polynomial.inc')).read()
        # The double precision version of the basic polynomial routines, such as
        # create_loop_coefs
        replace_dict['complex_format'] = replace_dict['complex_dp_format']
        replace_dict['real_format'] = replace_dict['real_dp_format']
        replace_dict['mp_prefix'] = ''
        replace_dict['kind'] = 8
        replace_dict['zero_def'] = '0.0d0'
        replace_dict['one_def'] = '1.0d0'
        dp_routine = dp_routine % replace_dict 
        # The quadruple precision version of the basic polynomial routines
        replace_dict['complex_format'] = replace_dict['complex_mp_format']
        replace_dict['real_format'] = replace_dict['real_mp_format']
        replace_dict['mp_prefix'] = 'MP_'
        replace_dict['kind'] = 16
        replace_dict['zero_def'] = '0.0e0_16'
        replace_dict['one_def'] = '1.0e0_16'
        mp_routine = mp_routine % replace_dict
        subroutines.append(dp_routine)
        subroutines.append(mp_routine)        

        # Initialize the polynomial routine writer
        poly_writer=q_polynomial.FortranPolynomialRoutines(
            matrix_element.get_max_loop_rank(),
            updater_max_rank = matrix_element.get_max_loop_vertex_rank(), 
            sub_prefix=replace_dict['proc_prefix'],
            proc_prefix=replace_dict['proc_prefix'],
            mp_prefix='')
        # Write the polynomial constant module common to all
        writer.writelines(poly_writer.write_polynomial_constant_module()+'\n')

        mp_poly_writer=q_polynomial.FortranPolynomialRoutines(
            matrix_element.get_max_loop_rank(),
            updater_max_rank = matrix_element.get_max_loop_vertex_rank(),        
            coef_format='complex*32', sub_prefix='MP_'+replace_dict['proc_prefix'],
            proc_prefix=replace_dict['proc_prefix'], mp_prefix='MP_')
        # The eval subroutine
        subroutines.append(poly_writer.write_polynomial_evaluator())
        subroutines.append(mp_poly_writer.write_polynomial_evaluator())
        # The add coefs subroutine
        subroutines.append(poly_writer.write_add_coefs())
        subroutines.append(mp_poly_writer.write_add_coefs())        
        # The merging one for creating the loop coefficients
        subroutines.append(poly_writer.write_wl_merger())
        subroutines.append(mp_poly_writer.write_wl_merger())
        for wl_update in matrix_element.get_used_wl_updates():
            # We pick here the most appropriate way of computing the 
            # tensor product depending on the rank of the two tensors.
            # The various choices below come out from a careful comparison of
            # the different methods using the valgrind profiler
            if wl_update[0]==wl_update[1]==1 or wl_update[0]==0 or wl_update[1]==0:
                # If any of the rank is 0, or if they are both equal to 1, 
                # then we are better off using the full expanded polynomial, 
                # and let the compiler optimize it.
                subroutines.append(poly_writer.write_expanded_wl_updater(\
                                                     wl_update[0],wl_update[1]))
                subroutines.append(mp_poly_writer.write_expanded_wl_updater(\
                                                     wl_update[0],wl_update[1]))
            elif wl_update[0] >= wl_update[1]:
                # If the loop polynomial is larger then we will filter and loop
                # over the vertex coefficients first. The smallest product for
                # which the routines below could be used is then 
                # loop_rank_2 x vertex_rank_1
                subroutines.append(poly_writer.write_compact_wl_updater(\
                  wl_update[0],wl_update[1],loop_over_vertex_coefs_first=True))
                subroutines.append(mp_poly_writer.write_compact_wl_updater(\
                  wl_update[0],wl_update[1],loop_over_vertex_coefs_first=True))
            else:
                # This happens only when the rank of the updater (vertex coef)
                # is larger than the one of the loop coef and none of them is
                # zero. This never happens in renormalizable theories but it
                # can happen in the HEFT ones or other effective ones. In this
                # case the typicaly use of this routine if for the product
                # loop_rank_1 x vertex_rank_2
                subroutines.append(poly_writer.write_compact_wl_updater(\
                  wl_update[0],wl_update[1],loop_over_vertex_coefs_first=False))
                subroutines.append(mp_poly_writer.write_compact_wl_updater(\
                  wl_update[0],wl_update[1],loop_over_vertex_coefs_first=False))            
                
        writer.writelines('\n\n'.join(subroutines),
                                       context=self.get_context(matrix_element))

    def write_mp_compute_loop_coefs(self, writer, matrix_element, fortran_model):
        """Create the write_mp_compute_loop_coefs.f file."""
        
        if not matrix_element.get('processes') or \
               not matrix_element.get('diagrams'):
            return 0
        
        # Set lowercase/uppercase Fortran code
        
        writers.FortranWriter.downcase = False

        replace_dict = copy.copy(matrix_element.rep_dict)                 

        # Extract helas calls
        squared_orders = matrix_element.get_squared_order_contribs()
        split_orders = matrix_element.get('processes')[0].get('split_orders')
        
        born_ct_helas_calls , uvct_helas_calls = \
                           fortran_model.get_born_ct_helas_calls(matrix_element,
                       squared_orders=squared_orders, split_orders=split_orders)
        self.turn_to_mp_calls(born_ct_helas_calls)
        self.turn_to_mp_calls(uvct_helas_calls)
        coef_construction, coef_merging = fortran_model.get_coef_construction_calls(\
                                    matrix_element,group_loops=self.group_loops,
                        squared_orders=squared_orders,split_orders=split_orders)
        # The proc_prefix must be replaced
        coef_construction = [c % matrix_element.rep_dict for c 
                                                           in coef_construction]
        self.turn_to_mp_calls(coef_construction)
        self.turn_to_mp_calls(coef_merging)        
                                         
        file = open(os.path.join(self.template_dir,\
                                           'mp_compute_loop_coefs.inc')).read()

        # Setup the contextual environment which is used in the splitting
        # functions below
        context = self.get_context(matrix_element)
        file=self.split_HELASCALLS(writer,replace_dict,\
                        'mp_helas_calls_split.inc',file,born_ct_helas_calls,\
                        'mp_born_ct_helas_calls','mp_helas_calls_ampb',
                        required_so_broadcaster = 'MP_CT_REQ_SO_DONE',
                        continue_label = 2000,
                        momenta_array_name = 'MP_P',
                        context=context)
        file=self.split_HELASCALLS(writer,replace_dict,\
                        'mp_helas_calls_split.inc',file,uvct_helas_calls,\
                        'mp_uvct_helas_calls','mp_helas_calls_uvct',
                        required_so_broadcaster = 'MP_UVCT_REQ_SO_DONE',
                        continue_label = 3000,
                        momenta_array_name = 'MP_P',
                        context=context)
        file=self.split_HELASCALLS(writer,replace_dict,\
                'mp_helas_calls_split.inc',file,coef_construction,\
                'mp_coef_construction','mp_coef_construction',
                required_so_broadcaster = 'MP_LOOP_REQ_SO_DONE',
                continue_label = 4000,
                momenta_array_name = 'MP_P',
                context=context)

        replace_dict['mp_coef_merging']='\n'.join(coef_merging)
                    
        file = file % replace_dict
 
        # Write the file
        writer.writelines(file,context=context)

    def write_color_matrix_data_file(self, writer, col_matrix):
        """Writes out the files (Loop|Born)ColorFlowMatrix.dat corresponding
        to the color coefficients for JAMP(L|B)*JAMP(L|B)."""
        
        res = []
        for line in range(len(col_matrix._col_basis1)):
            numerators = []
            denominators = []
            for row in range(len(col_matrix._col_basis2)):
                coeff = col_matrix.col_matrix_fixed_Nc[(line,row)]
                numerators.append('%6r'%coeff[0].numerator)
                denominators.append('%6r'%(
                                  coeff[0].denominator*(-1 if coeff[1] else 1)))
            res.append(' '.join(numerators))
            res.append(' '.join(denominators))            
        
        res.append('EOF')
        
        writer.writelines('\n'.join(res))
    
    def write_color_flow_coefs_data_file(self, writer, color_amplitudes, 
                                                                   color_basis):
        """ Writes the file '(Loop|Born)ColorFlowCoefs.dat using the coefficients
        list of the color_amplitudes in the argument of this function."""

        my_cs = color.ColorString()        
        
        res = []

        for jamp_number, coeff_list in enumerate(color_amplitudes):
            my_cs.from_immutable(sorted(color_basis.keys())[jamp_number])
            # Order the ColorString so that its ordering is canonical.
            ordered_cs = color.ColorFactor([my_cs]).full_simplify()[0]    
            res.append('%d # Coefficient for flow number %d with expr. %s'\
                            %(len(coeff_list), jamp_number+1, repr(ordered_cs)))
            # A line element is a tuple (numerator, denominator, amplitude_id)
            line_element = []

            for (coefficient, amp_number) in coeff_list:
                coef = self.cat_coeff(\
                    coefficient[0],coefficient[1],coefficient[2],coefficient[3])
                line_element.append((coef[0].numerator,
                         coef[0].denominator*(-1 if coef[1] else 1),amp_number))
            # Sort them by growing amplitude number
            line_element.sort(key=lambda el:el[2])

            for i in range(3):
                res.append(' '.join('%6r'%elem[i] for elem in line_element))
        
        res.append('EOF')
        writer.writelines('\n'.join(res))
    
    def write_compute_color_flows(self, writer, matrix_element, config_map):
        """Writes the file compute_color_flows.f which uses the AMPL results
        from a common block to project them onto the color flow space so as 
        to compute the JAMP quantities. For loop induced processes, this file
        will also contain a subroutine computing AMPL**2 for madevent
        multichanneling."""
        
        loop_col_amps = matrix_element.get_loop_color_amplitudes()
        matrix_element.rep_dict['nLoopFlows'] = len(loop_col_amps)
        
        dat_writer = open(pjoin('..','MadLoop5_resources',
                                     '%(proc_prefix)sLoopColorFlowCoefs.dat'
                                                %matrix_element.rep_dict),'w')
        self.write_color_flow_coefs_data_file(dat_writer,
                        loop_col_amps, matrix_element.get('loop_color_basis'))
        dat_writer.close()

        dat_writer = open(pjoin('..','MadLoop5_resources',
                                     '%(proc_prefix)sLoopColorFlowMatrix.dat'
                                                %matrix_element.rep_dict),'w')
        self.write_color_matrix_data_file(dat_writer,
                                             matrix_element.get('color_matrix'))
        dat_writer.close() 

        if matrix_element.get('processes')[0].get('has_born'):
            born_col_amps = matrix_element.get_born_color_amplitudes()
            matrix_element.rep_dict['nBornFlows'] = len(born_col_amps)
            dat_writer = open(pjoin('..','MadLoop5_resources',
                                      '%(proc_prefix)sBornColorFlowCoefs.dat'
                                                %matrix_element.rep_dict),'w')
            self.write_color_flow_coefs_data_file(dat_writer,
                          born_col_amps, matrix_element.get('loop_color_basis'))
            dat_writer.close()
            
            dat_writer = open(pjoin('..','MadLoop5_resources',
                                     '%(proc_prefix)sBornColorFlowMatrix.dat'
                                                %matrix_element.rep_dict),'w')
            self.write_color_matrix_data_file(dat_writer,
                  color_amp.ColorMatrix(matrix_element.get('born_color_basis')))
            dat_writer.close()
        else:
            matrix_element.rep_dict['nBornFlows'] = 0

        replace_dict = copy.copy(matrix_element.rep_dict)
        
        # The following variables only have to be defined for the LoopInduced
        # output for madevent.
        if self.get_context(matrix_element)['MadEventOutput']:
            self.get_amp2_lines(matrix_element, replace_dict, config_map)
        else:
            replace_dict['config_map_definition'] = ''
            replace_dict['config_index_map_definition'] = ''            
            replace_dict['nmultichannels'] = 0
            replace_dict['nmultichannel_configs'] = 0
            
        # The nmultichannels entry will be used in the matrix<i> wrappers as 
        # well, so we add it to the general_replace_dict too.
        matrix_element.rep_dict['nmultichannels'] = \
                                                  replace_dict['nmultichannels']
        matrix_element.rep_dict['nmultichannel_configs'] = \
                                           replace_dict['nmultichannel_configs']        
        
        
        file = open(os.path.join(self.template_dir,\
                                 'compute_color_flows.inc')).read()%replace_dict

        writer.writelines(file,context=self.get_context(matrix_element))
    
    def write_global_specs(self, matrix_element_list):
        """ From the list of matrix element, or the single matrix element, derive
        the global quantities to write in global_coef_specs.inc"""
        
        if isinstance(matrix_element_list, (group_subprocs.SubProcessGroupList,
                                            loop_helas_objects.LoopHelasProcess)):
            matrix_element_list = matrix_element_list.get_matrix_elements()
        
        if isinstance(matrix_element_list, list):
            me_list = matrix_element_list
        else:
            me_list = [matrix_element_list]    

        open(pjoin(self.dir_path,'SubProcesses','global_specs.inc'),'w').write(
"""      integer MAXNEXTERNAL
      parameter(MAXNEXTERNAL=%d)
      integer OVERALLMAXRANK
      parameter(OVERALLMAXRANK=%d)
      integer NPROCS
      parameter(NPROCS=%d)"""%(
         max(me.get_nexternal_ninitial()[0] for me in me_list),
         max(me.get_max_loop_rank() for me in me_list),
         len(me_list)))    

    
    def fix_coef_specs(self, overall_max_lwf_spin, overall_max_loop_vert_rank):
        """ If processes with different maximum loop wavefunction size or
        different maximum loop vertex rank have to be output together, then
        the file 'coef.inc' in the HELAS Source folder must contain the overall
        maximum of these quantities. It is not safe though, and the user has 
        been appropriatly warned at the output stage """
        
        # Remove the existing link
        coef_specs_path=os.path.join(self.dir_path,'Source','DHELAS',\
                                                               'coef_specs.inc')
        os.remove(coef_specs_path)
       
        spin_to_wf_size = {1:4,2:4,3:4,4:16,5:16}
        overall_max_lwf_size = spin_to_wf_size[overall_max_lwf_spin]
        overall_max_loop_vert_coefs = q_polynomial.get_number_of_coefs_for_rank(
                                                     overall_max_loop_vert_rank)
        # Replace it by the appropriate value
        IncWriter=writers.FortranWriter(coef_specs_path,'w')
        IncWriter.writelines("""INTEGER MAXLWFSIZE
                           PARAMETER (MAXLWFSIZE=%(max_lwf_size)d)
                           INTEGER VERTEXMAXCOEFS
                           PARAMETER (VERTEXMAXCOEFS=%(vertex_max_coefs)d)"""\
                           %{'max_lwf_size':overall_max_lwf_size,
                             'vertex_max_coefs':overall_max_loop_vert_coefs})
        IncWriter.close()

    def setup_check_sa_replacement_dictionary(self, matrix_element, \
                                       split_orders,squared_orders,amps_orders):
        """ Sets up the replacement dictionary for the writeout of the steering
        file check_sa.f"""
        if len(squared_orders)<1:
            matrix_element.rep_dict['print_so_loop_results']=\
                                         "write(*,*) 'No split orders defined.'"
        elif len(squared_orders)==1:
            matrix_element.rep_dict['set_coupling_target']=''
            matrix_element.rep_dict['print_so_loop_results']=\
              "write(*,*) 'All loop contributions are of split orders (%s)'"%(
                      ' '.join(['%s=%d'%(split_orders[i],squared_orders[0][i]) \
                                            for i in range(len(split_orders))]))
        else:
            matrix_element.rep_dict['set_coupling_target']='\n'.join([
'# Here we leave the default target squared split order to -1, meaning that we'+
' aim at computing all individual contributions. You can choose otherwise.',
'call %(proc_prefix)sSET_COUPLINGORDERS_TARGET(-1)'%matrix_element.rep_dict])
            matrix_element.rep_dict['print_so_loop_results'] = '\n'.join([
              '\n'.join(["write(*,*) '%dL) Loop ME for orders (%s) :'"%((j+1),(' '.join(
          ['%s=%d'%(split_orders[i],so[i]) for i in range(len(split_orders))]))),
              "IF (PREC_FOUND(%d).NE.-1.0d0) THEN"%(j+1),
              "write(*,*) ' > accuracy = ',PREC_FOUND(%d)"%(j+1),
              "ELSE",
              "write(*,*) ' > accuracy =   NA'",              
              "ENDIF",
              "write(*,*) ' > finite   = ',MATELEM(1,%d)"%(j+1),
              "write(*,*) ' > 1eps     = ',MATELEM(2,%d)"%(j+1),
              "write(*,*) ' > 2eps     = ',MATELEM(3,%d)"%(j+1)
              ]) for j, so in enumerate(squared_orders)])
        matrix_element.rep_dict['write_so_loop_results'] = '\n'.join(
          ["write (69,*) 'Split_Orders_Names %s'"%(' '.join(split_orders))]+
          ['\n'.join([
          "write (69,*) 'Loop_SO_Results %s'"%(' '.join(
                                           ['%d'%so_value for so_value in so])),
          "write (69,*) 'SO_Loop ACC  ',PREC_FOUND(%d)"%(j+1),
          "write (69,*) 'SO_Loop FIN  ',MATELEM(1,%d)"%(j+1),
          "write (69,*) 'SO_Loop 1EPS ',MATELEM(2,%d)"%(j+1),
          "write (69,*) 'SO_Loop 2EPS ',MATELEM(3,%d)"%(j+1),
          ]) for j, so in enumerate(squared_orders)])

        # We must reconstruct here the born squared orders.
        squared_born_so_orders = []
        for i, amp_order in enumerate(amps_orders['born_amp_orders']):
            for j in range(0,i+1):
                key = tuple([ord1 + ord2 for ord1,ord2 in \
                        zip(amp_order[0],amps_orders['born_amp_orders'][j][0])])
                if not key in squared_born_so_orders:
                    squared_born_so_orders.append(key)
        if len(squared_born_so_orders)<1:
            matrix_element.rep_dict['print_so_born_results'] = ''
        elif len(squared_born_so_orders)==1: 
            matrix_element.rep_dict['print_so_born_results'] = \
              "write(*,*) 'All Born contributions are of split orders (%s)'"%(
                ' '.join(['%s=%d'%(split_orders[i],squared_born_so_orders[0][i]) 
                                            for i in range(len(split_orders))]))
        else:
            matrix_element.rep_dict['print_so_born_results'] = '\n'.join([
          "write(*,*) '%dB) Born ME for orders (%s) = ',MATELEM(0,%d)"%(j+1,' '.join(
       ['%s=%d'%(split_orders[i],so[i]) for i in range(len(split_orders))]),j+1)
                                for j, so in enumerate(squared_born_so_orders)])
        matrix_element.rep_dict['write_so_born_results'] = '\n'.join(
          ['\n'.join([
          "write (69,*) 'Born_SO_Results %s'"%(' '.join(
                                           ['%d'%so_value for so_value in so])),
          "write (69,*) 'SO_Born BORN ',MATELEM(0,%d)"%(j+1),
          ]) for j, so in enumerate(squared_born_so_orders)])
        
        # Add a bottom bar to both print_so_[loop|born]_results 
        matrix_element.rep_dict['print_so_born_results'] += \
                             '\nwrite (*,*) "---------------------------------"'
        matrix_element.rep_dict['print_so_loop_results'] += \
                             '\nwrite (*,*) "---------------------------------"'
                             
    def write_tir_cache_size_include(self, writer):
        """Write the file 'tir_cache_size.inc' which sets the size of the TIR
        cache the the user wishes to employ and the default value for it.
        This can have an impact on MadLoop speed when using stability checks
        but also impacts in a non-negligible way MadLoop's memory footprint.
        It is therefore important that the user can chose its size."""

        # For the standalone optimized output, a size of one is necessary.
        # The MadLoop+MadEvent output sets it to 2 because it can gain further
        # speed increase with a TIR cache of size 2 due to the structure of the
        # calls to MadLoop there.
        tir_cach_size = "parameter(TIR_CACHE_SIZE=1)"
        writer.writelines(tir_cach_size)

    def write_loopmatrix(self, writer, matrix_element, fortran_model, \
                                                   write_auxiliary_files=True,):
        """Create the loop_matrix.f file."""
        
        if not matrix_element.get('processes') or \
               not matrix_element.get('diagrams'):
            return 0

        # Set lowercase/uppercase Fortran code
        writers.FortranWriter.downcase = False

        # Starting off with the treatment of the split_orders since some 
        # of the information extracted there will come into the 
        # general_replace_dict. Split orders are abbreviated SO in all the 
        # keys of the replacement dictionaries.
        
        # Take care of the split_orders
        squared_orders, amps_orders = matrix_element.get_split_orders_mapping()
        # Creating here a temporary list containing only the information of 
        # what are the different squared split orders contributing
        # (i.e. not using max_contrib_amp_number and max_contrib_ref_amp_number)
        sqso_contribs = [sqso[0] for sqso in squared_orders]
        split_orders = matrix_element.get('processes')[0].get('split_orders')
        # The entries set in the function below are only for check_sa written
        # out in write_loop__matrix_element_v4 (it is however placed here because the
        # split order information is only available here).
        self.setup_check_sa_replacement_dictionary(matrix_element,
                                         split_orders,sqso_contribs,amps_orders)
        
        # Now recast the split order basis for the loop, born and counterterm
        # amplitude into one single splitorderbasis.
        overall_so_basis = list(set(
            [born_so[0] for born_so in amps_orders['born_amp_orders']]+
            [born_so[0] for born_so in amps_orders['loop_amp_orders']]))
        # We must re-sort it to make sure it follows an increasing WEIGHT order
        order_hierarchy = matrix_element.get('processes')[0]\
                                            .get('model').get('order_hierarchy')
        if set(order_hierarchy.keys()).union(set(split_orders))==\
                                                    set(order_hierarchy.keys()):
            overall_so_basis.sort(key= lambda so: 
                         sum([order_hierarchy[split_orders[i]]*order_power for \
                                              i, order_power in enumerate(so)]))

        # Those are additional entries used throughout the different files of
        # MadLoop5
        matrix_element.rep_dict['split_order_str_list'] = str(split_orders)
        matrix_element.rep_dict['nSO'] = len(split_orders)
        matrix_element.rep_dict['nSquaredSO'] = len(sqso_contribs)
        matrix_element.rep_dict['nAmpSO'] = len(overall_so_basis)

        writers.FortranWriter('nsquaredSO.inc').writelines(
"""INTEGER NSQUAREDSO
PARAMETER (NSQUAREDSO=%d)"""%matrix_element.rep_dict['nSquaredSO'])
        
        replace_dict = copy.copy(matrix_element.rep_dict)
        # Build the general array mapping the split orders indices to their
        # definition
        replace_dict['ampsplitorders'] = '\n'.join(self.get_split_orders_lines(\
                                             overall_so_basis,'AMPSPLITORDERS'))
        replace_dict['SquaredSO'] = '\n'.join(self.get_split_orders_lines(\
                                                  sqso_contribs,'SQPLITORDERS'))
        
        # Specify what are the squared split orders selected by the proc def.
        replace_dict['chosen_so_configs'] = self.set_chosen_SO_index(
                               matrix_element.get('processes')[0],sqso_contribs)
        
        # Now we build the different arrays storing the split_orders ID of each
        # amp.
        ampSO_list=[-1]*sum(len(el[1]) for el in amps_orders['loop_amp_orders'])
        for SO in amps_orders['loop_amp_orders']:
            for amp_number in SO[1]:
                ampSO_list[amp_number-1]=overall_so_basis.index(SO[0])+1

        replace_dict['loopAmpSO'] = '\n'.join(self.format_integer_list(
                                                    ampSO_list,'LOOPAMPORDERS'))
        ampSO_list=[-1]*sum(len(el[1]) for el in amps_orders['born_amp_orders'])
        for SO in amps_orders['born_amp_orders']:
            for amp_number in SO[1]:
                ampSO_list[amp_number-1]=overall_so_basis.index(SO[0])+1
        replace_dict['BornAmpSO'] = '\n'.join(self.format_integer_list(
                                                    ampSO_list,'BORNAMPORDERS'))

        # We then go to the TIR setup
        # The first entry is the CutTools, we make sure it is available
        looplibs_av=['.TRUE.']
        # one should be careful about the order in the following as it must match
        # the ordering in MadLoopParamsCard.
        for tir_lib in ['pjfry','iregi','golem','samurai','ninja','collier']:
            looplibs_av.append('.TRUE.' if tir_lib in self.all_tir and \
                                self.tir_available_dict[tir_lib] else '.FALSE.')
        replace_dict['data_looplibs_av']=','.join(looplibs_av)

        # Helicity offset convention
        # For a given helicity, the attached integer 'i' means
        # 'i' in ]-inf;-HELOFFSET[ -> Helicity is equal, up to a sign, 
        #                             to helicity number abs(i+HELOFFSET)
        # 'i' == -HELOFFSET        -> Helicity is analytically zero
        # 'i' in ]-HELOFFSET,inf[  -> Helicity is contributing with weight 'i'.
        #                             If it is zero, it is skipped.
        # Typically, the hel_offset is 10000
        replace_dict['hel_offset'] = 10000

        # Extract overall denominator
        # Averaging initial state color, spin, and identical FS particles
        den_factor_line = self.get_den_factor_line(matrix_element)
        replace_dict['den_factor_line'] = den_factor_line                  

        # When the user asks for the polarized matrix element we must 
        # multiply back by the helicity averaging factor
        replace_dict['hel_avg_factor'] = matrix_element.get_hel_avg_factor()
        
        if write_auxiliary_files:
            # Write out the color matrix
            (CMNum,CMDenom) = self.get_color_matrix(matrix_element)
            CMWriter=open(pjoin('..','MadLoop5_resources',
            '%(proc_prefix)sColorNumFactors.dat'%matrix_element.rep_dict),'w')
            for ColorLine in CMNum:
                CMWriter.write(' '.join(['%d'%C for C in ColorLine])+'\n')
            CMWriter.close()
            CMWriter=open(pjoin('..','MadLoop5_resources',
            '%(proc_prefix)sColorDenomFactors.dat'%matrix_element.rep_dict),'w')
            for ColorLine in CMDenom:
                CMWriter.write(' '.join(['%d'%C for C in ColorLine])+'\n')
            CMWriter.close()
            
            # Write out the helicity configurations
            HelConfigs=matrix_element.get_helicity_matrix()
            HelConfigWriter=open(pjoin('..','MadLoop5_resources',
                 '%(proc_prefix)sHelConfigs.dat'%matrix_element.rep_dict),'w')
            for HelConfig in HelConfigs:
                HelConfigWriter.write(' '.join(['%d'%H for H in HelConfig])+'\n')
            HelConfigWriter.close()
        
        # Extract helas calls
        born_ct_helas_calls, uvct_helas_calls = \
                           fortran_model.get_born_ct_helas_calls(matrix_element,
                        squared_orders=squared_orders,split_orders=split_orders)
        coef_construction, coef_merging = fortran_model.get_coef_construction_calls(\
                                    matrix_element,group_loops=self.group_loops,
                        squared_orders=squared_orders,split_orders=split_orders)

        loop_CT_calls = fortran_model.get_loop_CT_calls(matrix_element,\
                       group_loops=self.group_loops,
                       squared_orders=squared_orders, split_orders=split_orders)
        # The proc_prefix must be replaced
        coef_construction = [c % matrix_element.rep_dict for c 
                                                           in coef_construction]
        loop_CT_calls = [lc % matrix_element.rep_dict for lc in loop_CT_calls]
        
        file = open(os.path.join(self.template_dir,\
                                           'loop_matrix_standalone.inc')).read()

        # Setup the contextual environment which is used in the splitting
        # functions below
        context = self.get_context(matrix_element)
        file=self.split_HELASCALLS(writer,replace_dict,\
                        'helas_calls_split.inc',file,born_ct_helas_calls,\
                        'born_ct_helas_calls','helas_calls_ampb',
                        required_so_broadcaster = 'CT_REQ_SO_DONE',
                        continue_label = 2000, context = context)
        file=self.split_HELASCALLS(writer,replace_dict,\
                        'helas_calls_split.inc',file,uvct_helas_calls,\
                        'uvct_helas_calls','helas_calls_uvct',
                        required_so_broadcaster = 'UVCT_REQ_SO_DONE',
                        continue_label = 3000, context=context)
        file=self.split_HELASCALLS(writer,replace_dict,\
                'helas_calls_split.inc',file,coef_construction,\
                'coef_construction','coef_construction',
                required_so_broadcaster = 'LOOP_REQ_SO_DONE',
                continue_label = 4000, context=context)    
        file=self.split_HELASCALLS(writer,replace_dict,\
                'helas_calls_split.inc',file,loop_CT_calls,\
                'loop_CT_calls','loop_CT_calls',
                required_so_broadcaster = 'CTCALL_REQ_SO_DONE',
                continue_label = 5000, context=context)
       
        # Add the entries above to the general_replace_dict so that it can be 
        # used by write_mp_compute_loop_coefs later
        matrix_element.rep_dict['loop_CT_calls']=replace_dict['loop_CT_calls']            
        matrix_element.rep_dict['born_ct_helas_calls']=replace_dict['born_ct_helas_calls']            
        matrix_element.rep_dict['uvct_helas_calls']=replace_dict['uvct_helas_calls']            
        matrix_element.rep_dict['coef_construction']=replace_dict['coef_construction']            
        
        replace_dict['coef_merging']='\n'.join(coef_merging)

        file = file % replace_dict
        number_of_calls = len(filter(lambda call: call.find('CALL LOOP') != 0, \
                                                                 loop_CT_calls))   
        if writer:
            # Write the file
            writer.writelines(file,context=context)
            return number_of_calls
        else:
            # Return it to be written along with the others
            return number_of_calls, file

#===============================================================================
# LoopProcessExporterFortranSA
#===============================================================================
class LoopProcessExporterFortranMatchBox(LoopProcessOptimizedExporterFortranSA,
                                      export_v4.ProcessExporterFortranMatchBox):                                  
    """Class to take care of exporting a set of loop matrix elements in the
       Fortran format."""

    default_opt = {'clean': False, 'complex_mass':False,
                        'export_format':'madloop_matchbox', 'mp':True,
                        'loop_dir':'', 'cuttools_dir':'', 
                        'fortran_compiler':'gfortran',
                        'output_dependencies':'external',
                        'sa_symmetry':True}



    def get_color_string_lines(self, matrix_element):
        """Return the color matrix definition lines for this matrix element. Split
        rows in chunks of size n."""

        return export_v4.ProcessExporterFortranMatchBox.get_color_string_lines(matrix_element)


    def get_JAMP_lines(self, *args, **opts):
        """Adding leading color part of the colorflow"""
            
        return export_v4.ProcessExporterFortranMatchBox.get_JAMP_lines(self, *args, **opts)
      
    def get_ME_identifier(self, matrix_element, group_number = None, group_elem_number = None):
        """ To not mix notations between borns and virtuals we call it here also MG5 """
        return 'MG5_%d_'%matrix_element.get('processes')[0].get('id')         
      

#===============================================================================
# LoopInducedExporter
#===============================================================================
class LoopInducedExporterME(LoopProcessOptimizedExporterFortranSA):
    """ A class to specify all the functions common to LoopInducedExporterMEGroup
    and LoopInducedExporterMENoGroup (but not relevant for the original
    Madevent exporters)"""

    madloop_makefile_name = 'makefile_MadLoop'
    
    
    def __init__(self, *args, **opts):
        """ Initialize the process, setting the proc characteristics."""
        super(LoopInducedExporterME, self).__init__(*args, **opts)
        self.proc_characteristic['loop_induced'] = True
    
    def get_context(self,*args,**opts):
        """ Make sure that the contextual variable MadEventOutput is set to
        True for this exporter"""
        
        context = super(LoopInducedExporterME,self).get_context(*args,**opts)
        context['MadEventOutput'] = True
        return context
        
    
    def get_source_libraries_list(self):
        """ Returns the list of libraries to be compiling when compiling the
        SOURCE directory. It is different for loop_induced processes and 
        also depends on the value of the 'output_dependencies' option"""
        
        libraries_list = super(LoopInducedExporterME,self).\
                                                     get_source_libraries_list()

        if self.dependencies=='internal':
            libraries_list.append('$(LIBDIR)libcts.$(libext)')
            libraries_list.append('$(LIBDIR)libiregi.$(libext)')

        return libraries_list

    def link_files_in_SubProcess(self, Ppath):
        """ Add the loop-induced related links to the P* directory Ppath"""
        
        super(LoopInducedExporterME,self).link_files_in_SubProcess(Ppath)
        
        ln(pjoin('../MadLoop5_resources') , cwd=Ppath)

    def copy_template(self, *args, **opts):
        """Pick the right mother functions
        """
        # Call specifically the necessary building functions for the mixed
        # template setup for both MadEvent and MadLoop standalone
        LoopProcessExporterFortranSA.loop_additional_template_setup(self,
                                                     copy_Source_makefile=False)

        LoopProcessOptimizedExporterFortranSA.\
                                  loop_optimized_additional_template_setup(self)
                                  
    
    #===========================================================================
    # Create jpeg diagrams, html pages,proc_card_mg5.dat and madevent.tar.gz
    #===========================================================================
<<<<<<< HEAD
    def finalize(self, *args, **opts):
=======
    def finalize(self, matrix_elements, history, mg5options, flaglist):
>>>>>>> 4ee303b5
        """Function to finalize v4 directory, for inheritance.
        """
        
        self.proc_characteristic['loop_induced'] = True

        # This can be uncommented if one desires to have the MadLoop
        # initialization performed at the end of the output phase.
        # Alternatively, one can simply execute the command 'initMadLoop' in
        # the madevent interactive interface after the output.
        # from madgraph.interface.madevent_interface import MadLoopInitializer
        # MadLoopInitializer.init_MadLoop(self.dir_path,
        #                   subproc_prefix=self.SubProc_prefix, MG_options=None)
        
        self.write_global_specs(matrix_elements)
        
    def write_tir_cache_size_include(self, writer):
        """Write the file 'tir_cache_size.inc' which sets the size of the TIR
        cache the the user wishes to employ and the default value for it.
        This can have an impact on MadLoop speed when using stability checks
        but also impacts in a non-negligible way MadLoop's memory footprint.
        It is therefore important that the user can chose its size."""

        # In this case of MadLoop+MadEvent output, we set it to 2 because we
        # gain further speed increase with a TIR cache of size 2 due to the 
        # the fact that we call MadLoop once per helicity configuration in this 
        # case.
        tir_cach_size = "parameter(TIR_CACHE_SIZE=2)"
        writer.writelines(tir_cach_size)

    def write_matrix_element_v4(self, writer, matrix_element, fortran_model,
                        proc_id = None, config_map = [], subproc_number = None):
        """ Write it the wrapper to call the ML5 subroutine in the library.""" 
        
        # Generating the MadEvent wrapping ME's routines
        if not matrix_element.get('processes') or \
               not matrix_element.get('diagrams'):
            return 0

        if not isinstance(writer, writers.FortranWriter):
            raise writers.FortranWriter.FortranWriterError(\
                "writer not FortranWriter")
            
        replace_dict = copy.copy(matrix_element.rep_dict)
        
        # Extract version number and date from VERSION file
        info_lines = self.get_mg5_info_lines()
        replace_dict['info_lines'] = info_lines
        
        # Extract process info lines
        process_lines = self.get_process_info_lines(matrix_element)
        replace_dict['process_lines'] = process_lines

        # Set proc_id
        # It can be set to None when write_matrix_element_v4 is called without
        # grouping. In this case the subroutine SMATRIX should take an empty
        # suffix.
        if proc_id is None:
            replace_dict['proc_id'] = ''
        else:
            replace_dict['proc_id'] = proc_id
        
        #set the average over the number of initial helicities
        replace_dict['hel_avg_factor'] = matrix_element.get_hel_avg_factor()
        
        # Extract helicity lines
        helicity_lines = self.get_helicity_lines(matrix_element)
        replace_dict['helicity_lines'] = helicity_lines
        
        
        # Extract ndiags
        ndiags = len(matrix_element.get('diagrams'))
        replace_dict['ndiags'] = ndiags
        
        # Set define_iconfigs_lines
        replace_dict['define_iconfigs_lines'] = \
             """INTEGER MAPCONFIG(0:LMAXCONFIGS), ICONFIG
             COMMON/TO_MCONFIGS/MAPCONFIG, ICONFIG"""

        if proc_id:
            # Set lines for subprocess group version
            # Set define_iconfigs_lines
            replace_dict['define_iconfigs_lines'] += \
                 """\nINTEGER SUBDIAG(MAXSPROC),IB(2)
                 COMMON/TO_SUB_DIAG/SUBDIAG,IB"""    
            # Set set_amp2_line
            replace_dict['configID_in_matrix'] = "SUBDIAG(%s)"%proc_id
        else:
            # Standard running
            # Set set_amp2_line
            replace_dict['configID_in_matrix'] = "MAPCONFIG(ICONFIG)"
        
        # If group_numer
        replace_dict['ml_prefix'] = \
                 self.get_ME_identifier(matrix_element, subproc_number, proc_id)
        
        # Extract ncolor
        ncolor = max(1, len(matrix_element.get('color_basis')))
        replace_dict['ncolor'] = ncolor
        
        n_tot_diags = len(matrix_element.get_loop_diagrams())
        replace_dict['n_tot_diags'] = n_tot_diags

        file = open(pjoin(_file_path, \
                          'iolibs/template_files/%s' % self.matrix_file)).read()
        file = file % replace_dict
        
        # Write the file
        writer.writelines(file)

        return 0, ncolor

    def get_amp2_lines(self, *args, **opts):
        """Make sure the function is implemented in the daughters"""

        raise NotImplemented, 'The function get_amp2_lines must be called in '+\
                                       ' the daugthers of LoopInducedExporterME'

#===============================================================================
# LoopInducedExporterMEGroup
#===============================================================================
class LoopInducedExporterMEGroup(LoopInducedExporterME,
                                       export_v4.ProcessExporterFortranMEGroup):
    """Class to take care of exporting a set of grouped loop induced matrix 
    elements"""
    
    matrix_file = "matrix_loop_induced_madevent_group.inc"

    def make_source_links(self,*args, **opts):
        """ In the loop-induced output with MadEvent, we need the files from the 
        Source folder """
        export_v4.ProcessExporterFortranMEGroup.make_source_links(
                                                            self, *args, **opts)

    def write_source_makefile(self, *args, **opts):
        """Pick the correct write_source_makefile function from 
        ProcessExporterFortranMEGroup"""
        
        export_v4.ProcessExporterFortranMEGroup.write_source_makefile(self,
                                                                  *args, **opts)

    def copy_template(self, *args, **opts):
        """Pick the right mother functions
        """
        # Call specifically the necessary building functions for the mixed
        # template setup for both MadEvent and MadLoop standalone
        
        # Start witht the MadEvent one
        export_v4.ProcessExporterFortranMEGroup.copy_template(self,*args,**opts)

        # Then the MadLoop-standalone related one
        LoopInducedExporterME.copy_template(self, *args, **opts)

    def finalize(self, *args, **opts):
        """Pick the right mother functions
        """
        # Call specifically what finalize_v4_directory must be used, so that the
        # MRO doesn't interfere.

        self.proc_characteristic['loop_induced'] = True
        
        export_v4.ProcessExporterFortranMEGroup.finalize(self,*args,**opts)
        
        # And the finilize from LoopInducedExporterME which essentially takes
        # care of MadLoop virtuals initialization
        LoopInducedExporterME.finalize(self,*args,**opts)
        
    def generate_subprocess_directory(self, subproc_group,
                                                    fortran_model,group_number):
        """Generate the Pn directory for a subprocess group in MadEvent,
        including the necessary matrix_N.f files, configs.inc and various
        other helper files"""
        
        # Generate the MadLoop files
        calls = 0
        matrix_elements = subproc_group.get('matrix_elements')
        for ime, matrix_element in enumerate(matrix_elements):
            self.unique_id +=1
            calls += self.generate_loop_subprocess(matrix_element,fortran_model,
                              group_number = group_number, proc_id = str(ime+1),
#          group_number = str(subproc_group.get('number')), proc_id = str(ime+1),
                            config_map = subproc_group.get('diagram_maps')[ime],
                            unique_id=self.unique_id)
        
        # Then generate the MadEvent files
        export_v4.ProcessExporterFortranMEGroup.generate_subprocess_directory(
                                 self, subproc_group,fortran_model,group_number)
        
        return calls
    
    def get_amp2_lines(self, matrix_element, replace_dict, config_map):
        """Return the various replacement dictionary inputs necessary for the 
        multichanneling amp2 definition for the loop-induced MadEvent output.
        """

        if not config_map:
            raise MadGraph5Error, 'A multi-channeling configuration map is '+\
              ' necessary for the MadEvent Loop-induced output with grouping.'

        nexternal, ninitial = matrix_element.get_nexternal_ninitial()

        ret_lines = []
        # In this case, we need to sum up all amplitudes that have
        # identical topologies, as given by the config_map (which
        # gives the topology/config for each of the diagrams
        if isinstance(matrix_element, loop_helas_objects.LoopHelasMatrixElement):
            diagrams = matrix_element.get_loop_diagrams()            
        else:
            diagrams = matrix_element.get('diagrams')
                
        # Note that we need to use AMP2 number corresponding to the first 
        # diagram number used for that AMP2.
        # The dictionary below maps the config ID to this corresponding first 
        # diagram number
        config_index_map = {}
        # For each diagram number, the dictionary below gives the config_id it
        # belongs to or 0 if it doesn't belong to any.
        loop_amp_ID_to_config = {}
        
        # Combine the diagrams with identical topologies
        config_to_diag_dict = {}
        for idiag, diag in enumerate(diagrams):
            try:
                config_to_diag_dict[config_map[idiag]].append(idiag)
            except KeyError:
                config_to_diag_dict[config_map[idiag]] = [idiag]

        for config in sorted(config_to_diag_dict.keys()):
            config_index_map[config] = (config_to_diag_dict[config][0] + 1)
                   
            # First add the UV and R2 counterterm amplitudes of each selected
            # diagram for the multichannel config
            CT_amp_numbers = [a.get('number') for a in \
                                    sum([diagrams[idiag].get_ct_amplitudes() for \
                                     idiag in config_to_diag_dict[config]], [])]
            
            for CT_amp_number in CT_amp_numbers:
                loop_amp_ID_to_config[CT_amp_number] = config 

            # Now add here the loop amplitudes.
            loop_amp_numbers = [a.get('amplitudes')[0].get('number')
                       for a in sum([diagrams[idiag].get_loop_amplitudes() for \
                                     idiag in config_to_diag_dict[config]], [])]
            
            for loop_amp_number in loop_amp_numbers:
                loop_amp_ID_to_config[loop_amp_number] = config
                
        # Notice that the config_id's are not necessarily sequential here, so
        # the size of the config_index_map array has to be the maximum over all
        # config_ids.
        # config_index_map should never be empty unless there was no diagram,
        # so the expression below is ok.
        n_configs = max(config_index_map.keys())
        replace_dict['nmultichannel_configs'] = n_configs
                
        # We must fill the empty entries of the map with the dummy amplitude 
        # number 0.
        conf_list = [(config_index_map[i] if i in config_index_map else 0) \
                                                  for i in range(1,n_configs+1)]
        # Now the placeholder 'nmultichannels' refers to the number of 
        # multi-channels which are contributing, so we must filter out zeros. 
        replace_dict['nmultichannels'] = len([_ for _ in conf_list if _!=0])
        
        # Now write the amp2 related inputs in the replacement dictionary
        res_list = []
        chunk_size = 6
        for k in xrange(0, len(conf_list), chunk_size):
            res_list.append("DATA (config_index_map(i),i=%6r,%6r) /%s/" % \
                (k + 1, min(k + chunk_size, len(conf_list)),
                    ','.join(["%6r" % i for i in conf_list[k:k + chunk_size]])))

        replace_dict['config_index_map_definition'] = '\n'.join(res_list)

        res_list = []
        n_loop_amps = max(loop_amp_ID_to_config.keys())
        amp_list = [loop_amp_ID_to_config[i] for i in \
                                   sorted(loop_amp_ID_to_config.keys()) if i!=0]
        chunk_size = 6
        for k in xrange(0, len(amp_list), chunk_size):
            res_list.append("DATA (CONFIG_MAP(i),i=%6r,%6r) /%s/" % \
                (k + 1, min(k + chunk_size, len(amp_list)),
                    ','.join(["%6r" % i for i in amp_list[k:k + chunk_size]])))

        replace_dict['config_map_definition'] = '\n'.join(res_list)

        return
    
#===============================================================================
# LoopInducedExporterMENoGroup
#===============================================================================
class LoopInducedExporterMENoGroup(LoopInducedExporterME,
                                            export_v4.ProcessExporterFortranME):
    """Class to take care of exporting a set of individual loop induced matrix 
    elements"""

    matrix_file = "matrix_loop_induced_madevent.inc"

    def make_source_links(self,*args, **opts):
        """ In the loop-induced output with MadEvent, we need the files from the 
        Source folder """
        super(export_v4.ProcessExporterFortranME,self).\
                                                make_source_links(*args, **opts)

    def write_source_makefile(self, *args, **opts):
        """Pick the correct write_source_makefile function from 
        ProcessExporterFortran"""
        
        super(export_v4.ProcessExporterFortranME,self).\
                                            write_source_makefile(*args, **opts)

    def copy_template(self, *args, **opts):
        """Pick the right mother functions
        """
        # Call specifically the necessary building functions for the mixed
        # template setup for both MadEvent and MadLoop standalone
        
        # Start witht the MadEvent one
        export_v4.ProcessExporterFortranME.copy_template(self,*args,**opts)

        # Then the MadLoop-standalone related one
        LoopInducedExporterME.copy_template(self, *args, **opts)

    def finalize(self, *args, **opts):
        """Pick the right mother functions
        """
        
        self.proc_characteristic['loop_induced'] = True
        # Call specifically what finalize must be used, so that the
        # MRO doesn't interfere.
        export_v4.ProcessExporterFortranME.finalize(self, *args, **opts)

        # And the finilize_v4 from LoopInducedExporterME which essentially takes
        # care of MadLoop virtuals initialization
        LoopInducedExporterME.finalize(self, *args, **opts)
<<<<<<< HEAD
=======

>>>>>>> 4ee303b5

    def generate_subprocess_directory(self, matrix_element, fortran_model, me_number):
        """Generate the Pn directory for a subprocess group in MadEvent,
        including the necessary matrix_N.f files, configs.inc and various
        other helper files"""
        
        self.unique_id += 1
        # Then generate the MadLoop files
        calls = self.generate_loop_subprocess(matrix_element,fortran_model,                           
                                  group_number = me_number, 
                                  unique_id=self.unique_id)
        
        
        # First generate the MadEvent files
        calls += export_v4.ProcessExporterFortranME.generate_subprocess_directory(
                                 self, matrix_element, fortran_model, me_number)
        return calls

    def get_amp2_lines(self, matrix_element, replace_dict, config_map):
        """Return the amp2(i) = sum(amp for diag(i))^2 lines"""

        if config_map:
            raise MadGraph5Error, 'A configuration map should not be specified'+\
                              ' for the Loop induced exporter without grouping.'

        nexternal, ninitial = matrix_element.get_nexternal_ninitial()
        # Get minimum legs in a vertex
        vert_list = [max(diag.get_vertex_leg_numbers()) for diag in \
        matrix_element.get('diagrams') if diag.get_vertex_leg_numbers()!=[]]
        minvert = min(vert_list) if vert_list!=[] else 0

        # Note that we need to use AMP2 number corresponding to the first 
        # diagram number used for that AMP2.
        # The dictionary below maps the config ID to this corresponding first 
        # diagram number
        config_index_map = {}
        # For each diagram number, the dictionary below gives the config_id it
        # belongs to or 0 if it doesn't belong to any.
        loop_amp_ID_to_config = {}

        n_configs = 0
        for idiag, diag in enumerate(matrix_element.get('diagrams')):
            # Ignore any diagrams with 4-particle vertices.
            use_for_multichanneling = True
            if diag.get_vertex_leg_numbers()!=[] and max(diag.get_vertex_leg_numbers()) > minvert:
                use_for_multichanneling = False
                curr_config = 0
            else:
                n_configs += 1
                curr_config = n_configs

            if not use_for_multichanneling:
                if 0 not in config_index_map: 
                    config_index_map[0] = idiag + 1
            else:
                config_index_map[curr_config] = idiag + 1
                   
            CT_amps = [ a.get('number') for a in diag.get_ct_amplitudes()]
            for CT_amp in CT_amps:
                loop_amp_ID_to_config[CT_amp] = curr_config
                            
            Loop_amps = [a.get('amplitudes')[0].get('number')
                                            for a in diag.get_loop_amplitudes()]
            for Loop_amp in Loop_amps:
                loop_amp_ID_to_config[Loop_amp] = curr_config
 
        # Now write the amp2 related inputs in the replacement dictionary
        n_configs = len([k for k in config_index_map.keys() if k!=0])
        replace_dict['nmultichannel_configs'] = n_configs
        # Now the placeholder 'nmultichannels' refers to the number of 
        # multi-channels which are contributing which, in the non-grouped case
        # is always equal to the total number of multi-channels. 
        replace_dict['nmultichannels'] = n_configs
        
        res_list = []
        conf_list = [config_index_map[i] for i in sorted(config_index_map.keys())
                                                                        if i!=0]
        chunk_size = 6
        for k in xrange(0, len(conf_list), chunk_size):
            res_list.append("DATA (config_index_map(i),i=%6r,%6r) /%s/" % \
                (k + 1, min(k + chunk_size, len(conf_list)),
                    ','.join(["%6r" % i for i in conf_list[k:k + chunk_size]])))

        replace_dict['config_index_map_definition'] = '\n'.join(res_list)

        res_list = []
        n_loop_amps = max(loop_amp_ID_to_config.keys())
        amp_list = [loop_amp_ID_to_config[i] for i in \
                                   sorted(loop_amp_ID_to_config.keys()) if i!=0]
        chunk_size = 6
        for k in xrange(0, len(amp_list), chunk_size):
            res_list.append("DATA (CONFIG_MAP(i),i=%6r,%6r) /%s/" % \
                (k + 1, min(k + chunk_size, len(amp_list)),
                    ','.join(["%6r" % i for i in amp_list[k:k + chunk_size]])))

        replace_dict['config_map_definition'] = '\n'.join(res_list)<|MERGE_RESOLUTION|>--- conflicted
+++ resolved
@@ -219,13 +219,10 @@
                left_frame_char = '{',right_frame_char = '}',
                print_frame=True, side_margin = 7, up_margin = 1)
 
-<<<<<<< HEAD
-=======
     def __init__(self, *args, **opts):
         super(LoopProcessExporterFortranSA,self).__init__(*args,**opts)
         self.unique_id=0 # to allow collier to distinguish the various loop subprocesses
 
->>>>>>> 4ee303b5
     def copy_template(self, model):
         """Additional actions needed to setup the Template.
         """
@@ -1032,10 +1029,6 @@
 
         writer.writelines(proc_include)
                                 
-<<<<<<< HEAD
-=======
-                                
->>>>>>> 4ee303b5
     def generate_subprocess_directory(self, matrix_element, fortran_model):
         """ To overload the default name for this function such that the correct
         function is used when called from the command interface """
@@ -2895,11 +2888,7 @@
     #===========================================================================
     # Create jpeg diagrams, html pages,proc_card_mg5.dat and madevent.tar.gz
     #===========================================================================
-<<<<<<< HEAD
-    def finalize(self, *args, **opts):
-=======
     def finalize(self, matrix_elements, history, mg5options, flaglist):
->>>>>>> 4ee303b5
         """Function to finalize v4 directory, for inheritance.
         """
         
@@ -3233,10 +3222,6 @@
         # And the finilize_v4 from LoopInducedExporterME which essentially takes
         # care of MadLoop virtuals initialization
         LoopInducedExporterME.finalize(self, *args, **opts)
-<<<<<<< HEAD
-=======
-
->>>>>>> 4ee303b5
 
     def generate_subprocess_directory(self, matrix_element, fortran_model, me_number):
         """Generate the Pn directory for a subprocess group in MadEvent,

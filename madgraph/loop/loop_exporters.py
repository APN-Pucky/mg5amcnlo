################################################################################
#
# Copyright (c) 2009 The MadGraph5_aMC@NLO Development team and Contributors
#
# This file is a part of the MadGraph5_aMC@NLO project, an application which 
# automatically generates Feynman diagrams and matrix elements for arbitrary
# high-energy processes in the Standard Model and beyond.
#
# It is subject to the MadGraph5_aMC@NLO license which should accompany this 
# distribution.
#
# For more information, visit madgraph.phys.ucl.ac.be and amcatnlo.web.cern.ch
#
################################################################################
"""Methods and classes to export matrix elements to v4 format."""

import copy
import fractions
import glob
import logging
import os
import stat
import sys
import re
import shutil
import subprocess
import itertools
import time
import datetime


import aloha

import madgraph.core.base_objects as base_objects
import madgraph.core.color_algebra as color
import madgraph.core.helas_objects as helas_objects
import madgraph.loop.loop_helas_objects as loop_helas_objects
import madgraph.iolibs.drawing_eps as draw
import madgraph.iolibs.files as files
import madgraph.iolibs.group_subprocs as group_subprocs
import madgraph.various.misc as misc
import madgraph.various.q_polynomial as q_polynomial
import madgraph.iolibs.file_writers as writers
import madgraph.iolibs.gen_infohtml as gen_infohtml
import madgraph.iolibs.template_files as template_files
import madgraph.iolibs.ufo_expression_parsers as parsers
import madgraph.iolibs.export_v4 as export_v4
import madgraph.various.diagram_symmetry as diagram_symmetry
import madgraph.various.process_checks as process_checks
import madgraph.various.progressbar as pbar
import madgraph.various.q_polynomial as q_polynomial
import madgraph.core.color_amp as color_amp
import madgraph.iolibs.helas_call_writers as helas_call_writers
import models.check_param_card as check_param_card
from madgraph.loop.loop_base_objects import LoopDiagram
from madgraph.loop.MadLoopBannerStyles import MadLoopBannerStyles

import madgraph.various.banner as banner_mod

pjoin = os.path.join

import aloha.create_aloha as create_aloha
import models.write_param_card as param_writer
from madgraph import MadGraph5Error, MG5DIR, InvalidCmd
from madgraph.iolibs.files import cp, ln, mv
pjoin = os.path.join
_file_path = os.path.split(os.path.dirname(os.path.realpath(__file__)))[0] + '/'
logger = logging.getLogger('madgraph.loop_exporter')

#===============================================================================
# LoopExporterFortran
#===============================================================================
class LoopExporterFortran(object):
    """ Class to define general helper functions to the different 
        loop fortran exporters (ME, SA, MEGroup, etc..) which will inherit both 
        from this class AND from the corresponding ProcessExporterFortran(ME,SA,...).
        It plays the same role as ProcessExporterFrotran and simply defines here
        loop-specific helpers functions necessary for all loop exporters.
        Notice that we do not have LoopExporterFortran inheriting from 
        ProcessExporterFortran but give access to arguments like dir_path and
        clean using options. This avoids method resolution object ambiguity"""

    default_opt = {'clean': False, 'complex_mass':False,
                        'export_format':'madloop', 'mp':True,
                        'loop_dir':'', 'cuttools_dir':'', 
                        'fortran_compiler':'gfortran',
                        'SubProc_prefix': 'P',
                        'output_dependencies': 'external',
                        'compute_color_flows': False,
                        'mode':''}

    include_names    = {'ninja' : 'mninja.mod',
                        'golem' : 'generic_function_1p.mod',
<<<<<<< HEAD
                        'samurai':'msamurai.mod'}
=======
                        'samurai':'msamurai.mod',
                        'collier': 'collier.mod'}
>>>>>>> c9d91378

    def __init__(self, dir_path = "", opt=None):
        """Initiate the LoopExporterFortran with directory information on where
        to find all the loop-related source files, like CutTools"""


        self.opt = dict(self.default_opt)
        if opt:
            self.opt.update(opt)

        self.SubProc_prefix = self.opt['SubProc_prefix']
        self.loop_dir = self.opt['loop_dir']
        self.cuttools_dir = self.opt['cuttools_dir']
        self.fortran_compiler = self.opt['fortran_compiler']
        self.dependencies = self.opt['output_dependencies']
        self.compute_color_flows = self.opt['compute_color_flows']

        super(LoopExporterFortran,self).__init__(dir_path, self.opt)        


    def link_CutTools(self, targetPath):
        """Link the CutTools source directory inside the target path given
        in argument"""
        
        # special mode
        if 'heptools_install_dir' in self.opt and self.dependencies =='external':
            if os.path.exists(pjoin(self.opt['heptools_install_dir'], 'CutTools','lib')) and\
            not os.path.exists(pjoin(self.cuttools_dir,'includects', 'libcts.a')):
                misc.sprint('Going to use pre-compiled version of CutTools') 
                # Create the links to the lib folder
                linkfiles = ['libcts.a', 'mpmodule.mod']
                for file in linkfiles:
                    ln(os.path.join(self.opt['heptools_install_dir'],'CutTools','lib',file),
                                    os.path.join(targetPath,'lib'),abspath=True)
                return
            
        if self.dependencies=='internal':
            new_CT_path = pjoin(targetPath,'Source','CutTools')
            shutil.copytree(self.cuttools_dir, new_CT_path, symlinks=True)
            
            current = misc.detect_current_compiler(os.path.join(new_CT_path,
                                                                    'makefile'))
            new = 'gfortran' if self.fortran_compiler is None else \
                                                          self.fortran_compiler
            if current != new:
                misc.mod_compilator(new_CT_path, new, current)
            
            # Create the links to the lib folder
            linkfiles = ['libcts.a', 'mpmodule.mod']
            for file in linkfiles:
                ln(pjoin(targetPath,'Source','CutTools','includects',file), 
                                                        pjoin(targetPath,'lib'))
            # Make sure it is recompiled at least once. Because for centralized
            # MG5_aMC installations, it might be that compiler differs.
            # Not necessary anymore because I check the compiler version from
            # the log compiler_version.log generated during CT compilation
            # misc.compile(['cleanCT'], cwd = pjoin(targetPath,'Source'))
 
        elif self.dependencies=='external':
            if not os.path.exists(os.path.join(self.cuttools_dir,'includects','libcts.a')):
                logger.info('Compiling CutTools. This has to be done only once and'+\
                                  ' can take a couple of minutes.','$MG:color:BLACK')
                current = misc.detect_current_compiler(os.path.join(\
                                                  self.cuttools_dir,'makefile'))
                new = 'gfortran' if self.fortran_compiler is None else \
                                                          self.fortran_compiler
                if current != new:
                    misc.mod_compilator(self.cuttools_dir, new, current)
                misc.compile(cwd=self.cuttools_dir, job_specs = False)
                
                if not os.path.exists(os.path.join(self.cuttools_dir,
                                                      'includects','libcts.a')):            
                    raise MadGraph5Error,"CutTools could not be correctly compiled."
    
            # Create the links to the lib folder
            linkfiles = ['libcts.a', 'mpmodule.mod']
            for file in linkfiles:
                ln(os.path.join(self.cuttools_dir,'includects',file),
                                    os.path.join(targetPath,'lib'),abspath=True)

        elif self.dependencies=='environment_paths':
            # Here the user chose to define the dependencies path in one of 
            # his environmental paths
            CTlib = misc.which_lib('libcts.a')
            CTmod = misc.which_lib('mpmodule.mod')
            if not CTlib is None and not CTmod is None:
                logger.info('MG5_aMC is using CutTools installation found at %s.'%\
                                                         os.path.dirname(CTlib)) 
                ln(os.path.join(CTlib),os.path.join(targetPath,'lib'),abspath=True)
                ln(os.path.join(CTmod),os.path.join(targetPath,'lib'),abspath=True)
            else:
                raise InvalidCmd("Could not find the location of the files"+\
                    " libcts.a and mp_module.mod in you environment paths.")
    
    def get_aloha_model(self, model):
        """ Caches the aloha model created here as an attribute of the loop 
        exporter so that it can later be used in the LoopHelasMatrixElement
        in the function compute_all_analytic_information for recycling aloha 
        computations across different LoopHelasMatrixElements steered by the
        same loop exporter.
        """
        if not hasattr(self, 'aloha_model'):
            self.aloha_model = create_aloha.AbstractALOHAModel(os.path.basename(model.get('modelpath')))
        return self.aloha_model

    #===========================================================================
    # write the multiple-precision header files
    #===========================================================================
    def write_mp_files(self, writer_mprec, writer_mpc):
        """Write the cts_mprec.h and cts_mpc.h"""

        file = open(os.path.join(self.cuttools_dir, 'src/cts/cts_mprec.h')).read()
        writer_mprec.writelines(file)

        file = open(os.path.join(self.cuttools_dir, 'src/cts/cts_mpc.h')).read()
        file = file.replace('&','')
        writer_mpc.writelines(file)

        return True
        
#===============================================================================
# LoopProcessExporterFortranSA
#===============================================================================
class LoopProcessExporterFortranSA(LoopExporterFortran,
                                   export_v4.ProcessExporterFortranSA):
                                
    """Class to take care of exporting a set of loop matrix elements in the
       Fortran format."""
       
    template_dir=os.path.join(_file_path,'iolibs/template_files/loop')
    madloop_makefile_name = 'makefile'

    MadLoop_banner = MadLoopBannerStyles.get_MadLoop_Banner(
               style='classic2', color='green', 
               top_frame_char = '=', bottom_frame_char = '=',
               left_frame_char = '{',right_frame_char = '}',
               print_frame=True, side_margin = 7, up_margin = 1)

    def __init__(self, *args, **opts):
        super(LoopProcessExporterFortranSA,self).__init__(*args,**opts)
        self.unique_id=0 # to allow collier to distinguish the various loop subprocesses

    def copy_template(self, model):
        """Additional actions needed to setup the Template.
        """
        super(LoopProcessExporterFortranSA, self).copy_template(model)

        self.loop_additional_template_setup()
    
    def loop_additional_template_setup(self, copy_Source_makefile = True):
        """ Perform additional actions specific for this class when setting
        up the template with the copy_template function."""

        # We must change some files to their version for NLO computations
        cpfiles= ["Cards/MadLoopParams.dat",
                  "SubProcesses/MadLoopParamReader.f",
                  "SubProcesses/MadLoopParams.inc"]
        if copy_Source_makefile:
            cpfiles.append("Source/makefile")
        
        for file in cpfiles:
            shutil.copy(os.path.join(self.loop_dir,'StandAlone/', file),
                        os.path.join(self.dir_path, file))
        
        # Also put a copy of MadLoopParams.dat into MadLoopParams_default.dat
        shutil.copy(pjoin(self.dir_path, 'Cards','MadLoopParams.dat'),
                      pjoin(self.dir_path, 'Cards','MadLoopParams_default.dat'))

        self.MadLoopparam = banner_mod.MadLoopParam(pjoin(self.loop_dir,'StandAlone',
                                                  'Cards', 'MadLoopParams.dat'))
        # write the output file
        self.MadLoopparam.write(pjoin(self.dir_path,"SubProcesses",
                                                           "MadLoopParams.dat"))

        # We might need to give a different name to the MadLoop makefile\
        shutil.copy(pjoin(self.loop_dir,'StandAlone','SubProcesses','makefile'),
                pjoin(self.dir_path, 'SubProcesses',self.madloop_makefile_name))

        # Write SubProcesses/MadLoop_makefile_definitions with dummy variables
        # for the non-optimized output
        link_tir_libs=[]
        tir_libs=[]

        filePath = pjoin(self.dir_path, 'SubProcesses',
                                                 'MadLoop_makefile_definitions')
        calls = self.write_loop_makefile_definitions(
                        writers.MakefileWriter(filePath),link_tir_libs,tir_libs)

        # We need minimal editing of MadLoopCommons.f
        # For the optimized output, this file will be overwritten once the 
        # availability of COLLIER has been determined.
        MadLoopCommon = open(os.path.join(self.loop_dir,'StandAlone', 
                                    "SubProcesses","MadLoopCommons.inc")).read()
        writer = writers.FortranWriter(os.path.join(self.dir_path, 
                                             "SubProcesses","MadLoopCommons.f"))
        writer.writelines(MadLoopCommon%{
          'print_banner_commands':self.MadLoop_banner}, context={
                'collier_available':False})
        writer.close()
        
        # Copy the whole MadLoop5_resources directory (empty at this stage)
        if not os.path.exists(pjoin(self.dir_path,'SubProcesses',
                                                        'MadLoop5_resources')):
            cp(pjoin(self.loop_dir,'StandAlone','SubProcesses',
                    'MadLoop5_resources'),pjoin(self.dir_path,'SubProcesses'))

        # Link relevant cards from Cards inside the MadLoop5_resources
        ln(pjoin(self.dir_path,'SubProcesses','MadLoopParams.dat'), 
                      pjoin(self.dir_path,'SubProcesses','MadLoop5_resources'))
        ln(pjoin(self.dir_path,'Cards','param_card.dat'),
                      pjoin(self.dir_path,'SubProcesses','MadLoop5_resources'))
        ln(pjoin(self.dir_path,'Cards','ident_card.dat'), 
                      pjoin(self.dir_path,'SubProcesses','MadLoop5_resources'))

        # And remove check_sa in the SubProcess folder since now there is a
        # check_sa tailored to each subprocess.
        if os.path.isfile(pjoin(self.dir_path,'SubProcesses','check_sa.f')):
            os.remove(pjoin(self.dir_path,'SubProcesses','check_sa.f'))

        cwd = os.getcwd()
        dirpath = os.path.join(self.dir_path, 'SubProcesses')
        try:
            os.chdir(dirpath)
        except os.error:
            logger.error('Could not cd to directory %s' % dirpath)
            return 0
                     
        # Write the cts_mpc.h and cts_mprec.h files imported from CutTools
        self.write_mp_files(writers.FortranWriter('cts_mprec.h'),\
                                            writers.FortranWriter('cts_mpc.h'))

        # Return to original PWD
        os.chdir(cwd)

        # We must link the CutTools to the Library folder of the active Template
        super(LoopProcessExporterFortranSA, self).link_CutTools(self.dir_path)

    # This function is placed here and not in optimized exporterd,
    # because the same makefile.inc should be used in all cases.
    def write_loop_makefile_definitions(self, writer, link_tir_libs,
                                                       tir_libs,tir_include=[]):
        """ Create the file makefile which links to the TIR libraries."""
            
        file = open(os.path.join(self.loop_dir,'StandAlone',
                      'SubProcesses','MadLoop_makefile_definitions.inc')).read()  
        replace_dict={}
        replace_dict['link_tir_libs']=' '.join(link_tir_libs)
        replace_dict['tir_libs']=' '.join(tir_libs)
        replace_dict['dotf']='%.f'
        replace_dict['prefix']= self.SubProc_prefix
        replace_dict['doto']='%.o'
        replace_dict['tir_include']=' '.join(tir_include)
        file=file%replace_dict
        if writer:
            writer.writelines(file)
        else:
            return file
        
    def convert_model(self, model, wanted_lorentz = [], 
                                                         wanted_couplings = []):
        """ Caches the aloha model created here when writing out the aloha 
        fortran subroutine.
        """
        self.get_aloha_model(model)
        super(LoopProcessExporterFortranSA, self).convert_model(model,
           wanted_lorentz = wanted_lorentz, wanted_couplings = wanted_couplings)

    def get_ME_identifier(self, matrix_element, 
                                 group_number = None, group_elem_number = None):
        """ A function returning a string uniquely identifying the matrix 
        element given in argument so that it can be used as a prefix to all
        MadLoop5 subroutines and common blocks related to it. This allows
        to compile several processes into one library as requested by the 
        BLHA (Binoth LesHouches Accord) guidelines.
        The arguments group_number and proc_id are just for the LoopInduced
        output with MadEvent."""

        # When disabling the loop grouping in the LoopInduced MadEvent output,
        # we have only the group_number set and the proc_id set to None. In this
        # case we don't print the proc_id.
        if (not group_number is None) and group_elem_number is None:
            return 'ML5_%d_%s_'%(matrix_element.get('processes')[0].get('id'),
                                                                   group_number)            
        elif group_number is None or group_elem_number is None:
            return 'ML5_%d_'%matrix_element.get('processes')[0].get('id') 
        else:
            return 'ML5_%d_%s_%s_'%(matrix_element.get('processes')[0].get('id'),
                                                group_number, group_elem_number)

    def get_SubProc_folder_name(self, process, 
                                 group_number = None, group_elem_number = None):
        """Returns the name of the SubProcess directory, which can contain
        the process goup and group element number for the case of loop-induced
        integration with MadEvent."""
        
        # When disabling the loop grouping in the LoopInduced MadEvent output,
        # we have only the group_number set and the proc_id set to None. In this
        # case we don't print the proc_id.
        if not group_number is None and group_elem_number is None:
            return "%s%d_%s_%s"%(self.SubProc_prefix, process.get('id'), 
                              group_number,process.shell_string(print_id=False))
        elif group_number is None or group_elem_number is None:
            return "%s%s" %(self.SubProc_prefix,process.shell_string())
        else:
            return "%s%d_%s_%s_%s"%(self.SubProc_prefix, process.get('id'), 
           group_number, group_elem_number,process.shell_string(print_id=False))

    #===========================================================================
    # Set the compiler to be gfortran for the loop processes.
    #===========================================================================
    def compiler_choice(self, compiler=export_v4.default_compiler):
        """ Different daughter classes might want different compilers.
        Here, the gfortran compiler is used throughout the compilation 
        (mandatory for CutTools written in f90) """
        if isinstance(compiler, str):
            fortran_compiler = compiler
            compiler = export_v4.default_compiler
            compiler['fortran'] = fortran_compiler
        
        if not compiler['fortran'] is None and not \
                       any([name in compiler['fortran'] for name in \
                                                         ['gfortran','ifort']]):
            logger.info('For loop processes, the compiler must be fortran90'+\
                        'compatible, like gfortran.')
            compiler['fortran'] = 'gfortran'
            self.set_compiler(compiler,True)
        else:
            self.set_compiler(compiler)
        
        self.set_cpp_compiler(compiler['cpp'])
    
    def turn_to_mp_calls(self, helas_calls_list):
        # Prepend 'MP_' to all the helas calls in helas_calls_list.
        # Might look like a brutal unsafe implementation, but it is not as 
        # these calls are built from the properties of the HELAS objects and
        # whether they are evaluated in double or quad precision is none of 
        # their business but only relevant to the output algorithm.
        # Also the cast to complex masses DCMPLX(*) must be replaced by
        # CMPLX(*,KIND=16)
        MP=re.compile(r"(?P<toSub>^.*CALL\s+)",re.IGNORECASE | re.MULTILINE)
        
        def replaceWith(match_obj):
            return match_obj.group('toSub')+'MP_'

        DCMPLX=re.compile(r"DCMPLX\((?P<toSub>([^\)]*))\)",\
                                                   re.IGNORECASE | re.MULTILINE)
        
        for i, helas_call in enumerate(helas_calls_list):
            new_helas_call=MP.sub(replaceWith,helas_call)
            helas_calls_list[i]=DCMPLX.sub(r"CMPLX(\g<toSub>,KIND=16)",\
                                                                 new_helas_call)

    def make_source_links(self):
        """ In the loop output, we don't need the files from the Source folder """
        pass

    def make_model_symbolic_link(self):
        """ Add the linking of the additional model files for multiple precision
        """
        super(LoopProcessExporterFortranSA, self).make_model_symbolic_link()
        model_path = self.dir_path + '/Source/MODEL/'
        ln(model_path + '/mp_coupl.inc', self.dir_path + '/SubProcesses')
        ln(model_path + '/mp_coupl_same_name.inc', self.dir_path + '/SubProcesses')
    
    def make(self):
        """ Compiles the additional dependences for loop (such as CutTools)."""
        super(LoopProcessExporterFortranSA, self).make()
        
        # make CutTools (only necessary with MG option output_dependencies='internal')
        libdir = os.path.join(self.dir_path,'lib')
        sourcedir = os.path.join(self.dir_path,'Source')
        if self.dependencies=='internal':
            if not os.path.exists(os.path.realpath(pjoin(libdir, 'libcts.a'))) or \
            not os.path.exists(os.path.realpath(pjoin(libdir, 'mpmodule.mod'))):
                if os.path.exists(pjoin(sourcedir,'CutTools')):
                    logger.info('Compiling CutTools (can take a couple of minutes) ...')
                    misc.compile(['CutTools'], cwd = sourcedir)
                    logger.info('          ...done.')
                else:
                    raise MadGraph5Error('Could not compile CutTools because its'+\
                   ' source directory could not be found in the SOURCE folder.')
        if not os.path.exists(os.path.realpath(pjoin(libdir, 'libcts.a'))) or \
            not os.path.exists(os.path.realpath(pjoin(libdir, 'mpmodule.mod'))):
            raise MadGraph5Error('CutTools compilation failed.')
        
        # Verify compatibility between current compiler and the one which was
        # used when last compiling CutTools (if specified).
        compiler_log_path = pjoin(os.path.dirname((os.path.realpath(pjoin(
                                  libdir, 'libcts.a')))),'compiler_version.log')
        if os.path.exists(compiler_log_path):
            compiler_version_used = open(compiler_log_path,'r').read()
            if not str(misc.get_gfortran_version(misc.detect_current_compiler(\
                       pjoin(sourcedir,'make_opts')))) in compiler_version_used:
                if os.path.exists(pjoin(sourcedir,'CutTools')):
                    logger.info('CutTools was compiled with a different fortran'+\
                                            ' compiler. Re-compiling it now...')
                    misc.compile(['cleanCT'], cwd = sourcedir)
                    misc.compile(['CutTools'], cwd = sourcedir)
                    logger.info('          ...done.')
                else:
                    raise MadGraph5Error("CutTools installation in %s"\
                                 %os.path.realpath(pjoin(libdir, 'libcts.a'))+\
                 " seems to have been compiled with a different compiler than"+\
                    " the one specified in MG5_aMC. Please recompile CutTools.")
    
    def cat_coeff(self, ff_number, frac, is_imaginary, Nc_power, Nc_value=3):
        """Concatenate the coefficient information to reduce it to 
        (fraction, is_imaginary) """

        total_coeff = ff_number * frac * fractions.Fraction(Nc_value) ** Nc_power

        return (total_coeff, is_imaginary)       

    def get_amp_to_jamp_map(self, col_amps, n_amps):
        """ Returns a list with element 'i' being a list of tuples corresponding
        to all apparition of amplitude number 'i' in the jamp number 'j'
        with coeff 'coeff_j'. The format of each tuple describing an apparition 
        is (j, coeff_j). where coeff_j is of the form (Fraction, is_imag)."""

        if(isinstance(col_amps,list)):
            if(col_amps and isinstance(col_amps[0],list)):
                color_amplitudes=col_amps
            else:
                raise MadGraph5Error, "Incorrect col_amps argument passed to get_amp_to_jamp_map"
        else:
            raise MadGraph5Error, "Incorrect col_amps argument passed to get_amp_to_jamp_map"
        
        # To store the result
        res_list = [[] for i in range(n_amps)]
        for i, coeff_list in enumerate(color_amplitudes):
                for (coefficient, amp_number) in coeff_list:
                    res_list[amp_number-1].append((i,self.cat_coeff(\
                      coefficient[0],coefficient[1],coefficient[2],coefficient[3])))

        return res_list

    def get_color_matrix(self, matrix_element):
        """Return the color matrix definition lines. This color matrix is of size
        NLOOPAMPSxNBORNAMPS and allows for squaring individually each Loop and Born
        amplitude."""

        logger.info('Computing diagram color coefficients')

        # The two lists have a list of tuples at element 'i' which correspond
        # to all apparitions of loop amplitude number 'i' in the jampl number 'j'
        # with coeff 'coeffj'. The format of each tuple describing an apparition 
        # is (j, coeffj).
        ampl_to_jampl=self.get_amp_to_jamp_map(\
          matrix_element.get_loop_color_amplitudes(),
          matrix_element.get_number_of_loop_amplitudes())
        if matrix_element.get('processes')[0].get('has_born'):
            ampb_to_jampb=self.get_amp_to_jamp_map(\
          matrix_element.get_born_color_amplitudes(),
          matrix_element.get_number_of_born_amplitudes())
        else:
            ampb_to_jampb=ampl_to_jampl
        # Below is the original color matrix multiplying the JAMPS
        if matrix_element.get('color_matrix'):
            ColorMatrixDenom = \
              matrix_element.get('color_matrix').get_line_denominators()
            ColorMatrixNum = [ matrix_element.get('color_matrix').\
                               get_line_numerators(index, denominator) for
                               (index, denominator) in enumerate(ColorMatrixDenom) ]
        else:
            ColorMatrixDenom= [1]
            ColorMatrixNum = [[1]]
            
        # Below is the final color matrix output
        ColorMatrixNumOutput=[]
        ColorMatrixDenomOutput=[]
        
        # Now we construct the color factors between each born and loop amplitude
        # by scanning their contributions to the different jamps.
        start = time.time()
        progress_bar = None
        time_info = False
        for i, jampl_list in enumerate(ampl_to_jampl):
            # This can be pretty long for processes with many color flows.
            # So, if necessary (i.e. for more than 15s), we tell the user the
            # estimated time for the processing.
            if i==5:
                elapsed_time = time.time()-start
                t = len(ampl_to_jampl)*(elapsed_time/5.0)
                if t > 10.0:
                    time_info = True
                    logger.info('The color factors computation will take '+\
                      ' about %s to run. '%str(datetime.timedelta(seconds=int(t)))+\
                      'Started on %s.'%datetime.datetime.now().strftime(\
                                                              "%d-%m-%Y %H:%M"))
                    if logger.getEffectiveLevel()<logging.WARNING:
                        widgets = ['Color computation:', pbar.Percentage(), ' ', 
                                                pbar.Bar(),' ', pbar.ETA(), ' ']
                        progress_bar = pbar.ProgressBar(widgets=widgets, 
                                       maxval=len(ampl_to_jampl), fd=sys.stdout)
            
            if not progress_bar is None:
                progress_bar.update(i+1)
                # Flush to force the printout of the progress_bar to be updated
                sys.stdout.flush()

            line_num=[]
            line_denom=[]

            # Treat the special case where this specific amplitude contributes to no
            # color flow at all. So it is zero because of color but not even due to
            # an accidental cancellation among color flows, but simply because of its
            # projection to each individual color flow is zero. In such case, the 
            # corresponding jampl_list is empty and all color coefficients must then
            # be zero. This happens for example in the Higgs Effective Theory model
            # for the bubble made of a 4-gluon vertex and the effective ggH vertex.
            if len(jampl_list)==0:
                line_num=[0]*len(ampb_to_jampb)
                line_denom=[1]*len(ampb_to_jampb)
                ColorMatrixNumOutput.append(line_num)
                ColorMatrixDenomOutput.append(line_denom)
                continue

            for jampb_list in ampb_to_jampb:
                real_num=0
                imag_num=0
                common_denom=color_amp.ColorMatrix.lcmm(*[abs(ColorMatrixDenom[jampl]*
                    ampl_coeff[0].denominator*ampb_coeff[0].denominator) for 
                    ((jampl, ampl_coeff),(jampb,ampb_coeff)) in 
                    itertools.product(jampl_list,jampb_list)])
                for ((jampl, ampl_coeff),(jampb, ampb_coeff)) in \
                                       itertools.product(jampl_list,jampb_list):
                    # take the numerator and multiply by lcm/denominator
                    # as we will later divide by the lcm.
                    buff_num=ampl_coeff[0].numerator*\
                        ampb_coeff[0].numerator*ColorMatrixNum[jampl][jampb]*\
                        abs(common_denom)/(ampl_coeff[0].denominator*\
                        ampb_coeff[0].denominator*ColorMatrixDenom[jampl])
                    # Remember that we must take the complex conjugate of
                    # the born jamp color coefficient because we will compute
                    # the square with 2 Re(LoopAmp x BornAmp*)
                    if ampl_coeff[1] and ampb_coeff[1]:
                        real_num=real_num+buff_num
                    elif not ampl_coeff[1] and not ampb_coeff[1]:
                        real_num=real_num+buff_num
                    elif not ampl_coeff[1] and ampb_coeff[1]:
                        imag_num=imag_num-buff_num
                    else:
                        imag_num=imag_num+buff_num
                assert not (real_num!=0 and imag_num!=0), "MadGraph5_aMC@NLO found a "+\
                  "color matrix element which has both a real and imaginary part."
                if imag_num!=0:
                    res=fractions.Fraction(imag_num,common_denom)
                    line_num.append(res.numerator)
                    # Negative denominator means imaginary color coef of the
                    # final color matrix
                    line_denom.append(res.denominator*-1)
                else:
                    res=fractions.Fraction(real_num,common_denom)
                    line_num.append(res.numerator)
                    # Positive denominator means real color coef of the final color matrix
                    line_denom.append(res.denominator)

            ColorMatrixNumOutput.append(line_num)
            ColorMatrixDenomOutput.append(line_denom)

        if time_info:
            logger.info('Finished on %s.'%datetime.datetime.now().strftime(\
                                                              "%d-%m-%Y %H:%M"))            
        if progress_bar!=None:
            progress_bar.finish()

        return (ColorMatrixNumOutput,ColorMatrixDenomOutput)

    def get_context(self,matrix_element):
        """ Returns the contextual variables which need to be set when
        pre-processing the template files."""

        # The nSquaredSO entry of the general replace dictionary should have
        # been set in write_loopmatrix prior to the first call to this function
        # However, for cases where the TIRCaching contextual variable is 
        # irrelevant (like in the default output), this might not be the case
        # so we set it to 1. 
        try:
            n_squared_split_orders = matrix_element.rep_dict['nSquaredSO']
        except (KeyError, AttributeError):
            n_squared_split_orders = 1

        LoopInduced = not matrix_element.get('processes')[0].get('has_born')
        
        # Force the computation of loop color flows for loop_induced processes
        ComputeColorFlows = self.compute_color_flows or LoopInduced
        # The variable AmplitudeReduction is just to make the contextual
        # conditions more readable in the include files.
        AmplitudeReduction = LoopInduced or ComputeColorFlows
        # Even when not reducing at the amplitude level, the TIR caching
        # is useful when there is more than one squared split order config.
        TIRCaching = AmplitudeReduction or n_squared_split_orders>1
        MadEventOutput = False

        return {'LoopInduced': LoopInduced,
                'ComputeColorFlows': ComputeColorFlows,
                'AmplitudeReduction': AmplitudeReduction,
                'TIRCaching': TIRCaching,
                'MadEventOutput': MadEventOutput}

    #===========================================================================
    # generate_subprocess_directory
    #===========================================================================
    def generate_loop_subprocess(self, matrix_element, fortran_model,
          group_number = None, proc_id = None, config_map=None, unique_id=None):
        """Generate the Pxxxxx directory for a loop subprocess in MG4 standalone,
        including the necessary loop_matrix.f, born_matrix.f and include files.
        Notice that this is too different from generate_subprocess_directory
        so that there is no point reusing this mother function.
        The 'group_number' and 'proc_id' options are only used for the LoopInduced
        MadEvent output and only to specify the ME_identifier and the P* 
        SubProcess directory name."""

        cwd = os.getcwd()
        proc_dir_name = self.get_SubProc_folder_name(
                        matrix_element.get('processes')[0],group_number,proc_id)
        dirpath = os.path.join(self.dir_path, 'SubProcesses', proc_dir_name)
        
        try:
            os.mkdir(dirpath)
        except os.error as error:
            logger.warning(error.strerror + " " + dirpath)

        try:
            os.chdir(dirpath)
        except os.error:
            logger.error('Could not cd to directory %s' % dirpath)
            return 0

        logger.info('Creating files in directory %s' % dirpath)

        if unique_id is None:
            raise MadGraph5Error, 'A unique id must be provided to the function'+\
                     'generate_loop_subprocess of LoopProcessExporterFortranSA.'
        # Create an include with the unique consecutive ID assigned
        open('unique_id.inc','w').write(
"""      integer UNIQUE_ID
      parameter(UNIQUE_ID=%d)"""%unique_id)
        
        # Extract number of external particles
        (nexternal, ninitial) = matrix_element.get_nexternal_ninitial()

        calls=self.write_loop_matrix_element_v4(None,matrix_element,
                         fortran_model, group_number = group_number, 
                                     proc_id = proc_id, config_map = config_map)

        # We assume here that all processes must share the same property of 
        # having a born or not, which must be true anyway since these are two
        # definite different classes of processes which can never be treated on
        # the same footing.
        if matrix_element.get('processes')[0].get('has_born'):
            filename = 'born_matrix.f'
            calls = self.write_bornmatrix(
                writers.FortranWriter(filename),
                matrix_element,
                fortran_model)

        filename = 'pmass.inc'
        self.write_pmass_file(writers.FortranWriter(filename),
                         matrix_element)

        filename = 'ngraphs.inc'
        self.write_ngraphs_file(writers.FortranWriter(filename),
                           len(matrix_element.get_all_amplitudes()))

        # Do not draw the loop diagrams if they are too many.
        # The user can always decide to do it manually, if really needed
        loop_diags = [loop_diag for loop_diag in\
             matrix_element.get('base_amplitude').get('loop_diagrams')\
             if isinstance(loop_diag,LoopDiagram) and loop_diag.get('type') > 0]
        if len(loop_diags)>5000:
            logger.info("There are more than 5000 loop diagrams."+\
                                              "Only the first 5000 are drawn.")
        filename = "loop_matrix.ps"
        plot = draw.MultiEpsDiagramDrawer(base_objects.DiagramList(
            loop_diags[:5000]),filename,
            model=matrix_element.get('processes')[0].get('model'),amplitude='')
        logger.info("Drawing loop Feynman diagrams for " + \
                     matrix_element.get('processes')[0].nice_string())
        plot.draw()

        if matrix_element.get('processes')[0].get('has_born'):   
            filename = "born_matrix.ps"
            plot = draw.MultiEpsDiagramDrawer(matrix_element.get('base_amplitude').\
                                                 get('born_diagrams'),
                                              filename,
                                              model=matrix_element.get('processes')[0].\
                                                 get('model'),
                                              amplitude='')
            logger.info("Generating born Feynman diagrams for " + \
                         matrix_element.get('processes')[0].nice_string(\
                                                          print_weighted=False))
            plot.draw()

        self.link_files_from_Subprocesses(self.get_SubProc_folder_name(
                       matrix_element.get('processes')[0],group_number,proc_id))
        
        # Return to original PWD
        os.chdir(cwd)

        if not calls:
            calls = 0
        return calls

    def link_files_from_Subprocesses(self,proc_name):
        """ To link required files from the Subprocesses directory to the
        different P* ones"""
        
        linkfiles = ['coupl.inc',
                     'cts_mprec.h', 'cts_mpc.h', 'mp_coupl.inc', 
                     'mp_coupl_same_name.inc',
                     'MadLoopParamReader.f','MadLoopCommons.f',
                     'MadLoopParams.inc','global_specs.inc']
        
        for file in linkfiles:
            ln('../%s' % file)
        
        ln('../%s'%self.madloop_makefile_name, name='makefile')

        # The mp module
        ln('../../lib/mpmodule.mod')
            
        # Also like the whole MadLoop5_files directory
        ln('../MadLoop5_resources')

    def generate_general_replace_dict(self,matrix_element,
                                           group_number = None, proc_id = None):
        """Generates the entries for the general replacement dictionary used
        for the different output codes for this exporter.The arguments 
        group_number and proc_id are just for the LoopInduced output with MadEvent."""
        
        dict={}
        # A general process prefix which appears in front of all MadLooop
        # subroutines and common block so that several processes can be compiled
        # together into one library, as necessary to follow BLHA guidelines.
        
        dict['proc_prefix'] = self.get_ME_identifier(matrix_element,
                       group_number = group_number, group_elem_number = proc_id)

        # The proc_id is used for MadEvent grouping, so none of our concern here
        # and it is simply set to an empty string.        
        dict['proc_id'] = ''
        # Extract version number and date from VERSION file
        info_lines = self.get_mg5_info_lines()
        dict['info_lines'] = info_lines
        # Extract process info lines
        process_lines = self.get_process_info_lines(matrix_element)
        dict['process_lines'] = process_lines
        # Extract number of external particles
        (nexternal, ninitial) = matrix_element.get_nexternal_ninitial()
        dict['nexternal'] = nexternal
        dict['nincoming'] = ninitial
        # Extract ncomb
        ncomb = matrix_element.get_helicity_combinations()
        dict['ncomb'] = ncomb
        # Extract nloopamps
        nloopamps = matrix_element.get_number_of_loop_amplitudes()
        dict['nloopamps'] = nloopamps
        # Extract nloopdiags
        nloopdiags = len(matrix_element.get('diagrams'))
        dict['nloopdiags'] = nloopdiags
        # Extract nctamps
        nctamps = matrix_element.get_number_of_CT_amplitudes()
        dict['nctamps'] = nctamps
        # Extract nwavefuncs
        nwavefuncs = matrix_element.get_number_of_external_wavefunctions()
        dict['nwavefuncs'] = nwavefuncs
        # Set format of the double precision
        dict['real_dp_format']='real*8'
        dict['real_mp_format']='real*16'
        # Set format of the complex
        dict['complex_dp_format']='complex*16'
        dict['complex_mp_format']='complex*32'
        # Set format of the masses
        dict['mass_dp_format'] = dict['complex_dp_format']
        dict['mass_mp_format'] = dict['complex_mp_format']
        # Fill in default values for the placeholders for the madevent 
        # loop-induced output
        dict['nmultichannels'] = 0
        dict['nmultichannel_configs'] = 0
        dict['config_map_definition'] = ''
        dict['config_index_map_definition'] = ''        
        # Color matrix size
        # For loop induced processes it is NLOOPAMPSxNLOOPAMPS and otherwise
        # it is NLOOPAMPSxNBORNAMPS
        # Also, how to access the number of Born squared order contributions

        if matrix_element.get('processes')[0].get('has_born'):
            dict['color_matrix_size'] = 'nbornamps'
            dict['get_nsqso_born']=\
                           "include 'nsqso_born.inc'"
        else:
            dict['get_nsqso_born']="""INTEGER NSQSO_BORN
            PARAMETER (NSQSO_BORN=0)
            """
            dict['color_matrix_size'] = 'nloopamps'    
        
        # These placeholders help to have as many common templates for the
        # output of the loop induced processes and those with a born 
        # contribution.
        if matrix_element.get('processes')[0].get('has_born'):
            # Extract nbornamps
            nbornamps = matrix_element.get_number_of_born_amplitudes()
            dict['nbornamps'] = nbornamps
            dict['ncomb_helas_objs'] = ',ncomb'
            dict['nbornamps_decl'] = \
              """INTEGER NBORNAMPS
                 PARAMETER (NBORNAMPS=%d)"""%nbornamps
            dict['nBornAmps'] = nbornamps
                 
        else:
            dict['ncomb_helas_objs'] = ''  
            dict['dp_born_amps_decl'] = ''
            dict['dp_born_amps_decl_in_mp'] = ''
            dict['copy_mp_to_dp_born_amps'] = ''
            dict['mp_born_amps_decl'] = ''
            dict['nbornamps_decl'] = ''
            dict['nbornamps'] = 0
            dict['nBornAmps'] = 0
        
        return dict
    
    def write_loop_matrix_element_v4(self, writer, matrix_element, fortran_model,
                        group_number = None, proc_id = None, config_map = None):
        """ Writes loop_matrix.f, CT_interface.f, loop_num.f and
        mp_born_amps_and_wfs.
        The arguments group_number and proc_id are just for the LoopInduced
        output with MadEvent and only used in get_ME_identifier.
        """
        
        # Create the necessary files for the loop matrix element subroutine
        
        if config_map:
            raise MadGraph5Error, 'The default loop output cannot be used with'+\
              'MadEvent and cannot compute the AMP2 for multi-channeling.'

        if not isinstance(fortran_model,\
          helas_call_writers.FortranUFOHelasCallWriter):
            raise MadGraph5Error, 'The loop fortran output can only'+\
              ' work with a UFO Fortran model'
        
        LoopFortranModel = helas_call_writers.FortranUFOHelasCallWriter(
                     argument=fortran_model.get('model'),
                     hel_sum=matrix_element.get('processes')[0].get('has_born'))

        # Compute the analytical information of the loop wavefunctions in the
        # loop helas matrix elements using the cached aloha model to reuse
        # as much as possible the aloha computations already performed for
        # writing out the aloha fortran subroutines.
        matrix_element.compute_all_analytic_information(
          self.get_aloha_model(matrix_element.get('processes')[0].get('model')))

        # Initialize a general replacement dictionary with entries common to 
        # many files generated here.
        matrix_element.rep_dict = self.generate_general_replace_dict(
                 matrix_element, group_number = group_number, proc_id = proc_id)                                 
        
        # Extract max number of loop couplings (specific to this output type)
        matrix_element.rep_dict['maxlcouplings']= \
                                         matrix_element.find_max_loop_coupling()
        # The born amp declaration suited for also outputing the loop-induced
        # processes as well.
        if matrix_element.get('processes')[0].get('has_born'):
            matrix_element.rep_dict['dp_born_amps_decl_in_mp'] = \
                  matrix_element.rep_dict['complex_dp_format']+" DPAMP(NBORNAMPS,NCOMB)"+\
                  "\n common/%sAMPS/DPAMP"%matrix_element.rep_dict['proc_prefix']
            matrix_element.rep_dict['dp_born_amps_decl'] = \
                  matrix_element.rep_dict['complex_dp_format']+" AMP(NBORNAMPS,NCOMB)"+\
                  "\n common/%sAMPS/AMP"%matrix_element.rep_dict['proc_prefix']
            matrix_element.rep_dict['mp_born_amps_decl'] = \
                  matrix_element.rep_dict['complex_mp_format']+" AMP(NBORNAMPS,NCOMB)"+\
                  "\n common/%sMP_AMPS/AMP"%matrix_element.rep_dict['proc_prefix']
            matrix_element.rep_dict['copy_mp_to_dp_born_amps'] = \
                   '\n'.join(['DO I=1,NBORNAMPS','DPAMP(I,H)=AMP(I,H)','ENDDO'])
        
        if writer:
            raise MadGraph5Error, 'Matrix output mode no longer supported.'
        
        filename = 'loop_matrix.f'
        calls = self.write_loopmatrix(writers.FortranWriter(filename),
                                      matrix_element,
                                      LoopFortranModel)       

        # Write out the proc_prefix in a file, this is quite handy
        proc_prefix_writer = writers.FortranWriter('proc_prefix.txt','w')
        proc_prefix_writer.write(matrix_element.rep_dict['proc_prefix'])
        proc_prefix_writer.close()
                    
        filename = 'check_sa.f'
        self.write_check_sa(writers.FortranWriter(filename),matrix_element)
        
        filename = 'CT_interface.f'
        self.write_CT_interface(writers.FortranWriter(filename),\
                                matrix_element)
        
        
        
        filename = 'improve_ps.f'
        calls = self.write_improve_ps(writers.FortranWriter(filename),
                                                             matrix_element)
        
        filename = 'loop_num.f'
        self.write_loop_num(writers.FortranWriter(filename),\
                                matrix_element,LoopFortranModel)
        
        filename = 'mp_born_amps_and_wfs.f'
        self.write_born_amps_and_wfs(writers.FortranWriter(filename),\
                                     matrix_element,LoopFortranModel)

        # Extract number of external particles
        (nexternal, ninitial) = matrix_element.get_nexternal_ninitial()
        filename = 'nexternal.inc'
        self.write_nexternal_file(writers.FortranWriter(filename),
                                                            nexternal, ninitial)

        filename = 'process_info.inc'        
        self.write_process_info_file(writers.FortranWriter(filename),
                                                                 matrix_element)
        return calls

    def write_process_info_file(self, writer, matrix_element):
        """A small structural function to write the include file specifying some
        process characteristics."""

        model = matrix_element.get('processes')[0].get('model')
        process_info = {}
        # The maximum spin of any particle connected (or directly running in) 
        # any loop of this matrix element. This is important because there is
        # some limitation in the stability tests that can be performed when this
        # maximum spin is above 3 (vectors). Also CutTools has limitations in 
        # this regard.
        process_info['max_spin_connected_to_loop']=\
                                 matrix_element.get_max_spin_connected_to_loop()
        
        process_info['max_spin_external_particle']= max(
                model.get_particle(l.get('id')).get('spin') for l in 
                                 matrix_element.get('processes')[0].get('legs'))

        proc_include = \
"""
INTEGER MAX_SPIN_CONNECTED_TO_LOOP
PARAMETER(MAX_SPIN_CONNECTED_TO_LOOP=%(max_spin_connected_to_loop)d)
INTEGER MAX_SPIN_EXTERNAL_PARTICLE
PARAMETER(MAX_SPIN_EXTERNAL_PARTICLE=%(max_spin_external_particle)d)
"""%process_info

        writer.writelines(proc_include)
                                
<<<<<<< HEAD
    def generate_subprocess_directory_v4(self, matrix_element, fortran_model):
=======
    def generate_subprocess_directory(self, matrix_element, fortran_model):
>>>>>>> c9d91378
        """ To overload the default name for this function such that the correct
        function is used when called from the command interface """
        
        self.unique_id +=1
        return self.generate_loop_subprocess(matrix_element,fortran_model,
                                                            unique_id=self.unique_id)

    def write_check_sa(self, writer, matrix_element):
        """Writes out the steering code check_sa. In the optimized output mode,
        All the necessary entries in the replace_dictionary have already been 
        set in write_loopmatrix because it is only there that one has access to
        the information about split orders."""        
        replace_dict = copy.copy(matrix_element.rep_dict)     
        for key in ['print_so_born_results','print_so_loop_results',
            'write_so_born_results','write_so_loop_results','set_coupling_target']:
            if key not in replace_dict.keys():
                replace_dict[key]=''
        
        if matrix_element.get('processes')[0].get('has_born'):
            file = open(os.path.join(self.template_dir,'check_sa.inc')).read()
        else:
            file = open(os.path.join(self.template_dir,\
                                          'check_sa_loop_induced.inc')).read()
        file=file%replace_dict
        writer.writelines(file)
         
        # We can always write the f2py wrapper if present (in loop optimized mode, it is)
        if not os.path.isfile(pjoin(self.template_dir,'check_py.f.inc')):
            return
        file = open(os.path.join(self.template_dir,\
                                      'check_py.f.inc')).read()
        file=file%replace_dict
        new_path = writer.name.replace('check_sa.f', 'f2py_wrapper.f')
        new_writer = writer.__class__(new_path, 'w')
        new_writer.writelines(file)

        file = open(os.path.join(self.template_dir,\
                                      'check_sa.py.inc')).read()
        # For now just put in an empty PS point but in the future, maybe generate
        # a valid one already here by default
        curr_proc = matrix_element.get('processes')[0]
        random_PSpoint_python_formatted = \
"""# Specify your chosen PS point below. If you leave it filled with None, then the script will attempt to read it from the file PS.input.
p= [[None,]*4]*%d"""%len(curr_proc.get('legs'))

        process_definition_string = curr_proc.nice_string().replace('Process:','')
        file=file.format(random_PSpoint_python_formatted,process_definition_string)
        new_path = writer.name.replace('check_sa.f', 'check_sa.py')
        new_writer = open(new_path, 'w')
        new_writer.writelines(file)
        # Make it executable
        os.chmod(new_path, os.stat(new_path).st_mode | stat.S_IEXEC)

    def write_improve_ps(self, writer, matrix_element):
        """ Write out the improve_ps subroutines which modify the PS point
        given in input and slightly deform it to achieve exact onshellness on
        all external particles as well as perfect energy-momentum conservation""" 
        replace_dict = copy.copy(matrix_element.rep_dict)
        
        (nexternal,ninitial)=matrix_element.get_nexternal_ninitial()
        replace_dict['ninitial']=ninitial
        mass_list=matrix_element.get_external_masses()[:-2]
        mp_variable_prefix = check_param_card.ParamCard.mp_prefix

        # Write the quadruple precision version of this routine only.
        replace_dict['real_format']=replace_dict['real_mp_format']
        replace_dict['mp_prefix']='MP_'
        replace_dict['exp_letter']='e'
        replace_dict['mp_specifier']='_16'
        replace_dict['coupl_inc_name']='mp_coupl.inc'
        replace_dict['masses_def']='\n'.join(['MASSES(%(i)d)=%(prefix)s%(m)s'\
                            %{'i':i+1,'m':m, 'prefix':mp_variable_prefix} for \
                                                  i, m in enumerate(mass_list)])
        file_mp = open(os.path.join(self.template_dir,'improve_ps.inc')).read()
        file_mp=file_mp%replace_dict
        #
        writer.writelines(file_mp)

    def write_loop_num(self, writer, matrix_element,fortran_model):
        """ Create the file containing the core subroutine called by CutTools
        which contains the Helas calls building the loop"""

        if not matrix_element.get('processes') or \
               not matrix_element.get('diagrams'):
            return 0

        # Set lowercase/uppercase Fortran code
        writers.FortranWriter.downcase = False
        
        file = open(os.path.join(self.template_dir,'loop_num.inc')).read()
        
        replace_dict = copy.copy(matrix_element.rep_dict)
        
        loop_helas_calls=fortran_model.get_loop_amplitude_helas_calls(matrix_element)
        replace_dict['maxlcouplings']=matrix_element.find_max_loop_coupling()
        replace_dict['loop_helas_calls'] = "\n".join(loop_helas_calls) 
       
        # The squaring is only necessary for the processes with born where the 
        # sum over helicities is done before sending the numerator to CT.
        dp_squaring_lines=['DO I=1,NBORNAMPS',
            'CFTOT=DCMPLX(CF_N(AMPLNUM,I)/DBLE(ABS(CF_D(AMPLNUM,I))),0.0d0)',
            'IF(CF_D(AMPLNUM,I).LT.0) CFTOT=CFTOT*IMAG1',
            'RES=RES+CFTOT*BUFF*DCONJG(AMP(I,H))','ENDDO']
        mp_squaring_lines=['DO I=1,NBORNAMPS',
'CFTOT=CMPLX(CF_N(AMPLNUM,I)/(1.0E0_16*ABS(CF_D(AMPLNUM,I))),0.0E0_16,KIND=16)',
            'IF(CF_D(AMPLNUM,I).LT.0) CFTOT=CFTOT*IMAG1',
            'QPRES=QPRES+CFTOT*BUFF*CONJG(AMP(I,H))','ENDDO']
        if matrix_element.get('processes')[0].get('has_born'):
            replace_dict['dp_squaring']='\n'.join(dp_squaring_lines)
            replace_dict['mp_squaring']='\n'.join(mp_squaring_lines)
        else:
            replace_dict['dp_squaring']='RES=BUFF'
            replace_dict['mp_squaring']='QPRES=BUFF'                       

        # Prepend MP_ to all helas calls.
        self.turn_to_mp_calls(loop_helas_calls)
        replace_dict['mp_loop_helas_calls'] = "\n".join(loop_helas_calls)
        
        file=file%replace_dict
        
        if writer:
            writer.writelines(file)
        else:
            return file

    def write_CT_interface(self, writer, matrix_element, optimized_output=False):
        """ Create the file CT_interface.f which contains the subroutine defining
         the loop HELAS-like calls along with the general interfacing subroutine.
         It is used to interface against any OPP tool, including Samurai and Ninja."""

        files=[]

        # First write CT_interface which interfaces MG5 with CutTools.
        replace_dict=copy.copy(matrix_element.rep_dict)
        
        # We finalize CT result differently wether we used the built-in 
        # squaring against the born.
        if matrix_element.get('processes')[0].get('has_born'):
            replace_dict['finalize_CT']='\n'.join([\
         'RES(%d)=NORMALIZATION*2.0d0*DBLE(RES(%d))'%(i,i) for i in range(1,4)])
        else:
            replace_dict['finalize_CT']='\n'.join([\
                     'RES(%d)=NORMALIZATION*RES(%d)'%(i,i) for i in range(1,4)])
        
        file = open(os.path.join(self.template_dir,'CT_interface.inc')).read()  

        file = file % replace_dict
        files.append(file)
        
        # Now collect the different kind of subroutines needed for the
        # loop HELAS-like calls.
        HelasLoopAmpsCallKeys=matrix_element.get_used_helas_loop_amps()

        for callkey in HelasLoopAmpsCallKeys:
            replace_dict=copy.copy(matrix_element.rep_dict)
            # Add to this dictionary all other attribute common to all
            # HELAS-like loop subroutines.
            if matrix_element.get('processes')[0].get('has_born'):
                replace_dict['validh_or_nothing']=',validh'
            else:
                replace_dict['validh_or_nothing']=''
            # In the optimized output, the number of couplings in the loop is
            # not specified so we only treat it here if necessary:
            if len(callkey)>2:
                replace_dict['ncplsargs']=callkey[2]
                cplsargs="".join(["C%d,MP_C%d, "%(i,i) for i in range(1,callkey[2]+1)])
                replace_dict['cplsargs']=cplsargs
                cplsdecl="".join(["C%d, "%i for i in range(1,callkey[2]+1)])[:-2]
                replace_dict['cplsdecl']=cplsdecl
                mp_cplsdecl="".join(["MP_C%d, "%i for i in range(1,callkey[2]+1)])[:-2]
                replace_dict['mp_cplsdecl']=mp_cplsdecl
                cplset="\n".join(["\n".join(["LC(%d)=C%d"%(i,i),\
                                         "MP_LC(%d)=MP_C%d"%(i,i)])\
                              for i in range(1,callkey[2]+1)])
                replace_dict['cplset']=cplset
            
            replace_dict['nloopline']=callkey[0]
            wfsargs="".join(["W%d, "%i for i in range(1,callkey[1]+1)])
            replace_dict['wfsargs']=wfsargs
            # We don't pass the multiple precision mass in the optimized_output
            if not optimized_output:
                margs="".join(["M%d,MP_M%d, "%(i,i) for i in range(1,callkey[0]+1)])
            else:
                margs="".join(["M%d, "%i for i in range(1,callkey[0]+1)])
            replace_dict['margs']=margs                
            wfsargsdecl="".join([("W%d, "%i) for i in range(1,callkey[1]+1)])[:-2]
            replace_dict['wfsargsdecl']=wfsargsdecl
            margsdecl="".join(["M%d, "%i for i in range(1,callkey[0]+1)])[:-2]
            replace_dict['margsdecl']=margsdecl
            mp_margsdecl="".join(["MP_M%d, "%i for i in range(1,callkey[0]+1)])[:-2]
            replace_dict['mp_margsdecl']=mp_margsdecl
            weset="\n".join([("WE("+str(i)+")=W"+str(i)) for \
                             i in range(1,callkey[1]+1)])
            replace_dict['weset']=weset
            weset="\n".join([("WE(%d)=W%d"%(i,i)) for i in range(1,callkey[1]+1)])
            replace_dict['weset']=weset
            msetlines=["M2L(1)=M%d**2"%(callkey[0]),]
            mset="\n".join(msetlines+["M2L(%d)=M%d**2"%(i,i-1) for \
                             i in range(2,callkey[0]+1)])
            replace_dict['mset']=mset            
            mset2lines=["ML(1)=M%d"%(callkey[0]),"ML(2)=M%d"%(callkey[0]),
                  "MP_ML(1)=MP_M%d"%(callkey[0]),"MP_ML(2)=MP_M%d"%(callkey[0])]
            mset2="\n".join(mset2lines+["\n".join(["ML(%d)=M%d"%(i,i-2),
                                               "MP_ML(%d)=MP_M%d"%(i,i-2)]) for \
                                        i in range(3,callkey[0]+3)])
            replace_dict['mset2']=mset2           
            replace_dict['nwfsargs'] = callkey[1]
            if callkey[0]==callkey[1]:
                replace_dict['nwfsargs_header'] = ""
                replace_dict['pairingargs']=""
                replace_dict['pairingdecl']=""
                pairingset="""DO I=1,NLOOPLINE
                                PAIRING(I)=1
                              ENDDO
                           """
                replace_dict['pairingset']=pairingset               
            else:
                replace_dict['nwfsargs_header'] = '_%d'%callkey[1]
                pairingargs="".join([("P"+str(i)+", ") for i in \
                                                         range(1,callkey[0]+1)])
                replace_dict['pairingargs']=pairingargs
                pairingdecl="integer "+"".join([("P"+str(i)+", ") for i in \
                                                    range(1,callkey[0]+1)])[:-2]
                replace_dict['pairingdecl']=pairingdecl
                pairingset="\n".join([("PAIRING("+str(i)+")=P"+str(i)) for \
                             i in range(1,callkey[0]+1)])
                replace_dict['pairingset']=pairingset
            
            file = open(os.path.join(self.template_dir,\
                                             'helas_loop_amplitude.inc')).read()
            file = file % replace_dict
            files.append(file)   
        
        file="\n".join(files)
        
        if writer:
            writer.writelines(file,context=self.get_context(matrix_element))
        else:
            return file

    # Helper function to split HELAS CALLS in dedicated subroutines placed
    # in different files.
    def split_HELASCALLS(self, writer, replace_dict, template_name, masterfile, \
                         helas_calls, entry_name, bunch_name,n_helas=2000,
                         required_so_broadcaster = 'LOOP_REQ_SO_DONE',
                         continue_label = 1000, momenta_array_name='P',
                         context={}):
        """ Finish the code generation with splitting.         
        Split the helas calls in the argument helas_calls into bunches of 
        size n_helas and place them in dedicated subroutine with name 
        <bunch_name>_i. Also setup the corresponding calls to these subroutine 
        in the replace_dict dictionary under the entry entry_name.
        The context specified will be forwarded to the the fileWriter."""
        helascalls_replace_dict=copy.copy(replace_dict)
        helascalls_replace_dict['bunch_name']=bunch_name
        helascalls_files=[]
        for i, k in enumerate(range(0, len(helas_calls), n_helas)):
            helascalls_replace_dict['bunch_number']=i+1                
            helascalls_replace_dict['helas_calls']=\
                                           '\n'.join(helas_calls[k:k + n_helas])
            helascalls_replace_dict['required_so_broadcaster']=\
                                                         required_so_broadcaster
            helascalls_replace_dict['continue_label']=continue_label
            new_helascalls_file = open(os.path.join(self.template_dir,\
                                                          template_name)).read()
            new_helascalls_file = new_helascalls_file % helascalls_replace_dict
            helascalls_files.append(new_helascalls_file)
        # Setup the call to these HELASCALLS subroutines in loop_matrix.f
        helascalls_calls = [ "CALL %s%s_%d(%s,NHEL,H,IC)"%\
              (replace_dict['proc_prefix'] ,bunch_name,a+1,momenta_array_name) \
                                          for a in range(len(helascalls_files))]
        replace_dict[entry_name]='\n'.join(helascalls_calls)
        if writer:
            for i, helascalls_file in enumerate(helascalls_files):
                filename = '%s_%d.f'%(bunch_name,i+1)
                writers.FortranWriter(filename).writelines(helascalls_file,
                                                                context=context)
        else:
                masterfile='\n'.join([masterfile,]+helascalls_files)                

        return masterfile

    def write_loopmatrix(self, writer, matrix_element, fortran_model,
                                                                 noSplit=False):
        """Create the loop_matrix.f file."""
        
        if not matrix_element.get('processes') or \
               not matrix_element.get('diagrams'):
            return 0
        
        # Set lowercase/uppercase Fortran code
        
        writers.FortranWriter.downcase = False

        replace_dict = copy.copy(matrix_element.rep_dict)
        
        # Extract overall denominator
        # Averaging initial state color, spin, and identical FS particles
        den_factor_line = self.get_den_factor_line(matrix_element)
        replace_dict['den_factor_line'] = den_factor_line
        # When the user asks for the polarized matrix element we must 
        # multiply back by the helicity averaging factor
        replace_dict['hel_avg_factor'] = matrix_element.get_hel_avg_factor()
        replace_dict['beamone_helavgfactor'], replace_dict['beamtwo_helavgfactor'] =\
                                       matrix_element.get_beams_hel_avg_factor()

        # These entries are specific for the output for loop-induced processes
        # Also sets here the details of the squaring of the loop ampltiudes
        # with the born or the loop ones.
        if not matrix_element.get('processes')[0].get('has_born'):
            replace_dict['compute_born']=\
"""C There is of course no born for loop induced processes
ANS(0)=0.0d0
"""
            replace_dict['set_reference']='\n'.join([
              'C For loop-induced, the reference for comparison is set later'+\
              ' from the total contribution of the previous PS point considered.',
              'C But you can edit here the value to be used for the first PS point.',
                'if (NPSPOINTS.eq.0) then','ref=1.0d-50','else',
                'ref=nextRef/DBLE(NPSPOINTS)','endif'])
            replace_dict['loop_induced_setup'] = '\n'.join([
              'HELPICKED_BU=HELPICKED','HELPICKED=H','MP_DONE=.FALSE.',
              'IF(SKIPLOOPEVAL) THEN','GOTO 1227','ENDIF'])
            replace_dict['loop_induced_finalize'] = \
            ("""DO I=NCTAMPS+1,NLOOPAMPS
               IF((CTMODERUN.NE.-1).AND..NOT.CHECKPHASE.AND.(.NOT.S(I))) THEN
                 WRITE(*,*) '##W03 WARNING Contribution ',I
                 WRITE(*,*) ' is unstable for helicity ',H
               ENDIF
C                IF(.NOT.%(proc_prefix)sISZERO(ABS(AMPL(2,I))+ABS(AMPL(3,I)),REF,-1,H)) THEN
C                  WRITE(*,*) '##W04 WARNING Contribution ',I,' for helicity ',H,' has a contribution to the poles.'
C                  WRITE(*,*) 'Finite contribution         = ',AMPL(1,I)
C                  WRITE(*,*) 'single pole contribution    = ',AMPL(2,I)
C                  WRITE(*,*) 'double pole contribution    = ',AMPL(3,I)
C                ENDIF
               ENDDO
               1227 CONTINUE
               HELPICKED=HELPICKED_BU""")%replace_dict
            replace_dict['loop_helas_calls']=""
            replace_dict['nctamps_or_nloopamps']='nloopamps'
            replace_dict['nbornamps_or_nloopamps']='nloopamps'
            replace_dict['squaring']=\
                    """ANS(1)=ANS(1)+DBLE(CFTOT*AMPL(1,I)*DCONJG(AMPL(1,J)))
                       IF (J.EQ.1) THEN
                         ANS(2)=ANS(2)+DBLE(CFTOT*AMPL(2,I))+DIMAG(CFTOT*AMPL(2,I))
                         ANS(3)=ANS(3)+DBLE(CFTOT*AMPL(3,I))+DIMAG(CFTOT*AMPL(3,I))                         
                       ENDIF"""      
        else: 
            replace_dict['compute_born']=\
"""C Compute the born, for a specific helicity if asked so.
call %(proc_prefix)ssmatrixhel(P_USER,USERHEL,ANS(0))
"""%matrix_element.rep_dict
            replace_dict['set_reference']=\
"""C We chose to use the born evaluation for the reference
call %(proc_prefix)ssmatrix(p,ref)"""%matrix_element.rep_dict
            replace_dict['loop_induced_helas_calls'] = ""
            replace_dict['loop_induced_finalize'] = ""
            replace_dict['loop_induced_setup'] = ""
            replace_dict['nctamps_or_nloopamps']='nctamps'
            replace_dict['nbornamps_or_nloopamps']='nbornamps'
            replace_dict['squaring']='\n'.join(['DO K=1,3',
                   'ANS(K)=ANS(K)+2.0d0*DBLE(CFTOT*AMPL(K,I)*DCONJG(AMP(J,H)))',
                                                                       'ENDDO'])

        # Write a dummy nsquaredSO.inc which is used in the default
        # loop_matrix.f code (even though it does not support split orders evals)
        # just to comply with the syntax expected from the external code using MadLoop.
        writers.FortranWriter('nsquaredSO.inc').writelines(
"""INTEGER NSQUAREDSO
PARAMETER (NSQUAREDSO=0)""")

        # Actualize results from the loops computed. Only necessary for
        # processes with a born.
        actualize_ans=[]
        if matrix_element.get('processes')[0].get('has_born'):
            actualize_ans.append("DO I=NCTAMPS+1,NLOOPAMPS")
            actualize_ans.extend("ANS(%d)=ANS(%d)+AMPL(%d,I)"%(i,i,i) for i \
                                                                  in range(1,4)) 
            actualize_ans.append(\
               "IF((CTMODERUN.NE.-1).AND..NOT.CHECKPHASE.AND.(.NOT.S(I))) THEN")
            actualize_ans.append(\
                   "WRITE(*,*) '##W03 WARNING Contribution ',I,' is unstable.'")
            actualize_ans.extend(["ENDIF","ENDDO"])
            replace_dict['actualize_ans']='\n'.join(actualize_ans)
        else:
            replace_dict['actualize_ans']=\
            ("""C We add five powers to the reference value to loosen a bit the vanishing pole check.
C               IF(.NOT.(CHECKPHASE.OR.(.NOT.HELDOUBLECHECKED)).AND..NOT.%(proc_prefix)sISZERO(ABS(ANS(2))+ABS(ANS(3)),ABS(ANS(1))*(10.0d0**5),-1,H)) THEN
C                 WRITE(*,*) '##W05 WARNING Found a PS point with a contribution to the single pole.'
C                 WRITE(*,*) 'Finite contribution         = ',ANS(1)
C                 WRITE(*,*) 'single pole contribution    = ',ANS(2)
C                 WRITE(*,*) 'double pole contribution    = ',ANS(3)
C               ENDIF""")%replace_dict
        
        # Write out the color matrix
        (CMNum,CMDenom) = self.get_color_matrix(matrix_element)
        CMWriter=open(pjoin('..','MadLoop5_resources',
            '%(proc_prefix)sColorNumFactors.dat'%matrix_element.rep_dict),'w')
        for ColorLine in CMNum:
            CMWriter.write(' '.join(['%d'%C for C in ColorLine])+'\n')
        CMWriter.close()
        CMWriter=open(pjoin('..','MadLoop5_resources',
          '%(proc_prefix)sColorDenomFactors.dat'%matrix_element.rep_dict),'w')
        for ColorLine in CMDenom:
            CMWriter.write(' '.join(['%d'%C for C in ColorLine])+'\n')
        CMWriter.close()
        
        # Write out the helicity configurations
        HelConfigs=matrix_element.get_helicity_matrix()
        HelConfigWriter=open(pjoin('..','MadLoop5_resources',
                 '%(proc_prefix)sHelConfigs.dat'%matrix_element.rep_dict),'w')
        for HelConfig in HelConfigs:
            HelConfigWriter.write(' '.join(['%d'%H for H in HelConfig])+'\n')
        HelConfigWriter.close()
        
        # Extract helas calls
        loop_amp_helas_calls = fortran_model.get_loop_amp_helas_calls(\
                                                                 matrix_element)
        # The proc_prefix must be replaced
        loop_amp_helas_calls = [lc % matrix_element.rep_dict 
                                                 for lc in loop_amp_helas_calls]
        
        born_ct_helas_calls, UVCT_helas_calls = \
                           fortran_model.get_born_ct_helas_calls(matrix_element)
        # In the default output, we do not need to separate these two kind of
        # contributions
        born_ct_helas_calls = born_ct_helas_calls + UVCT_helas_calls
        file = open(os.path.join(self.template_dir,\
        
                        'loop_matrix_standalone.inc')).read()
        
        if matrix_element.get('processes')[0].get('has_born'):
            toBeRepaced='loop_helas_calls'
        else:
            toBeRepaced='loop_induced_helas_calls'

        # Decide here wether we need to split the loop_matrix.f file or not.
        if (not noSplit and (len(matrix_element.get_all_amplitudes())>1000)):
            file=self.split_HELASCALLS(writer,replace_dict,\
                            'helas_calls_split.inc',file,born_ct_helas_calls,\
                            'born_ct_helas_calls','helas_calls_ampb')
            file=self.split_HELASCALLS(writer,replace_dict,\
                    'helas_calls_split.inc',file,loop_amp_helas_calls,\
                    toBeRepaced,'helas_calls_ampl')
        else:
            replace_dict['born_ct_helas_calls']='\n'.join(born_ct_helas_calls)
            replace_dict[toBeRepaced]='\n'.join(loop_amp_helas_calls)
        
        file = file % replace_dict

        loop_calls_finder = re.compile(r'^\s*CALL\S*LOOP\S*')
        n_loop_calls = len(filter(lambda call: 
               not loop_calls_finder.match(call) is None, loop_amp_helas_calls))
        if writer:
            # Write the file
            writer.writelines(file)  
            return n_loop_calls
        else:
            # Return it to be written along with the others
            return n_loop_calls, file
                  
    def write_bornmatrix(self, writer, matrix_element, fortran_model):
        """Create the born_matrix.f file for the born process as for a standard
        tree-level computation."""
        
        if not matrix_element.get('processes') or \
               not matrix_element.get('diagrams'):
            return 0
        
        if not isinstance(writer, writers.FortranWriter):
            raise writers.FortranWriter.FortranWriterError(\
                "writer not FortranWriter")

        # For now, we can use the exact same treatment as for tree-level
        # computations by redefining here a regular HelasMatrixElementf or the
        # born process.
        # It is important to make a deepcopy, as we don't want any possible 
        # treatment on the objects of the bornME to have border effects on
        # the content of the LoopHelasMatrixElement object.
        bornME = helas_objects.HelasMatrixElement()
        for prop in bornME.keys():
            bornME.set(prop,copy.deepcopy(matrix_element.get(prop)))
        bornME.set('base_amplitude',None,force=True)
        bornME.set('diagrams',copy.deepcopy(\
                                            matrix_element.get_born_diagrams()))        
        bornME.set('color_basis',copy.deepcopy(\
                                        matrix_element.get('born_color_basis')))
        bornME.set('color_matrix',copy.deepcopy(\
                              color_amp.ColorMatrix(bornME.get('color_basis'))))
        # This is to decide wether once to reuse old wavefunction to store new
        # ones (provided they are not used further in the code.)
        bornME.optimization = True
        return super(LoopProcessExporterFortranSA,self).write_matrix_element_v4(
                                                  writer, bornME, fortran_model, 
                           proc_prefix=matrix_element.rep_dict['proc_prefix'])

    def write_born_amps_and_wfs(self, writer, matrix_element, fortran_model,
                                                                 noSplit=False): 
        """ Writes out the code for the subroutine MP_BORN_AMPS_AND_WFS which 
        computes just the external wavefunction and born amplitudes in 
        multiple precision. """

        if not matrix_element.get('processes') or \
               not matrix_element.get('diagrams'):
            return 0
        
        replace_dict = copy.copy(matrix_element.rep_dict)

        # For the wavefunction copy, check what suffix is needed for the W array
        if matrix_element.get('processes')[0].get('has_born'):
            replace_dict['h_w_suffix']=',H'
        else:
            replace_dict['h_w_suffix']=''            

        # Extract helas calls
        born_amps_and_wfs_calls , uvct_amp_calls = \
          fortran_model.get_born_ct_helas_calls(matrix_element, include_CT=True)
        # In the default output, these two kind of contributions do not need to
        # be differentiated
        born_amps_and_wfs_calls = born_amps_and_wfs_calls + uvct_amp_calls
        
        # Turn these HELAS calls to the multiple-precision version of the HELAS
        # subroutines.
        self.turn_to_mp_calls(born_amps_and_wfs_calls)

        file = open(os.path.join(self.template_dir,\
                        'mp_born_amps_and_wfs.inc')).read()   
        # Decide here wether we need to split the loop_matrix.f file or not.
        if (not noSplit and (len(matrix_element.get_all_amplitudes())>2000)):
            file=self.split_HELASCALLS(writer,replace_dict,\
                            'mp_helas_calls_split.inc',file,\
                            born_amps_and_wfs_calls,'born_amps_and_wfs_calls',\
                            'mp_helas_calls')
        else:
            replace_dict['born_amps_and_wfs_calls']=\
                                            '\n'.join(born_amps_and_wfs_calls)
        
        file = file % replace_dict
        if writer:
            # Write the file
            writer.writelines(file)  
        else:
            # Return it to be written along with the others
            return file

#===============================================================================
# LoopProcessOptimizedExporterFortranSA
#===============================================================================

class LoopProcessOptimizedExporterFortranSA(LoopProcessExporterFortranSA):
    """Class to take care of exporting a set of loop matrix elements in the
       Fortran format which exploits the Pozzorini method of representing
       the loop numerators as polynomial to render its evaluations faster."""

    template_dir=os.path.join(_file_path,'iolibs/template_files/loop_optimized')
    # The option below controls wether one wants to group together in one single
    # CutTools/TIR call the loops with same denominator structure
    forbid_loop_grouping = False
    
    # List of potential TIR library one wants to link to.
    # Golem and Samurai will typically get obtained from gosam_contrib
    # which might also contain a version of ninja. We must therefore
    # make sure that ninja appears first in the list of -L because 
    # it is the tool for which the user is most susceptible of 
    # using a standalone verison independent of gosam_contrib
<<<<<<< HEAD
    all_tir=['pjfry','iregi','ninja','golem','samurai']
=======
    all_tir=['pjfry','iregi','ninja','golem','samurai','collier']
>>>>>>> c9d91378
    
    def __init__(self, dir_path = "", opt=None):
        """Initiate the LoopProcessOptimizedExporterFortranSA with directory 
        information on where to find all the loop-related source files, 
        like CutTools and TIR"""

        super(LoopProcessOptimizedExporterFortranSA,self).__init__(dir_path, opt)

        # TIR available ones
        self.tir_available_dict={'pjfry':True,'iregi':True,'golem':True,
<<<<<<< HEAD
                                 'samurai':True,'ninja':True}
=======
                                 'samurai':True,'ninja':True,'collier':True}
>>>>>>> c9d91378

        for tir in self.all_tir:
            tir_dir="%s_dir"%tir
            if tir_dir in self.opt and not self.opt[tir_dir] is None:
                # Make sure to defer the 'local path' to the current MG5aMC root.
                tir_path = self.opt[tir_dir].strip()
                if tir_path.startswith('.'):
                    tir_path = os.path.abspath(pjoin(MG5DIR,tir_path))
                setattr(self,tir_dir,tir_path)
            else:
                setattr(self,tir_dir,'')

    def copy_template(self, model):
        """Additional actions needed to setup the Template. 
        """
        
        super(LoopProcessOptimizedExporterFortranSA, self).copy_template(model)
        
        self.loop_optimized_additional_template_setup()

    def get_context(self,matrix_element, **opts):
        """ Additional contextual information which needs to be created for
        the optimized output."""
        
        context = LoopProcessExporterFortranSA.get_context(self, matrix_element, 
                                                                         **opts)

        # For now assume Ninja always supports quadruple precision
        try:
            context['ninja_supports_quad_prec'] = \
                     misc.get_ninja_quad_prec_support(getattr(self,'ninja_dir'))
        except AttributeError:
            context['ninja_supports_quad_prec'] = False

        for tir in self.all_tir:
            context['%s_available'%tir]=self.tir_available_dict[tir]
            # safety check
<<<<<<< HEAD
            if tir not in ['golem','pjfry','iregi','samurai','ninja']:
=======
            if tir not in ['golem','pjfry','iregi','samurai','ninja','collier']:
>>>>>>> c9d91378
                raise MadGraph5Error,"%s was not a TIR currently interfaced."%tir_name

        return context

    def loop_optimized_additional_template_setup(self):
        """ Perform additional actions specific for this class when setting
        up the template with the copy_template function."""
        
        # We must link the TIR to the Library folder of the active Template
        link_tir_libs=[]
        tir_libs=[]
        tir_include=[]
        
        for tir in self.all_tir:
            tir_dir="%s_dir"%tir
            libpath=getattr(self,tir_dir)
            libname="lib%s.a"%tir
            tir_name=tir
            libpath = self.link_TIR(os.path.join(self.dir_path, 'lib'),
                                              libpath,libname,tir_name=tir_name)
            if libpath != "":
<<<<<<< HEAD
                if tir in ['ninja','pjfry','golem','samurai']:
                    # It is cleaner to use the original location of the libraries
                    link_tir_libs.append('-L%s/ -l%s'%(libpath,tir))
                    tir_libs.append('%s/lib%s.$(libext)'%(libpath,tir))
                    if tir in ['ninja','golem', 'samurai']:
                        trgt_path = pjoin(os.path.dirname(libpath),'include')
                        to_include = misc.find_includes_path(trgt_path,
                                                        self.include_names[tir])
=======
                if tir in ['ninja','pjfry','golem','samurai','collier']:
                    # It is cleaner to use the original location of the libraries
                    link_tir_libs.append('-L%s/ -l%s'%(libpath,tir))
                    tir_libs.append('%s/lib%s.$(libext)'%(libpath,tir))
                    # For Ninja, we must also link against OneLoop.
                    if tir in ['ninja']:
                        if not any(os.path.isfile(pjoin(libpath,'libavh_olo.%s'%ext)) 
                                              for ext in ['a','dylib','so']):
                            raise MadGraph5Error(
"The OneLOop library 'libavh_olo.(a|dylib|so)' could no be found in path '%s'. Please place a symlink to it there."%libpath)
                        link_tir_libs.append('-L%s/ -l%s'%(libpath,'avh_olo'))
                        tir_libs.append('%s/lib%s.$(libext)'%(libpath,'avh_olo'))
                    if tir in ['ninja','golem', 'samurai','collier']:
                        trgt_path = pjoin(os.path.dirname(libpath),'include')
                        if os.path.isdir(trgt_path):
                            to_include = misc.find_includes_path(trgt_path,
                                                        self.include_names[tir])
                        else:
                            to_include = None
                        # Special possible location for collier
                        if to_include is None and tir=='collier':
                            to_include = misc.find_includes_path(
                               pjoin(libpath,'modules'),self.include_names[tir])
>>>>>>> c9d91378
                        if to_include is None:
                            logger.error(
'Could not find the include directory for %s, looking in %s.\n' % (tir, str(trgt_path))+
'Generation carries on but you will need to edit the include path by hand in the makefiles.')
                            to_include = '<Not_found_define_it_yourself>'                
                        tir_include.append('-I %s'%str(to_include))
                        # To be able to easily compile a MadLoop library using
                        # makefiles built outside of the MG5_aMC framework
                        # (such as what is done with the Sherpa interface), we
                        # place here an easy handle on the golem includes
                        name_map = {'golem':'golem95','samurai':'samurai',
<<<<<<< HEAD
                                    'ninja':'ninja'}
=======
                                    'ninja':'ninja','collier':'collier'}
>>>>>>> c9d91378
                        ln(to_include, starting_dir=pjoin(self.dir_path,'lib'),
                                   name='%s_include'%name_map[tir],abspath=True)
                        ln(libpath, starting_dir=pjoin(self.dir_path,'lib'),
                                       name='%s_lib'%name_map[tir],abspath=True)
                else :
                    link_tir_libs.append('-l%s'%tir)
                    tir_libs.append('$(LIBDIR)lib%s.$(libext)'%tir)

        MadLoop_makefile_definitions = pjoin(self.dir_path,'SubProcesses',
                                                 'MadLoop_makefile_definitions')
        if os.path.isfile(MadLoop_makefile_definitions):
            os.remove(MadLoop_makefile_definitions)

        calls = self.write_loop_makefile_definitions(
                        writers.MakefileWriter(MadLoop_makefile_definitions),
                                link_tir_libs,tir_libs, tir_include=tir_include)

        # Finally overwrite MadLoopCommons.f now that we know the availibility of
        # COLLIER.
        MadLoopCommon = open(os.path.join(self.loop_dir,'StandAlone', 
                                    "SubProcesses","MadLoopCommons.inc")).read()
        writer = writers.FortranWriter(os.path.join(self.dir_path, 
                                             "SubProcesses","MadLoopCommons.f"))
        writer.writelines(MadLoopCommon%{
          'print_banner_commands':self.MadLoop_banner}, context={
                'collier_available':self.tir_available_dict['collier']})
        writer.close()

    def link_files_from_Subprocesses(self,proc_name):
        """ Does the same as the mother routine except that it also links
        coef_specs.inc in the HELAS folder."""

        LoopProcessExporterFortranSA.link_files_from_Subprocesses(self,proc_name)
        
        # Link the coef_specs.inc for aloha to define the coefficient
        # general properties (of course necessary in the optimized mode only)
        ln(os.path.join(self.dir_path,'Source','DHELAS','coef_specs.inc'),
           os.path.join(self.dir_path, 'SubProcesses', proc_name),
           abspath=False, cwd=None)


    def link_TIR(self, targetPath,libpath,libname,tir_name='TIR'):
        """Link the TIR source directory inside the target path given
        in argument"""
        
<<<<<<< HEAD
        if tir_name in ['pjfry','golem','samurai','ninja']:
=======
        if tir_name in ['pjfry','golem','samurai','ninja','collier']:
>>>>>>> c9d91378
            # not self-contained libraries
            if (not isinstance(libpath,str)) or (not os.path.exists(libpath)) \
            or (not os.path.isfile(pjoin(libpath,libname))):
                if isinstance(libpath,str) and libpath != '' and \
                (not os.path.isfile(pjoin(libpath,libname))):
                    # WARNING ONLY appears when the libpath is a wrong specific path.
                    logger.warning("The %s reduction library could not be found"%tir_name\
                                   +" with PATH:%s specified in mg5_configuration.txt."%libpath\
                                   +" It will not be available.")
                self.tir_available_dict[tir_name]=False
                return ""
            # Check the version of the tool, if the library was found
            if tir_name in ['ninja','samurai'] and self.tir_available_dict[tir_name]:
                # Make sure the librry was indeed installed in the source directory
                # of the tool, of course this check doesn't make sense.
                if os.path.isfile(pjoin(libpath,os.pardir,'AUTHORS')):
                    try:
                        version = open(pjoin(libpath,os.pardir,'VERSION'),'r').read()
                    except IOError:
                        version = None
                    if version is None :
                        logger.warning(
"Your version of '%s' in \n  %s\nseems too old %sto be compatible with MG5_aMC."
%(tir_name, libpath ,'' if not version else '(v%s) '%version)+
("\nConsider updating it by hand or using the 'install' function of MG5_aMC." if tir_name!='samurai'
 else "\nAsk the authors for the latest version compatible with MG5_aMC."))
        else:
            # self-contained libraries
            if (not isinstance(libpath,str)) or (not os.path.exists(libpath)):
                # WARNING ONLY appears when the libpath is a wrong specific path.
                logger.warning("The %s reduction library could not be found"%tir_name\
                                   +" with PATH:%s specified in mg5_configuration.txt."%libpath\
                                   +" It will not be available.")
                self.tir_available_dict[tir_name]=False
                return ""
       
        if self.dependencies=='internal':
<<<<<<< HEAD
            if tir_name in ['pjfry','golem','samurai','ninja']:
=======
            if tir_name in ['pjfry','golem','samurai','ninja','collier']:
>>>>>>> c9d91378
                self.tir_available_dict[tir_name]=False
                logger.info("When using the 'output_dependencies=internal' "+\
" MG5_aMC option, the (optional) reduction library %s cannot be employed because"%tir_name+\
" it is not distributed with the MG5_aMC code so that it cannot be copied locally.")
                return ""
            elif tir_name == "iregi":
                # This is the right paths for IREGI
                new_iregi_path = pjoin(targetPath,os.path.pardir,'Source','IREGI')
                shutil.copytree(pjoin(libpath,os.path.pardir), new_iregi_path, 
                                                                  symlinks=True)
                
                current = misc.detect_current_compiler(
                                 pjoin(new_iregi_path,'src','makefile_ML5_lib'))
                new = 'gfortran' if self.fortran_compiler is None else \
                                                        self.fortran_compiler
                if current != new:
                    misc.mod_compilator(pjoin(new_iregi_path,'src'), new,current)
                    misc.mod_compilator(pjoin(new_iregi_path,'src','oneloop'), 
                                                                   new, current)

                # Create the links to the lib folder
                ln(pjoin(targetPath,os.path.pardir,'Source','IREGI','src',
                                                            libname),targetPath)
            else:
                logger.info("Tensor integral reduction library "+\
                                            "%s not implemented yet."%tir_name)
            return libpath
 
        elif self.dependencies=='external':
            if not os.path.exists(pjoin(libpath,libname)) and tir_name=='iregi':
                        # special mode
                if 'heptools_install_dir' in self.opt and os.path.exists(pjoin(self.opt['heptools_install_dir'], 'IREGI')):
                    misc.sprint('Going to use pre-compiled version of IREGI') 
                    # Create the links to the lib folder
                    ln(os.path.join(self.opt['heptools_install_dir'],'IREGI','src','libiregi.a'),
                                    os.path.join(targetPath),abspath=True)
                    return os.path.join(targetPath, 'libiregi.a')
                
                
                
                logger.info('Compiling IREGI. This has to be done only once and'+\
                             ' can take a couple of minutes.','$MG:color:BLACK')
                
                current = misc.detect_current_compiler(os.path.join(\
                                                    libpath,'makefile_ML5_lib'))
                new = 'gfortran' if self.fortran_compiler is None else \
                                                        self.fortran_compiler
                if current != new:
                    misc.mod_compilator(libpath, new,current)
                    misc.mod_compilator(pjoin(libpath,'oneloop'), new, current)

                misc.compile(cwd=libpath, job_specs = False)

                if not os.path.exists(pjoin(libpath,libname)):            
                    logger.warning("IREGI could not be compiled. Check"+\
                      "the compilation errors at %s. The related "%libpath+\
                                              "functionalities are turned off.")
                    self.tir_available_dict[tir_name]=False
                    return ""
            # We link the tools below directly to the lib directory of the output 
<<<<<<< HEAD
            if not tir_name in ['pjfry','golem','samurai','ninja']:
=======
            if not tir_name in ['pjfry','golem','samurai','ninja','collier']:
>>>>>>> c9d91378
                ln(os.path.join(libpath,libname),targetPath,abspath=True)

        elif self.dependencies=='environment_paths':
            # Here the user chose to define the dependencies path in one of 
            # his environmental paths
            newlibpath = misc.which_lib(libname)
            if not newlibpath is None:
                logger.info('MG5_aMC is using %s installation found at %s.'%\
                                                          (tir_name,newlibpath)) 
                # We link the tools below directly to directly where the library is detected
<<<<<<< HEAD
                if not tir_name in ['pjfry','golem','samurai','ninja']:
=======
                if not tir_name in ['pjfry','golem','samurai','ninja','collier']:
>>>>>>> c9d91378
                    ln(newlibpath,targetPath,abspath=True)
                self.tir_available_dict[tir_name]=True
                return os.path.dirname(newlibpath)
            else:
                logger.warning("Could not find the location of the file"+\
                  " %s in you environment paths. The related "%libname+\
                                             "functionalities are turned off.")
                self.tir_available_dict[tir_name]=False
                return ""
            
        self.tir_available_dict[tir_name]=True
        return libpath
    
    def set_group_loops(self, matrix_element):
        """ Decides whether we must group loops or not for this matrix element"""

        # Decide if loops sharing same denominator structures have to be grouped
        # together or not.
        if self.forbid_loop_grouping:
            self.group_loops = False
        else:
            self.group_loops = (not self.get_context(matrix_element)['ComputeColorFlows'])\
                          and matrix_element.get('processes')[0].get('has_born')
        
        return self.group_loops
    
    def finalize(self, matrix_element, cmdhistory, MG5options, outputflag):
        """create the global information for loops"""
        
        super(LoopProcessOptimizedExporterFortranSA,self).finalize(matrix_element,
                                             cmdhistory, MG5options, outputflag)
        self.write_global_specs(matrix_element)
    
    
    def write_loop_matrix_element_v4(self, writer, matrix_element, fortran_model,
                        group_number = None, proc_id = None, config_map = None):
        """ Writes loop_matrix.f, CT_interface.f,TIR_interface.f,GOLEM_inteface.f 
        and loop_num.f only but with the optimized FortranModel.
        The arguments group_number and proc_id are just for the LoopInduced
        output with MadEvent and only used in get_ME_identifier."""
                
        # Warn the user that the 'matrix' output where all relevant code is
        # put together in a single file is not supported in this loop output.
        if writer:
            raise MadGraph5Error, 'Matrix output mode no longer supported.'
        
        if not isinstance(fortran_model,\
          helas_call_writers.FortranUFOHelasCallWriter):
            raise MadGraph5Error, 'The optimized loop fortran output can only'+\
              ' work with a UFO Fortran model'
        OptimizedFortranModel=\
          helas_call_writers.FortranUFOHelasCallWriterOptimized(\
          fortran_model.get('model'),False)


        if not matrix_element.get('processes')[0].get('has_born') and \
                                                   not self.compute_color_flows:
            logger.debug("Color flows will be employed despite the option"+\
              " 'loop_color_flows' being set to False because it is necessary"+\
                                                          " for optimizations.")

        # Compute the analytical information of the loop wavefunctions in the
        # loop helas matrix elements using the cached aloha model to reuse
        # as much as possible the aloha computations already performed for
        # writing out the aloha fortran subroutines.
        matrix_element.compute_all_analytic_information(
          self.get_aloha_model(matrix_element.get('processes')[0].get('model')))

        self.set_group_loops(matrix_element)

        # Initialize a general replacement dictionary with entries common to 
        # many files generated here.
        matrix_element.rep_dict = LoopProcessExporterFortranSA.\
                        generate_general_replace_dict(self, matrix_element, 
                                 group_number = group_number, proc_id = proc_id)

        # and those specific to the optimized output
        self.set_optimized_output_specific_replace_dict_entries(matrix_element)

        # Create the necessary files for the loop matrix element subroutine      
        proc_prefix_writer = writers.FortranWriter('proc_prefix.txt','w')
        proc_prefix_writer.write(matrix_element.rep_dict['proc_prefix'])
        proc_prefix_writer.close()
                    
        filename = 'loop_matrix.f'
        calls = self.write_loopmatrix(writers.FortranWriter(filename),
                                      matrix_element,
                                      OptimizedFortranModel)    
        
        filename = 'check_sa.f'
        self.write_check_sa(writers.FortranWriter(filename),matrix_element)
        
        filename = 'polynomial.f'
        calls = self.write_polynomial_subroutines(
                                      writers.FortranWriter(filename),
                                      matrix_element)
        
        filename = 'improve_ps.f'
        calls = self.write_improve_ps(writers.FortranWriter(filename),
                                                                 matrix_element)
        
        filename = 'CT_interface.f'
        self.write_CT_interface(writers.FortranWriter(filename),\
                                matrix_element)
        
        filename = 'TIR_interface.f'
        self.write_TIR_interface(writers.FortranWriter(filename),
                                matrix_element)
        
        if 'golem' in self.tir_available_dict and self.tir_available_dict['golem']:
            filename = 'GOLEM_interface.f'
            self.write_GOLEM_interface(writers.FortranWriter(filename),
                                       matrix_element)

        if 'collier' in self.tir_available_dict and self.tir_available_dict['collier']:
            filename = 'COLLIER_interface.f'
            self.write_COLLIER_interface(writers.FortranWriter(filename),
                                       matrix_element)

        filename = 'loop_num.f'
        self.write_loop_num(writers.FortranWriter(filename),\
                                           matrix_element,OptimizedFortranModel)
        
        filename = 'mp_compute_loop_coefs.f'
        self.write_mp_compute_loop_coefs(writers.FortranWriter(filename),\
                                     matrix_element,OptimizedFortranModel)

        if self.get_context(matrix_element)['ComputeColorFlows']:
            filename = 'compute_color_flows.f'
            self.write_compute_color_flows(writers.FortranWriter(filename),
                                        matrix_element, config_map = config_map)

        # Extract number of external particles
        (nexternal, ninitial) = matrix_element.get_nexternal_ninitial()
        filename = 'nexternal.inc'
        self.write_nexternal_file(writers.FortranWriter(filename),
                                                            nexternal, ninitial)
        
        # Write general process information                        
        filename = 'process_info.inc'
        self.write_process_info_file(writers.FortranWriter(filename),
                                                                 matrix_element)

        if self.get_context(matrix_element)['TIRCaching']:
            filename = 'tir_cache_size.inc'
            self.write_tir_cache_size_include(writers.FortranWriter(filename))

        return calls

    def set_optimized_output_specific_replace_dict_entries(self, matrix_element):
        """ Specify the entries of the replacement dictionary which are specific
        to the optimized output and only relevant to it (the more general entries
        are set in the the mother class LoopProcessExporterFortranSA."""
        
        max_loop_rank=matrix_element.get_max_loop_rank()
        matrix_element.rep_dict['maxrank']=max_loop_rank
        matrix_element.rep_dict['loop_max_coefs']=\
                        q_polynomial.get_number_of_coefs_for_rank(max_loop_rank)
        max_loop_vertex_rank=matrix_element.get_max_loop_vertex_rank()
        matrix_element.rep_dict['vertex_max_coefs']=\
                 q_polynomial.get_number_of_coefs_for_rank(max_loop_vertex_rank)
                 
        matrix_element.rep_dict['nloopwavefuncs']=\
                               matrix_element.get_number_of_loop_wavefunctions()
        max_spin=matrix_element.get_max_loop_particle_spin()

        matrix_element.rep_dict['max_lwf_size']= 4 if max_spin <=3 else 16
        matrix_element.rep_dict['nloops']=len(\
                        [1 for ldiag in matrix_element.get_loop_diagrams() for \
                                           lamp in ldiag.get_loop_amplitudes()])
        
        if self.set_group_loops(matrix_element):
            matrix_element.rep_dict['nloop_groups']=\
                                          len(matrix_element.get('loop_groups'))
        else:
            matrix_element.rep_dict['nloop_groups']=\
                                              matrix_element.rep_dict['nloops']
    
    def write_loop_num(self, writer, matrix_element,fortran_model):
        """ Create the file containing the core subroutine called by CutTools
        which contains the Helas calls building the loop"""

        replace_dict=copy.copy(matrix_element.rep_dict)

        file = open(os.path.join(self.template_dir,'loop_num.inc')).read()  
        file = file % replace_dict
        writer.writelines(file,context=self.get_context(matrix_element))

    def write_CT_interface(self, writer, matrix_element):
        """ We can re-use the mother one for the loop optimized output."""
        LoopProcessExporterFortranSA.write_CT_interface(\
                            self, writer, matrix_element,optimized_output=True)

    def write_TIR_interface(self, writer, matrix_element):
        """ Create the file TIR_interface.f which does NOT contain the subroutine
         defining the loop HELAS-like calls along with the general interfacing 
         subroutine. """

        # First write TIR_interface which interfaces MG5 with TIR.
        replace_dict=copy.copy(matrix_element.rep_dict)
            
        file = open(os.path.join(self.template_dir,'TIR_interface.inc')).read()  

        # Check which loops have an Higgs effective vertex so as to correctly 
        # implement CutTools limitation
        loop_groups = matrix_element.get('loop_groups')
        has_HEFT_vertex = [False]*len(loop_groups)
        for i, (denom_structure, loop_amp_list) in enumerate(loop_groups):
            for lamp in loop_amp_list:
                final_lwf = lamp.get_final_loop_wavefunction()
                while not final_lwf is None:
                    # We define here an HEFT vertex as any vertex built up from
                    # only massless vectors and scalars (at least one of each)
                    scalars = len([1 for wf in final_lwf.get('mothers') if 
                                                             wf.get('spin')==1])
                    vectors = len([1 for wf in final_lwf.get('mothers') if 
                                  wf.get('spin')==3 and wf.get('mass')=='ZERO'])
                    if scalars>=1 and vectors>=1 and \
                               scalars+vectors == len(final_lwf.get('mothers')):
                        has_HEFT_vertex[i] = True
                        break
                    final_lwf = final_lwf.get_loop_mother()
                else:
                    continue
                break

        has_HEFT_list = []
        chunk_size = 9
        for k in xrange(0, len(has_HEFT_vertex), chunk_size):
            has_HEFT_list.append("DATA (HAS_AN_HEFT_VERTEX(I),I=%6r,%6r) /%s/" % \
                (k + 1, min(k + chunk_size, len(has_HEFT_vertex)),
                     ','.join(['.TRUE.' if l else '.FALSE.' for l in 
                                           has_HEFT_vertex[k:k + chunk_size]])))
        replace_dict['has_HEFT_list'] = '\n'.join(has_HEFT_list)

        file = file % replace_dict
        
        FPR = q_polynomial.FortranPolynomialRoutines(
        replace_dict['maxrank'],coef_format=replace_dict['complex_dp_format'],\
                                         sub_prefix=replace_dict['proc_prefix'])
        if self.tir_available_dict['pjfry']:
            file += '\n\n'+FPR.write_pjfry_mapping()
        if self.tir_available_dict['iregi']:
            file += '\n\n'+FPR.write_iregi_mapping()

<<<<<<< HEAD
=======
        if writer:
            writer.writelines(file,context=self.get_context(matrix_element))
        else:
            return file

    def write_COLLIER_interface(self, writer, matrix_element):
        """ Create the file COLLIER_interface.f"""

        # First write GOLEM_interface which interfaces MG5 with TIR.
        replace_dict=copy.copy(matrix_element.rep_dict)
            
        file = open(os.path.join(self.template_dir,'COLLIER_interface.inc')).read()
 
        FPR = q_polynomial.FortranPolynomialRoutines(replace_dict['maxrank'],\
                                                    coef_format=replace_dict['complex_dp_format'],\
                                                    sub_prefix=replace_dict['proc_prefix'])
        map_definition = []
        collier_map = FPR.get_COLLIER_mapping()
        
        chunk_size = 10
        for map_name, indices_list in \
                           [('COEFMAP_ZERO',[c[0] for c in collier_map]),
                            ('COEFMAP_ONE',[c[1] for c in collier_map]),
                            ('COEFMAP_TWO',[c[2] for c in collier_map]),
                            ('COEFMAP_THREE',[c[3] for c in collier_map])]:
            for k in xrange(0, len(indices_list), chunk_size):
                map_definition.append("DATA (%s(I),I=%3r,%3r) /%s/" % \
                (map_name,k, min(k + chunk_size, len(indices_list))-1,
                 ','.join('%2r'%ind for ind in indices_list[k:k + chunk_size])))

        replace_dict['collier_coefmap'] = '\n'.join(map_definition) 
 
        file = file % replace_dict
        
>>>>>>> c9d91378
        if writer:
            writer.writelines(file,context=self.get_context(matrix_element))
        else:
            return file

    def write_GOLEM_interface(self, writer, matrix_element):
        """ Create the file GOLEM_interface.f which does NOT contain the subroutine
         defining the loop HELAS-like calls along with the general interfacing 
         subroutine. """

        # First write GOLEM_interface which interfaces MG5 with TIR.
        replace_dict=copy.copy(matrix_element.rep_dict)
        
        # We finalize TIR result differently wether we used the built-in 
        # squaring against the born.
        if not self.get_context(matrix_element)['AmplitudeReduction']:
            replace_dict['loop_induced_sqsoindex']=',SQSOINDEX'
        else:
            replace_dict['loop_induced_sqsoindex']=''
            
        file = open(os.path.join(self.template_dir,'GOLEM_interface.inc')).read()
 
        file = file % replace_dict

        FPR = q_polynomial.FortranPolynomialRoutines(replace_dict['maxrank'],\
                                                    coef_format=replace_dict['complex_dp_format'],\
                                                    sub_prefix=replace_dict['proc_prefix'])
        
        file += '\n\n'+FPR.write_golem95_mapping()
        
        if writer:
            writer.writelines(file,context=self.get_context(matrix_element))
        else:
            return file

    def write_polynomial_subroutines(self,writer,matrix_element):
        """ Subroutine to create all the subroutines relevant for handling
        the polynomials representing the loop numerator """
        
        # First create 'loop_max_coefs.inc'
        IncWriter=writers.FortranWriter('loop_max_coefs.inc','w')
        IncWriter.writelines("""INTEGER LOOPMAXCOEFS
                           PARAMETER (LOOPMAXCOEFS=%(loop_max_coefs)d)"""
                                                       %matrix_element.rep_dict)
        
        # Then coef_specs directly in DHELAS if it does not exist already
        # 'coef_specs.inc'. If several processes exported different files there,
        # it is fine because the overall maximum value will overwrite it in the
        # end
        coef_specs_path = pjoin(self.dir_path, 'Source','DHELAS','coef_specs.inc')
        if not os.path.isfile(coef_specs_path):
            IncWriter=writers.FortranWriter(coef_specs_path,'w')
            IncWriter.writelines("""INTEGER MAXLWFSIZE
                           PARAMETER (MAXLWFSIZE=%(max_lwf_size)d)
                           INTEGER VERTEXMAXCOEFS
                           PARAMETER (VERTEXMAXCOEFS=%(vertex_max_coefs)d)"""\
                           %matrix_element.rep_dict)
            IncWriter.close()
        
        # List of all subroutines to place there
        subroutines=[]
        
        # Start from the routine in the template
        replace_dict = copy.copy(matrix_element.rep_dict)
<<<<<<< HEAD
        
        # Write the definition of the coef_to_rank_map
        coef_to_rank_map_definition = []
        for rank in range(replace_dict['maxrank']+1):
            start = q_polynomial.get_number_of_coefs_for_rank(rank-1)
            end   = q_polynomial.get_number_of_coefs_for_rank(rank)-1
            coef_to_rank_map_definition.append(
'DATA (COEFTORANK_MAP(I),I=%(start)d,%(end)d)/%(n_entries)d*%(rank)d/'%
{'start': start,'end': end,'n_entries': end-start+1,'rank': rank})
        replace_dict['coef_to_rank_map_definition']=\
                                          '\n'.join(coef_to_rank_map_definition)
        
=======
                
>>>>>>> c9d91378
        dp_routine = open(os.path.join(self.template_dir,'polynomial.inc')).read()
        mp_routine = open(os.path.join(self.template_dir,'polynomial.inc')).read()
        # The double precision version of the basic polynomial routines, such as
        # create_loop_coefs
        replace_dict['complex_format'] = replace_dict['complex_dp_format']
        replace_dict['real_format'] = replace_dict['real_dp_format']
        replace_dict['mp_prefix'] = ''
        replace_dict['kind'] = 8
        replace_dict['zero_def'] = '0.0d0'
        replace_dict['one_def'] = '1.0d0'
        dp_routine = dp_routine % replace_dict 
        # The quadruple precision version of the basic polynomial routines
        replace_dict['complex_format'] = replace_dict['complex_mp_format']
        replace_dict['real_format'] = replace_dict['real_mp_format']
        replace_dict['mp_prefix'] = 'MP_'
        replace_dict['kind'] = 16
        replace_dict['zero_def'] = '0.0e0_16'
        replace_dict['one_def'] = '1.0e0_16'
        mp_routine = mp_routine % replace_dict
        subroutines.append(dp_routine)
        subroutines.append(mp_routine)        

        # Initialize the polynomial routine writer
        poly_writer=q_polynomial.FortranPolynomialRoutines(
            matrix_element.get_max_loop_rank(),
            updater_max_rank = matrix_element.get_max_loop_vertex_rank(), 
            sub_prefix=replace_dict['proc_prefix'],
            proc_prefix=replace_dict['proc_prefix'],
            mp_prefix='')
        # Write the polynomial constant module common to all
        writer.writelines(poly_writer.write_polynomial_constant_module()+'\n')

        mp_poly_writer=q_polynomial.FortranPolynomialRoutines(
            matrix_element.get_max_loop_rank(),
            updater_max_rank = matrix_element.get_max_loop_vertex_rank(),        
            coef_format='complex*32', sub_prefix='MP_'+replace_dict['proc_prefix'],
            proc_prefix=replace_dict['proc_prefix'], mp_prefix='MP_')
        # The eval subroutine
        subroutines.append(poly_writer.write_polynomial_evaluator())
        subroutines.append(mp_poly_writer.write_polynomial_evaluator())
        # The add coefs subroutine
        subroutines.append(poly_writer.write_add_coefs())
        subroutines.append(mp_poly_writer.write_add_coefs())        
        # The merging one for creating the loop coefficients
        subroutines.append(poly_writer.write_wl_merger())
        subroutines.append(mp_poly_writer.write_wl_merger())
        for wl_update in matrix_element.get_used_wl_updates():
            # We pick here the most appropriate way of computing the 
            # tensor product depending on the rank of the two tensors.
            # The various choices below come out from a careful comparison of
            # the different methods using the valgrind profiler
            if wl_update[0]==wl_update[1]==1 or wl_update[0]==0 or wl_update[1]==0:
                # If any of the rank is 0, or if they are both equal to 1, 
                # then we are better off using the full expanded polynomial, 
                # and let the compiler optimize it.
                subroutines.append(poly_writer.write_expanded_wl_updater(\
                                                     wl_update[0],wl_update[1]))
                subroutines.append(mp_poly_writer.write_expanded_wl_updater(\
                                                     wl_update[0],wl_update[1]))
            elif wl_update[0] >= wl_update[1]:
                # If the loop polynomial is larger then we will filter and loop
                # over the vertex coefficients first. The smallest product for
                # which the routines below could be used is then 
                # loop_rank_2 x vertex_rank_1
                subroutines.append(poly_writer.write_compact_wl_updater(\
                  wl_update[0],wl_update[1],loop_over_vertex_coefs_first=True))
                subroutines.append(mp_poly_writer.write_compact_wl_updater(\
                  wl_update[0],wl_update[1],loop_over_vertex_coefs_first=True))
            else:
                # This happens only when the rank of the updater (vertex coef)
                # is larger than the one of the loop coef and none of them is
                # zero. This never happens in renormalizable theories but it
                # can happen in the HEFT ones or other effective ones. In this
                # case the typicaly use of this routine if for the product
                # loop_rank_1 x vertex_rank_2
                subroutines.append(poly_writer.write_compact_wl_updater(\
                  wl_update[0],wl_update[1],loop_over_vertex_coefs_first=False))
                subroutines.append(mp_poly_writer.write_compact_wl_updater(\
                  wl_update[0],wl_update[1],loop_over_vertex_coefs_first=False))            
                
        writer.writelines('\n\n'.join(subroutines),
                                       context=self.get_context(matrix_element))

    def write_mp_compute_loop_coefs(self, writer, matrix_element, fortran_model):
        """Create the write_mp_compute_loop_coefs.f file."""
        
        if not matrix_element.get('processes') or \
               not matrix_element.get('diagrams'):
            return 0
        
        # Set lowercase/uppercase Fortran code
        
        writers.FortranWriter.downcase = False

        replace_dict = copy.copy(matrix_element.rep_dict)                 

        # Extract helas calls
        squared_orders = matrix_element.get_squared_order_contribs()
        split_orders = matrix_element.get('processes')[0].get('split_orders')
        
        born_ct_helas_calls , uvct_helas_calls = \
                           fortran_model.get_born_ct_helas_calls(matrix_element,
                       squared_orders=squared_orders, split_orders=split_orders)
        self.turn_to_mp_calls(born_ct_helas_calls)
        self.turn_to_mp_calls(uvct_helas_calls)
        coef_construction, coef_merging = fortran_model.get_coef_construction_calls(\
                                    matrix_element,group_loops=self.group_loops,
                        squared_orders=squared_orders,split_orders=split_orders)
        # The proc_prefix must be replaced
        coef_construction = [c % matrix_element.rep_dict for c 
                                                           in coef_construction]
        self.turn_to_mp_calls(coef_construction)
        self.turn_to_mp_calls(coef_merging)        
                                         
        file = open(os.path.join(self.template_dir,\
                                           'mp_compute_loop_coefs.inc')).read()

        # Setup the contextual environment which is used in the splitting
        # functions below
        context = self.get_context(matrix_element)
        file=self.split_HELASCALLS(writer,replace_dict,\
                        'mp_helas_calls_split.inc',file,born_ct_helas_calls,\
                        'mp_born_ct_helas_calls','mp_helas_calls_ampb',
                        required_so_broadcaster = 'MP_CT_REQ_SO_DONE',
                        continue_label = 2000,
                        momenta_array_name = 'MP_P',
                        context=context)
        file=self.split_HELASCALLS(writer,replace_dict,\
                        'mp_helas_calls_split.inc',file,uvct_helas_calls,\
                        'mp_uvct_helas_calls','mp_helas_calls_uvct',
                        required_so_broadcaster = 'MP_UVCT_REQ_SO_DONE',
                        continue_label = 3000,
                        momenta_array_name = 'MP_P',
                        context=context)
        file=self.split_HELASCALLS(writer,replace_dict,\
                'mp_helas_calls_split.inc',file,coef_construction,\
                'mp_coef_construction','mp_coef_construction',
                required_so_broadcaster = 'MP_LOOP_REQ_SO_DONE',
                continue_label = 4000,
                momenta_array_name = 'MP_P',
                context=context)

        replace_dict['mp_coef_merging']='\n'.join(coef_merging)
                    
        file = file % replace_dict
 
        # Write the file
        writer.writelines(file,context=context)

    def write_color_matrix_data_file(self, writer, col_matrix):
        """Writes out the files (Loop|Born)ColorFlowMatrix.dat corresponding
        to the color coefficients for JAMP(L|B)*JAMP(L|B)."""
        
        res = []
        for line in range(len(col_matrix._col_basis1)):
            numerators = []
            denominators = []
            for row in range(len(col_matrix._col_basis2)):
                coeff = col_matrix.col_matrix_fixed_Nc[(line,row)]
                numerators.append('%6r'%coeff[0].numerator)
                denominators.append('%6r'%(
                                  coeff[0].denominator*(-1 if coeff[1] else 1)))
            res.append(' '.join(numerators))
            res.append(' '.join(denominators))            
        
        res.append('EOF')
        
        writer.writelines('\n'.join(res))
    
    def write_color_flow_coefs_data_file(self, writer, color_amplitudes, 
                                                                   color_basis):
        """ Writes the file '(Loop|Born)ColorFlowCoefs.dat using the coefficients
        list of the color_amplitudes in the argument of this function."""

        my_cs = color.ColorString()        
        
        res = []

        for jamp_number, coeff_list in enumerate(color_amplitudes):
            my_cs.from_immutable(sorted(color_basis.keys())[jamp_number])
            # Order the ColorString so that its ordering is canonical.
            ordered_cs = color.ColorFactor([my_cs]).full_simplify()[0]    
            res.append('%d # Coefficient for flow number %d with expr. %s'\
                            %(len(coeff_list), jamp_number+1, repr(ordered_cs)))
            # A line element is a tuple (numerator, denominator, amplitude_id)
            line_element = []

            for (coefficient, amp_number) in coeff_list:
                coef = self.cat_coeff(\
                    coefficient[0],coefficient[1],coefficient[2],coefficient[3])
                line_element.append((coef[0].numerator,
                         coef[0].denominator*(-1 if coef[1] else 1),amp_number))
            # Sort them by growing amplitude number
            line_element.sort(key=lambda el:el[2])

            for i in range(3):
                res.append(' '.join('%6r'%elem[i] for elem in line_element))
        
        res.append('EOF')
        writer.writelines('\n'.join(res))
    
    def write_compute_color_flows(self, writer, matrix_element, config_map):
        """Writes the file compute_color_flows.f which uses the AMPL results
        from a common block to project them onto the color flow space so as 
        to compute the JAMP quantities. For loop induced processes, this file
        will also contain a subroutine computing AMPL**2 for madevent
        multichanneling."""
        
        loop_col_amps = matrix_element.get_loop_color_amplitudes()
        matrix_element.rep_dict['nLoopFlows'] = len(loop_col_amps)
        
        dat_writer = open(pjoin('..','MadLoop5_resources',
                                     '%(proc_prefix)sLoopColorFlowCoefs.dat'
                                                %matrix_element.rep_dict),'w')
        self.write_color_flow_coefs_data_file(dat_writer,
                        loop_col_amps, matrix_element.get('loop_color_basis'))
        dat_writer.close()

        dat_writer = open(pjoin('..','MadLoop5_resources',
                                     '%(proc_prefix)sLoopColorFlowMatrix.dat'
                                                %matrix_element.rep_dict),'w')
        self.write_color_matrix_data_file(dat_writer,
                                             matrix_element.get('color_matrix'))
        dat_writer.close() 

        if matrix_element.get('processes')[0].get('has_born'):
            born_col_amps = matrix_element.get_born_color_amplitudes()
            matrix_element.rep_dict['nBornFlows'] = len(born_col_amps)
            dat_writer = open(pjoin('..','MadLoop5_resources',
                                      '%(proc_prefix)sBornColorFlowCoefs.dat'
                                                %matrix_element.rep_dict),'w')
            self.write_color_flow_coefs_data_file(dat_writer,
                          born_col_amps, matrix_element.get('loop_color_basis'))
            dat_writer.close()
            
            dat_writer = open(pjoin('..','MadLoop5_resources',
                                     '%(proc_prefix)sBornColorFlowMatrix.dat'
                                                %matrix_element.rep_dict),'w')
            self.write_color_matrix_data_file(dat_writer,
                  color_amp.ColorMatrix(matrix_element.get('born_color_basis')))
            dat_writer.close()
        else:
            matrix_element.rep_dict['nBornFlows'] = 0

        replace_dict = copy.copy(matrix_element.rep_dict)
        
        # The following variables only have to be defined for the LoopInduced
        # output for madevent.
        if self.get_context(matrix_element)['MadEventOutput']:
            self.get_amp2_lines(matrix_element, replace_dict, config_map)
        else:
            replace_dict['config_map_definition'] = ''
            replace_dict['config_index_map_definition'] = ''            
            replace_dict['nmultichannels'] = 0
            replace_dict['nmultichannel_configs'] = 0
            
        # The nmultichannels entry will be used in the matrix<i> wrappers as 
        # well, so we add it to the general_replace_dict too.
        matrix_element.rep_dict['nmultichannels'] = \
                                                  replace_dict['nmultichannels']
        matrix_element.rep_dict['nmultichannel_configs'] = \
                                           replace_dict['nmultichannel_configs']        
        
        
        file = open(os.path.join(self.template_dir,\
                                 'compute_color_flows.inc')).read()%replace_dict

        writer.writelines(file,context=self.get_context(matrix_element))
    
    def write_global_specs(self, matrix_element_list):
        """ From the list of matrix element, or the single matrix element, derive
        the global quantities to write in global_coef_specs.inc"""
        
        if isinstance(matrix_element_list, (group_subprocs.SubProcessGroupList,
                                            loop_helas_objects.LoopHelasProcess)):
            matrix_element_list = matrix_element_list.get_matrix_elements()
        
        if isinstance(matrix_element_list, list):
            me_list = matrix_element_list
        else:
            me_list = [matrix_element_list]    

        open(pjoin(self.dir_path,'SubProcesses','global_specs.inc'),'w').write(
"""      integer MAXNEXTERNAL
      parameter(MAXNEXTERNAL=%d)
      integer OVERALLMAXRANK
      parameter(OVERALLMAXRANK=%d)
      integer NPROCS
      parameter(NPROCS=%d)"""%(
         max(me.get_nexternal_ninitial()[0] for me in me_list),
         max(me.get_max_loop_rank() for me in me_list),
         len(me_list)))    

    
    def fix_coef_specs(self, overall_max_lwf_spin, overall_max_loop_vert_rank):
        """ If processes with different maximum loop wavefunction size or
        different maximum loop vertex rank have to be output together, then
        the file 'coef.inc' in the HELAS Source folder must contain the overall
        maximum of these quantities. It is not safe though, and the user has 
        been appropriatly warned at the output stage """
        
        # Remove the existing link
        coef_specs_path=os.path.join(self.dir_path,'Source','DHELAS',\
                                                               'coef_specs.inc')
        os.remove(coef_specs_path)
       
        spin_to_wf_size = {1:4,2:4,3:4,4:16,5:16}
        overall_max_lwf_size = spin_to_wf_size[overall_max_lwf_spin]
        overall_max_loop_vert_coefs = q_polynomial.get_number_of_coefs_for_rank(
                                                     overall_max_loop_vert_rank)
        # Replace it by the appropriate value
        IncWriter=writers.FortranWriter(coef_specs_path,'w')
        IncWriter.writelines("""INTEGER MAXLWFSIZE
                           PARAMETER (MAXLWFSIZE=%(max_lwf_size)d)
                           INTEGER VERTEXMAXCOEFS
                           PARAMETER (VERTEXMAXCOEFS=%(vertex_max_coefs)d)"""\
                           %{'max_lwf_size':overall_max_lwf_size,
                             'vertex_max_coefs':overall_max_loop_vert_coefs})
        IncWriter.close()

    def setup_check_sa_replacement_dictionary(self, matrix_element, \
                                       split_orders,squared_orders,amps_orders):
        """ Sets up the replacement dictionary for the writeout of the steering
        file check_sa.f"""
        if len(squared_orders)<1:
            matrix_element.rep_dict['print_so_loop_results']=\
                                         "write(*,*) 'No split orders defined.'"
        elif len(squared_orders)==1:
            matrix_element.rep_dict['set_coupling_target']=''
            matrix_element.rep_dict['print_so_loop_results']=\
              "write(*,*) 'All loop contributions are of split orders (%s)'"%(
                      ' '.join(['%s=%d'%(split_orders[i],squared_orders[0][i]) \
                                            for i in range(len(split_orders))]))
        else:
            matrix_element.rep_dict['set_coupling_target']='\n'.join([
'# Here we leave the default target squared split order to -1, meaning that we'+
' aim at computing all individual contributions. You can choose otherwise.',
'call %(proc_prefix)sSET_COUPLINGORDERS_TARGET(-1)'%matrix_element.rep_dict])
            matrix_element.rep_dict['print_so_loop_results'] = '\n'.join([
              '\n'.join(["write(*,*) '%dL) Loop ME for orders (%s) :'"%((j+1),(' '.join(
          ['%s=%d'%(split_orders[i],so[i]) for i in range(len(split_orders))]))),
              "IF (PREC_FOUND(%d).NE.-1.0d0) THEN"%(j+1),
              "write(*,*) ' > accuracy = ',PREC_FOUND(%d)"%(j+1),
              "ELSE",
              "write(*,*) ' > accuracy =   NA'",              
              "ENDIF",
              "write(*,*) ' > finite   = ',MATELEM(1,%d)"%(j+1),
              "write(*,*) ' > 1eps     = ',MATELEM(2,%d)"%(j+1),
              "write(*,*) ' > 2eps     = ',MATELEM(3,%d)"%(j+1)
              ]) for j, so in enumerate(squared_orders)])
        matrix_element.rep_dict['write_so_loop_results'] = '\n'.join(
          ["write (69,*) 'Split_Orders_Names %s'"%(' '.join(split_orders))]+
          ['\n'.join([
          "write (69,*) 'Loop_SO_Results %s'"%(' '.join(
                                           ['%d'%so_value for so_value in so])),
          "write (69,*) 'SO_Loop ACC  ',PREC_FOUND(%d)"%(j+1),
          "write (69,*) 'SO_Loop FIN  ',MATELEM(1,%d)"%(j+1),
          "write (69,*) 'SO_Loop 1EPS ',MATELEM(2,%d)"%(j+1),
          "write (69,*) 'SO_Loop 2EPS ',MATELEM(3,%d)"%(j+1),
          ]) for j, so in enumerate(squared_orders)])

        # We must reconstruct here the born squared orders.
        squared_born_so_orders = []
        for i, amp_order in enumerate(amps_orders['born_amp_orders']):
            for j in range(0,i+1):
                key = tuple([ord1 + ord2 for ord1,ord2 in \
                        zip(amp_order[0],amps_orders['born_amp_orders'][j][0])])
                if not key in squared_born_so_orders:
                    squared_born_so_orders.append(key)
        if len(squared_born_so_orders)<1:
            matrix_element.rep_dict['print_so_born_results'] = ''
        elif len(squared_born_so_orders)==1: 
            matrix_element.rep_dict['print_so_born_results'] = \
              "write(*,*) 'All Born contributions are of split orders (%s)'"%(
                ' '.join(['%s=%d'%(split_orders[i],squared_born_so_orders[0][i]) 
                                            for i in range(len(split_orders))]))
        else:
            matrix_element.rep_dict['print_so_born_results'] = '\n'.join([
          "write(*,*) '%dB) Born ME for orders (%s) = ',MATELEM(0,%d)"%(j+1,' '.join(
       ['%s=%d'%(split_orders[i],so[i]) for i in range(len(split_orders))]),j+1)
                                for j, so in enumerate(squared_born_so_orders)])
        matrix_element.rep_dict['write_so_born_results'] = '\n'.join(
          ['\n'.join([
          "write (69,*) 'Born_SO_Results %s'"%(' '.join(
                                           ['%d'%so_value for so_value in so])),
          "write (69,*) 'SO_Born BORN ',MATELEM(0,%d)"%(j+1),
          ]) for j, so in enumerate(squared_born_so_orders)])
        
        # Add a bottom bar to both print_so_[loop|born]_results 
        matrix_element.rep_dict['print_so_born_results'] += \
                             '\nwrite (*,*) "---------------------------------"'
        matrix_element.rep_dict['print_so_loop_results'] += \
                             '\nwrite (*,*) "---------------------------------"'
                             
    def write_tir_cache_size_include(self, writer):
        """Write the file 'tir_cache_size.inc' which sets the size of the TIR
        cache the the user wishes to employ and the default value for it.
        This can have an impact on MadLoop speed when using stability checks
        but also impacts in a non-negligible way MadLoop's memory footprint.
        It is therefore important that the user can chose its size."""

        # For the standalone optimized output, a size of one is necessary.
        # The MadLoop+MadEvent output sets it to 2 because it can gain further
        # speed increase with a TIR cache of size 2 due to the structure of the
        # calls to MadLoop there.
        tir_cach_size = "parameter(TIR_CACHE_SIZE=1)"
        writer.writelines(tir_cach_size)

    def write_loopmatrix(self, writer, matrix_element, fortran_model, \
                                                   write_auxiliary_files=True,):
        """Create the loop_matrix.f file."""
        
        if not matrix_element.get('processes') or \
               not matrix_element.get('diagrams'):
            return 0

        # Set lowercase/uppercase Fortran code
        writers.FortranWriter.downcase = False

        # Starting off with the treatment of the split_orders since some 
        # of the information extracted there will come into the 
        # general_replace_dict. Split orders are abbreviated SO in all the 
        # keys of the replacement dictionaries.
        
        # Take care of the split_orders
        squared_orders, amps_orders = matrix_element.get_split_orders_mapping()
        # Creating here a temporary list containing only the information of 
        # what are the different squared split orders contributing
        # (i.e. not using max_contrib_amp_number and max_contrib_ref_amp_number)
        sqso_contribs = [sqso[0] for sqso in squared_orders]
        split_orders = matrix_element.get('processes')[0].get('split_orders')
        # The entries set in the function below are only for check_sa written
        # out in write_loop__matrix_element_v4 (it is however placed here because the
        # split order information is only available here).
        self.setup_check_sa_replacement_dictionary(matrix_element,
                                         split_orders,sqso_contribs,amps_orders)
        
        # Now recast the split order basis for the loop, born and counterterm
        # amplitude into one single splitorderbasis.
        overall_so_basis = list(set(
            [born_so[0] for born_so in amps_orders['born_amp_orders']]+
            [born_so[0] for born_so in amps_orders['loop_amp_orders']]))
        # We must re-sort it to make sure it follows an increasing WEIGHT order
        order_hierarchy = matrix_element.get('processes')[0]\
                                            .get('model').get('order_hierarchy')
        if set(order_hierarchy.keys()).union(set(split_orders))==\
                                                    set(order_hierarchy.keys()):
            overall_so_basis.sort(key= lambda so: 
                         sum([order_hierarchy[split_orders[i]]*order_power for \
                                              i, order_power in enumerate(so)]))

        # Those are additional entries used throughout the different files of
        # MadLoop5
        matrix_element.rep_dict['split_order_str_list'] = str(split_orders)
        matrix_element.rep_dict['nSO'] = len(split_orders)
        matrix_element.rep_dict['nSquaredSO'] = len(sqso_contribs)
        matrix_element.rep_dict['nAmpSO'] = len(overall_so_basis)

        writers.FortranWriter('nsquaredSO.inc').writelines(
"""INTEGER NSQUAREDSO
PARAMETER (NSQUAREDSO=%d)"""%matrix_element.rep_dict['nSquaredSO'])
        
        replace_dict = copy.copy(matrix_element.rep_dict)
        # Build the general array mapping the split orders indices to their
        # definition
        replace_dict['ampsplitorders'] = '\n'.join(self.get_split_orders_lines(\
                                             overall_so_basis,'AMPSPLITORDERS'))
        replace_dict['SquaredSO'] = '\n'.join(self.get_split_orders_lines(\
                                                  sqso_contribs,'SQPLITORDERS'))
        
        # Specify what are the squared split orders selected by the proc def.
        replace_dict['chosen_so_configs'] = self.set_chosen_SO_index(
                               matrix_element.get('processes')[0],sqso_contribs)
        
        # Now we build the different arrays storing the split_orders ID of each
        # amp.
        ampSO_list=[-1]*sum(len(el[1]) for el in amps_orders['loop_amp_orders'])
        for SO in amps_orders['loop_amp_orders']:
            for amp_number in SO[1]:
                ampSO_list[amp_number-1]=overall_so_basis.index(SO[0])+1

        replace_dict['loopAmpSO'] = '\n'.join(self.format_integer_list(
                                                    ampSO_list,'LOOPAMPORDERS'))
        ampSO_list=[-1]*sum(len(el[1]) for el in amps_orders['born_amp_orders'])
        for SO in amps_orders['born_amp_orders']:
            for amp_number in SO[1]:
                ampSO_list[amp_number-1]=overall_so_basis.index(SO[0])+1
        replace_dict['BornAmpSO'] = '\n'.join(self.format_integer_list(
                                                    ampSO_list,'BORNAMPORDERS'))

        # We then go to the TIR setup
        # The first entry is the CutTools, we make sure it is available
        looplibs_av=['.TRUE.']
        # one should be careful about the order in the following as it must match
        # the ordering in MadLoopParamsCard.
<<<<<<< HEAD
        for tir_lib in ['pjfry','iregi','golem','samurai','ninja']:
=======
        for tir_lib in ['pjfry','iregi','golem','samurai','ninja','collier']:
>>>>>>> c9d91378
            looplibs_av.append('.TRUE.' if tir_lib in self.all_tir and \
                                self.tir_available_dict[tir_lib] else '.FALSE.')
        replace_dict['data_looplibs_av']=','.join(looplibs_av)

        # Helicity offset convention
        # For a given helicity, the attached integer 'i' means
        # 'i' in ]-inf;-HELOFFSET[ -> Helicity is equal, up to a sign, 
        #                             to helicity number abs(i+HELOFFSET)
        # 'i' == -HELOFFSET        -> Helicity is analytically zero
        # 'i' in ]-HELOFFSET,inf[  -> Helicity is contributing with weight 'i'.
        #                             If it is zero, it is skipped.
        # Typically, the hel_offset is 10000
        replace_dict['hel_offset'] = 10000

        # Extract overall denominator
        # Averaging initial state color, spin, and identical FS particles
        den_factor_line = self.get_den_factor_line(matrix_element)
        replace_dict['den_factor_line'] = den_factor_line                  

        # When the user asks for the polarized matrix element we must 
        # multiply back by the helicity averaging factor
        replace_dict['hel_avg_factor'] = matrix_element.get_hel_avg_factor()
        replace_dict['beamone_helavgfactor'], replace_dict['beamtwo_helavgfactor'] =\
                                       matrix_element.get_beams_hel_avg_factor()

        if write_auxiliary_files:
            # Write out the color matrix
            (CMNum,CMDenom) = self.get_color_matrix(matrix_element)
            CMWriter=open(pjoin('..','MadLoop5_resources',
            '%(proc_prefix)sColorNumFactors.dat'%matrix_element.rep_dict),'w')
            for ColorLine in CMNum:
                CMWriter.write(' '.join(['%d'%C for C in ColorLine])+'\n')
            CMWriter.close()
            CMWriter=open(pjoin('..','MadLoop5_resources',
            '%(proc_prefix)sColorDenomFactors.dat'%matrix_element.rep_dict),'w')
            for ColorLine in CMDenom:
                CMWriter.write(' '.join(['%d'%C for C in ColorLine])+'\n')
            CMWriter.close()
            
            # Write out the helicity configurations
            HelConfigs=matrix_element.get_helicity_matrix()
            HelConfigWriter=open(pjoin('..','MadLoop5_resources',
                 '%(proc_prefix)sHelConfigs.dat'%matrix_element.rep_dict),'w')
            for HelConfig in HelConfigs:
                HelConfigWriter.write(' '.join(['%d'%H for H in HelConfig])+'\n')
            HelConfigWriter.close()
        
        # Extract helas calls
        born_ct_helas_calls, uvct_helas_calls = \
                           fortran_model.get_born_ct_helas_calls(matrix_element,
                        squared_orders=squared_orders,split_orders=split_orders)
        coef_construction, coef_merging = fortran_model.get_coef_construction_calls(\
                                    matrix_element,group_loops=self.group_loops,
                        squared_orders=squared_orders,split_orders=split_orders)

        loop_CT_calls = fortran_model.get_loop_CT_calls(matrix_element,\
                       group_loops=self.group_loops,
                       squared_orders=squared_orders, split_orders=split_orders)
        # The proc_prefix must be replaced
        coef_construction = [c % matrix_element.rep_dict for c 
                                                           in coef_construction]
        loop_CT_calls = [lc % matrix_element.rep_dict for lc in loop_CT_calls]
        
        file = open(os.path.join(self.template_dir,\
                                           'loop_matrix_standalone.inc')).read()

        # Setup the contextual environment which is used in the splitting
        # functions below
        context = self.get_context(matrix_element)
        file=self.split_HELASCALLS(writer,replace_dict,\
                        'helas_calls_split.inc',file,born_ct_helas_calls,\
                        'born_ct_helas_calls','helas_calls_ampb',
                        required_so_broadcaster = 'CT_REQ_SO_DONE',
                        continue_label = 2000, context = context)
        file=self.split_HELASCALLS(writer,replace_dict,\
                        'helas_calls_split.inc',file,uvct_helas_calls,\
                        'uvct_helas_calls','helas_calls_uvct',
                        required_so_broadcaster = 'UVCT_REQ_SO_DONE',
                        continue_label = 3000, context=context)
        file=self.split_HELASCALLS(writer,replace_dict,\
                'helas_calls_split.inc',file,coef_construction,\
                'coef_construction','coef_construction',
                required_so_broadcaster = 'LOOP_REQ_SO_DONE',
                continue_label = 4000, context=context)    
        file=self.split_HELASCALLS(writer,replace_dict,\
                'helas_calls_split.inc',file,loop_CT_calls,\
                'loop_CT_calls','loop_CT_calls',
                required_so_broadcaster = 'CTCALL_REQ_SO_DONE',
                continue_label = 5000, context=context)
       
        # Add the entries above to the general_replace_dict so that it can be 
        # used by write_mp_compute_loop_coefs later
        matrix_element.rep_dict['loop_CT_calls']=replace_dict['loop_CT_calls']            
        matrix_element.rep_dict['born_ct_helas_calls']=replace_dict['born_ct_helas_calls']            
        matrix_element.rep_dict['uvct_helas_calls']=replace_dict['uvct_helas_calls']            
        matrix_element.rep_dict['coef_construction']=replace_dict['coef_construction']            
        
        replace_dict['coef_merging']='\n'.join(coef_merging)

        file = file % replace_dict
        number_of_calls = len(filter(lambda call: call.find('CALL LOOP') != 0, \
                                                                 loop_CT_calls))   
        if writer:
            # Write the file
            writer.writelines(file,context=context)
            return number_of_calls
        else:
            # Return it to be written along with the others
            return number_of_calls, file

#===============================================================================
# LoopProcessExporterFortranSA
#===============================================================================
class LoopProcessExporterFortranMatchBox(LoopProcessOptimizedExporterFortranSA,
                                      export_v4.ProcessExporterFortranMatchBox):                                  
    """Class to take care of exporting a set of loop matrix elements in the
       Fortran format."""

    default_opt = {'clean': False, 'complex_mass':False,
                        'export_format':'madloop_matchbox', 'mp':True,
                        'loop_dir':'', 'cuttools_dir':'', 
                        'fortran_compiler':'gfortran',
                        'output_dependencies':'external',
                        'sa_symmetry':True}



    def get_color_string_lines(self, matrix_element):
        """Return the color matrix definition lines for this matrix element. Split
        rows in chunks of size n."""

        return export_v4.ProcessExporterFortranMatchBox.get_color_string_lines(matrix_element)


    def get_JAMP_lines(self, *args, **opts):
        """Adding leading color part of the colorflow"""
            
        return export_v4.ProcessExporterFortranMatchBox.get_JAMP_lines(self, *args, **opts)
      
    def get_ME_identifier(self, matrix_element, group_number = None, group_elem_number = None):
        """ To not mix notations between borns and virtuals we call it here also MG5 """
        return 'MG5_%d_'%matrix_element.get('processes')[0].get('id')         
      

#===============================================================================
# LoopInducedExporter
#===============================================================================
class LoopInducedExporterME(LoopProcessOptimizedExporterFortranSA):
    """ A class to specify all the functions common to LoopInducedExporterMEGroup
    and LoopInducedExporterMENoGroup (but not relevant for the original
    Madevent exporters)"""

    madloop_makefile_name = 'makefile_MadLoop'
    
    
    def __init__(self, *args, **opts):
        """ Initialize the process, setting the proc characteristics."""
        super(LoopInducedExporterME, self).__init__(*args, **opts)
        self.proc_characteristic['loop_induced'] = True
    
    def get_context(self,*args,**opts):
        """ Make sure that the contextual variable MadEventOutput is set to
        True for this exporter"""
        
        context = super(LoopInducedExporterME,self).get_context(*args,**opts)
        context['MadEventOutput'] = True
        return context
        
    
    def get_source_libraries_list(self):
        """ Returns the list of libraries to be compiling when compiling the
        SOURCE directory. It is different for loop_induced processes and 
        also depends on the value of the 'output_dependencies' option"""
        
        libraries_list = super(LoopInducedExporterME,self).\
                                                     get_source_libraries_list()

        if self.dependencies=='internal':
            libraries_list.append('$(LIBDIR)libcts.$(libext)')
            libraries_list.append('$(LIBDIR)libiregi.$(libext)')

        return libraries_list

    def link_files_in_SubProcess(self, Ppath):
        """ Add the loop-induced related links to the P* directory Ppath"""
        
        super(LoopInducedExporterME,self).link_files_in_SubProcess(Ppath)
        
        ln(pjoin('../MadLoop5_resources') , cwd=Ppath)

    def copy_template(self, *args, **opts):
        """Pick the right mother functions
        """
        # Call specifically the necessary building functions for the mixed
        # template setup for both MadEvent and MadLoop standalone
        LoopProcessExporterFortranSA.loop_additional_template_setup(self,
                                                     copy_Source_makefile=False)

        LoopProcessOptimizedExporterFortranSA.\
                                  loop_optimized_additional_template_setup(self)
                                  
    
    #===========================================================================
    # Create jpeg diagrams, html pages,proc_card_mg5.dat and madevent.tar.gz
    #===========================================================================
    def finalize(self, matrix_elements, history, mg5options, flaglist):
        """Function to finalize v4 directory, for inheritance.
        """
        
        self.proc_characteristic['loop_induced'] = True

        # This can be uncommented if one desires to have the MadLoop
        # initialization performed at the end of the output phase.
        # Alternatively, one can simply execute the command 'initMadLoop' in
        # the madevent interactive interface after the output.
        # from madgraph.interface.madevent_interface import MadLoopInitializer
        # MadLoopInitializer.init_MadLoop(self.dir_path,
        #                   subproc_prefix=self.SubProc_prefix, MG_options=None)
        
        self.write_global_specs(matrix_elements)
        
    def write_tir_cache_size_include(self, writer):
        """Write the file 'tir_cache_size.inc' which sets the size of the TIR
        cache the the user wishes to employ and the default value for it.
        This can have an impact on MadLoop speed when using stability checks
        but also impacts in a non-negligible way MadLoop's memory footprint.
        It is therefore important that the user can chose its size."""

        # In this case of MadLoop+MadEvent output, we set it to 2 because we
        # gain further speed increase with a TIR cache of size 2 due to the 
        # the fact that we call MadLoop once per helicity configuration in this 
        # case.
        tir_cach_size = "parameter(TIR_CACHE_SIZE=2)"
        writer.writelines(tir_cach_size)

    def write_matrix_element_v4(self, writer, matrix_element, fortran_model,
                        proc_id = None, config_map = [], subproc_number = None):
        """ Write it the wrapper to call the ML5 subroutine in the library.""" 
        
        # Generating the MadEvent wrapping ME's routines
        if not matrix_element.get('processes') or \
               not matrix_element.get('diagrams'):
            return 0

        if not isinstance(writer, writers.FortranWriter):
            raise writers.FortranWriter.FortranWriterError(\
                "writer not FortranWriter")
            
        replace_dict = copy.copy(matrix_element.rep_dict)
        
        # Extract version number and date from VERSION file
        info_lines = self.get_mg5_info_lines()
        replace_dict['info_lines'] = info_lines
        
        # Extract process info lines
        process_lines = self.get_process_info_lines(matrix_element)
        replace_dict['process_lines'] = process_lines

        # Set proc_id
        # It can be set to None when write_matrix_element_v4 is called without
        # grouping. In this case the subroutine SMATRIX should take an empty
        # suffix.
        if proc_id is None:
            replace_dict['proc_id'] = ''
        else:
            replace_dict['proc_id'] = proc_id
        
        #set the average over the number of initial helicities
        replace_dict['hel_avg_factor'] = matrix_element.get_hel_avg_factor()
        replace_dict['beamone_helavgfactor'], replace_dict['beamtwo_helavgfactor'] =\
                                       matrix_element.get_beams_hel_avg_factor()

        # Extract helicity lines
        helicity_lines = self.get_helicity_lines(matrix_element)
        replace_dict['helicity_lines'] = helicity_lines
        
        
        # Extract ndiags
        ndiags = len(matrix_element.get('diagrams'))
        replace_dict['ndiags'] = ndiags
        
        # Set define_iconfigs_lines
        replace_dict['define_iconfigs_lines'] = \
             """INTEGER MAPCONFIG(0:LMAXCONFIGS), ICONFIG
             COMMON/TO_MCONFIGS/MAPCONFIG, ICONFIG"""

        if proc_id:
            # Set lines for subprocess group version
            # Set define_iconfigs_lines
            replace_dict['define_iconfigs_lines'] += \
                 """\nINTEGER SUBDIAG(MAXSPROC),IB(2)
                 COMMON/TO_SUB_DIAG/SUBDIAG,IB"""    
            # Set set_amp2_line
            replace_dict['configID_in_matrix'] = "SUBDIAG(%s)"%proc_id
        else:
            # Standard running
            # Set set_amp2_line
            replace_dict['configID_in_matrix'] = "MAPCONFIG(ICONFIG)"
        
        # If group_numer
        replace_dict['ml_prefix'] = \
                 self.get_ME_identifier(matrix_element, subproc_number, proc_id)
        
        # Extract ncolor
        ncolor = max(1, len(matrix_element.get('color_basis')))
        replace_dict['ncolor'] = ncolor
        
        n_tot_diags = len(matrix_element.get_loop_diagrams())
        replace_dict['n_tot_diags'] = n_tot_diags

        file = open(pjoin(_file_path, \
                          'iolibs/template_files/%s' % self.matrix_file)).read()
        file = file % replace_dict
        
        # Write the file
        writer.writelines(file)

        return 0, ncolor

    def get_amp2_lines(self, *args, **opts):
        """Make sure the function is implemented in the daughters"""

        raise NotImplemented, 'The function get_amp2_lines must be called in '+\
                                       ' the daugthers of LoopInducedExporterME'

#===============================================================================
# LoopInducedExporterMEGroup
#===============================================================================
class LoopInducedExporterMEGroup(LoopInducedExporterME,
                                       export_v4.ProcessExporterFortranMEGroup):
    """Class to take care of exporting a set of grouped loop induced matrix 
    elements"""
    
    matrix_file = "matrix_loop_induced_madevent_group.inc"

    def make_source_links(self,*args, **opts):
        """ In the loop-induced output with MadEvent, we need the files from the 
        Source folder """
        export_v4.ProcessExporterFortranMEGroup.make_source_links(
                                                            self, *args, **opts)

    def write_source_makefile(self, *args, **opts):
        """Pick the correct write_source_makefile function from 
        ProcessExporterFortranMEGroup"""
        
        export_v4.ProcessExporterFortranMEGroup.write_source_makefile(self,
                                                                  *args, **opts)

    def copy_template(self, *args, **opts):
        """Pick the right mother functions
        """
        # Call specifically the necessary building functions for the mixed
        # template setup for both MadEvent and MadLoop standalone
        
        # Start witht the MadEvent one
        export_v4.ProcessExporterFortranMEGroup.copy_template(self,*args,**opts)

        # Then the MadLoop-standalone related one
        LoopInducedExporterME.copy_template(self, *args, **opts)

    def finalize(self, *args, **opts):
        """Pick the right mother functions
        """
        # Call specifically what finalize_v4_directory must be used, so that the
        # MRO doesn't interfere.

        self.proc_characteristic['loop_induced'] = True
        
        export_v4.ProcessExporterFortranMEGroup.finalize(self,*args,**opts)
        
        # And the finilize from LoopInducedExporterME which essentially takes
        # care of MadLoop virtuals initialization
        LoopInducedExporterME.finalize(self,*args,**opts)
        
    def generate_subprocess_directory(self, subproc_group,
                                                    fortran_model,group_number):
        """Generate the Pn directory for a subprocess group in MadEvent,
        including the necessary matrix_N.f files, configs.inc and various
        other helper files"""
        
        # Generate the MadLoop files
        calls = 0
        matrix_elements = subproc_group.get('matrix_elements')
        for ime, matrix_element in enumerate(matrix_elements):
            self.unique_id +=1
            calls += self.generate_loop_subprocess(matrix_element,fortran_model,
                              group_number = group_number, proc_id = str(ime+1),
#          group_number = str(subproc_group.get('number')), proc_id = str(ime+1),
                            config_map = subproc_group.get('diagram_maps')[ime],
                            unique_id=self.unique_id)
        
        # Then generate the MadEvent files
        export_v4.ProcessExporterFortranMEGroup.generate_subprocess_directory(
                                 self, subproc_group,fortran_model,group_number)
        
        return calls
    
    def get_amp2_lines(self, matrix_element, replace_dict, config_map):
        """Return the various replacement dictionary inputs necessary for the 
        multichanneling amp2 definition for the loop-induced MadEvent output.
        """

        if not config_map:
            raise MadGraph5Error, 'A multi-channeling configuration map is '+\
              ' necessary for the MadEvent Loop-induced output with grouping.'

        nexternal, ninitial = matrix_element.get_nexternal_ninitial()

        ret_lines = []
        # In this case, we need to sum up all amplitudes that have
        # identical topologies, as given by the config_map (which
        # gives the topology/config for each of the diagrams
        if isinstance(matrix_element, loop_helas_objects.LoopHelasMatrixElement):
            diagrams = matrix_element.get_loop_diagrams()            
        else:
            diagrams = matrix_element.get('diagrams')
                
        # Note that we need to use AMP2 number corresponding to the first 
        # diagram number used for that AMP2.
        # The dictionary below maps the config ID to this corresponding first 
        # diagram number
        config_index_map = {}
        # For each diagram number, the dictionary below gives the config_id it
        # belongs to or 0 if it doesn't belong to any.
        loop_amp_ID_to_config = {}
        
        # Combine the diagrams with identical topologies
        config_to_diag_dict = {}
        for idiag, diag in enumerate(diagrams):
            try:
                config_to_diag_dict[config_map[idiag]].append(idiag)
            except KeyError:
                config_to_diag_dict[config_map[idiag]] = [idiag]

        for config in sorted(config_to_diag_dict.keys()):
            config_index_map[config] = (config_to_diag_dict[config][0] + 1)
                   
            # First add the UV and R2 counterterm amplitudes of each selected
            # diagram for the multichannel config
            CT_amp_numbers = [a.get('number') for a in \
                                    sum([diagrams[idiag].get_ct_amplitudes() for \
                                     idiag in config_to_diag_dict[config]], [])]
            
            for CT_amp_number in CT_amp_numbers:
                loop_amp_ID_to_config[CT_amp_number] = config 

            # Now add here the loop amplitudes.
            loop_amp_numbers = [a.get('amplitudes')[0].get('number')
                       for a in sum([diagrams[idiag].get_loop_amplitudes() for \
                                     idiag in config_to_diag_dict[config]], [])]
            
            for loop_amp_number in loop_amp_numbers:
                loop_amp_ID_to_config[loop_amp_number] = config
                
        # Notice that the config_id's are not necessarily sequential here, so
        # the size of the config_index_map array has to be the maximum over all
        # config_ids.
        # config_index_map should never be empty unless there was no diagram,
        # so the expression below is ok.
        n_configs = max(config_index_map.keys())
        replace_dict['nmultichannel_configs'] = n_configs
                
        # We must fill the empty entries of the map with the dummy amplitude 
        # number 0.
        conf_list = [(config_index_map[i] if i in config_index_map else 0) \
                                                  for i in range(1,n_configs+1)]
        # Now the placeholder 'nmultichannels' refers to the number of 
        # multi-channels which are contributing, so we must filter out zeros. 
        replace_dict['nmultichannels'] = len([_ for _ in conf_list if _!=0])
        
        # Now write the amp2 related inputs in the replacement dictionary
        res_list = []
        chunk_size = 6
        for k in xrange(0, len(conf_list), chunk_size):
            res_list.append("DATA (config_index_map(i),i=%6r,%6r) /%s/" % \
                (k + 1, min(k + chunk_size, len(conf_list)),
                    ','.join(["%6r" % i for i in conf_list[k:k + chunk_size]])))

        replace_dict['config_index_map_definition'] = '\n'.join(res_list)

        res_list = []
        n_loop_amps = max(loop_amp_ID_to_config.keys())
        amp_list = [loop_amp_ID_to_config[i] for i in \
                                   sorted(loop_amp_ID_to_config.keys()) if i!=0]
        chunk_size = 6
        for k in xrange(0, len(amp_list), chunk_size):
            res_list.append("DATA (CONFIG_MAP(i),i=%6r,%6r) /%s/" % \
                (k + 1, min(k + chunk_size, len(amp_list)),
                    ','.join(["%6r" % i for i in amp_list[k:k + chunk_size]])))

        replace_dict['config_map_definition'] = '\n'.join(res_list)

        return
    
#===============================================================================
# LoopInducedExporterMENoGroup
#===============================================================================
class LoopInducedExporterMENoGroup(LoopInducedExporterME,
                                            export_v4.ProcessExporterFortranME):
    """Class to take care of exporting a set of individual loop induced matrix 
    elements"""

    matrix_file = "matrix_loop_induced_madevent.inc"

    def make_source_links(self,*args, **opts):
        """ In the loop-induced output with MadEvent, we need the files from the 
        Source folder """
        super(export_v4.ProcessExporterFortranME,self).\
                                                make_source_links(*args, **opts)

    def write_source_makefile(self, *args, **opts):
        """Pick the correct write_source_makefile function from 
        ProcessExporterFortran"""
        
        super(export_v4.ProcessExporterFortranME,self).\
                                            write_source_makefile(*args, **opts)

    def copy_template(self, *args, **opts):
        """Pick the right mother functions
        """
        # Call specifically the necessary building functions for the mixed
        # template setup for both MadEvent and MadLoop standalone
        
        # Start witht the MadEvent one
        export_v4.ProcessExporterFortranME.copy_template(self,*args,**opts)

        # Then the MadLoop-standalone related one
        LoopInducedExporterME.copy_template(self, *args, **opts)

    def finalize(self, *args, **opts):
        """Pick the right mother functions
        """
        
        self.proc_characteristic['loop_induced'] = True
        # Call specifically what finalize must be used, so that the
        # MRO doesn't interfere.
        export_v4.ProcessExporterFortranME.finalize(self, *args, **opts)

        # And the finilize_v4 from LoopInducedExporterME which essentially takes
        # care of MadLoop virtuals initialization
        LoopInducedExporterME.finalize(self, *args, **opts)

    def generate_subprocess_directory(self, matrix_element, fortran_model, me_number):
        """Generate the Pn directory for a subprocess group in MadEvent,
        including the necessary matrix_N.f files, configs.inc and various
        other helper files"""
        
        self.unique_id += 1
        # Then generate the MadLoop files
        calls = self.generate_loop_subprocess(matrix_element,fortran_model,                           
                                  group_number = me_number, 
                                  unique_id=self.unique_id)
        
        
        # First generate the MadEvent files
        calls += export_v4.ProcessExporterFortranME.generate_subprocess_directory(
                                 self, matrix_element, fortran_model, me_number)
        return calls

    def get_amp2_lines(self, matrix_element, replace_dict, config_map):
        """Return the amp2(i) = sum(amp for diag(i))^2 lines"""

        if config_map:
            raise MadGraph5Error, 'A configuration map should not be specified'+\
                              ' for the Loop induced exporter without grouping.'

        nexternal, ninitial = matrix_element.get_nexternal_ninitial()
        # Get minimum legs in a vertex
        vert_list = [max(diag.get_vertex_leg_numbers()) for diag in \
        matrix_element.get('diagrams') if diag.get_vertex_leg_numbers()!=[]]
        minvert = min(vert_list) if vert_list!=[] else 0

        # Note that we need to use AMP2 number corresponding to the first 
        # diagram number used for that AMP2.
        # The dictionary below maps the config ID to this corresponding first 
        # diagram number
        config_index_map = {}
        # For each diagram number, the dictionary below gives the config_id it
        # belongs to or 0 if it doesn't belong to any.
        loop_amp_ID_to_config = {}

        n_configs = 0
        for idiag, diag in enumerate(matrix_element.get('diagrams')):
            # Ignore any diagrams with 4-particle vertices.
            use_for_multichanneling = True
            if diag.get_vertex_leg_numbers()!=[] and max(diag.get_vertex_leg_numbers()) > minvert:
                use_for_multichanneling = False
                curr_config = 0
            else:
                n_configs += 1
                curr_config = n_configs

            if not use_for_multichanneling:
                if 0 not in config_index_map: 
                    config_index_map[0] = idiag + 1
            else:
                config_index_map[curr_config] = idiag + 1
                   
            CT_amps = [ a.get('number') for a in diag.get_ct_amplitudes()]
            for CT_amp in CT_amps:
                loop_amp_ID_to_config[CT_amp] = curr_config
                            
            Loop_amps = [a.get('amplitudes')[0].get('number')
                                            for a in diag.get_loop_amplitudes()]
            for Loop_amp in Loop_amps:
                loop_amp_ID_to_config[Loop_amp] = curr_config
 
        # Now write the amp2 related inputs in the replacement dictionary
        n_configs = len([k for k in config_index_map.keys() if k!=0])
        replace_dict['nmultichannel_configs'] = n_configs
        # Now the placeholder 'nmultichannels' refers to the number of 
        # multi-channels which are contributing which, in the non-grouped case
        # is always equal to the total number of multi-channels. 
        replace_dict['nmultichannels'] = n_configs
        
        res_list = []
        conf_list = [config_index_map[i] for i in sorted(config_index_map.keys())
                                                                        if i!=0]
        chunk_size = 6
        for k in xrange(0, len(conf_list), chunk_size):
            res_list.append("DATA (config_index_map(i),i=%6r,%6r) /%s/" % \
                (k + 1, min(k + chunk_size, len(conf_list)),
                    ','.join(["%6r" % i for i in conf_list[k:k + chunk_size]])))

        replace_dict['config_index_map_definition'] = '\n'.join(res_list)

        res_list = []
        n_loop_amps = max(loop_amp_ID_to_config.keys())
        amp_list = [loop_amp_ID_to_config[i] for i in \
                                   sorted(loop_amp_ID_to_config.keys()) if i!=0]
        chunk_size = 6
        for k in xrange(0, len(amp_list), chunk_size):
            res_list.append("DATA (CONFIG_MAP(i),i=%6r,%6r) /%s/" % \
                (k + 1, min(k + chunk_size, len(amp_list)),
                    ','.join(["%6r" % i for i in amp_list[k:k + chunk_size]])))

        replace_dict['config_map_definition'] = '\n'.join(res_list)<|MERGE_RESOLUTION|>--- conflicted
+++ resolved
@@ -91,12 +91,8 @@
 
     include_names    = {'ninja' : 'mninja.mod',
                         'golem' : 'generic_function_1p.mod',
-<<<<<<< HEAD
-                        'samurai':'msamurai.mod'}
-=======
                         'samurai':'msamurai.mod',
                         'collier': 'collier.mod'}
->>>>>>> c9d91378
 
     def __init__(self, dir_path = "", opt=None):
         """Initiate the LoopExporterFortran with directory information on where
@@ -1045,11 +1041,7 @@
 
         writer.writelines(proc_include)
                                 
-<<<<<<< HEAD
-    def generate_subprocess_directory_v4(self, matrix_element, fortran_model):
-=======
     def generate_subprocess_directory(self, matrix_element, fortran_model):
->>>>>>> c9d91378
         """ To overload the default name for this function such that the correct
         function is used when called from the command interface """
         
@@ -1615,11 +1607,7 @@
     # make sure that ninja appears first in the list of -L because 
     # it is the tool for which the user is most susceptible of 
     # using a standalone verison independent of gosam_contrib
-<<<<<<< HEAD
-    all_tir=['pjfry','iregi','ninja','golem','samurai']
-=======
     all_tir=['pjfry','iregi','ninja','golem','samurai','collier']
->>>>>>> c9d91378
     
     def __init__(self, dir_path = "", opt=None):
         """Initiate the LoopProcessOptimizedExporterFortranSA with directory 
@@ -1630,11 +1618,7 @@
 
         # TIR available ones
         self.tir_available_dict={'pjfry':True,'iregi':True,'golem':True,
-<<<<<<< HEAD
-                                 'samurai':True,'ninja':True}
-=======
                                  'samurai':True,'ninja':True,'collier':True}
->>>>>>> c9d91378
 
         for tir in self.all_tir:
             tir_dir="%s_dir"%tir
@@ -1672,11 +1656,7 @@
         for tir in self.all_tir:
             context['%s_available'%tir]=self.tir_available_dict[tir]
             # safety check
-<<<<<<< HEAD
-            if tir not in ['golem','pjfry','iregi','samurai','ninja']:
-=======
             if tir not in ['golem','pjfry','iregi','samurai','ninja','collier']:
->>>>>>> c9d91378
                 raise MadGraph5Error,"%s was not a TIR currently interfaced."%tir_name
 
         return context
@@ -1698,16 +1678,6 @@
             libpath = self.link_TIR(os.path.join(self.dir_path, 'lib'),
                                               libpath,libname,tir_name=tir_name)
             if libpath != "":
-<<<<<<< HEAD
-                if tir in ['ninja','pjfry','golem','samurai']:
-                    # It is cleaner to use the original location of the libraries
-                    link_tir_libs.append('-L%s/ -l%s'%(libpath,tir))
-                    tir_libs.append('%s/lib%s.$(libext)'%(libpath,tir))
-                    if tir in ['ninja','golem', 'samurai']:
-                        trgt_path = pjoin(os.path.dirname(libpath),'include')
-                        to_include = misc.find_includes_path(trgt_path,
-                                                        self.include_names[tir])
-=======
                 if tir in ['ninja','pjfry','golem','samurai','collier']:
                     # It is cleaner to use the original location of the libraries
                     link_tir_libs.append('-L%s/ -l%s'%(libpath,tir))
@@ -1731,7 +1701,6 @@
                         if to_include is None and tir=='collier':
                             to_include = misc.find_includes_path(
                                pjoin(libpath,'modules'),self.include_names[tir])
->>>>>>> c9d91378
                         if to_include is None:
                             logger.error(
 'Could not find the include directory for %s, looking in %s.\n' % (tir, str(trgt_path))+
@@ -1743,11 +1712,7 @@
                         # (such as what is done with the Sherpa interface), we
                         # place here an easy handle on the golem includes
                         name_map = {'golem':'golem95','samurai':'samurai',
-<<<<<<< HEAD
-                                    'ninja':'ninja'}
-=======
                                     'ninja':'ninja','collier':'collier'}
->>>>>>> c9d91378
                         ln(to_include, starting_dir=pjoin(self.dir_path,'lib'),
                                    name='%s_include'%name_map[tir],abspath=True)
                         ln(libpath, starting_dir=pjoin(self.dir_path,'lib'),
@@ -1793,11 +1758,7 @@
         """Link the TIR source directory inside the target path given
         in argument"""
         
-<<<<<<< HEAD
-        if tir_name in ['pjfry','golem','samurai','ninja']:
-=======
         if tir_name in ['pjfry','golem','samurai','ninja','collier']:
->>>>>>> c9d91378
             # not self-contained libraries
             if (not isinstance(libpath,str)) or (not os.path.exists(libpath)) \
             or (not os.path.isfile(pjoin(libpath,libname))):
@@ -1835,11 +1796,7 @@
                 return ""
        
         if self.dependencies=='internal':
-<<<<<<< HEAD
-            if tir_name in ['pjfry','golem','samurai','ninja']:
-=======
             if tir_name in ['pjfry','golem','samurai','ninja','collier']:
->>>>>>> c9d91378
                 self.tir_available_dict[tir_name]=False
                 logger.info("When using the 'output_dependencies=internal' "+\
 " MG5_aMC option, the (optional) reduction library %s cannot be employed because"%tir_name+\
@@ -1900,11 +1857,7 @@
                     self.tir_available_dict[tir_name]=False
                     return ""
             # We link the tools below directly to the lib directory of the output 
-<<<<<<< HEAD
-            if not tir_name in ['pjfry','golem','samurai','ninja']:
-=======
             if not tir_name in ['pjfry','golem','samurai','ninja','collier']:
->>>>>>> c9d91378
                 ln(os.path.join(libpath,libname),targetPath,abspath=True)
 
         elif self.dependencies=='environment_paths':
@@ -1915,11 +1868,7 @@
                 logger.info('MG5_aMC is using %s installation found at %s.'%\
                                                           (tir_name,newlibpath)) 
                 # We link the tools below directly to directly where the library is detected
-<<<<<<< HEAD
-                if not tir_name in ['pjfry','golem','samurai','ninja']:
-=======
                 if not tir_name in ['pjfry','golem','samurai','ninja','collier']:
->>>>>>> c9d91378
                     ln(newlibpath,targetPath,abspath=True)
                 self.tir_available_dict[tir_name]=True
                 return os.path.dirname(newlibpath)
@@ -2165,8 +2114,6 @@
         if self.tir_available_dict['iregi']:
             file += '\n\n'+FPR.write_iregi_mapping()
 
-<<<<<<< HEAD
-=======
         if writer:
             writer.writelines(file,context=self.get_context(matrix_element))
         else:
@@ -2201,7 +2148,6 @@
  
         file = file % replace_dict
         
->>>>>>> c9d91378
         if writer:
             writer.writelines(file,context=self.get_context(matrix_element))
         else:
@@ -2266,22 +2212,7 @@
         
         # Start from the routine in the template
         replace_dict = copy.copy(matrix_element.rep_dict)
-<<<<<<< HEAD
-        
-        # Write the definition of the coef_to_rank_map
-        coef_to_rank_map_definition = []
-        for rank in range(replace_dict['maxrank']+1):
-            start = q_polynomial.get_number_of_coefs_for_rank(rank-1)
-            end   = q_polynomial.get_number_of_coefs_for_rank(rank)-1
-            coef_to_rank_map_definition.append(
-'DATA (COEFTORANK_MAP(I),I=%(start)d,%(end)d)/%(n_entries)d*%(rank)d/'%
-{'start': start,'end': end,'n_entries': end-start+1,'rank': rank})
-        replace_dict['coef_to_rank_map_definition']=\
-                                          '\n'.join(coef_to_rank_map_definition)
-        
-=======
                 
->>>>>>> c9d91378
         dp_routine = open(os.path.join(self.template_dir,'polynomial.inc')).read()
         mp_routine = open(os.path.join(self.template_dir,'polynomial.inc')).read()
         # The double precision version of the basic polynomial routines, such as
@@ -2777,11 +2708,7 @@
         looplibs_av=['.TRUE.']
         # one should be careful about the order in the following as it must match
         # the ordering in MadLoopParamsCard.
-<<<<<<< HEAD
-        for tir_lib in ['pjfry','iregi','golem','samurai','ninja']:
-=======
         for tir_lib in ['pjfry','iregi','golem','samurai','ninja','collier']:
->>>>>>> c9d91378
             looplibs_av.append('.TRUE.' if tir_lib in self.all_tir and \
                                 self.tir_available_dict[tir_lib] else '.FALSE.')
         replace_dict['data_looplibs_av']=','.join(looplibs_av)

Update notes for MadGraph5_aMC@NLO (in reverse time order)

2.1.2.beta2(03/06/14) OM: Fix a bug in ALOHA in presence of customized propagator (Thanks Saurabh)
                OM: Fixing some compilation issue with MadWeight (Thanks A. Pin)
<<<<<<< HEAD
                OM: Fixing a bug preventing MadWidth to run due to the model prefixing (depending
                    on the way it was called)
                OM: Fixing a bug in MadSpin in the mssm model
		RF: Added the invariant mass and DeltaR cuts for *same flavour* opposite sign lepton
                    pairs to the run_card for NLO-type generations.
		RF: Prevent an infinite loop in MadSpin by forcing the correct sign to the invariants
		RF: Catch a possible error related to grouping subprocesses and setcuts
		OM: Fix an error when using the "customize_model" command
                S. Mrenna (by OM): Fix the include file in pythia8 output to be compliant with the latest
                    PY8 version
		RF: Added a string with functional form for the scales to the event file banner (NLO only)
                S. Brochet (by OM): Fix a bug in MadSpin with the writting of the mother ID in the LHE file.
                    Force the tag in the banner to always have the same case
                    increase momenta precision for the LHE file written by MadSpin 
                    (thanks a lot to S. Brochet for all those patch)
                PT: Integrated Jimmy's underlying event for Herwig6
                OM: improve "add model" functionality allow to force particle identification.
                PT: Bug fix in the normalisation of topdrawer plots for option 'sum' (as opposed to 'average')
		RF: Fixed a bug related to the random seed when the code was not recompiled for a new run.
                OM: Fixed a bug in MadEvent(LO) run, the generated sample were bias in presence of 
                    negative cross-section. A negative cross-section is possible only if you use a NLO PDF 
                    and/or if you edit the matrix.f by hand to have a non-definite positive matrix-element.
		OM: When importing a model, check that there is not more than 1 parameter with the same name.
      PT: Substantial recoding of montecarlocounter.f and of a subroutine in fks_singular.f. Will help future
          extensions like EW NLO+PS matching and numerical derivatives      
              
=======
                OM: Fixing a wrong assignement in the color flow in presence of epsilon_ijk color structure.
                    Those events were rejected by Pythia8 due to this wrong color-flow.

>>>>>>> 257230db
2.1.1(31/03/14) OM: Change the way the UFO model is handle by adding a prefix (mdl_) to all model variable.
                    This avoid any potential name conflict with other part of the code. This feature can be
                    bypassed by using the option --noprefix when importing the model.
                OM: New command "add model XXX" supported. This command creates a new UFO model from two UFO model.
                    The main interest stand in the command "add model hgg_plugin", which add the effective operator
                    h g g to the original UFO model. The model is written on disk for edition/future reference.
		RF: Reduced the calls to fastjet and skipped the computation of the reweight coeffients when
 		    they are not needed.
                OM: Fixed a bug for LO processes where the MMLL cut was not applied to the event sample.
                PA: Fix a bug in MadSpin to avoid numerical instabitities when extracting t-channel invariants
                    from the production event file (see modification in driver.f, search for 'MODIF March 5, 2014') 
                OM: Better determination of which particles are in representation 3/3bar since FR is ambiguous on that point.
                    Now the determination also looks for 3 -3 1 interactions to check if that help.
                OM: Fix a bug(crash) in MW linked to the permutation pre-selection module.
		RF: Better comments in the code for user-defined cuts in the ./SubProcesses/cuts.f function.
                    Also the maxjetflavor parameter in the run_card is now actually working.
                OM: Update SysCalc to:
                      - Fix a bug that some file where sometimes truncated.
                      - Allow for independant scale variation for the factorization/renormalization scale.
                RF+OM: Improve the handling of conflicting Breit-Wigners at NLO
		RF: Print the scale and PDF uncertainties for fNLO runs in the summary at the end of the run

2.1.0(21/02/14) MADWEIGHT RELEASE:
                ------------------
                
                OM+PA: First Official release of MadWeight inside MG5_aMC
                      Main update:
                        - ISR corrections
                        - possibility to use narrow-width approximation
                        - introducing a module for the pre-selection of the parton-jet assignment.
                        - extended formalism for the transfer function (more generic)
                        - possibility to evaluate the weights for multiple choices of transfer function 
      			  on the same phase-space point. The phase-space is optimized for the first set of 
                          parameters.
		      Speed update:
                        - More efficient way to group the computation for identical process with different final state.
                        - Possibility to Monte-Carlo over the permutation.
                        - More efficient way to choose between the various change of variable.
                        - Possibility to use mint (not compatible with all of the options)
			- Possibility to use sobol for the generation of PS point (sometimes faster than pure 
                          random point generator.

                MadEvent/aMC@NLO UPDATE/BUG FIXING:
 		-----------------------------------

                OM: Fix critical bug (returns wrong cross-section/width) for processes where the center of mass 
                    energy of the beam is lower than 1 GeV. So this has no impact for LHC-collider phenomenology.
                    This can also impact computation of decay-width if the mass of that particle is below 1 GeV.
		RF: Critical bug fixed (introduced in 2.0.2) for fixed order NLO runs that could
		    give the wrong cross section when the phase-space generation is inefficient
                    (like in the case for conflicting Breit-Wigners). This bug did not affect runs
                    with matching to the parton shower.
                OM: Fix a bug leading to a crash with some decay syntax. i.e., p p > t t~, (t > w+ b), (t~ >w- b~)
                OM: Fix format of LHE output for 1>N events when the <init> and mother information were wrongly set 
                    to LHC default. Specific support of this option will be part of pythia8 (8.185 and later)
                OM: Fix the syntax for the custom propagator to follow the description of arXiv:1308.1668 
                OM: Allow to call ASperGe on the flight if ASperGe module is include in the UFO model.
                    just type "asperge" at the moment where the code propose you to edit the param_card.

                MADSPIN UPDATE:
                ---------------
                OM: Allow to use another model for the decay than the one used for the production of events.
                    You are responsible of the consistency of the model in that case.
                PA: Include hellicity information for the events generated by MadSpin.
                OM: Fix a bug in MadSpin preventing the gridpack to run with NLO processes.

2.0.2(07/02/14) RF: Suppressed the writing of the 'ERROR in OneLOop dilog2_r' messages (introduced in the 
                    previous version)
                OM: Fix the bug that the shower_card.dat was wrongly identified as a pythia_card.
                OM: add one MadSpin option allowing to control the number of simultaneous open files.
                OM: Fix a bug in eps preventing evince preventing label to be displayed on page 2 and following
                    Thanks to Gauthier Durieux for the fix.
                OM: Fix a bug(crash) for p p > w+ w- j j introduce in 2.0.0 due to some jet sometimes tagged as QCD
                    and sometimes not (which was making the automatic scale computation to crash)
                OM: Change the way to writte the <init> line of the lhe file to take into account
                    - process with more that 100 subprocesses (note that you need to hack the pythia-pgs
                      package to deal with such large number of sub-process
                    - deal with pdf identification number bigger than 1 million.  
                OM: Fixed a bug preventing the Madevent to detect external module (pythia-pgs, syscalc,...)
                    Bug #1271216 (thanks Iwamoto)
                PT: PYTHIA8 scale and pdf variations

2.0.1(20/01/14) OM: Fix a bug in h > l+ l- l+ l- for group_subproceses =False (decay only). A follow up of 
                    the bug fix in 2.0.0
                RF: Replaced the Error#10 in the generation of the phase-space (for NLO) to a Warning#10.
                    In rare cases this error stopped the code, while this was not needed.
                RF: When using non-optimized loop output, the code now also works fine.
                OM: Modification of the code to allow the code to run on our servers
                VH: Improve the timing routine of the NLO code (displayed in debug mode)
                VH: FIX the import of old UFO model (those without the all_orders attribute).
                OM: Add a functionalities for restrict_model if a file paramcard_RESTRICTNAME.dat
                    exists, then this file is use as default param_card for that restriction.
                HS: Updated CutTools to v1.9.2

2.0.0(14/12/13)    CHANGE IN DEFAULT:
                   ------------------
                      OM: Change the Higgs mass to 125 GeV for most of the model (but the susy/v4 one).
                      OM: Change the default energy of collision to 13 TeV.
                      RF: Default renormalisation and factorisation scales are now set to H_T/2. (for aMC only)

                   MadEvent Update:
                   ----------------
                      OM+SF+RF: Add Frixione Photon isolation (also for aMC)
                      OM: Implementation of the reweight module for Leading Order matrix-element
                      JA+OM+AK: Store parameters needed for systematics studies.
                          This can be turned on with the use_syst parameter in
                          run_card.dat.
                          This output can be used to generate event weights for
                          a variety of variational parameters, including scalefact,
                          alpsfact, PDF choice, and matching scale. Note that this require
                          pythia-pgs v2.2 for matching scale.
                      OM+JA+Chia: Implement MadWidth (automatic/smart computation of the widths)
                      OM: Support for Form-Factor defined in the UFO model. and support for model
                          parameter presence inside the Lorentz expression.
                      OM: Support for a arbitrary functions.f file present inside the UFO model. 
                      JA: Included <clustering> tag in matched .lhe output, to be 
                          used together with Pythia 8 CKKW-L matching. This can be 
                          turned off with the clusinfo flag in run_card.dat.
                      JA: New treatment of matching for diagrams that have no
                          corresponding lower-multiplicity diagrams. Jets that
                          are not classified as shower-type emission jets are
                          flagged in the cluster scale info at the end of the event,
                          which is recognized by the Pythia interface in Pythia-PGS
                          package v. 2.2. For such jets, xqcut does not apply. This
                          allows for consistent matching e.g. of p p > w+ b b~ in 
                          the 4-flavor scheme. Note that auto_ptj_mjj must be set to
                          .false. for this to work properly.
                      OM: Change model restriction behavior: two widths with identical are not merged anymore.
                      S.Prestel(via OM): implement KT Durham cut. (thanks to Z. Marshall)
                      OM: Improved check for unresponsive of PBS cluster (thanks J. Mc Fayden)
                      OM: Implement a maximum number (2500) of jobs which can be submitted at the same time
                          by the PBS cluster. This number is currently not editable via configuration file.
                     
                   MadEvent Bug Fixing:
                   --------------------
                      OM: Fix a bug for h > l+ l- l+ l- (introduce in 1.5.9) where the phase-space parametrization 
                          fails to cover the full phase-space. This bugs occurs only if two identical particles decays
                          in identical particles and if both of those particles can't be on-shell simultaneously. 
                      OM: Fix a bug for multi_run sample in presence of negative weights (possible if NLO pdf)
                          The negative weights were not propagated to the merged sample. 
                          (thanks to Sebastien Brochet for the fix)
	         
                   aMC@NLO Update:       ! FIRST OFFICIAL RELEASE WITH NLO CAPABILITIES !
                   ---------------
                       PT: MC@NLO matching to PYTHIA8 available.
                       RF: Added FxFx merging
                       RF: Use MC over helicities for the MadLoop virtual corrections.
                       RF: Using "virtual tricks" to reduce the number of PS points for which to include
                           the virtual corrections, leading to a speed up of the code.
                       OM+SF+RF: Add Frixione Photon isolation (also in MadEvent)
                       PA+OM: Fast version of MadSpin implemented (PS generation in Fortran).
		       OM: Allow to have MadSpin in "gridpack mode" (same cards/same decay). 
                           Add in the madspin_card "set ms_dir PATH". If the path didn't exist MS will
                           create the gridpack on that path, otherwise it will reuse the information 
                           (diagram generated, maximum weight of each channel, branching ratio,...)
                           This allow to bypass all the initialization steps BUT is valid only for the 
                           exact same event generation.
                       VH: Fixed set_run.f which incorrectly sets a default value for ptl, drll and
                           etal making the code insensitive to the values set in the run_card.dat 
                       VH: Fixed a bug in MadLoop that doubled the computing time for quad precision
                       VH+RF: Added MadLoop stability information to the log files (and run summary
                           in DEBUG mode).
                       RF: Fixed a stability problem in the reweighting to get PDF and scale uncertainties.
                       VH+RF: Improved the Binoth LHA interface
                       RF: Improved the multi-channeling for processes with more amplitudes than diagrams.
                       RF: Added a new parameter in the run_card to set the required accuracy for fixed 
                           order runs.
                       SF+RF: Improved handling of fixed order analysis

                    From beta3 (13/02/13):
                       OM: Merge with 1.5.7+1.5.8 (See information below)
                       OM: Allow the customize_model to be scriptable in a 
                           friendly way.
                       RF: Event normalization is now Les Houches compliant (the weights
		           of the events should average to the total rate). The old normalization
                           can still be chosen by setting the flag 'sum = event_norm' in the run_card.
		       RF: Fixes a bug related to the mass of the tau that was not consistently 
 		           taking into account in the phase-space set-up.
		       VH: Fixed the incorrect implementation of the four gluons R2 in the loop_sm UFO.
		       VH: Fixed the UV renormalization for the SM with massive c quarks.
                       RF: The PDF uncertainty for NNPDF is now also correctly given in the run summary
                       RF: Some improvements in the test_MC and test_ME when matrix elements are
                           numerically very large
                       OM+RF: Added the running at LO to the 'launch questions'
                       OM: Allow "check" command to use a event file.
                           This will use the related param_card and the first
                           event compatible with the requested process.
                       RF: Improved the phase-space generation in the case of competing resonances

                    From beta2 (23/12/12):
                       MG5 Team: Include 1.5.4+1.5.5+1.5.6 modifications
                       MadSpin Team: Include MadSpin
                       VH: Fix computation in the Feynman gauge for the loops
                       RF: automatic computation of the NLO uncertainties
                       OM: NLO can now be runned with no central disk
                       MZ: change the format of number (using e and not d)
                       MZ: compilation and tests are possible in multicore
                       RF: allow to precise either uncertainty or number of events
                           for aMC@NLO/NLO
                       OM: ./bin/mg5 cmd.cmd is now working for NLO process

                    From beta1 (31/10/12):
                       aMCatNLO Team: First public (beta) version of aMCatNLO.
                         In order to learn aMCatNLO, please do "tutorial aMCatNLO"
                         Please also visit: http://amcatnlo.cern.ch/list.htm for more
                         information.

1.5.15 (11/12/13) OM: Fix the auto-update function in order to allow to pass to 2.0.0

1.5.14 (27/11/13) OM: Add warning about the fact that newprocess_mg5 is going to be remove in MG5_aMC_V2.0.0
                  OM: Improved cluster submision/re-submition control. 

1.5.13 (04/11/13) OM: Implement a function which check if jobs submitted to cluster are correctly runned.
                      In case of failure, you can re-submitted the failing jobs automatically. The maximal 
                      number of re-submission for a job can be parametrize (default 1) and how long you have to
                      wait before this resubmission [to avoid slow filesystem problem, i.e. condor](default 300s)
                      Supported cluster for this function: condor, lsf, pbs
                  OM: Fix a problem when more than 10k diagrams are present for a given subprocesses.
                      (tt~+4jets).
                  BF: Change nmssm model (The couplings orders were not correctly assigned for some triple 
                      Higgs interactions) 
                  OM: use evince by default to open eps file instead of gv.
		  OM: Fix a problem with the set command for the card edition for the mssm model.
                  OM: Update EWdim6 paper according to the snowmass paper. (3 more operator)
                      The default model is restricted in order to exclude those operators. In order
                      to have those you have to use import model EWdim6-full
                  OM: Fix bug #1243189, impossible to load v4 model if a local directory has the name of
                      the models (which is present in the models directory)
                  OM: Fix a bug in the complex mass scheme in the reading of the param_card (it was clearly stated)
                  OM: Improve numerical stability of the phase-space point generation. (thanks Z. Surujon)

1.5.12 (21/08/13) OM: Improve phase-space integration for processes with strong MMJJ cut. Cases where
                      the cross-section were slightly (~4%) under-evaluated due to such strong cut.
                  OM: Add a command print_results in the madevent interface. This command print the 
                      cross-section/number of events/... 
                  OM: change the way prompt color is handle (no systematic reset). Which provides better
                      result when the log is printed to a file. (thanks Bae Taegil) 
                  OM: Fix Bug #1199514: Wrong assignment of mass in the lhe events file if the initial 
                      state has one massive and one massless particles. (Thanks Wojciech Kotlarski)
                  OM: Fix a compilation problem for SLC6 for the installation of pythia-pgs
                  OM: Fix a crash linked to bug #1209113.
                  OM: Fix a crash if python is not a valid executation (Bug #1211777)
		  OM: Fix a bug in the edition of the run_card if some parameters were missing in the cards
                      (Bug #1183334)

1.5.11 (21/06/13) OM: Fix CRITICAL bug (returning wrong cross-section) for processes with more than
                      one W decaying leptonically. For such processes the lepton cuts were also used
                      on the neutrino particle reducing the cross-section. This bug was present only
                      for group_subprocesses=True (the default)
                  OM: Fix Bug #1184213: crash in presence of GIM mechanism (occur on some 
                      LINUX computer only)
                  OM: The compilation of madevent is now performed by the number of core specify
                      in the configuration file. Same for pythia, ...
                  OM: Improve support for Read-Only system
                  OM: Fix a bug with the detection of the compiler when user specifiy a specific
                      compiler.
                  OM: Fix a problem that MG5 fails to compute the cross-section/width after that 
                      a first computation fails to integrate due to a wrong mass spectrum. 
                  OM: Fix a wrong output (impossible to compile) for pythia in presence of photon/gluon
                      propagator (introduce in 1.5.8)
                  OM: Allow to have UFO model with "goldstone" attribute instead of "GoldstoneBoson", since
                      FR change convention in order to match the UFO paper.

1.5.10 (16/05/13) OM: Fix Bug #1170417: fix crash for conjugate routine in presence of 
                      massless propagator. (introduce in 1.5.9)
                  OM: Fix question #226810: checking that patch program exists before
                      trying to update MG5 code.
                  OM: Fix Bug #1171049: an error in the order of wavefunctions 
                      making the code to crash (introduce in 1.5.7)
		  OM: Allow to use an additional syntax for the set command.
                      set gauge = Feynman is now valid. (Was not valid before due to the '=')
                  OM: Fix By Arian Abrahantes. Fix SGE cluster which was not working when
                      running full simulation (PGS/Delphes).
                  OM: adding txxxxx.cc (Thanks to Aurelijus Rinkevicius for having 
                      written the routine) 
                  OM: Fix Bug #1177442. This crash occurs only for very large model. 
                      None of the model shipped with MG5 are impacted.
                  OM: Fix Question #228315. On some filesystem, some of the executable 
                      loose the permission to be executable. Recover those errors 
                      automatically.
                  OM: Modify the diagram enhancement technique. When more diagram have 
                      the same propagator structure we still combine them but we now include
                      the interference term in the enhancement technique for those diagrams.
                      This fix a crash for some multi-jet process in presence of non diagonal
                      ckm matrices.

1.5.9 (01/04/13)  JA: Fix bug in identification of symmetric diagrams, which could
                      give the wrong propagators included in event files for certain
                      processes (such as p p > z z j, z > l+ l-). Apart from the 
                      propagators (with status 2) in the event file, this bug didn't
                      affect any other results (such as distributions).
                  JA: Fix problem in gensym which made some decay chain processes
                      slower than they should be. Thanks Eric Mintun for reporting.
                  JA: Fix problem in event clustering (introduced in v. 1.5.8)
                      which made events from some processes fail Pythia running.
                  JA: Fixed bug #1156474, Pythia 8 C++ matrix element output for 
                      decay chain processes such as p p > z j, z > j j.
                      (Bug #1156474)
                  JA + OM: Automatically remove libpdf and libgeneric before survey,
                      so everything works automatically when switching between
                      built-in PDFs and LHAPDF.
                  JA: Allow syntax / to remove particles in the define command.
                      Example: define q = p / g
                  JA: Added fat warning if any decay process in a decay chain
                      includes a particle decaying to itself (as is the case
                      if you do w+ > all all, since you include w+ > w+ a).
                  JA: Forbid running newprocess_mg5 from a process directory
                      that has already been generated, to avoid confusion.
                  OM: Fix lxplus server issue (Bug #1159929)
                  OM: Fix an issue when MG5 directory is on a read only disk 
                      (Bug #1160629)
                  OM: Fix a bug which prevent to have the pythia matching plot/cross-section
                      in some particular case.
                  OM: Support of new UFO convention allowing to define custom propagator.
                      (Both in MG5 and ALOHA)
                  OM: Change ALOHA default propagator to have a specific expression for the
                      massless case allowing to speed up matrix element computation with 
                      photon/gluon.
                  OM: Correct the default spin 3/2 propagator (wrong incoming/outcoming 
                      definition)
                  ML (by OM): Adding support of the SLURM cluster. Thanks to 
                      Matthew Low for the implementation.
                  OM: Fixing the standalone_cpp output for the mssm model. (only model impacted)
                      Thanks to Silvan S Kuttimalai for reporting. 
                  OM: Fix Bug #1162512: Wrong line splitting in cpp when some name were very long.
                      (shorten the name + fix the splitting)

1.5.8 (05/03/13)  OM: Fix critical bug introduce in 1.5.0. ALOHA was wrongly written
                      HELAS routine for expression containing expression square. 
                      (like P(-1,1)**2). None of the default model of MG5 (like sm/mssm)
                      have such type of expression. More information in bug report #1132996
                      (Thanks Gezim) 		
                  OM+JA: install Delphes now installs Delphes 3 
                      [added command install Delphes2 to install Delphes 2]
                  OM: Add command in MadEvent interface: add_time_of_flight
                      This command modifies the lhe events file by adding the time of 
                      flight information in the lhe events. To run this you need to do
                      $> ./bin/madevent
                      MGME> generate_events --laststep=parton -f 
                      MGME> add_time_of_flight
		      MGME> pythia    [if needed]
                  OM: Fix bug in pythia8 output for process using decay chains syntax.
                      See bug #1099790.
                  CDe+OM: Update EWdim6 model
                  OM: Fix a bug preventing model customized via the "customize_model"
                      command to use the automatic width computation.
                  OM: Change model restriction behavior: a value of 1 for a width is 
                      not treated as a restriction rule.
                  OM: Fix incomplete restriction of the MSSM model leading to inefficient
                      process merging (and larger-than-necessary files) for the MSSM.
                  OM: Correct bug #1107603 (problem with condor cluster for submission 
                      associated to a large number of jobs). Thanks Sanjay.
                  JA: Fix one part of the problem in bug #1123974: take into 
                      account invariant mass cuts mmXX above the peak range in 
                      s-channel resonances in the phase space integration,
                      to make sure such channels find events even for narrow
                      invariant mass cut ranges. Please note the discussion in 
                      that bug report for other types of channels however.
                  JA: Fixed bug #1139303: matrix elements for identical 
                      decay chain processes with different propagators (such as 
                      p p > w+, w+ > e+ ve and p p > w-,  w- > vm~ mu-) 
                      are now no longer combined, to ensure that resonances are
                      correctly represented in event file.
                  OM: Support lhapdf set which contains photon (See bug #1131995).
                  RF+JA: Reuse last two PDF calls also for LHAPDF PDFs, clarify code
                      for reuse of PDFs in pdg2pdf.f and pdg2pdf_lhapdf.f
                  OM: Update the default delphes card to latest Delphes version. This 
                      default card is automatically overwritten by the default Delphes
                      card when running "install Delphes".
                  JA: Make sure cuts are only checked once per event - this can save
                      a lot of time for multiparton event generation.
                  OM: Fix Bug #1142042 (crash in gridpack).

1.5.7 (15/01/13)  OM+JA: Fixed crash linked to model_v4 for processes containing wwww or
                      zzww interactions. (See bug #1095603. Thanks to Tim Lu) 
                  OM: Fix a bug affecting 2>1 process when the final states particles is 
                      (outcoming fermion) introduced in version 1.5.0. (Thanks to 
                      B. Fuks) 
                  OM: Fix a problem of fermion flow for v4 model (thanks to A. Abrahantes) 
                  OM+DBF: Change the automatically the electroweak-scheme when passing to 
                      complex-mass scheme: the mass of the W is the an external parameter
                      and Gf is an internal parameter fixed by LO gauge relation. 
                  OM+DBF: Remove the model sm_mw of the model database. 
                  OM: Fix problem in the ./bin/mg5 file command when some question are 
                      present in the file.
                  OM: Extend support for ~ and ${vars} in path.
                  OM: Fix a crash in multi_run for more than 300 successive runs.
                      (Thanks to Diptimoy)
                  OM: Allow to choose the center of mass energy for the check command.
                  OM: small change in the pbs cluster submission (see question #218824)
                  OM: Adding possibility to check gauge/lorentz/...for  2>1 processes.                    

1.5.6 (20/12/12)  JA: Replaced error with warning when there are decay processes
                      without corresponding core processes final state (see 
                      Question #216037). If you get this warning, please check
                      carefully the process list and diagrams to make sure you
                      have the processes you were expecting.
                  JA: Included option to set the highest flavor for alpha_s reweighting
                      (useful for 4-flavor matching with massive b:s). Note that
                      this does not affect the choice of factorization scale.
                  JA: Fixed Bug #1089199, where decay processes with symmetric 
                      diagrams were missing a symmetry factor. 
                      Note that this only affects decay processes (A > B C ..) 
                      with multiple identical particles in the final state and 
                      some propagators not able to go on the mass shell.
                  JA: Updated the restriction cards for the sm model to set 
                      Yukawa couplings equal to the corresponding masses
                      (in order to avoid stupid gauge check failures).


1.5.5 (18/11/12)  JA: Fixed Bug #1078168, giving asymmetries in X+gamma generation
                      (e.g. Z+gamma) when ickkw=1 and pdfwgt=T. Thanks Irakli!
                  JA: Ensure that t-channel single top gives non-zero cross section
                      even if maxjetflavor=4 (note that if run with matching,
                      maxjetflavor=5 is necessary for correct PDF reweighting).
                  OM: Fixed Bug #1077877. Aloha crashing for pseudo-scalar, 3 bosons 
                      interactions (introduces in 1.5.4)
                  OM: Fix Bug for the command "check gauge". The test of comparing
                      results between the two gauge (unitary and Feynman) was not 
                      changing the gauge correctly.
                  OM: Improvment in LSF cluster support (see bug #1071765) Thanks to
                      Brian Dorney.

1.5.4 (11/11/12)  JA: Fixed bug in combine_runs.py (introduced in v. 1.5.0) for
                      processes with 5 final-state particles, which might prevent
                      matching to Pythia to work properly (thanks Priscila).
                  OM: Fix Bug #1076043, error in kinematics for e- p collisions,
 		      thanks to Uta Klein (introduced in 1.5.0).
                  JA: Fix Bug #1075525, combination of decay processes for 
                      particle and antiparticle (e.g. w+ > all all and 
                      w- > all all), thanks Pierre.
                  OM: Fix a compilation crash due to aloha (thanks Tim T)
                  JA: Fixed dynamical scale settings for e- p collisions.
                  JA: Fixed running LHAPDF on a cluster with cluster_temp_path.
                  JA: Ensure that the seed is stored in the banner even when Pythia
                      is run (this was broken in v. 1.5.0).
                  JA: Improved and clarified phase space presetting for processes
                      with competing BWs.

1.5.3 (01/11/12)  OM: Fix a crash in the gridpack mode (Thanks Baris Altunkaynak)
                  OM: Fix a crash occuring on cluster with no central disk (only
                      condor by default) for some complicated process.
                  OM: If launch command is typed before any output command, 
                      "output madevent" is run automatically.
                  OM: Fix bug preventing to set width to Auto in the mssm model.
                  OM: Allow "set width PID VALUE" as an additional possibility to
                      answer edit card function.
                  OM: Improve ME5_debug file (include now the content of the 
                      proc_card as well).

1.5.2 (11/10/12)  OM: Fix Bug for mssm model. The param_card was not read properly
                      for this model. (introduce in 1.5.0)
                  OM: If the code is run with an input file (./bin/mg5 cmd.cmd)
                      All question not answered in the file will be answered by the 
                      default value. Running with piping data is not affected by this.
                      i.e. running ./bin/mg5 cmd.cmd < answer_to_question 
                       or echo 'answer_to_question' | ./bin/mg5 cmd.cmd      
                      are not affected by this change and will work as expected.
                  OM: Fixing a bug preventing to use the "set MH 125" command in a
                      script file.
                  JA: Fixed a bug in format of results.dat file for impossible
                      configurations in processes with conflicting BWs.
                  OM: Adding command "launch" in madevent interface which is the
                      exact equivalent to the launch command in the MG5 interface
                      in madevent output.
                  OM: Secure the auto-update, since we receive some report of incomplete
                      version file information.

1.5.1 (06/10/12)  JA: Fixed symmetry factors in non-grouped MadEvent mode
                      (bug introduced in v. 1.5.0).
                  JA: Fixed phase space integration problem with multibody 
                      decay processes (thanks Kentarou for finding this!).
                  OM: Fix that standalone output was not reading correctly the param_card
                      (introduce in 1.5.0)
                  OM: Fix a crash when trying to load heft
                  OM: Fix the case when the UFO model contains one mass which 
                      has the same name as another parameter up to the case.
                  OM: Fix a bug for result lower than 1e-100 those one are now 
                      consider as zero.
                  OM: Fix a bug present in the param_card create by width computation 
                      computation where the qnumbers data were written as a float 
                      (makes Pythia 6 crash).

1.5.0 (28/09/12)  OM: Allow MG5 to run in complex mass scheme mode
                      (mg5> set complex_mass True)
                  OM: Allow MG5 to run in feynman Gauge
                      (mg5> set gauge Feynman)
                  OM: Add a new command: 'customize_model' which allow (for a
                      selection of model) to fine tune the model to your need.
                  FR team: add a file decays.py in the UFO format, this files 
                      contains the analytical expression for one to two decays
       		  OM: implement a function for computing the 1 to 2 width on 
                      the fly. (requires MG5 installed on the computer, not only
                      the process directory)
                  OM: The question asking for the edition of the param_card/run_card
                      now accepts a command "set" to change values in those cards
                      without opening an editor. This allow simple implemetation 
                      of scanning. (Thanks G. Durieux to have push me to do it)
                  OM: Support UFO model with spin 3/2
                  OM + CDe: Support four fermion interactions. Fermion flow 
                       violation/Majorana are not yet allowed in four fermion 
                       interactions.
                  OM + PdA: Allow Large Extra Dimension Model (LED) to run in the
                      MG5 framework.
                  OM: Add auto-detection if MG5 is up-to-date and propose to
                      apply a patch if not.
                  OM: MadEvent changes automatically the compiler according to 
                      the value present in the configuration file.
                  OM: Aloha modifications: faster to create routines and more 
                      optimized routines (up to 40% faster than previous version).
                  OM: Aloha now supports Lorentz expression with denominator.
                  OM: Improve error message when Source didn't compile properly.
                  OM: The numerical evaluation of the matrix element requires now 
                      less memory than before (madevent and standalone output)
                  OM: Fix a series of bugs with the madevent command 'remove' and 
                      'run_banner'                    
                  JA: Ensure identical results for identical seeds also with
                      multiple runs in the same directory. Note that identical runs
                      with previous versions can't be guaranteed (but different
                      seeds are guaranteed to give statistically independent runs).
                      Save the results.dat files from all runs.
                  JA: Amended kinematics to correctly deal with the case of
                      massive beams, as well as fixed-target proton collisions.
                  JA: Changed default in the run_card.dat to use -1 as "no cut"
                      for the max-type cuts (etaj, ptjmax, etc.).
                  JA: Added support for negative weights in matrix elements
                      (as required for interference-only terms) and PDFs.
                  JA: Avoid creating directories for integration channels
                      that can not give events based on BW settings
                      (further improvement compared to v. 1.4.8).
                  JA: Optimize phase space integration when there are resonances
                      with mass above ECM.
                  JA: Fixed issue in replace.pl script with more than 9 particles
                      in an event.
                  JA+OM: Allow cluster run to run everything on a local (node) disk.
                      This is done fully automatically for condor cluster.
                      For the other clusters, the user should set the variable
                      "cluster_temp_path" pointing to a directory (usefull only if 
                      the directory is on the node filesystem). This still requires
                      access to central disk for copying, event combination,
                      running Pythia/PGS/Delphes etc.
                  OM: Replace fortran script combine_runs by a python script. 
                      This script allows to be more stable when running on clusters 
                      with slow filesystem response (bugs #1050269 and #1028844)
                  JA: Ensure that process mirroring is turned off for decay
                      processes of type A > B C...

1.4.8.4 (29/08/12) OM: Fix a web problem which creates generations to run twice on the web.

1.4.8.3 (21/08/12) JA: Ensure that the correct seed is written also in the .lhe
                       file header.
                   JA: Stop run in presence of empty results.dat files 
                       (which can happen if there are problems with disk access
                       in a cluster run).
                   JA: Allow reading up to 5M weighted events in combine_events.

1.4.8.2 (30/07/12) OM: Allow AE(1,1), AE(2,2) to not be present in SLAH1 card
                       (1.4.8 crashes if they were not define in the param_card)
                   OM: Add a button Stop-job for the cluster and make nicer output 
                       when the user press Ctrl-C during the job.

1.4.8 (24/07/12)  JA: Cancel running of integration channels where the BW
                      structure makes it impossible to get any events. This
                      can significantly speed up event generation for processes
                      with conflicting BWs.
                  JA: Minor modification of integration grid presetting in
                      myamp.f, due to the above point.
                  JA: Raise exception if a decay process has decaying particles
                      that are not present in the corresponding core process
                      (this might help avoid syntax mistakes).
                  JA: Fixed subprocess group combination also for the case
                      when different process flags @N are given to different
                      decays of the same core process (sorry, this was missed
                      in v. 1.4.7).
                  JA: Fixed crash for process p p > w+ w+ j j t t~ when all 
                      w and t/t~ are decayed (bug #1017912, thanks to Nicolas
                      Deutschmann).
                  JA: Fixed array dimension for diagrams with a single s-channel
                      propagator (caused crash for certain compilers, bug #1022415
                      thanks Sho Iwamoto).
                  JA: Fixed crash for identical decay chains for particle-anti- 
                      particle when only one of the two is decayed, introduced 
                      in v. 1.4.7 (thanks John Lee).
                  OM: Ensure that matching plots are replaced correctly when
                      Pythia is run reusing a tag name.
                  OM: Improved check for YE/AE, YU/AU, YD/AD for first two
                      generations in SLHA1<->2 converter (thanks Abhishek).

1.4.7 (25/06/12)  JA: Change the random seed treatment to ensure that the original 
                      seed is stored in the banner (this was broken in v. 1.4.0).
                      If a non-zero seed is given in the run_card, this seed
                      is used as starting value for the SubProcesses/randinit file,
                      while the seed in the run_card is set to 0.
                      This way, the seed for a multi_run is automatically
                      updated in the same way as for individual runs.
                  TS + JA: Fix problem with duplicate random seeds above 64000.
                      Now, random seeds up to 30081*30081 can safely be used.
                  JA: Turn off automatic checking for minimal coupling orders
                      in decay processes A > B C ...
                  JA: Ensure that automatic coupling order determination works
                      also for effective theories with multiple orders in an
                      interaction (thanks Claude and Gizem Ozturk).
                  JA: Optimize phase space integration and event generation
                      for decay processes with very squeezed mass spectrum.
                  JA: Ensure that identical matrix elements in different process 
                      definitions are combined also when using the decay chain 
                      formalism (thanks to Zhen Liu for pointing this out).
                  BF+JA: Updated the NMSSM model to the latest FR version.
                  OM: Change EW_dim6 to remove all interactions which don't 
                      impact three boson scattering.
                  JA: Fixed problem in matrix element combination which allowed
                      non-identical matrix elements to be combined in certain
                      complicated processes (such as p p > l vl l vl l vl),
                      resulting in lines with Z > e+ mu- in the event file
                      (bug #1015032, thanks Johannes E for reporting).
                  JA: Fixed minor typo in myamp.f.
                  OM: Fixed minor behavior restriction of multi_run (thanks to
                      Joachim Kopp).
                  OM: Improved condor cluster support when the cluster is 
                      unresponsive (should avoid some crashes on the web).
                  JA: Fixed support for color sextets in addmothers.f
                      (thanks Nicolas Deutschmann for reporting).          
                  JA: Make sure that also the SubProcesses directories are 
                      cleaned when running bin/compile in a gridpack.
                  JA: Removed the confusing makefile in Template and replace it
                      with scripts to create madevent.tar.gz and gridpack.tar.gz.
                  
1.4.6 (16/05/12)  JA: Added cuts on lepton pt for each of the 4 hardest leptons
                  OM: Allow bin/madevent script to be run with a single line command
                      example ./bin/madevent multi_run 10 
                  OM: Adding the 4 higgs interactions in the standard model UFO model
                  JA: Added new restriction card for the sm model with massive
                      muon and electron, and non-zero tau decay width
                  JA: Ensure assignment of colors to intermediate propagators
                      works also in fermion flow- and color flow-violating 
                      RPV processes (thanks Brock Tweedie for finding this).
                  JA: Fix crash for certain fermion flow violating decay chains
                      (introduced in v. 1.3.27) (again thanks to Brock Tweedie).
                  JA: Fix crash for decay chains with multiple decays involving 
                      the same particles (thanks Steve Blanchet for reporting)
                  JA+OM: Fix crash for Pythia8 output with multiparticle vertices
                      (thanks to Moritz Huck for reporting this.)
                  OM: Fixing ALOHA output for C++/python.
                  OM: Fix a crash occuring when trying to create an output on 
                      an existing directory (thanks Celine)

1.4.5 (11/04/12)  OM: Change the seed automatically in multi_run. (Even if the seed
                      was set to a non automatic value in the card.)
                  OM: correct a minor bug #975647 (SLAH convention problem) 
                      Thanks to Sho Iwamoto
                  OM: Improve cluster support (more secure and complete version)
                  JA: Increased the number of events tested for non-zero helicity
                      configurations (needed for goldstino processes).
                  OM: Add a command to remove the file RunWeb which were not always
                      deleted correctly
                  OM+JA: Correct the display of number of events and error for Pythia 
                     in the html files.
                  OM: Changed the way the stdout/stderr are treated on the cluster
                      since some cluster cann't support to have the same output file
                      for both. (thanks abhishek)

1.4.4 (29/03/12)  OM: Added a command: "output aloha" which allows to creates a 
                      subset (or all) of the aloha routines linked to the
                      current model
                  OM: allow to choose the duration of the timer for the questions.
                      (via ./input/mg5_configuration.txt)
                  OM: Allow UFO model where G is not defined.
                  OM: allow to use ~,~user, ${var} in the path. Improve support
                      for path containing spaces.
                  JA: Fixed LHAPDF functionality which was broken in v. 1.4.0
                  JA: Allow non-equal mixing angles in mssm restrict cards
                      (as needed for cards from some spectrum generators)
                  JA: Fixed script addmasses.py for complicated events such as
                      p p > t t~ + jets with decays of t and t~.
                  JA: Added GE cluster to the list in cluster.py.
                  JA: Allow up to 1M events in a single run. Note that the 
                      unweighting (combine events) step gets quite slow with
                      so many events. Also note that if Pythia is run, still
                      maximum 50k events is recommended in a single run. 
                  OM: Fix problem linked to filesystem which makes new files
                      non executables by default. (bug #958616)
                  JA: Fixed buffer overflow in gen_ximprove when number of
                      configs > number of diagrams due to competing resonances
                      (introduced in v. 1.4.3).

1.4.3 (08/03/12)  JA: Reintroduced the possibility to completely forbid
                      s-channel diagrams, using the $$ notation. Note that
                      this should be used with great care, since the result
                      is in general not gauge-invariant. It is in general
                      better to use the $ notation, forbidding only onshell
                      s-channel particles (the inverse of decay chains).
                  JA: Automatically ensure that ptj and mmjj are below xqcut
                      when xqcut > 0, since ptj or mmjj > xqcut ruins matching.
                  OM: Add LSF to the list of supported cluster (thanks to Alexis).
                  OM: change the param_card reader for the restrict file.
                      This allow to restrict model with 3 lha id (or more)
                      (thanks to Eduardo Ponton).
                  OM: forbids to run 'generate events' with python 2.4.
                  OM: Include the configuration file in the .tar.gz created on 
                      the web (thanks to Simon) .
                  OM: Fix a Mac specific problem for edition of Delphes card.
                      (thanks to Sho Iwamoto).
                  OM: ALOHA modifications:
                       - Change sign convention for Epsilon (matching FR choices)
                       - For Fermion vertex forces that _1 always returns the  
                         incoming fermion and _2 returns the outcoming fermion. 
                         (This modifies conjugate routine output)
                       - Change the order of argument for conjugate routine
                         to expect IO order of fermion in all cases.
                       Note that the two last modifications matches MG5 conventions
                       and that those modifications correct bugs for interactions
                       a) subject to conjugate routine (i.e. if the model has 
                          majorana)                       
                       b) containing fermion momentum dependencies in the Lorentz
                          structure  
                       All model included by default in MG5 (in particular sm/mssm)
                       were not affected by those mismatch of conventions.
                       (Thanks to Benjamin fuks) 
                  OM: make acceptance test more silent.  
                  OM: return the correct error message when a compilation occur. 
                  OM: some code re-factoring.

1.4.2 (16/02/12) JA: Ensure that matching works properly with > 9 final state
                      particles (by increasing a buffer size in event output)
                 OM: add a command "import banner" in order to run a full run
                      from a given banner.
                 OM: Fix the Bug #921487, fixing a problem with home made model
                      In the definition of Particle/Anti-Particle. (Thanks Ben)
                 OM: Fix a formatting problem in me5_configuration.txt 
                      (Bug #930101) Thanks to Arian
                 OM: allow to run ./bin/mg5 BANNER_PATH and
                      ./bin/mg5 PROC_CARD_V4_PATH
                 OM: Various small fixes concerning the stability of the html 
                      output.
                 OM: Changes the server to download td since cp3wks05 has an 
                      harddisk failures.

1.4.1 (06/02/12) OM: Fix the fermion flow check which was wrongly failing on 
                      some model  (Thanks to Benjamin)
                 OM: Improve run organization efficiency (which speeds up the 
                      code on cluster) (Thanks to Johan)
                 OM: More secure html output (Thanks to Simon)

1.4.0 (04/02/12) OM: New user interface for the madevent run. Type:
                      1) (from madevent output) ./bin/madevent
                      2) (from MG5 command line) launch [MADEVENT_PATH] -i
                      This interface replaces various script like refine, 
                      survey, combine, run_..., rm_run, ...
                      The script generate_events still exists but now calls
                       ./bin/madevent. 
                 OM: For MSSM model, convert param_card to SLAH1. This card is
                      converted to SLAH2 during the MadEvent run since the UFO 
                      model uses SLAH2. This allows to use Pythia 6,
                      as well as having a coherent definition for the flavor.
                 JA+OM: For decay width computations, the launch command in 
                      addition to compute the width, creates a new param_card 
                      with the width set to the associated values, and with the 
                      Branching ratio associated (usefull for pythia). 
                 NOTE: This param_card makes sense for future run ONLY if all 
                      relevant decay are generated.
                 EXAMPLE: (after launch bin/mg5):
                       import model sm-full
                       generate t > b w+
                       define all = p b b~ l+ l- ta+ ta- vl vl~
                       add process w+ > all all
                       add process z > all all
                       define v = z w+ w-
                       add process h > all all
                       add process h > v v, v > all all
                       output
                       launch
                 OM: change output pythia8 syntax: If a path is specified this 
                      is considered as the output directory.
                 OM: Change the path of the madevent output files. This allows 
                      to run pythia/pgs/delphes mulitple times for the same set 
                      of events (with different pythia/... parameters).
                 OM: Madevent output is now insensitive to the relative path
                      to pythia-pgs, delphes, ... In consequence you don't need
                      anymore to have your directory at the same level as 
                      Template directory. 
                 OM: MadEvent checks that the param_card is coherent with the 
                      restriction used during the model generation. 
                 OM: Model restrictions will now also force opposite number to 
                      match (helpfull for constraining to rotation matrix).  
                 OM: Change the import command. It's now allowed to omit the 
                      type of import. The type is guessed automaticaly. 
                      This is NOT allowed on the web.
                 OM: Add a check that the fermion flow is coherent with the 
                      Lorentz structure associates to the vertex.
                 OM: Add a check that the color representation is coherent. 
                      This allow to detect/fix various problem linked
                      to some new models created by FR and SARAH.
                 OM: Change the default fortran compiler to gfortran.
                 OM: Add the possibility to force which fortran compiler will
                      be used, either via the configuration file or via the set 
                      command.
                 OM: Add the possibility to bypass the automatic opening of 
                      the web browser (via the configuration file: 
                      ./input/mg5_configuration.txt )
                 OM: add 'save options' command to save the current configuration 
                      in the configuration file. 
                 OM: Change the scheme of questions when running madevent and 
                      allow to specify in the command interface if you
                      want to run pythia/pgs/...
                      Allow to put the answers to the questions in the 
                      proc_card.dat.
                 OM: Add options for the display command:
                      a) display options: return the current option value. 
                        i.e. those set via the set command and/or via the 
                        configuration file
                      b) display variable NAME: return the current string 
                        representation of NAME and/or self.NAME .
                      c) display coupling_order: return the coupling orders with
                        their associated weight (for automatic order restriction)
                      d) display couplings now returns the list of all couplings
                        with the associated expression
                      e) display interactions [PART1] [PART2] [PART3] ...
                         display all interactions containing the particles set
                         in arguments 
                 OM: New Python script for the creation of the various html pages.
                      This Requires less disk access for the generation of the files.
                 OM: Modify error treatment, especially for Invalid commands
                      and Configuration problems.
                 JA: Ensure that we get zero cross section if we have
                      non-parton initial states with proton/antiproton beams
                 OM: Improve cluster support. MadEvent now supports PBS/Condor/SGE
                      Thanks to Arian Abrahantes for the SGE implementation.
                 OM: Improve auto-completion (better output/dealing with multi line/...)
                 OM: Improve the parallel suite and change the release script to run
                      some of the parallel tests. This ensures even higher stability 
                      of the  code for the future releases.
                 JA: Changed the way gridpacks work: Set granularity to 1
                      (so randomly select channels only if they should generate 
                      less than 1 event), but allowing channels to run down to a single
                      iteration. This removes all old problems with increased
                      variance for small channels in the gridpacks, while giving 
                      even faster event generation.

                 Thanks to Johan Alwall, Sho Iwamoto for all the important 
                 testing/bug reports.


1.3.33 (01/01/12) JA: Revisited colors for propagators in addmothers.f
                      to ensure that propagators in color flow
                      violating processes get the correct color
                      from initial state particles (thanks to
                      Michele Gabusi for forcing me to do this).

1.3.32 (21/12/11) JA: Fixed a bug in the PDF reweighting routine,
                      which caused skewed eta distributions for
                      matched samples with pdfwgt=T. Thanks to Giulio
                      Lenzi for finding this.
 
1.3.31 (29/11/11) OM: Fix a bug an overflow in RAMBO (affects standalone 
                     output only)
                  PdA (via OM): Change RS model (add a width to the spin2)
                  OM: Fix a bug in the cuts associate to  allowed mass of all 
                      neutrinos+leptons (thanks to Brock Tweedie for finding it)
                  OM: Remove some limitation in the name for the particles


1.3.30 (18/11/11) OM: Fix a bug for the instalation of pythia-pgs on a 64 bit
                      UNIX machine.
                  OM: If ROOTSYS is define but root in the PATH, add it 
                      automatically in create_matching_plots.sh
                     This is require for the UIUC cluster.

1.3.29 (16/11/11) OM: Fixed particle identities in the Feynman diagram drawing
                  JA: Fixed bug in pdf reweighting when external LHAPDF is used.
                  OM+JA: Simplify the compilation of pythia-pgs package.


1.3.28 (14/11/11) OM+JA: Fix special case when Lorentz structure combining
                      two different Majorana particles depends on the
                      incoming/outgoing status of the Majorana particles
                      (needed for MSSM with Goldstino).
                  JA: Fixed problem with colors in addmothers.f for complicated
                      multiparticle vertices and simplified color treatment 
                      (thanks to Gauthier Durieux for pointing this out).
                  JA: Further improved gridpack parameters
                  OM: Update the parallel test (now testing against MG5 1.3.3)
                  OM: Include some parallel test in the release script.


1.3.27 (05/11/11) JA: Fix bug in mirrored amplitudes (sometimes
                      amplitudes that should not be flagged as
                      mirrored were flagged as mirrored). Thanks
                      Marco Zaro for reporting this!
                  JA: Fix another problem getting enough events in
                      gridpack mode (it was not completely fixed in
                      v. 1.3.24). Thanks Alexis!
                  JA: Added "!" comments for all parameters in the default
                      run_card, since apparently this is still needed
                      for g77 to correctly read the parameters.
 
1.3.26 (31/10/11) JA: Fix color setting in MadEvent event file for
                      multiparticle vertices, which was not taken into
                      account in the upgrade in v. 1.3.18
                  OM: Fixed mmnl cut (inv. mass of all leptons and neutrinos)
                      which was never active.
                  OM: Fix td install in Linux were a chmod was missing

1.3.25 (27/10/11) JA: Ensure that the correct intermediate resonance
                      is always written in the event file, even when we
                      have resonances with identical properties.
                  OM: Fix the bug forcing to quit the web browser in order to
                      have MG5 continuing to run.
                  OM: Change the tutorial in order to allow open index.html
                      after the output command. 

1.3.24 (22/10/11) JA: Fix problem with getting enough events in gridpack
                      mode (this was broken in v. 1.3.11 when we moved
                      from events to luminocity in refine). Thanks to
                      Alexis Kalogeropoulos.

1.3.23 (19/10/11) JA: Allow user to set scales using setscales.f again 
                      (this was broken in v. 1.3.18). Thanks to Arindam Das.
                  JA: Ensure that the error message is displayed if the
                     "make" command is not installed on the system.
 
1.3.22 (12/10/11) JA: Fixed another bug (also introduced in 1.3.18), which 
                      could give the wrong ordering between the s-channel 
                      propagators for certain multiprocess cases (this
                      also lead to a hard stop, so don't worry, if you get 
                      your events, the bug doesn't affect you). Sorry about
                      that, this is what happens when you add a lot of
                      new functionality...

1.3.21 (12/10/11) OM: Add a new command: install.
                      This allow to install quite easily different package
                      devellop for Madgraph/MadEvent. The list of available
                      package are pythia-pgs/MadAnalysis/ExRootAnalysis/Delphes
                  OM: Adding TopEffth Model
                  OM: Improve display particles and autocompletion in
                      presence of nonpropagating particles
                  OM: Fix Aloha bug linked to four fermion operator
                  PA: fix the problem of degenerate color basis in the
                      diquark sextet model
                  JA: Fixed bug in cluster.f that created a hard stop,
                      introduced in 1.3.18.

1.3.20 (09/10/11) JA: Fixed bug in myamp.f that created a hard stop
                      error for certain cases with many processes with
                      different propagators in the same subprocess dir.

1.3.19 (06/10/11) JA: Fixed problem with SubProcesses makefile on Linux,
                      introduced in 1.3.18.

1.3.18 (04/10/11) JA: Use model information to determine color of particles
                      for reweighting and propagator color info.
                  JA: Changed the definition of "forbidden s-channels"
                      denoted by "$" to exclude on-shell s-channels while
                      keeping all diagrams (i.e., complemetary to the decay
                      chain formalism). This reduces the problems with 
                      gauge invariance compared to previously.
                      "Onshell" is as usual defined by the "bwcutoff" flag 
                      in the run_card.dat.
                  JA: Enable proper 4-flavor matching (such as gg>hbb~+jets)
                      Note that you need the Pythia/PGS package v. 2.1.9 or 
                      later to use with 4F matching.
                      Changes include: alpha_s reweighting also for b vertices,
                      new scale treatment (mu_F for pp>hbb~ is (pT_b^max*m_Th)),
                      no clustering of gluons to final-state massive particles
                      in MadEvent.
                  JA: Ensure that factorization scale settings and matching works
                      also in singlet t-channel exchange processes like
                      single top and VBF. The dynamic factorization
                      scale is given by the pT of the scattered quark
                      (on each side of the event).
                Note: You need the Pythia/PGS package v. 2.1.10 or later
                      to use with VBF matching, to ensure that both radiated
                      and scattered partons are treated correctly
                      - scattered partons need to be excluded from the matching,
                      since their pT can be below QCUT. An even better
                      treatment would require to individually shower and match
                      the two sides in Pythia, which is not presently possible.
                Note: In the matched 4-flavor process p p > t b~ j $ w+ w- t~ +
                      p p > t b~ j j $ w+ w- t~, there is an admixture
                      of t-channel single top (with up to 1 radiated jet) 
                      and s-channel single top (with up to 2 radiated jets). 
                      In this case, the automatic determination of maximum 
                      multiplicity sample doesn't work (since max in the file 
                      will be 2 jets, but for t-channel max is 1 jet).
                      So MAXJETS=1 must be specified in the pythia_card.dat.
                  JA: Fixed pdf reweighting for matching, which due to a mistake
                      had never been activated.
                  JA: Improved phase space integration presetting further by 
                      taking into account special cuts like xpt, ht etc.
                  JA: Introduce new convention for invariant mass cuts
                      - if max < min, exclude intermediate range
                      (allows to exclude W/Z dijet resonances in VBF processes)

1.3.17 (30/09/11) OM: Fix a crash created by ALOHA when it tries to create the full
                      set of ALOHA routines (pythia8 output only).

1.3.16 (11/09/11) JA: Fixed the problem from 1.3.12.

1.3.15 (09/09/11) OM: remove the fix of 1.3.12
                      (No events in output for some given processes)

1.3.14 (08/09/11) OM: Fix a bug in the RS model introduced in 1.3.8

1.3.13 (05/09/11) JA: Fixed bug with cut_decays=F which removed cuts also for
                      non-decay products in certain channels if there is
                      a forced decay present. Note that this does not affect
                      xqcut, only pt, minv and eta cuts.
                  JA: If non-zero phase space cutoff, don't use minimum of
                      1 GeV (this allows to go to e.g. 2m_e invariant mass for
                      \gamma* > e+ e-).

1.3.12 (01/09/11) JA: Fixed problem with decay chains when different decays
                      result in identical final states, such as
                      p p > go go, (go > b1/b1~ b/b~, b1/b1~ > b/b~ n1)
                      (only one of the decay chains was chosen, instead of
                      all 3 combinations (b1,b1), (b1,b1~), (b1~,b1~))
                  JA: Allow for overall orders also with grouped subprocesses
                  JA: Ensure that only leading color flows are included in event
                      output (so no singlet flows from color octets).
                  JA: Fixed small bug in fermion flow determination for multifermion
                      vertices.

1.3.11 (26/08/11) JA: Improved precision of "survey" by allowing 4th and 5th 
                      iteration if accuracy after 3 iterations < 10%.
                  JA: Subdivide BW in phase space integration for conflicting BWs 
                      also for forced decays, to improve generation with large
                      bwcutoff in e.g. W+ W- production with decays.
                  JA: Do refine using luminocity instead of number of events,
                      to work with badly determined channels.
                  JA: Don't use BW for shat if mass > sqrt(s).
                  JA: Fixed insertion of colors for octet resonances decaying to 
                      octet+singlet (thanks Bogdan for finding this)

1.3.10 (23/08/11) OM: Update ALOHA version
                  OM: increase waiting time for jobs to write physically the results on
                      the disks (in ordre to reduce trouble on the cluster).

1.3.9 (01/08/11)  OM: Add a new model DY_SM (arXiv:1107.5830). Thanks to Neil 
                      for the generation of the model 

1.3.8 (25/07/11)  JA: Replace the SM and HEFT models with latest versions using
                      the Wolfenstein parameterization for the CKM matrix.
                  JA: Implemented reading of the new UFO information about
                      coupling orders (order hierarchy and expansion_order).
                  JA: New "coupling order" specification WEIGHTED which checks
                      for  sum of coupling orders weighted by their hierarchy.
                  JA: Implemented optimal coupling orders for processes from any
                      model if no coupling orders specified.

1.3.7 (21/07/11)  JA: Fix makefiles for some v4 models that were forgotten
                      in v. 1.3.5

1.3.6 (18/07/11)  OM: Ensure that the new makefiles work on the web

1.3.5 (14/07/11): JA: New organization of make files, ensure that compilation works 
                      for all modes (with/without LHAPDF, static/dynamic, 
                      regular/gridpack) for both Linux and Mac OS X (be careful with 
                      dynamic libraries on Mac OS X though, since it seems that 
                      common blocks might not work properly)
                  JA: Fixed proper error messages and clean stop for compilation 
                      errors during MadEvent run.

1.3.4 (05/07/11): OM: More informative error message when a compilation error occurs

1.3.3 (29/06/11): JA: Fixed diagram symmetry for case when there are
                      no 3-vertex-only diagrams
                  JA (by OM): More informative error when trying to generate invalid 
                      pythia8 process

1.3.2 (14/06/11): OM: Fix fortran output when a model is case sensitive 
                        (Bug if a coupling was depending of a case sensitive parameter)
                  SdV: Remove a annoying print in the new cuts (added in 1.3.0)
                  OM: Fix a compilation problem in the standalone cpp output

1.3.1 (02/06/11): JA: Fixed missing file bug with the introduction of
                      inclusive HT cut

1.3.0 (02/06/11): JA: Allow for grouped subprocesses also for MG4 models
                  JA: Improved multiprocess diagram generation to reuse
                      diagrams for crossed processes
                  JA: Automatic optimization of order of particles in
                      multiparticle labels for optimal multiprocess generation
                  JA: Improved efficiency of identification of identical
                      matrix elements
                  JA: Improved identification of diagrams with identical
                      divergency structure for grouped subprocesses
                  JA: Included more fine-grained run options in the
                      run_card, including helicity summation options,
                      whether or not to set ptj and mjj automatically
                      based on xqcut, etc.
                  JA: Fixed some minor array limit and arithmetics warnings
                      for extreme decay and decay chain processes.
                  SdV: Added cuts on H_T(all jets, light and b)
                  OM: Fixed minor bug related to cluster option in launch

1.2.4 (15/05/11): JA: Fixed long-standing bug in DECAY relating to
                      the cross section info in <init> block, and
                      fixed parameter reading for MG5 SM model.

1.2.3 (11/05/11): JA: Fixed problem with scale choice in processes with mixed 
                      QED/QCD orders, e.g. p p > t t~ QED=2. Note that this fix
                      doesn't work for p p > t t~ j j QED=4 which should still
                      be avoided.
                  JA: Added the ptllmin/max options in the default run_card.dat

1.2.2 (09/05/11): OM: fix ALOHA symmetries creating not gauge invariant result 
                      for scalar octet

1.2.1 (08/05/11): OM: reduce the quantity of RAM use by matrix.f
                  OM: support speed of psyco if this python module is installed
                  OM: fix a minor bug in the model parsing
                  OM: add the check of valid model.pkl also for v4 model
                  OM: add a check that UpdatesNotes is up-to-date when
                      making a release
                  JA: Fixed problem in phase space generation for
                      s-channel mass > s_tot

1.2.0 (05/05/11): OM: minor fixes on check charge conjugation
                  OM: add a check on the path for the validity of the model.pkl
                  JA: Fixed problem with combine_runs on certain compilers

1.1.2 (03/05/11): OM+JA: Fixed problem for models with multiple
                      interactions for the same set of particles,
                      introduced in v. 1.1.1
 
1.1.1 (02/05/11): JA: Replaced (slow) diagram symmetry determination by
                      evaluation with fast identification based on diagram tags.
                  JA: Replacing the "p=-p" id=0 vertex produced by diagram 
                      generation algorithm already in the diagram generation,
                      simplifying drawing, helas objects and color.
                  JA: Fixed compiler warnings for unary operator.
                  JA: Always set all coupling orders for diagrams
                      (needed for NLO implementations).
                  OM: Improved and more elegant "open" implementation for
                      the user interface.
                  OM: minor fixes related to checking the gauge

1.1.0 (21/04/11): JA: Removed hard limit on number of external particles in 
                      MadEvent, allowing for unlimited length decay chains there
                      (up to 14 final state particles successfully integrated).
                  JA: Improved helicity selection and automatic full helicity 
                      sum if needed. Optimization of run parameters.
                  JA: New flag in run_card.dat to decide whether basic cuts
                      are applied to decay products or not.
                  OM: Merged ALOHA calls for different lorentz structures 
                      with the same color structures, increasing the speed and 
                      efficiency of matrix element evaluations.
                  OM: Added new "open" command in command line interface,
                      allowing to open standard file types directly.
                      Automatically open crossx.html at launch.
                  JA: Fixed MadEvent bugs for multiparton processes with 
                      conflicting decays and some faulty array limits.
                  JA: Suppressed scary but irrelevant warnings for compiling 
                      2->1 and 1->2 processes in MadEvent.
                  JA: Pythia 8 output further optimized.
                  JA, OM: Several minor fixes relating to user interface etc.

1.0.0 (12/04/11): Official release of MadGraph 5. Some of the features:
                  - Complete FeynRules compatibility through the UFO interface
                  - Automatic writing of HELAS routines for any model in
                    Fortran, C++ or Python through ALOHA
                  - Matrix element output in Fortran, C++ or Python
                  - Output formats: MadEvent, Pythia 8, Standalone (Fortran/C++)
                  - Support for spin 0, 1/2, 1, 2 particles
                  - Support for color 1, 3, 6, 8
                  - Revamped MadEvent with improved subprocess directory 
                    organization and vastly increased speed and stability
                  - Unlimited length decay chains (up to 12 final state
                    particles tested with MadEvent, see v. 1.0.1)
                  - Process checks for new model implementations
                  - ...and much more (see paper "MadGraph 5: Going Beyond")<|MERGE_RESOLUTION|>--- conflicted
+++ resolved
@@ -2,7 +2,6 @@
 
 2.1.2.beta2(03/06/14) OM: Fix a bug in ALOHA in presence of customized propagator (Thanks Saurabh)
                 OM: Fixing some compilation issue with MadWeight (Thanks A. Pin)
-<<<<<<< HEAD
                 OM: Fixing a bug preventing MadWidth to run due to the model prefixing (depending
                     on the way it was called)
                 OM: Fixing a bug in MadSpin in the mssm model
@@ -26,14 +25,11 @@
                     negative cross-section. A negative cross-section is possible only if you use a NLO PDF 
                     and/or if you edit the matrix.f by hand to have a non-definite positive matrix-element.
 		OM: When importing a model, check that there is not more than 1 parameter with the same name.
-      PT: Substantial recoding of montecarlocounter.f and of a subroutine in fks_singular.f. Will help future
-          extensions like EW NLO+PS matching and numerical derivatives      
-              
-=======
+                PT: Subsantial recoding of montecarlocounter.f and of a subroutine in fks_singular.f. Will help 
+                    future extensions like EW NLO+PS matching and numerical derivatives      
                 OM: Fixing a wrong assignement in the color flow in presence of epsilon_ijk color structure.
                     Those events were rejected by Pythia8 due to this wrong color-flow.
 
->>>>>>> 257230db
 2.1.1(31/03/14) OM: Change the way the UFO model is handle by adding a prefix (mdl_) to all model variable.
                     This avoid any potential name conflict with other part of the code. This feature can be
                     bypassed by using the option --noprefix when importing the model.

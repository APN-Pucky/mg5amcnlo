--- conflicted
+++ resolved
@@ -1,6 +1,13 @@
 Update notes for MadGraph5_aMC@NLO (in reverse time order)
 
-<<<<<<< HEAD
+
+3.1.1 (23/05/21)
+      ALL: put a crash for potentially ambiguous syntax with explanation
+           on how to bypass such crash via a new entry in
+	   input/mg5_configuration.txt
+      OM: Fix a python3 issue for madSpin when using in a gridpack mode (set ms_dir)
+
+
 
 3.1.0 (30/03/21)
     ALL: include all changes up to 2.9.3 of the 2.x release
@@ -63,13 +70,8 @@
      OM: remove ./bin/mg5 executable
 
                              ** Main Branch (version 2.x) Update **
-2.9.3()
-=======
-2.9.4()
-      OM: Fix a python3 issue for madSpin when using in a gridpack mode (set ms_dir)
 
 2.9.3(25/03/21)
->>>>>>> b9a5d8d0
       OM: Fix an issue with t-channel particles for massive initial state where sqrt(S)
           was close to the mass of the initial mass. boundary condition on t-channnel were
 	  incorrectly setup leading to strange spectrum in various distribution (very old bug)

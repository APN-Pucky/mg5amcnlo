Update notes for MadGraph5_aMC@NLO (in reverse time order)
2.3.4(XX/XX/XX)
        MZ: Faster interface for LHAPDF6

<<<<<<< HEAD
2.4.0(XX/XX/XX)
        VH: Interfaced MadLoop to Samurai and Ninja (the latter is now the default)
=======

2.5.1 (04/11/16)
       PT+MZ: New interface for Herwig7.
              Fixed a bug in the Herwig7/Herwig++ counterterm (relevant to 2 -> n, n>2:
              in particular, the bug affected the dead zone for final-final colour connection
              in processes with more than two particles in the Born final state)
       VH: Parallelization of PY8 at LO
       OM: add the possibility to automatically missing parameter in a param_card
           with command "update missing" at the time of the card edition. Usefull for 
           some SUSY card where some block entry are sometimes missing.
       OM: Possibility to automatically run systematics program at NLO or Turn it off at LO
           (hidden entry of the run_card systematics_program = systematics|syscalc|none)
       RF: Some refactoring of the NLO phase-space generation,
           including some small improvements in efficiency.
       OM: Plugin can be include in a directory MG5aMC_PLUGIN the above directory need to be in
           the $PYTHONPATH
       OM: Fix systematics for e+ e- initial state.
       VH: Fix various bug in the HepMc handling related to PY8 (LO generation)
       OM: allow install maddm functionality (install ./bin/maddm executable)

2.5.0 (28/08/16)
     FUNCTIONALITY
       VH+OM: Adding an official interface to Pythia8 (parton shower) at Leading-Order
	        More information at https://cp3.irmp.ucl.ac.be/projects/madgraph/wiki/LOPY8Merging	   
       VH+OM+MA5: Adding an official interface to MadAnalysis5 for plotting/analysis/recasting
	        More information at https://cp3.irmp.ucl.ac.be/projects/madgraph/wiki/UseMA5withinMG5aMC	   
       OM: Introduces a new function for LO/NLO interface "systematics"
            This function allows to compute systematics uncertainty from the event sample
            It requires the event sample to have been generated with 
                - use_syst = T (for LO sample)
                - store_reweight_info = T (for NLO sample)
            At LO the code is run automatically if use_syst=T (but if SysCalc is installed)
       VH+OM: Adding the possibility to bias the event weight for LO generation  via plugin.
            More informtion: https://cp3.irmp.ucl.ac.be/projects/madgraph/wiki/LOEventGenerationBias
       VH+SP: extend support for CKKWL

     CODE IMPROVMENT / small feature
     -------------------------------
       OM: Modify the structure of the output format such that all the internal format have the same structure
       OM: Adding the Plugin directory. Three kind of plugin are currently supported
           - plugin defining a new type of output format
           - plugin defining a new type of cluster handling
           - plugin modifying the main interface of MG5aMCnlo 
           More informations/examples are available here:
           https://cp3.irmp.ucl.ac.be/projects/madgraph/wiki/Plugin
       OM: Adding the possiblity of having detailled help at the time of the edition of the cards.
            help mass / help mt / help nevents provided some information on the parameters.
       OM: NLO/LO Re-weighting works in multi-core
       OM: add an automatic update of the param_card to write the correct value for all dependent parameter.
       OM: add the check that the param_card is compatible with the model restriction.
       OM: Adding the run_card options "event_norm" for the LO run_card (same meaning as NLO one)
       VH: extend install command to install: lhapdf/pythia8
       VH: Interfaced MadLoop to COLLIER for tensor integral reduction.	   
       OM+VH: At the first loop/NLO computation, a new question will now be asked to choose which program
           to install to compute the loop. You can still install additional method later via the "install" command
       OM: Replace the mssm model by the MSSM_SLHA2 following the SLHA2 instead of the SLHA1 convention

     BUG FIXING
     ----------
       OM: Fix a bug in the helicity by helicity reweighting method. (introduced in 2.4.3)
       OM: Fix a bug in the reweight_card where relative path was not understood from the local directory 
            where the program was runned by the user.

2.4.3 (01/08/16)
        OM: Reduce the amount of log file/output generated for LO run (output can use up to three times less output).
        OM: For the LO combination of events (unweighting) pass to the method previously used for loop-induced.
            This method is faster and requires less I/O operation.
            This fully remove the need of the file events.lhe.gz which is not created anymore (further reduce the ouput size)
        OM: Optimise the code in order to be able to run scan with more than 2k steps.
        OM: Optimise the lhe_parser module (use for the unweighting/re-weighing/...) around 20% faster than before.
        OM: Fix a bug in MadSpin where the cross-section reported in the <init> block of the LHEF
            was wrongly assigned when multiple process were present in the LHEF and that different Brancing ratio
            were associated to each of those processes.
        RF: For NLO process generation, fix a problem with turning on PDF reweighting with sets that have only a
            single member. Also, allow for reweighting with up to 25 PDF sets (and their error members) for a single run.
        OM: Fixing bug allowing to specify a UFO model by his full path for NLO computation (thanks Zachary Marschal).
        OM: Fixing bug in LO re-weighting in case of helicity by helicity re-weighting. Now the events is boost back in 
            the center of mass frame to ensure consistency with the helicity definition.

2.4.2 (10/06/16)
        OM: fix a compilation problem for non standard gfortran system
        OM: reduce the need of lhapdf for standard LO run. (was making some run to test due to missing dependencies)

2.4.1 (10/06/16)
        OM: Fix a bug in fix target experiment with PDF on the particle at rest.
            The cross-section was correct but the z-boost was not performed correctly.
        OM: Fix various bug in MadSpin
        OM: Fix some bug in MLM merging, where chcluster was forced to True (introduced in 2.2.0)
        OM: Allow to specify a path for a custom directory where to look for model via the environment 
            variable PYTHONPATH. Note this used AFTER the standard ./models directory

2.4.0 (12/05/16)
        OM: Allowing the proper NLO reweighting for NLO sample
        RF: For NLO processes allow for multiple PDF and scales reweighting, directy by inputting lists
            in the run_card.dat.
        VH: Interfaced MadLoop to Samurai and Ninja (the latter is now the default)
        HS: Turn IREGI to off by default
        MZ: new NLO generation mode. It is more efficient from the memory and CPU point of 
            view, in particular for high-multiplicity processes. 
            Many thanks to Josh Bendavid for his fundamental contribution for this.
            The mode can be enabled with
            > set low_mem_multicore_nlo_generation True
            before generating the process.
>>>>>>> c9d91378
        OM: Adding the possibility to use new syntax for tree-level processes:
            QED==2 and QCD>2: The first allows to select exactly a power of the coupling (at amplitude level
            While the second ask for a minimum value.   
        RF: In the PDF uncertainty for fixed-order NLO runs, variations of alphaS were not included.
        OM: In MLM matching, fix a bug where the alpha_s reweighting was not fully applied on some events. 
            (This was leading to effects smaller than the theoretical uncertainty)
        OM: Fixing the problem of using lhapdf6 on Mac
        MZ: Faster interface for LHAPDF6
        OM: Add support of epsilon_ijk in MadSpin
        OM: Fix multiple problem with multiparticles in MadSpin
        OM: Improve spinmode=None in MadSpin
        OM: Update the TopEffTh model
        MZ: Fix problem with slurm cluster
        OM: Improve scan functionalities
        PT: New way of handling Pythia8 decays
<<<<<<< HEAD

2.3.3 (15/10/15)
	OM: Having two mode for "output pythia8" one (default) for pythia8.2 and one for pythia8.1 (with --version=8.1)
    OM: Allow new syntax for the param_card: instead of an entry you can enter scan:[val1, val2,...]
        To perform a scan on this parameter.
    OM: Having two mode for "output pythia8" one (default) for pythia8.2 and one for pythia8.1 (with --version=8.1)
    OM: Allow new syntax for the param_card: instead of an entry you can enter "scan:[val1, val2,...]"
        To perform a scan on this parameter.
    OM: Having two mode for "output pythia8" one (default) for pythia8.2 and one for pythia8.1 (with --version=8.1)
	RF: Rewriting of job-control for NLO processes. Better accuracy estimates for FO processes
	RF: Fix for factorisation scale setting in FxFx merging when very large difference in scale in the
 	    non-QCD part of a process. 
	RF: Better discarding of numerical instabilities in the real-emission matrix elements. Only of interested for
	    processes which have jets at Born level, but do not require generation cut (like t-channel single-top). 
	RF: Added an option to the run_card to allow for easier variation of the shower starting scale (NLO only).
	RF: Fixed a problem in the setting of the flavour map used for runs with iAPPL >= 1. 
	RF: Allow for decay processes to compute (partial) decay widths at NLO accuracy (fixed order only).
    OM: (SysCalc interface) Allow to bypass the pdf reweighting/alpsfact reweighting
    MZ: fixed bug related to slurm clusters
=======
        RF: Fixed a bug that resulted in wrong event weights for NLO processes when requiring
            a very small number of events (introduced in 2.3.3)
        OM: Allow to keep the reweight information in the final lhe file for future computation 
        MZ: updated FJcore to version 3.1.3 (was 3.0.5)

2.3.3 (15/10/15)
        OM: Allow new syntax for the param_card: instead of an entry you can enter scan:[val1, val2,...]
            To perform a scan on this parameter.
        OM: Having two mode for "output pythia8" one (default) for pythia8.2 and one for pythia8.1 (with --version=8.1)
        RF: Rewriting of job-control for NLO processes. Better accuracy estimates for FO processes
        RF: Fix for factorisation scale setting in FxFx merging when very large difference in scale in the
            non-QCD part of a process. 
        RF: Better discarding of numerical instabilities in the real-emission matrix elements. Only of interested for
	    processes which have jets at Born level, but do not require generation cut (like t-channel single-top). 
        RF: Added an option to the run_card to allow for easier variation of the shower starting scale (NLO only).
        RF: Fixed a problem in the setting of the flavour map used for runs with iAPPL >= 1. 
        RF: Allow for decay processes to compute (partial) decay widths at NLO accuracy (fixed order only).
        OM: (SysCalc interface) Allow to bypass the pdf reweighting/alpsfact reweighting
        MZ: fixed bug related to slurm clusters
>>>>>>> c9d91378
	OM: remove the addmasses.py script of running by default on gridpack mode. 
            if you want to have it running, you just have to rename the file madevent/bin/internal/addmasses_optional.py to
            madevent/bin/internal/addmasses_optional.py and it will work as before. (Do not work with SysCalc tag)
        OM: make the code compatible with "python -tt" option

2.3.2.2 (06/09/15)
    VH: Finalized the MG5aMC-GoSam interface

2.3.2(20/08/15)   
        OM: Improve reweighting module. (https://cp3.irmp.ucl.ac.be/projects/madgraph/wiki/Reweight)
            New Capabilities: 
             - allow to reweight by loop-induced processes
             - allow to change model 
             - allow to change process definition
             - allow to unweight the sample to have an idea of the statistical power.
             - allow to perform some crude reweighting on NLO sample (reweighting by LO matrix element). NLO
               accuracy is not preserved (in general) for such computation.
            New dependencies:
	     - require the f2py module (part of numpy)
	OM: change the kt-durham cut (at LO) such that particle comming from decay are not impacted if cut_decays
            is on False.
        VH: Fixed the check in helas wavefunction appearance order in an helas diagrams. It failed in cases
	    where additional wf were created during the fix of fermion flow in presence of majorana fermions.         
	RF: Fixed a bug in the aMCFast/ApplGrid interfaced introduced in the previous version.
        OM: Fix a crash when using mssm-no_b_mass model (due to the SLHA1-SLHA2 conversion)
        OM: Fix a bug in the add_time_of_flight function (not called by default) where the displaced vertex information
            was written in second and not in mm as it should. Note that this function can now be run on the flight
	    by adding the following line in the run_card: "  1e-2 = time_of_flight #threshold for the displaced vertex" 
	RF: Small fix that leads to an improvement in the phase-space generation for NLO processes
        OM: Fix a crash introduce in 2.3.0 when running sequentially in the same directory (thanks Gauthier)
        OM: Improve aloha in the case of some expression reduces to pure float.
        OM: In MadSpin, allow to specify cut for the 1>N decay in spinmode=none.
	RF: Fixed a bug that gave bogus results for NLO runs when using an internal PDF which is not
            NNPDF (like for the old cteq_6m, etc).
	RF: Fixed a bug in the PDF combination in the HwU histograms: there was no consistent use if Hessian
            and Gaussian approaches for MSTW/CTEQ and NNPDF, respectively.
        OM: Fixed a small bug in EWdim6 which was removing a coupling in AZHH interaction.
        OM: improve customize_model function to avoid problem with unity coupling.
	RF: Improved the treatment of the bottom Yukawa. Thanks Marius Wiesemann. 

2.3.1  
     OM+VH: Automation of event generation for loop-induced processes.
		OM: Automatic change of the p/j definition to include the b particle if the model has a massless b.
	RF: Reduce the collision energy for the soft and collinear tests: for 100TeV collider many were failing
	    due to numerical instabilities. 
        OM: Fixing bug associate to the epsilon_ijk structure
        OM+VH: Various bug fixing for the loop-induced processes
        OM: Fix a crash in MadWidth which occurs for some 4 body decay
        PT: Fixed a bug concerning the use of Herwig++ with LHAPDF. Bug was introduced in 2.3.0.beta
	OM: Fix a crash in ALOHA for form-factor in presence of fermion flow violation

2.3.0.beta(10/04/15) OM+VH: Adding the possibility to compute cross-section/generate events for loop-induced process
		JB+OM: Addign matchbox output for matching in the Matchbox framework
                OM+VH: Change the handling of the run_card.
                      - The default value depends now of your running process
                      - cut_decays is now on False by default
                      - nhel can only take 0/1 value. 1 is a real MC over helicity (with importance sampling)
                      - use_syst is set on by default (but for matching where it is keep off)                    
                      - New options added: dynamical_scale_choice, it can take the following value
		            -1 : MadGraph5_aMC@NLO default (different for LO/NLO/ ickkw mode) same as previous version. 
                             0 : Tag reserved for user define dynamical scale (need to be added in setscales.f).
                             1 : Total transverse energy of the event.
                             2 : sum of the transverse mass 
                             3 : sum of the transverse mass divide by 2 
			     4 : \sqrt(s), partonic energy 
                OM: Cuts are also applied for 1>N processes (but the default run_card doesn't have any cut).         
                PT: Set command available for shower_card parameters
                OM: New MultiCore class with better thread support
                RF: Fixed a bug in the aMCfast/APPLGrid interface introduced in version 2.2.3
		RF: Fixed a bug in the setting of the integration grids (LO process generation) for the minimum
		    energy needed for photons. The bug did not lead to any bias in event generation.
		RF: Re-factoring of the structure of the code for NLO+PS computations.
		RF+VH: Replaced the default topdrawer histograms with HwU histograms for f(N)LO runs
                    and allow it also for aMC@NLO runs.
		RF+VB: Allow for variable bin-sizes in MG5_aMC+aMCfast+ApplGrid runs.
                MZ+RF: Added 'LOonly' asNLO mode to export processes without any real and virtuals 
                       (useful e.g. for higher multiplicities when merging)
		RF: Added support for the computation of NLO+NNLL jet veto cross sections
		RF: Fixed a bug in the Pythia8 interface: FxFx was not correctly initialized and all
                    events were incorrectly kept (introduced in v.2.2.3)
                OM: Improve the function "print_result" (in the running interface)
                    add an option --format=short allowing to print the result in a multi-column format
                OM: Possibility to not transfer pdf file to the node for each job. 
                       This is done via a new option (cluster_local_path) which should contain the pdf set.
                       This path is intented to point to a node specific filesystem.
                    New way to submit job on cluster without writting the command file on the disk.
                OM: Allowing MadSpin to have a mode without full spin-correlation but handling three (and more) 
                    body decay. (set spinmode=none).
                OM+PA: Fixing various bug in MadSpin.

2.2.3(10/02/15) RF: Re-factoring of the structure of the code for fNLO computations.
                OM: Fix a bug in MadWeight (correlated param_card was not creating the correct input file)
		RF: When requiring more than 1M events for (N)LO+PS runs, do not go to higher precision than 0.001
                    for the grids and cross section (can be overwritten with the req_acc run_card parameter).
		RF: Make sure that reweight info (for PDF and scale uncertainties) also works for UNLOPS events.
		RF: When setting the B's stable in the shower_card, also set the eta_b (PDG=551) stable.
		OM: Change the Breit-Wigner splitting for the multi-channel integration, use the bwcutoff instead of
                    the hardcoded value 5.
                MZ: Fix to bug 1406000 (segfault appearing when doing FxFx merging). Thanks to Josh Bendavid for
                    having reported it
                MZ: Fix to a bug occurring when generating event in the "split" mode: the required output was 
                    not correctly specified
                OM: The built-in pdf "nn23lo" and "nn23lo1" where associate to the wrong lhapdfid in the lhef file
                    This was creating bias in using SysCalc. (Thanks Alexis)
                OM: Fix a bug in the LO re-weighing  module which was removing the 
                    SysCalc weight from the lhe file (thanks Shin-Shan)
                Team: Fixes to different small bugs / improvement in the error and warning messages
		RF: For aMC runs, If a NAN is found, the code now skips that PS point and continues instead of
		    leading to NAN.
                RF: For fNLO runs the virtuals were included twice in the setting of the integration grids. 
                    This was not leading to any bias in previous version of the code.

2.2.2(06/11/14) OM: Correct a bug in the integration grid (introduces in 2.1.2). This was biasing the cross-section of 
                    processes like a a > mu+ mu- in the Effective Photon Approximation by three order of magnitude.
                    For LHC processes no sizeable effect have been observe so far.
                MZ: some informations for aMC@NLO runs which were before passed via include files are
                    now read at runtime. The size of executables as well as compilation time / memory usage
                    is reduced for complicated processes
                RF: Fix crash #1377187 (check that cuts were consistent with the grouping was too restrictive) 
		RF: For NLO running: added 'strip' to the makefiles to reduce executable sizes (removes symbol info)
		Stefano Carrazza (by RF): fix for the photon PDF for the internal NNPDF sets
		RF: Improved the check on the consistency of the cuts and the grouping of subprocesse (LO running)
                PT: enabled PYTHIA8.2
                OM: restore the usage of external gzip library for file larger than 4Gb which were crashing with
                    the python gzip library
                OM: Fixing the default card for Delphes
                OM: Improve support of lsf cluster (thanks Josh) 
                OM: Adding support for the UFO file functions.py (which was ignored before)
                OM: Reduce the amount of RAM used by MadSpin in gridpack mode.
                OM: discard in MadWidth partial width lower than \Lambda_QCD for colored particle.

2.2.1(25/09/14) OM: Fix a bug preventing the generation of events at LO due to a wrong treatment of 
                      the color-flow.

2.2.0(24/09/14) VH: General mixed order corrections in MadLoop (only), including QCD/EW/QED and 
                    the UFO@NLO model 'loop_qcd_qed_sm'.
                VH: Re-design of both the tree and MadLoop matrix elements output to compute
                    contributions of different coupling order combinations independently from one another.
                VH+HS: Tensor integral reduction as implemented in PJFry and IREGI readily available
                    and interfaced to MadLoop's output.
                VH: Re-structuring of MadLoop's standalone output so as to easily create a single dynamic 
                    library including many processes at once. Useful for interfacing MadLoop to other MC's
                    and already working with Sherpa.
                VH+HS: This branch contains all the fixes for proper treatment of the latest BSM@NLO models 
                    produced by FeynRules@NLO. In particular, the fixed related to the presence of majorana 
                    particles in loop ME's.
                RF: Corrected the behaviour of the pdfcode parameter in the shower_card for NLO+PS runs.
                PT: Redesigned shower_card.dat and eliminated modbos options for Herwig6          
                RF: Change the SPINUP information in the NLO LHEF from 0 to 9 (i.e. sum over helicities)
                RF: Fixed a bug in the check on the determination of the conflicting BWs.
		RF: Added the aMCfast+APPLgrid interface (arXiv:1406.7693 [hep-ph])
                PT: Redesigned shower_card.dat and eliminated modbos options for Herwig6          
                RF: Change the SPINUP information in the NLO LHEF from 0 to 9 (i.e. sum over helicities)
                RF: Fixed a bug in the check on the determination of the conflicting BWs.
                MZ: enabled LHAPDF6 interface 
                OM: Fixed a crash in some HEFT merging case.
                OM: Fix various compatibility problem created by the LHEFv3 version (Thanks to S. Brochet)
                OM: Fix a bug for MadSpin in gridpack mode
                OM: Add a routine to check the validity of LHE file (check_event command)
                OM: Fix bug for UFO model with custom propagators
                OM: Fix Bug in the computation of cross-section in presence of negative contribution 
                OM: Change colorflow information of LHE file in presence of two epsilon_ijk
                    since PY8 was not able to handle such flow in that format.
                OM: Add the function print_result for aMC@(n)LO run.
                OM: Add some shortcut in the card edition 
                    set ebeam 500 # edit both beams
                    set lpp 0     # edit both lpp1 and lpp2
                    set lhc 14    # configure for LHC 14TeV
                    set ilc 1000  # configure for ilc 1TeV
                    set fixed_scale 100 # set all scale to fixed and at 100GeV
		    set showerkt T # set showerkt on T in the shower card
 		    set qcut 20    # set the qctu to 20 in the shower card 
                OM: Fix a bug in the card edition mode which was sometimes returning to default value
                    which were edited by hand and not via the set command.
                Seoyoung Kim (by OM): Implementation of the htcaas (super-)cluster support.
		Juan Rojo (by RF): extended the 3 internal NNPDF sets for scales relevant for a 100TeV collider.
                OM: Fix a problem with the creation of DJR plot with root 6
                OM: allow the set the width to Auto in NLO computation (width computated at LO accuracy)
                OM: Adding the possibility to have automatic plot after the parton shower for Herwig6/Pythia6.
                    This require MadAnalysis and the pythia-pgs package. 

2.1.2(03/07/14) OM: Fix a bug in ALOHA in presence of customized propagator (Thanks Saurabh)
                OM: Fixing some compilation issue with MadWeight (Thanks A. Pin)
                OM: Fixing a bug preventing MadWidth to run due to the model prefixing (depending
                    on the way it was called)
                OM: Fixing a bug in MadSpin in the mssm model
		RF: Added the invariant mass and DeltaR cuts for *same flavour* opposite sign lepton
                    pairs to the run_card for NLO-type generations.
		RF: Added FxFx and UNLOPS merging with Pythia8
		RF: Prevent an infinite loop in MadSpin by forcing the correct sign to the invariants
		RF: Catch a possible error related to grouping subprocesses and setcuts
		OM: Fix an error when using the "customize_model" command
                S. Mrenna (by OM): Fix the include file in pythia8 output to be compliant with the latest
                    PY8 version
		RF: Added a string with functional form for the scales to the event file banner (NLO only)
                S. Brochet (by OM): Fix a bug in MadSpin with the writting of the mother ID in the LHE file.
                    Force the tag in the banner to always have the same case
                    increase momenta precision for the LHE file written by MadSpin 
                    (thanks a lot to S. Brochet for all those patch)
                PT: Integrated Jimmy's underlying event for Herwig6
                OM: improve "add model" functionality allow to force particle identification.
                PT: Bug fix in the normalisation of topdrawer plots for option 'sum' (as opposed to 'average')
		RF: Fixed a bug related to the random seed when the code was not recompiled for a new run.
                OM: Fixed a bug in MadEvent(LO) run, the generated sample were bias in presence of 
                    negative cross-section. A negative cross-section is possible only if you use a NLO PDF 
                    and/or if you edit the matrix.f by hand to have a non-definite positive matrix-element.
		OM: When importing a model, check that there is not more than 1 parameter with the same name.
                PT: Subsantial recoding of montecarlocounter.f and of a subroutine in fks_singular.f. Will help 
                    future extensions like EW NLO+PS matching and numerical derivatives      
                OM: Fixing a wrong assignement in the color flow in presence of epsilon_ijk color structure.
                    Those events were rejected by Pythia8 due to this wrong color-flow.
                MZ: Added the possibility to run the shower on a cluster, possibly splitting the lhe file 
                MZ: The c++ compiler can be specified as an option in the interface. On MACOSX, clang should
                    work now
                OM: MadEvent output is now LHEFv3 fully compliant. A parameter in the run_tag (lhe_version) 
                    allows to return LHEF version 2 format for retro-compatibility.

2.1.1(31/03/14) OM: Change the way the UFO model is handle by adding a prefix (mdl_) to all model variable.
                    This avoid any potential name conflict with other part of the code. This feature can be
                    bypassed by using the option --noprefix when importing the model.
                OM: New command "add model XXX" supported. This command creates a new UFO model from two UFO model.
                    The main interest stand in the command "add model hgg_plugin", which add the effective operator
                    h g g to the original UFO model. The model is written on disk for edition/future reference.
		RF: Reduced the calls to fastjet and skipped the computation of the reweight coeffients when
 		    they are not needed.
                OM: Fixed a bug for LO processes where the MMLL cut was not applied to the event sample.
                PA: Fix a bug in MadSpin to avoid numerical instabitities when extracting t-channel invariants
                    from the production event file (see modification in driver.f, search for 'MODIF March 5, 2014') 
                OM: Better determination of which particles are in representation 3/3bar since FR is ambiguous on that point.
                    Now the determination also looks for 3 -3 1 interactions to check if that help.
                OM: Fix a bug(crash) in MW linked to the permutation pre-selection module.
		RF: Better comments in the code for user-defined cuts in the ./SubProcesses/cuts.f function.
                    Also the maxjetflavor parameter in the run_card is now actually working.
                OM: Update SysCalc to:
                      - Fix a bug that some file where sometimes truncated.
                      - Allow for independant scale variation for the factorization/renormalization scale.
                RF+OM: Improve the handling of conflicting Breit-Wigners at NLO
		RF: Print the scale and PDF uncertainties for fNLO runs in the summary at the end of the run

2.1.0(21/02/14) MADWEIGHT RELEASE:
                ------------------
                
                OM+PA: First Official release of MadWeight inside MG5_aMC
                      Main update:
                        - ISR corrections
                        - possibility to use narrow-width approximation
                        - introducing a module for the pre-selection of the parton-jet assignment.
                        - extended formalism for the transfer function (more generic)
                        - possibility to evaluate the weights for multiple choices of transfer function 
      			  on the same phase-space point. The phase-space is optimized for the first set of 
                          parameters.
		      Speed update:
                        - More efficient way to group the computation for identical process with different final state.
                        - Possibility to Monte-Carlo over the permutation.
                        - More efficient way to choose between the various change of variable.
                        - Possibility to use mint (not compatible with all of the options)
			- Possibility to use sobol for the generation of PS point (sometimes faster than pure 
                          random point generator.

                MadEvent/aMC@NLO UPDATE/BUG FIXING:
 		-----------------------------------

                OM: Fix critical bug (returns wrong cross-section/width) for processes where the center of mass 
                    energy of the beam is lower than 1 GeV. So this has no impact for LHC-collider phenomenology.
                    This can also impact computation of decay-width if the mass of that particle is below 1 GeV.
		RF: Critical bug fixed (introduced in 2.0.2) for fixed order NLO runs that could
		    give the wrong cross section when the phase-space generation is inefficient
                    (like in the case for conflicting Breit-Wigners). This bug did not affect runs
                    with matching to the parton shower.
                OM: Fix a bug leading to a crash with some decay syntax. i.e., p p > t t~, (t > w+ b), (t~ >w- b~)
                OM: Fix format of LHE output for 1>N events when the <init> and mother information were wrongly set 
                    to LHC default. Specific support of this option will be part of pythia8 (8.185 and later)
                OM: Fix the syntax for the custom propagator to follow the description of arXiv:1308.1668 
                OM: Allow to call ASperGe on the flight if ASperGe module is include in the UFO model.
                    just type "asperge" at the moment where the code propose you to edit the param_card.

                MADSPIN UPDATE:
                ---------------
                OM: Allow to use another model for the decay than the one used for the production of events.
                    You are responsible of the consistency of the model in that case.
                PA: Include hellicity information for the events generated by MadSpin.
                OM: Fix a bug in MadSpin preventing the gridpack to run with NLO processes.

2.0.2(07/02/14) RF: Suppressed the writing of the 'ERROR in OneLOop dilog2_r' messages (introduced in the 
                    previous version)
                OM: Fix the bug that the shower_card.dat was wrongly identified as a pythia_card.
                OM: add one MadSpin option allowing to control the number of simultaneous open files.
                OM: Fix a bug in eps preventing evince preventing label to be displayed on page 2 and following
                    Thanks to Gauthier Durieux for the fix.
                OM: Fix a bug(crash) for p p > w+ w- j j introduce in 2.0.0 due to some jet sometimes tagged as QCD
                    and sometimes not (which was making the automatic scale computation to crash)
                OM: Change the way to writte the <init> line of the lhe file to take into account
                    - process with more that 100 subprocesses (note that you need to hack the pythia-pgs
                      package to deal with such large number of sub-process
                    - deal with pdf identification number bigger than 1 million.  
                OM: Fixed a bug preventing the Madevent to detect external module (pythia-pgs, syscalc,...)
                    Bug #1271216 (thanks Iwamoto)
                PT: PYTHIA8 scale and pdf variations

2.0.1(20/01/14) OM: Fix a bug in h > l+ l- l+ l- for group_subproceses =False (decay only). A follow up of 
                    the bug fix in 2.0.0
                RF: Replaced the Error#10 in the generation of the phase-space (for NLO) to a Warning#10.
                    In rare cases this error stopped the code, while this was not needed.
                RF: When using non-optimized loop output, the code now also works fine.
                OM: Modification of the code to allow the code to run on our servers
                VH: Improve the timing routine of the NLO code (displayed in debug mode)
                VH: FIX the import of old UFO model (those without the all_orders attribute).
                OM: Add a functionalities for restrict_model if a file paramcard_RESTRICTNAME.dat
                    exists, then this file is use as default param_card for that restriction.
                HS: Updated CutTools to v1.9.2

2.0.0(14/12/13)    CHANGE IN DEFAULT:
                   ------------------
                      OM: Change the Higgs mass to 125 GeV for most of the model (but the susy/v4 one).
                      OM: Change the default energy of collision to 13 TeV.
                      RF: Default renormalisation and factorisation scales are now set to H_T/2. (for aMC only)

                   MadEvent Update:
                   ----------------
                      OM+SF+RF: Add Frixione Photon isolation (also for aMC)
                      OM: Implementation of the reweight module for Leading Order matrix-element
                      JA+OM+AK: Store parameters needed for systematics studies.
                          This can be turned on with the use_syst parameter in
                          run_card.dat.
                          This output can be used to generate event weights for
                          a variety of variational parameters, including scalefact,
                          alpsfact, PDF choice, and matching scale. Note that this require
                          pythia-pgs v2.2 for matching scale.
                      OM+JA+Chia: Implement MadWidth (automatic/smart computation of the widths)
                      OM: Support for Form-Factor defined in the UFO model. and support for model
                          parameter presence inside the Lorentz expression.
                      OM: Support for a arbitrary functions.f file present inside the UFO model. 
                      JA: Included <clustering> tag in matched .lhe output, to be 
                          used together with Pythia 8 CKKW-L matching. This can be 
                          turned off with the clusinfo flag in run_card.dat.
                      JA: New treatment of matching for diagrams that have no
                          corresponding lower-multiplicity diagrams. Jets that
                          are not classified as shower-type emission jets are
                          flagged in the cluster scale info at the end of the event,
                          which is recognized by the Pythia interface in Pythia-PGS
                          package v. 2.2. For such jets, xqcut does not apply. This
                          allows for consistent matching e.g. of p p > w+ b b~ in 
                          the 4-flavor scheme. Note that auto_ptj_mjj must be set to
                          .false. for this to work properly.
                      OM: Change model restriction behavior: two widths with identical are not merged anymore.
                      S.Prestel(via OM): implement KT Durham cut. (thanks to Z. Marshall)
                      OM: Improved check for unresponsive of PBS cluster (thanks J. Mc Fayden)
                      OM: Implement a maximum number (2500) of jobs which can be submitted at the same time
                          by the PBS cluster. This number is currently not editable via configuration file.
                     
                   MadEvent Bug Fixing:
                   --------------------
                      OM: Fix a bug for h > l+ l- l+ l- (introduce in 1.5.9) where the phase-space parametrization 
                          fails to cover the full phase-space. This bugs occurs only if two identical particles decays
                          in identical particles and if both of those particles can't be on-shell simultaneously. 
                      OM: Fix a bug for multi_run sample in presence of negative weights (possible if NLO pdf)
                          The negative weights were not propagated to the merged sample. 
                          (thanks to Sebastien Brochet for the fix)
	         
                   aMC@NLO Update:       ! FIRST OFFICIAL RELEASE WITH NLO CAPABILITIES !
                   ---------------
                       PT: MC@NLO matching to PYTHIA8 available.
                       RF: Added FxFx merging
                       RF: Use MC over helicities for the MadLoop virtual corrections.
                       RF: Using "virtual tricks" to reduce the number of PS points for which to include
                           the virtual corrections, leading to a speed up of the code.
                       OM+SF+RF: Add Frixione Photon isolation (also in MadEvent)
                       PA+OM: Fast version of MadSpin implemented (PS generation in Fortran).
		       OM: Allow to have MadSpin in "gridpack mode" (same cards/same decay). 
                           Add in the madspin_card "set ms_dir PATH". If the path didn't exist MS will
                           create the gridpack on that path, otherwise it will reuse the information 
                           (diagram generated, maximum weight of each channel, branching ratio,...)
                           This allow to bypass all the initialization steps BUT is valid only for the 
                           exact same event generation.
                       VH: Fixed set_run.f which incorrectly sets a default value for ptl, drll and
                           etal making the code insensitive to the values set in the run_card.dat 
                       VH: Fixed a bug in MadLoop that doubled the computing time for quad precision
                       VH+RF: Added MadLoop stability information to the log files (and run summary
                           in DEBUG mode).
                       RF: Fixed a stability problem in the reweighting to get PDF and scale uncertainties.
                       VH+RF: Improved the Binoth LHA interface
                       RF: Improved the multi-channeling for processes with more amplitudes than diagrams.
                       RF: Added a new parameter in the run_card to set the required accuracy for fixed 
                           order runs.
                       SF+RF: Improved handling of fixed order analysis

                    From beta3 (13/02/13):
                       OM: Merge with 1.5.7+1.5.8 (See information below)
                       OM: Allow the customize_model to be scriptable in a 
                           friendly way.
                       RF: Event normalization is now Les Houches compliant (the weights
		           of the events should average to the total rate). The old normalization
                           can still be chosen by setting the flag 'sum = event_norm' in the run_card.
		       RF: Fixes a bug related to the mass of the tau that was not consistently 
 		           taking into account in the phase-space set-up.
		       VH: Fixed the incorrect implementation of the four gluons R2 in the loop_sm UFO.
		       VH: Fixed the UV renormalization for the SM with massive c quarks.
                       RF: The PDF uncertainty for NNPDF is now also correctly given in the run summary
                       RF: Some improvements in the test_MC and test_ME when matrix elements are
                           numerically very large
                       OM+RF: Added the running at LO to the 'launch questions'
                       OM: Allow "check" command to use a event file.
                           This will use the related param_card and the first
                           event compatible with the requested process.
                       RF: Improved the phase-space generation in the case of competing resonances

                    From beta2 (23/12/12):
                       MG5 Team: Include 1.5.4+1.5.5+1.5.6 modifications
                       MadSpin Team: Include MadSpin
                       VH: Fix computation in the Feynman gauge for the loops
                       RF: automatic computation of the NLO uncertainties
                       OM: NLO can now be runned with no central disk
                       MZ: change the format of number (using e and not d)
                       MZ: compilation and tests are possible in multicore
                       RF: allow to precise either uncertainty or number of events
                           for aMC@NLO/NLO
                       OM: ./bin/mg5 cmd.cmd is now working for NLO process

                    From beta1 (31/10/12):
                       aMCatNLO Team: First public (beta) version of aMCatNLO.
                         In order to learn aMCatNLO, please do "tutorial aMCatNLO"
                         Please also visit: http://amcatnlo.cern.ch/list.htm for more
                         information.

1.5.15 (11/12/13) OM: Fix the auto-update function in order to allow to pass to 2.0.0

1.5.14 (27/11/13) OM: Add warning about the fact that newprocess_mg5 is going to be remove in MG5_aMC_V2.0.0
                  OM: Improved cluster submision/re-submition control. 

1.5.13 (04/11/13) OM: Implement a function which check if jobs submitted to cluster are correctly runned.
                      In case of failure, you can re-submitted the failing jobs automatically. The maximal 
                      number of re-submission for a job can be parametrize (default 1) and how long you have to
                      wait before this resubmission [to avoid slow filesystem problem, i.e. condor](default 300s)
                      Supported cluster for this function: condor, lsf, pbs
                  OM: Fix a problem when more than 10k diagrams are present for a given subprocesses.
                      (tt~+4jets).
                  BF: Change nmssm model (The couplings orders were not correctly assigned for some triple 
                      Higgs interactions) 
                  OM: use evince by default to open eps file instead of gv.
		  OM: Fix a problem with the set command for the card edition for the mssm model.
                  OM: Update EWdim6 paper according to the snowmass paper. (3 more operator)
                      The default model is restricted in order to exclude those operators. In order
                      to have those you have to use import model EWdim6-full
                  OM: Fix bug #1243189, impossible to load v4 model if a local directory has the name of
                      the models (which is present in the models directory)
                  OM: Fix a bug in the complex mass scheme in the reading of the param_card (it was clearly stated)
                  OM: Improve numerical stability of the phase-space point generation. (thanks Z. Surujon)

1.5.12 (21/08/13) OM: Improve phase-space integration for processes with strong MMJJ cut. Cases where
                      the cross-section were slightly (~4%) under-evaluated due to such strong cut.
                  OM: Add a command print_results in the madevent interface. This command print the 
                      cross-section/number of events/... 
                  OM: change the way prompt color is handle (no systematic reset). Which provides better
                      result when the log is printed to a file. (thanks Bae Taegil) 
                  OM: Fix Bug #1199514: Wrong assignment of mass in the lhe events file if the initial 
                      state has one massive and one massless particles. (Thanks Wojciech Kotlarski)
                  OM: Fix a compilation problem for SLC6 for the installation of pythia-pgs
                  OM: Fix a crash linked to bug #1209113.
                  OM: Fix a crash if python is not a valid executation (Bug #1211777)
		  OM: Fix a bug in the edition of the run_card if some parameters were missing in the cards
                      (Bug #1183334)

1.5.11 (21/06/13) OM: Fix CRITICAL bug (returning wrong cross-section) for processes with more than
                      one W decaying leptonically. For such processes the lepton cuts were also used
                      on the neutrino particle reducing the cross-section. This bug was present only
                      for group_subprocesses=True (the default)
                  OM: Fix Bug #1184213: crash in presence of GIM mechanism (occur on some 
                      LINUX computer only)
                  OM: The compilation of madevent is now performed by the number of core specify
                      in the configuration file. Same for pythia, ...
                  OM: Improve support for Read-Only system
                  OM: Fix a bug with the detection of the compiler when user specifiy a specific
                      compiler.
                  OM: Fix a problem that MG5 fails to compute the cross-section/width after that 
                      a first computation fails to integrate due to a wrong mass spectrum. 
                  OM: Fix a wrong output (impossible to compile) for pythia in presence of photon/gluon
                      propagator (introduce in 1.5.8)
                  OM: Allow to have UFO model with "goldstone" attribute instead of "GoldstoneBoson", since
                      FR change convention in order to match the UFO paper.

1.5.10 (16/05/13) OM: Fix Bug #1170417: fix crash for conjugate routine in presence of 
                      massless propagator. (introduce in 1.5.9)
                  OM: Fix question #226810: checking that patch program exists before
                      trying to update MG5 code.
                  OM: Fix Bug #1171049: an error in the order of wavefunctions 
                      making the code to crash (introduce in 1.5.7)
		  OM: Allow to use an additional syntax for the set command.
                      set gauge = Feynman is now valid. (Was not valid before due to the '=')
                  OM: Fix By Arian Abrahantes. Fix SGE cluster which was not working when
                      running full simulation (PGS/Delphes).
                  OM: adding txxxxx.cc (Thanks to Aurelijus Rinkevicius for having 
                      written the routine) 
                  OM: Fix Bug #1177442. This crash occurs only for very large model. 
                      None of the model shipped with MG5 are impacted.
                  OM: Fix Question #228315. On some filesystem, some of the executable 
                      loose the permission to be executable. Recover those errors 
                      automatically.
                  OM: Modify the diagram enhancement technique. When more diagram have 
                      the same propagator structure we still combine them but we now include
                      the interference term in the enhancement technique for those diagrams.
                      This fix a crash for some multi-jet process in presence of non diagonal
                      ckm matrices.

1.5.9 (01/04/13)  JA: Fix bug in identification of symmetric diagrams, which could
                      give the wrong propagators included in event files for certain
                      processes (such as p p > z z j, z > l+ l-). Apart from the 
                      propagators (with status 2) in the event file, this bug didn't
                      affect any other results (such as distributions).
                  JA: Fix problem in gensym which made some decay chain processes
                      slower than they should be. Thanks Eric Mintun for reporting.
                  JA: Fix problem in event clustering (introduced in v. 1.5.8)
                      which made events from some processes fail Pythia running.
                  JA: Fixed bug #1156474, Pythia 8 C++ matrix element output for 
                      decay chain processes such as p p > z j, z > j j.
                      (Bug #1156474)
                  JA + OM: Automatically remove libpdf and libgeneric before survey,
                      so everything works automatically when switching between
                      built-in PDFs and LHAPDF.
                  JA: Allow syntax / to remove particles in the define command.
                      Example: define q = p / g
                  JA: Added fat warning if any decay process in a decay chain
                      includes a particle decaying to itself (as is the case
                      if you do w+ > all all, since you include w+ > w+ a).
                  JA: Forbid running newprocess_mg5 from a process directory
                      that has already been generated, to avoid confusion.
                  OM: Fix lxplus server issue (Bug #1159929)
                  OM: Fix an issue when MG5 directory is on a read only disk 
                      (Bug #1160629)
                  OM: Fix a bug which prevent to have the pythia matching plot/cross-section
                      in some particular case.
                  OM: Support of new UFO convention allowing to define custom propagator.
                      (Both in MG5 and ALOHA)
                  OM: Change ALOHA default propagator to have a specific expression for the
                      massless case allowing to speed up matrix element computation with 
                      photon/gluon.
                  OM: Correct the default spin 3/2 propagator (wrong incoming/outcoming 
                      definition)
                  ML (by OM): Adding support of the SLURM cluster. Thanks to 
                      Matthew Low for the implementation.
                  OM: Fixing the standalone_cpp output for the mssm model. (only model impacted)
                      Thanks to Silvan S Kuttimalai for reporting. 
                  OM: Fix Bug #1162512: Wrong line splitting in cpp when some name were very long.
                      (shorten the name + fix the splitting)

1.5.8 (05/03/13)  OM: Fix critical bug introduce in 1.5.0. ALOHA was wrongly written
                      HELAS routine for expression containing expression square. 
                      (like P(-1,1)**2). None of the default model of MG5 (like sm/mssm)
                      have such type of expression. More information in bug report #1132996
                      (Thanks Gezim) 		
                  OM+JA: install Delphes now installs Delphes 3 
                      [added command install Delphes2 to install Delphes 2]
                  OM: Add command in MadEvent interface: add_time_of_flight
                      This command modifies the lhe events file by adding the time of 
                      flight information in the lhe events. To run this you need to do
                      $> ./bin/madevent
                      MGME> generate_events --laststep=parton -f 
                      MGME> add_time_of_flight
		      MGME> pythia    [if needed]
                  OM: Fix bug in pythia8 output for process using decay chains syntax.
                      See bug #1099790.
                  CDe+OM: Update EWdim6 model
                  OM: Fix a bug preventing model customized via the "customize_model"
                      command to use the automatic width computation.
                  OM: Change model restriction behavior: a value of 1 for a width is 
                      not treated as a restriction rule.
                  OM: Fix incomplete restriction of the MSSM model leading to inefficient
                      process merging (and larger-than-necessary files) for the MSSM.
                  OM: Correct bug #1107603 (problem with condor cluster for submission 
                      associated to a large number of jobs). Thanks Sanjay.
                  JA: Fix one part of the problem in bug #1123974: take into 
                      account invariant mass cuts mmXX above the peak range in 
                      s-channel resonances in the phase space integration,
                      to make sure such channels find events even for narrow
                      invariant mass cut ranges. Please note the discussion in 
                      that bug report for other types of channels however.
                  JA: Fixed bug #1139303: matrix elements for identical 
                      decay chain processes with different propagators (such as 
                      p p > w+, w+ > e+ ve and p p > w-,  w- > vm~ mu-) 
                      are now no longer combined, to ensure that resonances are
                      correctly represented in event file.
                  OM: Support lhapdf set which contains photon (See bug #1131995).
                  RF+JA: Reuse last two PDF calls also for LHAPDF PDFs, clarify code
                      for reuse of PDFs in pdg2pdf.f and pdg2pdf_lhapdf.f
                  OM: Update the default delphes card to latest Delphes version. This 
                      default card is automatically overwritten by the default Delphes
                      card when running "install Delphes".
                  JA: Make sure cuts are only checked once per event - this can save
                      a lot of time for multiparton event generation.
                  OM: Fix Bug #1142042 (crash in gridpack).

1.5.7 (15/01/13)  OM+JA: Fixed crash linked to model_v4 for processes containing wwww or
                      zzww interactions. (See bug #1095603. Thanks to Tim Lu) 
                  OM: Fix a bug affecting 2>1 process when the final states particles is 
                      (outcoming fermion) introduced in version 1.5.0. (Thanks to 
                      B. Fuks) 
                  OM: Fix a problem of fermion flow for v4 model (thanks to A. Abrahantes) 
                  OM+DBF: Change the automatically the electroweak-scheme when passing to 
                      complex-mass scheme: the mass of the W is the an external parameter
                      and Gf is an internal parameter fixed by LO gauge relation. 
                  OM+DBF: Remove the model sm_mw of the model database. 
                  OM: Fix problem in the ./bin/mg5 file command when some question are 
                      present in the file.
                  OM: Extend support for ~ and ${vars} in path.
                  OM: Fix a crash in multi_run for more than 300 successive runs.
                      (Thanks to Diptimoy)
                  OM: Allow to choose the center of mass energy for the check command.
                  OM: small change in the pbs cluster submission (see question #218824)
                  OM: Adding possibility to check gauge/lorentz/...for  2>1 processes.                    

1.5.6 (20/12/12)  JA: Replaced error with warning when there are decay processes
                      without corresponding core processes final state (see 
                      Question #216037). If you get this warning, please check
                      carefully the process list and diagrams to make sure you
                      have the processes you were expecting.
                  JA: Included option to set the highest flavor for alpha_s reweighting
                      (useful for 4-flavor matching with massive b:s). Note that
                      this does not affect the choice of factorization scale.
                  JA: Fixed Bug #1089199, where decay processes with symmetric 
                      diagrams were missing a symmetry factor. 
                      Note that this only affects decay processes (A > B C ..) 
                      with multiple identical particles in the final state and 
                      some propagators not able to go on the mass shell.
                  JA: Updated the restriction cards for the sm model to set 
                      Yukawa couplings equal to the corresponding masses
                      (in order to avoid stupid gauge check failures).


1.5.5 (18/11/12)  JA: Fixed Bug #1078168, giving asymmetries in X+gamma generation
                      (e.g. Z+gamma) when ickkw=1 and pdfwgt=T. Thanks Irakli!
                  JA: Ensure that t-channel single top gives non-zero cross section
                      even if maxjetflavor=4 (note that if run with matching,
                      maxjetflavor=5 is necessary for correct PDF reweighting).
                  OM: Fixed Bug #1077877. Aloha crashing for pseudo-scalar, 3 bosons 
                      interactions (introduces in 1.5.4)
                  OM: Fix Bug for the command "check gauge". The test of comparing
                      results between the two gauge (unitary and Feynman) was not 
                      changing the gauge correctly.
                  OM: Improvment in LSF cluster support (see bug #1071765) Thanks to
                      Brian Dorney.

1.5.4 (11/11/12)  JA: Fixed bug in combine_runs.py (introduced in v. 1.5.0) for
                      processes with 5 final-state particles, which might prevent
                      matching to Pythia to work properly (thanks Priscila).
                  OM: Fix Bug #1076043, error in kinematics for e- p collisions,
 		      thanks to Uta Klein (introduced in 1.5.0).
                  JA: Fix Bug #1075525, combination of decay processes for 
                      particle and antiparticle (e.g. w+ > all all and 
                      w- > all all), thanks Pierre.
                  OM: Fix a compilation crash due to aloha (thanks Tim T)
                  JA: Fixed dynamical scale settings for e- p collisions.
                  JA: Fixed running LHAPDF on a cluster with cluster_temp_path.
                  JA: Ensure that the seed is stored in the banner even when Pythia
                      is run (this was broken in v. 1.5.0).
                  JA: Improved and clarified phase space presetting for processes
                      with competing BWs.

1.5.3 (01/11/12)  OM: Fix a crash in the gridpack mode (Thanks Baris Altunkaynak)
                  OM: Fix a crash occuring on cluster with no central disk (only
                      condor by default) for some complicated process.
                  OM: If launch command is typed before any output command, 
                      "output madevent" is run automatically.
                  OM: Fix bug preventing to set width to Auto in the mssm model.
                  OM: Allow "set width PID VALUE" as an additional possibility to
                      answer edit card function.
                  OM: Improve ME5_debug file (include now the content of the 
                      proc_card as well).

1.5.2 (11/10/12)  OM: Fix Bug for mssm model. The param_card was not read properly
                      for this model. (introduce in 1.5.0)
                  OM: If the code is run with an input file (./bin/mg5 cmd.cmd)
                      All question not answered in the file will be answered by the 
                      default value. Running with piping data is not affected by this.
                      i.e. running ./bin/mg5 cmd.cmd < answer_to_question 
                       or echo 'answer_to_question' | ./bin/mg5 cmd.cmd      
                      are not affected by this change and will work as expected.
                  OM: Fixing a bug preventing to use the "set MH 125" command in a
                      script file.
                  JA: Fixed a bug in format of results.dat file for impossible
                      configurations in processes with conflicting BWs.
                  OM: Adding command "launch" in madevent interface which is the
                      exact equivalent to the launch command in the MG5 interface
                      in madevent output.
                  OM: Secure the auto-update, since we receive some report of incomplete
                      version file information.

1.5.1 (06/10/12)  JA: Fixed symmetry factors in non-grouped MadEvent mode
                      (bug introduced in v. 1.5.0).
                  JA: Fixed phase space integration problem with multibody 
                      decay processes (thanks Kentarou for finding this!).
                  OM: Fix that standalone output was not reading correctly the param_card
                      (introduce in 1.5.0)
                  OM: Fix a crash when trying to load heft
                  OM: Fix the case when the UFO model contains one mass which 
                      has the same name as another parameter up to the case.
                  OM: Fix a bug for result lower than 1e-100 those one are now 
                      consider as zero.
                  OM: Fix a bug present in the param_card create by width computation 
                      computation where the qnumbers data were written as a float 
                      (makes Pythia 6 crash).

1.5.0 (28/09/12)  OM: Allow MG5 to run in complex mass scheme mode
                      (mg5> set complex_mass True)
                  OM: Allow MG5 to run in feynman Gauge
                      (mg5> set gauge Feynman)
                  OM: Add a new command: 'customize_model' which allow (for a
                      selection of model) to fine tune the model to your need.
                  FR team: add a file decays.py in the UFO format, this files 
                      contains the analytical expression for one to two decays
       		  OM: implement a function for computing the 1 to 2 width on 
                      the fly. (requires MG5 installed on the computer, not only
                      the process directory)
                  OM: The question asking for the edition of the param_card/run_card
                      now accepts a command "set" to change values in those cards
                      without opening an editor. This allow simple implemetation 
                      of scanning. (Thanks G. Durieux to have push me to do it)
                  OM: Support UFO model with spin 3/2
                  OM + CDe: Support four fermion interactions. Fermion flow 
                       violation/Majorana are not yet allowed in four fermion 
                       interactions.
                  OM + PdA: Allow Large Extra Dimension Model (LED) to run in the
                      MG5 framework.
                  OM: Add auto-detection if MG5 is up-to-date and propose to
                      apply a patch if not.
                  OM: MadEvent changes automatically the compiler according to 
                      the value present in the configuration file.
                  OM: Aloha modifications: faster to create routines and more 
                      optimized routines (up to 40% faster than previous version).
                  OM: Aloha now supports Lorentz expression with denominator.
                  OM: Improve error message when Source didn't compile properly.
                  OM: The numerical evaluation of the matrix element requires now 
                      less memory than before (madevent and standalone output)
                  OM: Fix a series of bugs with the madevent command 'remove' and 
                      'run_banner'                    
                  JA: Ensure identical results for identical seeds also with
                      multiple runs in the same directory. Note that identical runs
                      with previous versions can't be guaranteed (but different
                      seeds are guaranteed to give statistically independent runs).
                      Save the results.dat files from all runs.
                  JA: Amended kinematics to correctly deal with the case of
                      massive beams, as well as fixed-target proton collisions.
                  JA: Changed default in the run_card.dat to use -1 as "no cut"
                      for the max-type cuts (etaj, ptjmax, etc.).
                  JA: Added support for negative weights in matrix elements
                      (as required for interference-only terms) and PDFs.
                  JA: Avoid creating directories for integration channels
                      that can not give events based on BW settings
                      (further improvement compared to v. 1.4.8).
                  JA: Optimize phase space integration when there are resonances
                      with mass above ECM.
                  JA: Fixed issue in replace.pl script with more than 9 particles
                      in an event.
                  JA+OM: Allow cluster run to run everything on a local (node) disk.
                      This is done fully automatically for condor cluster.
                      For the other clusters, the user should set the variable
                      "cluster_temp_path" pointing to a directory (usefull only if 
                      the directory is on the node filesystem). This still requires
                      access to central disk for copying, event combination,
                      running Pythia/PGS/Delphes etc.
                  OM: Replace fortran script combine_runs by a python script. 
                      This script allows to be more stable when running on clusters 
                      with slow filesystem response (bugs #1050269 and #1028844)
                  JA: Ensure that process mirroring is turned off for decay
                      processes of type A > B C...

1.4.8.4 (29/08/12) OM: Fix a web problem which creates generations to run twice on the web.

1.4.8.3 (21/08/12) JA: Ensure that the correct seed is written also in the .lhe
                       file header.
                   JA: Stop run in presence of empty results.dat files 
                       (which can happen if there are problems with disk access
                       in a cluster run).
                   JA: Allow reading up to 5M weighted events in combine_events.

1.4.8.2 (30/07/12) OM: Allow AE(1,1), AE(2,2) to not be present in SLAH1 card
                       (1.4.8 crashes if they were not define in the param_card)
                   OM: Add a button Stop-job for the cluster and make nicer output 
                       when the user press Ctrl-C during the job.

1.4.8 (24/07/12)  JA: Cancel running of integration channels where the BW
                      structure makes it impossible to get any events. This
                      can significantly speed up event generation for processes
                      with conflicting BWs.
                  JA: Minor modification of integration grid presetting in
                      myamp.f, due to the above point.
                  JA: Raise exception if a decay process has decaying particles
                      that are not present in the corresponding core process
                      (this might help avoid syntax mistakes).
                  JA: Fixed subprocess group combination also for the case
                      when different process flags @N are given to different
                      decays of the same core process (sorry, this was missed
                      in v. 1.4.7).
                  JA: Fixed crash for process p p > w+ w+ j j t t~ when all 
                      w and t/t~ are decayed (bug #1017912, thanks to Nicolas
                      Deutschmann).
                  JA: Fixed array dimension for diagrams with a single s-channel
                      propagator (caused crash for certain compilers, bug #1022415
                      thanks Sho Iwamoto).
                  JA: Fixed crash for identical decay chains for particle-anti- 
                      particle when only one of the two is decayed, introduced 
                      in v. 1.4.7 (thanks John Lee).
                  OM: Ensure that matching plots are replaced correctly when
                      Pythia is run reusing a tag name.
                  OM: Improved check for YE/AE, YU/AU, YD/AD for first two
                      generations in SLHA1<->2 converter (thanks Abhishek).

1.4.7 (25/06/12)  JA: Change the random seed treatment to ensure that the original 
                      seed is stored in the banner (this was broken in v. 1.4.0).
                      If a non-zero seed is given in the run_card, this seed
                      is used as starting value for the SubProcesses/randinit file,
                      while the seed in the run_card is set to 0.
                      This way, the seed for a multi_run is automatically
                      updated in the same way as for individual runs.
                  TS + JA: Fix problem with duplicate random seeds above 64000.
                      Now, random seeds up to 30081*30081 can safely be used.
                  JA: Turn off automatic checking for minimal coupling orders
                      in decay processes A > B C ...
                  JA: Ensure that automatic coupling order determination works
                      also for effective theories with multiple orders in an
                      interaction (thanks Claude and Gizem Ozturk).
                  JA: Optimize phase space integration and event generation
                      for decay processes with very squeezed mass spectrum.
                  JA: Ensure that identical matrix elements in different process 
                      definitions are combined also when using the decay chain 
                      formalism (thanks to Zhen Liu for pointing this out).
                  BF+JA: Updated the NMSSM model to the latest FR version.
                  OM: Change EW_dim6 to remove all interactions which don't 
                      impact three boson scattering.
                  JA: Fixed problem in matrix element combination which allowed
                      non-identical matrix elements to be combined in certain
                      complicated processes (such as p p > l vl l vl l vl),
                      resulting in lines with Z > e+ mu- in the event file
                      (bug #1015032, thanks Johannes E for reporting).
                  JA: Fixed minor typo in myamp.f.
                  OM: Fixed minor behavior restriction of multi_run (thanks to
                      Joachim Kopp).
                  OM: Improved condor cluster support when the cluster is 
                      unresponsive (should avoid some crashes on the web).
                  JA: Fixed support for color sextets in addmothers.f
                      (thanks Nicolas Deutschmann for reporting).          
                  JA: Make sure that also the SubProcesses directories are 
                      cleaned when running bin/compile in a gridpack.
                  JA: Removed the confusing makefile in Template and replace it
                      with scripts to create madevent.tar.gz and gridpack.tar.gz.
                  
1.4.6 (16/05/12)  JA: Added cuts on lepton pt for each of the 4 hardest leptons
                  OM: Allow bin/madevent script to be run with a single line command
                      example ./bin/madevent multi_run 10 
                  OM: Adding the 4 higgs interactions in the standard model UFO model
                  JA: Added new restriction card for the sm model with massive
                      muon and electron, and non-zero tau decay width
                  JA: Ensure assignment of colors to intermediate propagators
                      works also in fermion flow- and color flow-violating 
                      RPV processes (thanks Brock Tweedie for finding this).
                  JA: Fix crash for certain fermion flow violating decay chains
                      (introduced in v. 1.3.27) (again thanks to Brock Tweedie).
                  JA: Fix crash for decay chains with multiple decays involving 
                      the same particles (thanks Steve Blanchet for reporting)
                  JA+OM: Fix crash for Pythia8 output with multiparticle vertices
                      (thanks to Moritz Huck for reporting this.)
                  OM: Fixing ALOHA output for C++/python.
                  OM: Fix a crash occuring when trying to create an output on 
                      an existing directory (thanks Celine)

1.4.5 (11/04/12)  OM: Change the seed automatically in multi_run. (Even if the seed
                      was set to a non automatic value in the card.)
                  OM: correct a minor bug #975647 (SLAH convention problem) 
                      Thanks to Sho Iwamoto
                  OM: Improve cluster support (more secure and complete version)
                  JA: Increased the number of events tested for non-zero helicity
                      configurations (needed for goldstino processes).
                  OM: Add a command to remove the file RunWeb which were not always
                      deleted correctly
                  OM+JA: Correct the display of number of events and error for Pythia 
                     in the html files.
                  OM: Changed the way the stdout/stderr are treated on the cluster
                      since some cluster cann't support to have the same output file
                      for both. (thanks abhishek)

1.4.4 (29/03/12)  OM: Added a command: "output aloha" which allows to creates a 
                      subset (or all) of the aloha routines linked to the
                      current model
                  OM: allow to choose the duration of the timer for the questions.
                      (via ./input/mg5_configuration.txt)
                  OM: Allow UFO model where G is not defined.
                  OM: allow to use ~,~user, ${var} in the path. Improve support
                      for path containing spaces.
                  JA: Fixed LHAPDF functionality which was broken in v. 1.4.0
                  JA: Allow non-equal mixing angles in mssm restrict cards
                      (as needed for cards from some spectrum generators)
                  JA: Fixed script addmasses.py for complicated events such as
                      p p > t t~ + jets with decays of t and t~.
                  JA: Added GE cluster to the list in cluster.py.
                  JA: Allow up to 1M events in a single run. Note that the 
                      unweighting (combine events) step gets quite slow with
                      so many events. Also note that if Pythia is run, still
                      maximum 50k events is recommended in a single run. 
                  OM: Fix problem linked to filesystem which makes new files
                      non executables by default. (bug #958616)
                  JA: Fixed buffer overflow in gen_ximprove when number of
                      configs > number of diagrams due to competing resonances
                      (introduced in v. 1.4.3).

1.4.3 (08/03/12)  JA: Reintroduced the possibility to completely forbid
                      s-channel diagrams, using the $$ notation. Note that
                      this should be used with great care, since the result
                      is in general not gauge-invariant. It is in general
                      better to use the $ notation, forbidding only onshell
                      s-channel particles (the inverse of decay chains).
                  JA: Automatically ensure that ptj and mmjj are below xqcut
                      when xqcut > 0, since ptj or mmjj > xqcut ruins matching.
                  OM: Add LSF to the list of supported cluster (thanks to Alexis).
                  OM: change the param_card reader for the restrict file.
                      This allow to restrict model with 3 lha id (or more)
                      (thanks to Eduardo Ponton).
                  OM: forbids to run 'generate events' with python 2.4.
                  OM: Include the configuration file in the .tar.gz created on 
                      the web (thanks to Simon) .
                  OM: Fix a Mac specific problem for edition of Delphes card.
                      (thanks to Sho Iwamoto).
                  OM: ALOHA modifications:
                       - Change sign convention for Epsilon (matching FR choices)
                       - For Fermion vertex forces that _1 always returns the  
                         incoming fermion and _2 returns the outcoming fermion. 
                         (This modifies conjugate routine output)
                       - Change the order of argument for conjugate routine
                         to expect IO order of fermion in all cases.
                       Note that the two last modifications matches MG5 conventions
                       and that those modifications correct bugs for interactions
                       a) subject to conjugate routine (i.e. if the model has 
                          majorana)                       
                       b) containing fermion momentum dependencies in the Lorentz
                          structure  
                       All model included by default in MG5 (in particular sm/mssm)
                       were not affected by those mismatch of conventions.
                       (Thanks to Benjamin fuks) 
                  OM: make acceptance test more silent.  
                  OM: return the correct error message when a compilation occur. 
                  OM: some code re-factoring.

1.4.2 (16/02/12) JA: Ensure that matching works properly with > 9 final state
                      particles (by increasing a buffer size in event output)
                 OM: add a command "import banner" in order to run a full run
                      from a given banner.
                 OM: Fix the Bug #921487, fixing a problem with home made model
                      In the definition of Particle/Anti-Particle. (Thanks Ben)
                 OM: Fix a formatting problem in me5_configuration.txt 
                      (Bug #930101) Thanks to Arian
                 OM: allow to run ./bin/mg5 BANNER_PATH and
                      ./bin/mg5 PROC_CARD_V4_PATH
                 OM: Various small fixes concerning the stability of the html 
                      output.
                 OM: Changes the server to download td since cp3wks05 has an 
                      harddisk failures.

1.4.1 (06/02/12) OM: Fix the fermion flow check which was wrongly failing on 
                      some model  (Thanks to Benjamin)
                 OM: Improve run organization efficiency (which speeds up the 
                      code on cluster) (Thanks to Johan)
                 OM: More secure html output (Thanks to Simon)

1.4.0 (04/02/12) OM: New user interface for the madevent run. Type:
                      1) (from madevent output) ./bin/madevent
                      2) (from MG5 command line) launch [MADEVENT_PATH] -i
                      This interface replaces various script like refine, 
                      survey, combine, run_..., rm_run, ...
                      The script generate_events still exists but now calls
                       ./bin/madevent. 
                 OM: For MSSM model, convert param_card to SLAH1. This card is
                      converted to SLAH2 during the MadEvent run since the UFO 
                      model uses SLAH2. This allows to use Pythia 6,
                      as well as having a coherent definition for the flavor.
                 JA+OM: For decay width computations, the launch command in 
                      addition to compute the width, creates a new param_card 
                      with the width set to the associated values, and with the 
                      Branching ratio associated (usefull for pythia). 
                 NOTE: This param_card makes sense for future run ONLY if all 
                      relevant decay are generated.
                 EXAMPLE: (after launch bin/mg5):
                       import model sm-full
                       generate t > b w+
                       define all = p b b~ l+ l- ta+ ta- vl vl~
                       add process w+ > all all
                       add process z > all all
                       define v = z w+ w-
                       add process h > all all
                       add process h > v v, v > all all
                       output
                       launch
                 OM: change output pythia8 syntax: If a path is specified this 
                      is considered as the output directory.
                 OM: Change the path of the madevent output files. This allows 
                      to run pythia/pgs/delphes mulitple times for the same set 
                      of events (with different pythia/... parameters).
                 OM: Madevent output is now insensitive to the relative path
                      to pythia-pgs, delphes, ... In consequence you don't need
                      anymore to have your directory at the same level as 
                      Template directory. 
                 OM: MadEvent checks that the param_card is coherent with the 
                      restriction used during the model generation. 
                 OM: Model restrictions will now also force opposite number to 
                      match (helpfull for constraining to rotation matrix).  
                 OM: Change the import command. It's now allowed to omit the 
                      type of import. The type is guessed automaticaly. 
                      This is NOT allowed on the web.
                 OM: Add a check that the fermion flow is coherent with the 
                      Lorentz structure associates to the vertex.
                 OM: Add a check that the color representation is coherent. 
                      This allow to detect/fix various problem linked
                      to some new models created by FR and SARAH.
                 OM: Change the default fortran compiler to gfortran.
                 OM: Add the possibility to force which fortran compiler will
                      be used, either via the configuration file or via the set 
                      command.
                 OM: Add the possibility to bypass the automatic opening of 
                      the web browser (via the configuration file: 
                      ./input/mg5_configuration.txt )
                 OM: add 'save options' command to save the current configuration 
                      in the configuration file. 
                 OM: Change the scheme of questions when running madevent and 
                      allow to specify in the command interface if you
                      want to run pythia/pgs/...
                      Allow to put the answers to the questions in the 
                      proc_card.dat.
                 OM: Add options for the display command:
                      a) display options: return the current option value. 
                        i.e. those set via the set command and/or via the 
                        configuration file
                      b) display variable NAME: return the current string 
                        representation of NAME and/or self.NAME .
                      c) display coupling_order: return the coupling orders with
                        their associated weight (for automatic order restriction)
                      d) display couplings now returns the list of all couplings
                        with the associated expression
                      e) display interactions [PART1] [PART2] [PART3] ...
                         display all interactions containing the particles set
                         in arguments 
                 OM: New Python script for the creation of the various html pages.
                      This Requires less disk access for the generation of the files.
                 OM: Modify error treatment, especially for Invalid commands
                      and Configuration problems.
                 JA: Ensure that we get zero cross section if we have
                      non-parton initial states with proton/antiproton beams
                 OM: Improve cluster support. MadEvent now supports PBS/Condor/SGE
                      Thanks to Arian Abrahantes for the SGE implementation.
                 OM: Improve auto-completion (better output/dealing with multi line/...)
                 OM: Improve the parallel suite and change the release script to run
                      some of the parallel tests. This ensures even higher stability 
                      of the  code for the future releases.
                 JA: Changed the way gridpacks work: Set granularity to 1
                      (so randomly select channels only if they should generate 
                      less than 1 event), but allowing channels to run down to a single
                      iteration. This removes all old problems with increased
                      variance for small channels in the gridpacks, while giving 
                      even faster event generation.

                 Thanks to Johan Alwall, Sho Iwamoto for all the important 
                 testing/bug reports.


1.3.33 (01/01/12) JA: Revisited colors for propagators in addmothers.f
                      to ensure that propagators in color flow
                      violating processes get the correct color
                      from initial state particles (thanks to
                      Michele Gabusi for forcing me to do this).

1.3.32 (21/12/11) JA: Fixed a bug in the PDF reweighting routine,
                      which caused skewed eta distributions for
                      matched samples with pdfwgt=T. Thanks to Giulio
                      Lenzi for finding this.
 
1.3.31 (29/11/11) OM: Fix a bug an overflow in RAMBO (affects standalone 
                     output only)
                  PdA (via OM): Change RS model (add a width to the spin2)
                  OM: Fix a bug in the cuts associate to  allowed mass of all 
                      neutrinos+leptons (thanks to Brock Tweedie for finding it)
                  OM: Remove some limitation in the name for the particles


1.3.30 (18/11/11) OM: Fix a bug for the instalation of pythia-pgs on a 64 bit
                      UNIX machine.
                  OM: If ROOTSYS is define but root in the PATH, add it 
                      automatically in create_matching_plots.sh
                     This is require for the UIUC cluster.

1.3.29 (16/11/11) OM: Fixed particle identities in the Feynman diagram drawing
                  JA: Fixed bug in pdf reweighting when external LHAPDF is used.
                  OM+JA: Simplify the compilation of pythia-pgs package.


1.3.28 (14/11/11) OM+JA: Fix special case when Lorentz structure combining
                      two different Majorana particles depends on the
                      incoming/outgoing status of the Majorana particles
                      (needed for MSSM with Goldstino).
                  JA: Fixed problem with colors in addmothers.f for complicated
                      multiparticle vertices and simplified color treatment 
                      (thanks to Gauthier Durieux for pointing this out).
                  JA: Further improved gridpack parameters
                  OM: Update the parallel test (now testing against MG5 1.3.3)
                  OM: Include some parallel test in the release script.


1.3.27 (05/11/11) JA: Fix bug in mirrored amplitudes (sometimes
                      amplitudes that should not be flagged as
                      mirrored were flagged as mirrored). Thanks
                      Marco Zaro for reporting this!
                  JA: Fix another problem getting enough events in
                      gridpack mode (it was not completely fixed in
                      v. 1.3.24). Thanks Alexis!
                  JA: Added "!" comments for all parameters in the default
                      run_card, since apparently this is still needed
                      for g77 to correctly read the parameters.
 
1.3.26 (31/10/11) JA: Fix color setting in MadEvent event file for
                      multiparticle vertices, which was not taken into
                      account in the upgrade in v. 1.3.18
                  OM: Fixed mmnl cut (inv. mass of all leptons and neutrinos)
                      which was never active.
                  OM: Fix td install in Linux were a chmod was missing

1.3.25 (27/10/11) JA: Ensure that the correct intermediate resonance
                      is always written in the event file, even when we
                      have resonances with identical properties.
                  OM: Fix the bug forcing to quit the web browser in order to
                      have MG5 continuing to run.
                  OM: Change the tutorial in order to allow open index.html
                      after the output command. 

1.3.24 (22/10/11) JA: Fix problem with getting enough events in gridpack
                      mode (this was broken in v. 1.3.11 when we moved
                      from events to luminocity in refine). Thanks to
                      Alexis Kalogeropoulos.

1.3.23 (19/10/11) JA: Allow user to set scales using setscales.f again 
                      (this was broken in v. 1.3.18). Thanks to Arindam Das.
                  JA: Ensure that the error message is displayed if the
                     "make" command is not installed on the system.
 
1.3.22 (12/10/11) JA: Fixed another bug (also introduced in 1.3.18), which 
                      could give the wrong ordering between the s-channel 
                      propagators for certain multiprocess cases (this
                      also lead to a hard stop, so don't worry, if you get 
                      your events, the bug doesn't affect you). Sorry about
                      that, this is what happens when you add a lot of
                      new functionality...

1.3.21 (12/10/11) OM: Add a new command: install.
                      This allow to install quite easily different package
                      devellop for Madgraph/MadEvent. The list of available
                      package are pythia-pgs/MadAnalysis/ExRootAnalysis/Delphes
                  OM: Adding TopEffth Model
                  OM: Improve display particles and autocompletion in
                      presence of nonpropagating particles
                  OM: Fix Aloha bug linked to four fermion operator
                  PA: fix the problem of degenerate color basis in the
                      diquark sextet model
                  JA: Fixed bug in cluster.f that created a hard stop,
                      introduced in 1.3.18.

1.3.20 (09/10/11) JA: Fixed bug in myamp.f that created a hard stop
                      error for certain cases with many processes with
                      different propagators in the same subprocess dir.

1.3.19 (06/10/11) JA: Fixed problem with SubProcesses makefile on Linux,
                      introduced in 1.3.18.

1.3.18 (04/10/11) JA: Use model information to determine color of particles
                      for reweighting and propagator color info.
                  JA: Changed the definition of "forbidden s-channels"
                      denoted by "$" to exclude on-shell s-channels while
                      keeping all diagrams (i.e., complemetary to the decay
                      chain formalism). This reduces the problems with 
                      gauge invariance compared to previously.
                      "Onshell" is as usual defined by the "bwcutoff" flag 
                      in the run_card.dat.
                  JA: Enable proper 4-flavor matching (such as gg>hbb~+jets)
                      Note that you need the Pythia/PGS package v. 2.1.9 or 
                      later to use with 4F matching.
                      Changes include: alpha_s reweighting also for b vertices,
                      new scale treatment (mu_F for pp>hbb~ is (pT_b^max*m_Th)),
                      no clustering of gluons to final-state massive particles
                      in MadEvent.
                  JA: Ensure that factorization scale settings and matching works
                      also in singlet t-channel exchange processes like
                      single top and VBF. The dynamic factorization
                      scale is given by the pT of the scattered quark
                      (on each side of the event).
                Note: You need the Pythia/PGS package v. 2.1.10 or later
                      to use with VBF matching, to ensure that both radiated
                      and scattered partons are treated correctly
                      - scattered partons need to be excluded from the matching,
                      since their pT can be below QCUT. An even better
                      treatment would require to individually shower and match
                      the two sides in Pythia, which is not presently possible.
                Note: In the matched 4-flavor process p p > t b~ j $ w+ w- t~ +
                      p p > t b~ j j $ w+ w- t~, there is an admixture
                      of t-channel single top (with up to 1 radiated jet) 
                      and s-channel single top (with up to 2 radiated jets). 
                      In this case, the automatic determination of maximum 
                      multiplicity sample doesn't work (since max in the file 
                      will be 2 jets, but for t-channel max is 1 jet).
                      So MAXJETS=1 must be specified in the pythia_card.dat.
                  JA: Fixed pdf reweighting for matching, which due to a mistake
                      had never been activated.
                  JA: Improved phase space integration presetting further by 
                      taking into account special cuts like xpt, ht etc.
                  JA: Introduce new convention for invariant mass cuts
                      - if max < min, exclude intermediate range
                      (allows to exclude W/Z dijet resonances in VBF processes)

1.3.17 (30/09/11) OM: Fix a crash created by ALOHA when it tries to create the full
                      set of ALOHA routines (pythia8 output only).

1.3.16 (11/09/11) JA: Fixed the problem from 1.3.12.

1.3.15 (09/09/11) OM: remove the fix of 1.3.12
                      (No events in output for some given processes)

1.3.14 (08/09/11) OM: Fix a bug in the RS model introduced in 1.3.8

1.3.13 (05/09/11) JA: Fixed bug with cut_decays=F which removed cuts also for
                      non-decay products in certain channels if there is
                      a forced decay present. Note that this does not affect
                      xqcut, only pt, minv and eta cuts.
                  JA: If non-zero phase space cutoff, don't use minimum of
                      1 GeV (this allows to go to e.g. 2m_e invariant mass for
                      \gamma* > e+ e-).

1.3.12 (01/09/11) JA: Fixed problem with decay chains when different decays
                      result in identical final states, such as
                      p p > go go, (go > b1/b1~ b/b~, b1/b1~ > b/b~ n1)
                      (only one of the decay chains was chosen, instead of
                      all 3 combinations (b1,b1), (b1,b1~), (b1~,b1~))
                  JA: Allow for overall orders also with grouped subprocesses
                  JA: Ensure that only leading color flows are included in event
                      output (so no singlet flows from color octets).
                  JA: Fixed small bug in fermion flow determination for multifermion
                      vertices.

1.3.11 (26/08/11) JA: Improved precision of "survey" by allowing 4th and 5th 
                      iteration if accuracy after 3 iterations < 10%.
                  JA: Subdivide BW in phase space integration for conflicting BWs 
                      also for forced decays, to improve generation with large
                      bwcutoff in e.g. W+ W- production with decays.
                  JA: Do refine using luminocity instead of number of events,
                      to work with badly determined channels.
                  JA: Don't use BW for shat if mass > sqrt(s).
                  JA: Fixed insertion of colors for octet resonances decaying to 
                      octet+singlet (thanks Bogdan for finding this)

1.3.10 (23/08/11) OM: Update ALOHA version
                  OM: increase waiting time for jobs to write physically the results on
                      the disks (in ordre to reduce trouble on the cluster).

1.3.9 (01/08/11)  OM: Add a new model DY_SM (arXiv:1107.5830). Thanks to Neil 
                      for the generation of the model 

1.3.8 (25/07/11)  JA: Replace the SM and HEFT models with latest versions using
                      the Wolfenstein parameterization for the CKM matrix.
                  JA: Implemented reading of the new UFO information about
                      coupling orders (order hierarchy and expansion_order).
                  JA: New "coupling order" specification WEIGHTED which checks
                      for  sum of coupling orders weighted by their hierarchy.
                  JA: Implemented optimal coupling orders for processes from any
                      model if no coupling orders specified.

1.3.7 (21/07/11)  JA: Fix makefiles for some v4 models that were forgotten
                      in v. 1.3.5

1.3.6 (18/07/11)  OM: Ensure that the new makefiles work on the web

1.3.5 (14/07/11): JA: New organization of make files, ensure that compilation works 
                      for all modes (with/without LHAPDF, static/dynamic, 
                      regular/gridpack) for both Linux and Mac OS X (be careful with 
                      dynamic libraries on Mac OS X though, since it seems that 
                      common blocks might not work properly)
                  JA: Fixed proper error messages and clean stop for compilation 
                      errors during MadEvent run.

1.3.4 (05/07/11): OM: More informative error message when a compilation error occurs

1.3.3 (29/06/11): JA: Fixed diagram symmetry for case when there are
                      no 3-vertex-only diagrams
                  JA (by OM): More informative error when trying to generate invalid 
                      pythia8 process

1.3.2 (14/06/11): OM: Fix fortran output when a model is case sensitive 
                        (Bug if a coupling was depending of a case sensitive parameter)
                  SdV: Remove a annoying print in the new cuts (added in 1.3.0)
                  OM: Fix a compilation problem in the standalone cpp output

1.3.1 (02/06/11): JA: Fixed missing file bug with the introduction of
                      inclusive HT cut

1.3.0 (02/06/11): JA: Allow for grouped subprocesses also for MG4 models
                  JA: Improved multiprocess diagram generation to reuse
                      diagrams for crossed processes
                  JA: Automatic optimization of order of particles in
                      multiparticle labels for optimal multiprocess generation
                  JA: Improved efficiency of identification of identical
                      matrix elements
                  JA: Improved identification of diagrams with identical
                      divergency structure for grouped subprocesses
                  JA: Included more fine-grained run options in the
                      run_card, including helicity summation options,
                      whether or not to set ptj and mjj automatically
                      based on xqcut, etc.
                  JA: Fixed some minor array limit and arithmetics warnings
                      for extreme decay and decay chain processes.
                  SdV: Added cuts on H_T(all jets, light and b)
                  OM: Fixed minor bug related to cluster option in launch

1.2.4 (15/05/11): JA: Fixed long-standing bug in DECAY relating to
                      the cross section info in <init> block, and
                      fixed parameter reading for MG5 SM model.

1.2.3 (11/05/11): JA: Fixed problem with scale choice in processes with mixed 
                      QED/QCD orders, e.g. p p > t t~ QED=2. Note that this fix
                      doesn't work for p p > t t~ j j QED=4 which should still
                      be avoided.
                  JA: Added the ptllmin/max options in the default run_card.dat

1.2.2 (09/05/11): OM: fix ALOHA symmetries creating not gauge invariant result 
                      for scalar octet

1.2.1 (08/05/11): OM: reduce the quantity of RAM use by matrix.f
                  OM: support speed of psyco if this python module is installed
                  OM: fix a minor bug in the model parsing
                  OM: add the check of valid model.pkl also for v4 model
                  OM: add a check that UpdatesNotes is up-to-date when
                      making a release
                  JA: Fixed problem in phase space generation for
                      s-channel mass > s_tot

1.2.0 (05/05/11): OM: minor fixes on check charge conjugation
                  OM: add a check on the path for the validity of the model.pkl
                  JA: Fixed problem with combine_runs on certain compilers

1.1.2 (03/05/11): OM+JA: Fixed problem for models with multiple
                      interactions for the same set of particles,
                      introduced in v. 1.1.1
 
1.1.1 (02/05/11): JA: Replaced (slow) diagram symmetry determination by
                      evaluation with fast identification based on diagram tags.
                  JA: Replacing the "p=-p" id=0 vertex produced by diagram 
                      generation algorithm already in the diagram generation,
                      simplifying drawing, helas objects and color.
                  JA: Fixed compiler warnings for unary operator.
                  JA: Always set all coupling orders for diagrams
                      (needed for NLO implementations).
                  OM: Improved and more elegant "open" implementation for
                      the user interface.
                  OM: minor fixes related to checking the gauge

1.1.0 (21/04/11): JA: Removed hard limit on number of external particles in 
                      MadEvent, allowing for unlimited length decay chains there
                      (up to 14 final state particles successfully integrated).
                  JA: Improved helicity selection and automatic full helicity 
                      sum if needed. Optimization of run parameters.
                  JA: New flag in run_card.dat to decide whether basic cuts
                      are applied to decay products or not.
                  OM: Merged ALOHA calls for different lorentz structures 
                      with the same color structures, increasing the speed and 
                      efficiency of matrix element evaluations.
                  OM: Added new "open" command in command line interface,
                      allowing to open standard file types directly.
                      Automatically open crossx.html at launch.
                  JA: Fixed MadEvent bugs for multiparton processes with 
                      conflicting decays and some faulty array limits.
                  JA: Suppressed scary but irrelevant warnings for compiling 
                      2->1 and 1->2 processes in MadEvent.
                  JA: Pythia 8 output further optimized.
                  JA, OM: Several minor fixes relating to user interface etc.

1.0.0 (12/04/11): Official release of MadGraph 5. Some of the features:
                  - Complete FeynRules compatibility through the UFO interface
                  - Automatic writing of HELAS routines for any model in
                    Fortran, C++ or Python through ALOHA
                  - Matrix element output in Fortran, C++ or Python
                  - Output formats: MadEvent, Pythia 8, Standalone (Fortran/C++)
                  - Support for spin 0, 1/2, 1, 2 particles
                  - Support for color 1, 3, 6, 8
                  - Revamped MadEvent with improved subprocess directory 
                    organization and vastly increased speed and stability
                  - Unlimited length decay chains (up to 12 final state
                    particles tested with MadEvent, see v. 1.0.1)
                  - Process checks for new model implementations
                  - ...and much more (see paper "MadGraph 5: Going Beyond")<|MERGE_RESOLUTION|>--- conflicted
+++ resolved
@@ -2,10 +2,6 @@
 2.3.4(XX/XX/XX)
         MZ: Faster interface for LHAPDF6
 
-<<<<<<< HEAD
-2.4.0(XX/XX/XX)
-        VH: Interfaced MadLoop to Samurai and Ninja (the latter is now the default)
-=======
 
 2.5.1 (04/11/16)
        PT+MZ: New interface for Herwig7.
@@ -109,7 +105,6 @@
             The mode can be enabled with
             > set low_mem_multicore_nlo_generation True
             before generating the process.
->>>>>>> c9d91378
         OM: Adding the possibility to use new syntax for tree-level processes:
             QED==2 and QCD>2: The first allows to select exactly a power of the coupling (at amplitude level
             While the second ask for a minimum value.   
@@ -125,27 +120,6 @@
         MZ: Fix problem with slurm cluster
         OM: Improve scan functionalities
         PT: New way of handling Pythia8 decays
-<<<<<<< HEAD
-
-2.3.3 (15/10/15)
-	OM: Having two mode for "output pythia8" one (default) for pythia8.2 and one for pythia8.1 (with --version=8.1)
-    OM: Allow new syntax for the param_card: instead of an entry you can enter scan:[val1, val2,...]
-        To perform a scan on this parameter.
-    OM: Having two mode for "output pythia8" one (default) for pythia8.2 and one for pythia8.1 (with --version=8.1)
-    OM: Allow new syntax for the param_card: instead of an entry you can enter "scan:[val1, val2,...]"
-        To perform a scan on this parameter.
-    OM: Having two mode for "output pythia8" one (default) for pythia8.2 and one for pythia8.1 (with --version=8.1)
-	RF: Rewriting of job-control for NLO processes. Better accuracy estimates for FO processes
-	RF: Fix for factorisation scale setting in FxFx merging when very large difference in scale in the
- 	    non-QCD part of a process. 
-	RF: Better discarding of numerical instabilities in the real-emission matrix elements. Only of interested for
-	    processes which have jets at Born level, but do not require generation cut (like t-channel single-top). 
-	RF: Added an option to the run_card to allow for easier variation of the shower starting scale (NLO only).
-	RF: Fixed a problem in the setting of the flavour map used for runs with iAPPL >= 1. 
-	RF: Allow for decay processes to compute (partial) decay widths at NLO accuracy (fixed order only).
-    OM: (SysCalc interface) Allow to bypass the pdf reweighting/alpsfact reweighting
-    MZ: fixed bug related to slurm clusters
-=======
         RF: Fixed a bug that resulted in wrong event weights for NLO processes when requiring
             a very small number of events (introduced in 2.3.3)
         OM: Allow to keep the reweight information in the final lhe file for future computation 
@@ -165,14 +139,13 @@
         RF: Allow for decay processes to compute (partial) decay widths at NLO accuracy (fixed order only).
         OM: (SysCalc interface) Allow to bypass the pdf reweighting/alpsfact reweighting
         MZ: fixed bug related to slurm clusters
->>>>>>> c9d91378
 	OM: remove the addmasses.py script of running by default on gridpack mode. 
             if you want to have it running, you just have to rename the file madevent/bin/internal/addmasses_optional.py to
             madevent/bin/internal/addmasses_optional.py and it will work as before. (Do not work with SysCalc tag)
         OM: make the code compatible with "python -tt" option
 
 2.3.2.2 (06/09/15)
-    VH: Finalized the MG5aMC-GoSam interface
+        VH: Finalized the MG5aMC-GoSam interface
 
 2.3.2(20/08/15)   
         OM: Improve reweighting module. (https://cp3.irmp.ucl.ac.be/projects/madgraph/wiki/Reweight)

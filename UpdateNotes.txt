Update notes for MadGraph5_aMC@NLO (in reverse time order)

<<<<<<< HEAD
3.2.0 (22/08/21)
      SF/OM/MZ/XZ: Implementation (at LO) of ISR and beamstrhalung for e+e- collider
      BUG FIX (from 2.9.5 long term stable, see below)
      OM: Fix an infinite loop when running with condor cluster
          or with other cluster/multi-core when cluster_temp_path
	  was used.
      
=======
3.1.2 (??/??/??)
      MZ+CS: Fixes relevant to PineAPPL: 
            - minor fix on the gluon pdg code in pineappl_interface.cc
            - the integration channels are threated the same way with or without PineAPPL 
            (maxchannels is kept the same in both cases)
      RF: Fix for montecarlocounter in case the Born is not strictly positive
           (i.e., only interference contributions).

>>>>>>> bbabbbd1
3.1.1 (28/05/21)
      ALL: put a crash for potentially ambiguous syntax with explanation
           on how to bypass such crash via a new entry in
	   input/mg5_configuration.txt
      BUG FIX (from 2.9.4 long term stable)

3.1.0 (30/03/21)
    ALL: include all changes up to 2.9.3 of the 2.x release
    ALL: pass to python3 by default
    MZ+RF+OM: Fix relevant to the case when PDG specific cuts are set in the NLO run_card.
        The generation of tau was not taking into account the information.
    DP+HS+MZ: Allow for the computation of NLO EW and complete NLO corrections in the 4FS
    MZ+SC+ERN+CS: The code can be linked to PineAPPL (arXiv:2008.12789), making it possible
	 to generate PDF-independent fast-interploation grids including EW corrections.
	 This supersedes the interface to ApplGrid+aMCFast which was not working in v3
    MZ: Change syntax meaning in 3.0 series to be consistent with the one of 2.0 series:
        QCD<=X, QED<=Y apply at the amplitude level (not to the squared amplitude anymore).
        Squared-amplitude constraints can be imposed by using the usual squared-order 
        syntax, e.g.:
	QCD^2<=X, QED^2<=Y (constrained at the diagram squared level).
    MZ: Different coupling combinations and their scale variations are written in the
        event file as extra weights
    OM: Some aliases have been added for the orders constraints:
            - aEW<=X / aS<=Y is equivalent to QCD^2<=2X / QED^2<=2Y
            - EW<=X / EW^2<=X is equivalent to QED<=X / QED^2<=X

                        ** Long Term Stable Update **

2.9.5 (22/08/21)
      OM+LM: [LO only] Fix the factorization scale dependence for lpp=2/3/4.

            This was claimed to be using fixed scale computation while
	    in some case the scale was dynamical
            To have full flexibility we introduced two additional
	    (hidden) parameter: "fixed_fac_scale1" and "fixed_fac_scale2"
	    that allow to choose fixed scale for only one beam.
      OM: fix auto-width that was not following	run_mode specification
      OM: fixing missing rwgt_info for reweighting with gridpack mode
      OM: fixing 'check' command with the skip_event mode
      OM: fixing auto-width computation for 3 body decay and identical particle which was sometimes leading to crash
      OM: Fix some potential infinite loop when running with python3
      
2.9.4(28/05/21)
      OM: Fix a python3 issue for madSpin when using in a gridpack mode (set ms_dir)
      OM: Fix an issue for non positive definite matrix-element when using the
          "set group_subprocesses False"  mode of MG5aMc
      OM: Fix a speed issue for gridpack in readonly mode where the grid were recomputed 



                        ** PARRALEL VERSION FOR EW branch **

3.0.3 (06/07/20)
     include up to 2.7.3

3.0.2
     include up to 2.7.2
     MZ: better handling of zeros in color-linked borns 
     RF: improved the behaviour for integration channels that give zero cross section
     RF: Rewritten the mint integrator package. Makes for easier extensions.
     RF: Fixed a problem related to the multi-channel enhancement factor for
         NLO runs that only appeared in BSM theories (or EFTs)
     RF: In the virt-tricks, replaced the grids for the virtuals with a
         polynomial fit, which is more precise and allows for a reduction of
         the number of calls to the virtual. However, requires to save all the
         phase-space points for which the virtual has been computed to disk,
         hence requires more disk space and memory for highly-accurate
         runs. Can be disabled in the FKS_params.dat card, if disk space
         and/or memory use needs to be limited.

3.0.1 
     include up to 2.6.4
     MZ: Enable shower for QCD-only splittings
     RF: Fixed a major bug in the code that affected 3.0.0 that affected processes with
         cuts and --to a lesser extend-- processes with massive final state particles:
	 the phase-space region where "xi_i_fks != xinorm*xi_i_hat" had the wrong "prefact".

3.0.0 (01/05/18):
     RF+SF+VH+DP+HS+MZ: Allow for the computation of NLO EW corrections (and more subleading NLO corrections).
         [Note: when requiring NLO corrections ([QCD], [QED] or [QCD QED]), internally the code always treats this [QCD QED],
	 and then uses the coupling orders to specify which contributions should be considered. Among other things, this means
	 that when doing QCD corrections only --contrary to previous versions-- also loop diagrams with non-QCD-charged 
	 particles will be included (e.g., the pentagons in Higgs production via vector-boson fusion).]
     HS: inclusion of SMWidth for fast evaluation of NLO accurate widths for all SM particles
     RF+SF: Resonance-aware phase-space mapping for NLO computations 
     RF: Reduction of the number of jobs -- results in earlier detection of small integration channels for fNLO
     OM: remove ./bin/mg5 executable

                             ** Main Branch (version 2.x) Update **


2.9.3(25/03/21)
      OM: Fix an issue with t-channel particles for massive initial state where sqrt(S)
          was close to the mass of the initial mass. boundary condition on t-channnel were
	  incorrectly setup leading to strange spectrum in various distribution (very old bug)
      OM: Fix an issue with a crash for loop computation
      OM: more python3 fixing bug
      OM: Fix a bug in the re-writting of the run_card when seed was specify leading to a wrong templating
      OM: various small fix of crash/better logging/debug information
     
2.9.2(14/02/21)
      MZ+RF+OM: Fix relevant to the case when PDG specific cuts are set in the NLO run_card.
        The generation of tau was not taking into account the information.
      OM: fix an issue when running with python3 where the normalization of pythia8 file were wrong
          when pythia8 was run in parralel.
      OM: fixing more issue  related to MSSM (introduced within 2.9.0)
      OM: fixing issue with loop-induced processus (introduced within 2.9.0)
      OM: Fix some wrong scale variation at NLO+PS (introduced in 2.9.0)
      OM: Fix an issue with the installation of pythia-pgs
      

2.9.1.2 (02/02/21)
      Kiran+OM: Fixing issue for the MSSM model
      OM: Fixing issue with mac support
      OM: fix a bug introduced within 2.8.2 related to a wrong phase-space mapping of conflicting resonances.
          Leading to zero cross-section and/or potential bias cross-section for more complex cases.
	  The issue occurs only if you have a conflicting resonances followed by a massless propopagator.
	  one example is generate p p > z h , z > e+ e-, h > b b~ a

2.9.0 (30/01/21)    **** Major speed-up update for LO computation ***
      Kiran+OM: Optimization of the matrix-element at run-time using recycling helicity method
                - This fasten LO computation by a factor around 2
		- This can be turned off via the command "output PATH --hel_recycling=False"
      OM: Various optimization fot T-channel integration
          - use different ordering for T-channel. Four different ordering have been implemented
	    at generation time, the code decides which ordering to use channel-per-channel.
	    This can be turned off via the command "output PATH --t_strategy=2"
	  - increase number of maximum iteration for double or more T-channel
	  - implement an alternative to the standard multi-channel.
	     instead of using the amplitude square it use the product of the denominator
	     (the default strategy use depends of the process)
	  - speed-up for VBF type of process  are often around 100 times faster
	  - This fixes a lot of issue for processes failing to generate the targetted number of events.
      OM: Better version of the color-computation (but this leads to only modest gain but for very complex processes.)
          This optimizations leads to a longer generation time of the code (only for complex processes).
	  This can be turned off  via "output PATH --jamp_optim=False"
      OM: New parameter in the run_card:
          - sde_strategy: allows to change the default multi-channel strategy
	  - a new phase-space optimization parameter are now easily availabe via the command "update ps_optim" 
      OM: New global parameter "auto_convert_model"
          if set on True (set auto_convert_model T or via input/mg5_configuration.txt)
	  all model crashing due to a python3 compatibility issue of the UFO model will be automatically converted
	  to a python3 compatible model. 

2.8.3 (26/01/21):
      OM: Buch of bunch fixing related to python3 issue (mainly related to unicode encoding)
      OM: Various fix for reweighting with loop (mainly with python3 as well)
      OM: Fix a potential bug for polarized sample with at least three polarised particles with a least two
          identical particles and one different polarised particle.
      OM: Fix various bug for maddm interface (thanks Daniele)
      OM: Fix various issue with overall order usage
      OM: Fix compatibility with MacOS 11
      OM: fix additional GCC10 compatibility issue
      OM: fix issue for 1>n process where width were set to zero automatically (introduced in 2.8.0)
      OM: fix aloha output mode for python output
      OM: avoid a bug with helicity filtering that was kept for all benchmark when using
          multiple successive re-weighting
      OM: Edition of the reweighting card via "set" command is not starting from the original param_card
          used to generated the events file and not from the model default anymore.
      OM: Interference have now their default dynamical scale set to HT/2


2.8.2 (30/10/20):
      OM: Fix a bug when setting width to zero where they were actually set to 1e-6 times the width
          This can lead to bias in the cross-section if your process is very sensitive to the cross-section
	  due to gauge cancelation. Bug introduced in version 2.6.4.
      OM: Hide Block parameter loop from NLO model but for madloop run.
          The factorization scale is still determine by the setup of the run_card as before
      OM: Fix couple of python3 specific bug

2.8.1(24/09/20):
      OM: Change user interface related to FxFx mode
          - If you have multiple multiplicities at NLO,
	    - the default run_card is modified accordingly
	        - has icckw=3 and follow the official FxFx recomendation (i.e. for
		  scale and jet algo)
            - the shower card has two parameter that are dynamically set 
                - njmax (default: -1) is automatically set depending of the process definition
                - Qcut (default: -1) is now automatically set to twice ptj parameter
            - the default parton-shower is automatically set to Pythia8
          - The value of the cross-section after FxFx formalism (removing double counting) is
	    now printed on the log and available on the HTML page
      OM: Fix for the auto width for three body decay in presence of identical particles.
      OM: add support for __header__ in UFO model
      OM: allow restriction card to have auto-width
      OM: fixing some html link (removed ajax link forbidden by major web browser)
      OM: Various fix related to the python3 support
          - including more efficient model conversion method

2.8.0 (21/08/20):
      OM: pass to python3 by default
      OM: For LO process, you can now set lpp1 and lpp2 to "4" for process with initial photon in order to get the
          effective photon approximation. This mode behaves like the "3" one: The cut-off scale of the approximation
	  is taken from the fixed renormalization factorisation scale: "dsqrt_q2fact1/dsqrt_q2fact2"
      OM: The width ao T-channel propagator are now set to zero automatically.
          To return to the previous behaviour , you can use the options "set zerowidth_tchannel False"
	  (to set before the output command)
      OM: Change in madevent phase-space integrator for T-channel:
            - The integration of photon/Z/Higgs are now done together rather than separatly and follow importance
	       sampling of the photon channel
	    - A new option "set max_t_for_channel X" allows to veto some channel of integration with more than X
	       t-channel propagator. This options can speed-up significantly the computation in VBF process.
	       (We advise to set X to 2 in those cases)
	    - Fix a numerical issue occuring for low invariant mass in T-channel creating spurious configuration.   
      OM: In madspin_card you can now replace the line "launch"
          by "launch -n NAME", this will allow to specify the name of the
	  directory in EVENTS where that run is stored.
      OM: Change in the python interface of the standalone output. In top of the pdg of the particles,
          you can now use the process_id (the one specified with @X) to distinguish process with the same particle
	  content. This parameter can be set to -1 and the function then ignore that parameter.
      OM: Adding new option in reweighting to allow the user to use the process_id in presence of ambiguous
          initial/final state.
      OM: Update the makefile of standalone interface to python to be able to compile in multicore.
           (thanks Matthias Komm)
      OM: Update of the auto-width code to support UFO form-factors
      OM: Fixing numerical issue  with the boost in EPA mode.
     

                        ** PARRALEL VERSION FOR PYTHON 3 **

2.7.3.py3(28/06/20):
      ALL: Contains all feature of 2.7.3 (see below)
      OM: Fix a crash when running PY8 in matched/merged mode (bug not present in not .py3 version of the code)
      MZ: low_mem_multicore_nlo_generation is working again
          but not for LOonly mode and not in OLP mode

2.7.2.py3(25/03/20):
      ALL: Contains all feature of 2.7.2 (see below)

2.7.1.py3(09/03/20):
      ALL: Contains all feature of 2.7.1 (see below)
      OM: Fixed a lot of python3 compatibility issue raised by user
          Particular Thanks to Congqio Li (CMS), Richard Ruiz and Leif Gellersen
	  for their reports.

2.7.0.py3 (27/02/20):
      ALL: Contains all feature of 2.7.0			
      OM: Support for python3.7 in top of python 2.7
          - python2.6  is not supported anymore
	  - this requires the module "six" [pip install six --user]
      OM: dropping function set low_mem_multicore_nlo
      OM: dropping support for syscalc (c++ version)
      OM: introduction of new setup variable
          - f2py_compiler_py2 and f2py_compiler_py3
	    which will be used to overwrite f2py_compiler when using the associate python version
          - lhapdf_py2 and lhapdf_py3
	    same for lhapdf
      OM: introduction of a new command "convert model FULLPATH"
          - try to convert a UFO model compatible to python2 only to a new model compatible both with
	    Python2 and Python3 (no guarantee)


                             ** Main Branch  Update **

2.7.3(21/06/20)
      OM: Fixing some bug for read-only LO gridpacks (wrong cross-section and shape when generating events).
          Thanks to Congqiao Li for this
      OM: Allowing loop-induced process to run on LO gridpack with read-only mode.
          Thanks to Congqiao Li for this      
      OM: Fix a bug in the longitudinal polarization for off-shell effect, leading to deviation at large invariant mass.
      OM: Adding more option to the run_card for fine tuning phase-space integration steps
          All are hidden by default:
	    - hard_survey [default=1]: request for more points in survey (and subsequent refine)
	    - second_refine_treshold [default=1.5]: forbid second refine if cross section after first refine is
	       is smaller than cross-section of the survey times such treshold
      OM: new command for the editions of the cards:
           - set nodecay: remove all decay line from the madspin_card
	   - set BLOCKNAME all VALUE: set all entry of the param_card "BLOCKNAME" to VALUE
	   - edit CARDNAME --comment_line='<regular_expression>' : new syntax to comment all lines of a card
	       that are matching a given regular expression
      OM: For Mac only, when running in script mode, MG5aMC will now prevent the computer to go to idle sleep.
          You can prevent this by running with the '-s' option. like ./bin/mg5_aMC -s PATH_TO_CMD


2.7.2(17/03/20)
      OM: Fix a Bug in pythia8 running on Ubuntu 18.04.4 machine
      OM: Speed up standalone_cpp code by changing compilation flag

2.7.1.2(09/03/20)
      OM: Fixing issue (wrong cross-section and differential cross-section) for
          polarised sample when
	   1) you have identical polarised particles
	   2) those particles are decays
	  examples: p p > j j w+{0} w+{T}, w+ > e+ e-
      OM: In presence of identical particles, if you define the exact number of decays
          (either via the decay chain syntax or via MadSpin) then they are assigned in an ordered way:
          generate p p > z{0} z{T}, z > l+ l-, z > j j
	  means that the Longitudinal Z decays to lepton (transverse to jet)
	  Thanks to Jie Xiao for reporting such issues. 
      OM: Effective Photon approximation is now always done with a fix cutoff. This use the FIXED factorization scale
          of the associate beam as the cutoff of the Improved Weizsaecker-Williams.
      OM: Allow to install lhapdf6.2 by default
      OM: Fixing website used to download pdf since lhapdf removed their previous hepforge page for pdf set.
      OM: Fixed a bug (leading to a crash) introduced in 2.6.6 related to the ckkw/MLM check for BSM model
          with gluon with non QCD interaction
      OM: For fortran standalone with python binding, this is not necessary anymore to run the code from a specific directory.
          You need however need to use the standard path for the param_card or have the file ident_card within the same
	  directory as the param_card.dat.


2.7.0(20/01/20)
      OM: Allow for a new syntax in presence of multi-jet/lepton process:
         generate p p > 3j replaces p p > j j j 
      OM: Allow syntax for (fully) polarized particles at LO: [1912.01725]
           ex: p p > w+{0} j, e+{L} e-{R} > mu+ mu- Z{T}
               p p > w+{T} w-{0} j j, w+ > e+ ve, w- > j j
      OM: (Thanks to K. Mawatari, K. Hagiwara) implemention of the axial gauge for the photon/gluon propagator.
          via "set gauge axial"
      OM: Support for elastic photon from heavy ion implemented. For PA collision, you have to generate your diagram
          with "set group_subprocesses False"
      OM: The default run_card.dat is now by default even more specific to your process. 
          Nearly all the cuts are now hidden by default if they do not impact your current process.
          This allows to have less information by default in the run_card which should simplifies its 
          readibility. 
      OM: distinguish in the code if zero contribution are related to no point passing cuts or if
          they are related to vanishing matrix-element. In the later case, allow for a lower threshold.
          (This allow to fasten the computation of such zero contribution)


2.6.7(16/10/19)
      OM: Fix a bug introduced in 2.6.2, some processes with gluon like particles which can lead to the wrong sign for interference term. 
      OM: Fix a bug introduced in 2.6.6 related to the restriction of model which was leading to wrong result for re-weighitng with loop model (but impact can in principle be not limited to re-weighting).
      OM: systematics now supports the option --weight_format and --weight_info (see help command for details)
      OM: set the auto_ptj_mjj variable to True by default
      OM: the systematics_arguments default value is modified in presence of matching/merging.
      OM: reweight: add an option --rwgt_info to allow to customise the banner information associate to that weight
      RF: Fixed a bug in the warning when using FxFx in conjunction with Herwig++/Herwig7. Also, with latest version of
          Herwig7.1.x, the FxFx needed files are compiled by default with in the Herwig code. Thanks Andreas Papaefstathiou.

2.6.6(28/07/19)
      OM: Bug in the edition of the shower_card. The set command of logical parameter was never setting the 
          parameter to False. (Thanks to Richard Ruiz) 
      RF: Fixed a bug in the creation of the energy-stripped i_FKS momentum. Tested for several processes,
          and seems to have been completely harmless.
      OM: Forbidding the use of CKKW/default scale for some UFO model allowing gluon emission from quark with
          no dependence in aS
      OM: Add an option "keep_ordering" for reweighting feature to allow to sometimes use decay chain even if
          you have ambiguity between final state particles.
      OM: Fixed an issue with interference which sometimes happens when some polarization contribution were negative but not all of them.
      VH: Change in the pythia8 output mode (thanks to Peter Skands)
      OM: Any number in the cards (not only integer) can use multiplication, division and k/M suffix for times 1000 and 1 million respectively
      OM: Energy cut (at LO) are now hidden by default for LHC type of run but visible for lepton collider ones.
      OM: Same for beam polarization

2.6.5 (03/02/19)
      OM: Fix some speed issue with the generated gridpack --speed issue introduced in 2.6.1--
      OM: Fix a bug in the computation of systematics when running with Python 2.6.
      OM: import model PATH, where PATH does not exists yet, will now connect to the online db
          if the model_name is present in the online db, then the model will be installed in the specified path.
      MZ: Applgrid+aMCFast was broken for some processes (since 2.6.0), due to wrong 
          information written into initial_states_map.dat. This has been fixed now
      OM: change in the gridpack. It automatically runs the systematics.py (if configure in the run_card)
      OM: Fix  a MLM crash occuring for p p > go go (0,1,2 j)
      OM: Fix issue for BSM model with additional colored particle where the default dynamical scale choice 
          was crashing


2.6.4 (09/11/18)
      OM: add specific treatement for small width (at LO only and not for loop-induced)
          if the width is smaller than 1e-6 times the mass, a fake width (at that value) is used for the
          numerical evaluation of the matrix-element. S-channel resonances are re-scaled according to 
          narrow-width approximation to return the correct total cross-section (the distribution of events 
          will on the other hand follow the new width). 
          The parameter '1e-6' can be changed by adding to (LO) run_card the parameter: "small_width_treatment"
      OM: add a new command "install looptools" to trigger the question that is automatically trigger 
          the first time a loop computation is needed.
      RF: Fixed a bug when using TopDrawer plots for f(N)LO runs, where the combination of the plots could lead
          to completely wrong histograms/distributions in case of high-precision runs.
      OM: Fix some MLM crash for some processes (in particular BSM processes with W'). 
      OM: Fix a bug in the reweighting due to the new lhe format (the one avoiding some issue with py8)
      OM: Fix a behavior for negative mass, the width was set to negative in the param_card automatically
          making the Parton-shower (and other code) to crash since this does not follow the convention.
      OM: Change compiler flag to support Mojave.

2.6.3.2 (22/06/18)
      OM: Fix a bug in auto-width when mass are below QCD scale.
      OM: Fix a bug for g b initial state where the mass in the lhe file was not always correctly assigned
          Note that the momentum was fine (i.e. in the file P^2 was not equal to the mention M but to the correct one)
      OM: Improvment for madspin in the mode spinmode=none
      OM: Fix a bug in MadSpin which was making MadSpin to work only in debug mode

2.6.3 (15/06/18)
      OM: When importing model, we now run one additional layer of optimisation:
           - if a vertex as two identical coupling for the same color structure then the associated lorentz 
             structure are merged in a single one and the vertex is modified accordingly
      OM: When restricting a model, we also run one additional layer of optimisation
           - Opposite sign coupling are now identified and merged into a single one
           - if a vertex as two identical coupling (up to the sign) for the same color structure
             then the associated lorentz structure are merged in a single one and the 
             vertex is modified accordingly 
      VH+OM: changing the ALOHA naming scheme for combine routine when the function name starts to be too long. 
      OM: adding a hidden parameter to the run_card (python_seed) to allow to control the randon number 
          generated within python and be able to have full reproducibility of the events
      OM: Fixing some issue with the default dynamical scale choice for 
            - non minimal QED sample
            - heft model when multiple radiation coming from the higgs decay/scattering
          This can also impact MLM since it use the same definition for the dynamical scale
      OM: Fix some issue for DIS scattering where the shat was wrongly defined for low energy scattering.
          Low energy scattering are not adviced since they break the factorization theorem.
          In particular the z-boost of the events are quite ill defined in that scenario.
      OM: changing the format of the param_card for NLO model to match expectation from the latest PY8
      OM: Update of MadSpin to allow special input file for the case of spinmode=none. 
          With that very simple mode of decay, you can now decay hepmc file or wrongly formatted leshouches event
          (in that mode we do not have spin correlation and width effect)
      PT: in montecarlocounter.f: improved colour-flow treatment in the case gluons are twice colour-connected to each other
          new gfunction(w) to get smoothly to 0 as w -> 1. (for NLO+PS run)
      OM: Fix some issue for the new QED model (including one in the handling of complex mass scheme of such model)
      OM: Fixing an issue of the param_card out of sync when running compute-widths
      OM: Adding Qnumbers block for ghost (the latest version of py8 was crashing due to their absence)

2.6.2 (29/04/18)

      Heavy ion pdf / pdf in general:
      -------------------------------
      OM: Support for rescaling PDF to ion PDF (assuming independent hadron), this is well suited for Lead-Lead collision, p-Lead collision and fix-target
      OM: Support in systematics.py for ion pdf. Possiblity to rescale only one beam (usefull to change only on PDF for fix target experiment)
      OM: Removing internal support for old type of PDF (only supported internal pdf are now cteq6 and nnpdf23)


      User Interface
      --------------
      OM: introduce "update to_full" command to display all the hidden parameter.
      OM: introduce "update ion_pdf" and "update beam_pol" to add related section in the run_card.
          the polarization of the beam is set as hidden parameter instead as default parameter
      OM: improve handling of (some) run_card parameter:
            - add comment that can be displayed via "help NAME"
            - add autocompletion for some parameter
            - add direct rejection of parameter edition if not in some allowed list/range
      
      Bug fixes:
      ----------
      OM: Fix issue with madspin introduced in 2.6.1 (failing to generate correct diagram for NLO process)
      OM: fix crash in 1>N reweighting
      RF+MZ: Fixed a problem with (f)NLO(+PS) runs in case the Born has identical QCD-charged
      	     particles. Cross sections were typically correct, but some distributions might
	     have shown an asymmetry. 
      OM: Change in LO maching for HEFT (or any model with hgg vertex) in the way to flag jet that should
          not take part in the matching/merging procedure.
      OM: Fixed a bug for loop induced in gridpack mode
      RF: Fixed a bug for ApplGrid: in rare cases the ApplGrid tables were filled twice for the same event
      OM: Fixed a bug for fixed target experiment when the energy of the beam was set to 0. 
      RF: Fixed an issue where too many files were opened for fNLO runs in rare cases
      OM: Fix issue on Madevent html output where some link where broken
      OM: Fix issue for the display lorentz function (was also presenting security issue for online use)
      OM: Fix issue for spin 3/2 (one in presence of fermion flow violation and one for custom propagator)

      Enhancement:
      -----------
      OM: add the value of all the widths in Auto-width in the scan summary file
      OM: For 1>N, if the user set fixed_run_scale to True, then the scale is choose accordingly
          and not following the mass of the inital state anymore
      RF: For the HwU histograms, if no gnuplot installation is found, write the gnuplot scripts in v5
          format (instead of the very old v4 format).
      OM: Change the default LO output directory structure. Now by default the lepton and neutrino are split 
          in two different directory. This avoids to face problem with the assymetric cut on lepton/neutrino
      OM: loop-filter commands are now working for loop-induced processes
      OM: New  method avoiding that two process are running inside the same output directory.
          This is implemented only for Gridpack and LO run so far. 
          The new method should be more robust in case of crash (i.e. not wrongly trigger as before)
      OM: For LO scan, if a crash (or ctrl-c) occurs during the scan, the original param_card is now
          restored.

2.6.1 (12/12/17)

      RF+MZ: It is now possible to add LO matrix elements (with [LOonly]) 
             to Fx-Fx merged samples. Thanks to Josh Bendavid for testing.
      OM: Re-factoring the code asking which program to use (both at LO and NLO)
          - design modular, designed for PLUGIN interactions
          - the length of the question auto adapts to the size of the shell
      OM: Allowing to have the gridpack stored on a readonly filesystem
      OM: Fix a bug in matching/merging forbiding the pdf reweighting for some processes (since 2.4.0)
      OM: Creation of online database with the name of known UFO model. If a use try to import a model
          which does not exits locally, the code will automatically check that database and download the 
          associate model if it exists. You can contact us if you are the author of one model which is not
          on our database. 
	  The list of all available model is available by typing "display model_list"
      OM: Model with __arxiv__ attribute will display "please cite XXXX.XXXXX when using this model" when
          loaded for the first time.
      OM: A fail of importing a UFO model does not try anymore to import v4 model
      OM: Many model present in models directory have been removed, however they can still be imported
          since they are available via automatic-download
      OM: Refactoring of the gridpack functionality with an infinite loop to reach the requested number of events
      OM+RF: Adding new class of cut at LO/NLO defined via the pdg of the particle
      VH: Support for the latest version of MA5
      MZ: Adding support for lhapdf v6.2
      OM: Fixing various bug in the spinmode=onshell mode of MadSpin
      OM: Fix a bug for model with 4 fermion in presence of restrict_card
      OM: Fix aloha bug in presence of complex form-factor.
      OM: improve auto-detection and handling of slha1/slha2 input file when expecting slha2. 

2.6.0 (16/08/17)
      New Functionalities:
      --------------------
      RF+OM: Added the possibility to also have a bias-function for event generation at (f)NLO(+PS)
      OM: Improve Re-WEIGHTING module
          1) creation of a single library by hyppothesis. 
          2) library for new hyppothesis can be specify via the new
             options: change tree_path and change virt_path
          3) allows to re-weight with different mass in the final states (LO only)
             This forces to rewrite a new lhe file, not adding weight inside the file
             (via the command: change output 2.0)
          4) allows to run the systematics on the newly generated file (for new output file)
             (via the command change systematics True)
          5) Fix some Nan issue for NLO reweighting in presence of colinear emission
	  6) various bug fixing, speed improvement,...
      OM: Add new option to SYSTEMATICS program:
           --remove_weights, --keep_weights, --start_id
           See "help systematics for more details."
      OM: Allow to specify param_card, run_card,... directly via an html link.

      Bug Fixing:
      -----------
      OM: Update condor class to support CERN type of cluster (thanks Daria Satco)
      OM: Fixing a bug leading to a crash in pythia8 due to one event wrongly written when splitting the
          events for the parralelization of pythia8
      OM: Fixing an issue, leading to NAN for some of the channel of integration for complicated processes.
      OM: Fix a bug in gripack@NLO which forbids to run it when the gridpack was generated with 0 events.
      RF: Fixed bug #1694548 (problem with NLO for QCD-charged heavy vector bosons).
      RF: Another fix (adding on a fix in 2.5.5) related to FxFx merging in case there are
      RF: Fixed bug #1706072 related to wrong path with NLO gridpack mode
          diagrams with 1->3 decays.
      RF: Fixed a bug (found by SF) that gave a seriously biased resonance mass when using MadSpin for decaying a 2->1 process.
      PT: Fix in montecarlocounter.f. Previously, for NLO+PS it was reading some subleading-colour information, now all
          information passed to the MC counterterms is correctly leading colour. 
      OM: Fix systematics computation for lepton collider
      OM+VH: Remove the proposition to install pjfry by default, due to many installation problem. The user can still force to 
          install it, if he wants to.
      OM: Fix a problem of madspin when recomputing width for model loaded with --modelname option
      OM: Fix events writing for DIS (thanks to Sho Iwamoto)
      OM: Fix a problem of output files written .lhe.gz, even if not zipped (python2.6 only)
      OM: Fixing some issue related to the customised propagator options of UFO model
 
      Code Re-factorisation:
      ----------------------
      RF: Refactor of the HwU.f fortran code. Gives more flexibility and potentially lower
          memory requirements.
      RF: Refactor of the (NLO) code related to extra weights (for PDF/scale uncertainties).
      OM: Increase modularity of the code for the support of plugin (maddm and MPI@LO)     
          - Now we support the HPC plugin allowing to generate LO-gridpack on MPI machine
          - Plugin can now use the "launch" keyword

2.5.5(26/05/17)
      OM: Fixing bug in the creation of the LO gridpack introduced in 2.4.3. Since 2.4.3 the generated 
          gridpack were lacking to include the generated grid for each channel. This does not lead to 
          bias but to a significant slow down of the associated gridpack.
      OM: Supporting user function calling other non default function.
      OM: adding the command "update to_slha1" and "update to_slha2" (still beta)
      RF: some cleanup in the NLO/Template files. Many unused subroutines deleted.
      OM: fixing some bug related to complex_mass_scheme
      OM: fixing bug in ALOHA for C++ output (in presence of form-factor)
      OM: fixing lhe event for 1 to N process such that the <init> block is consistently set for the shower
      OM: ExRootAnalysis interface is modified (need to be requested as an analysis)
      RF: Fix for FxFx merging in case there are diagrams with 1->3 decays.

2.5.4(28/03/17)
      OM: Add a warning in presense of small width
      OM: Fix a bug related to a missing library (introduced in 2.5.3)
      OM: Improve stability of the onshell mode of MadSpin
      VH: Fix some problem related to LHAPDF

2.5.3(09/03/17)
      PT: Modified the default shower starting scale in montecarlocounter.f.
          The new reference scale from which the dampening profile is computed is sum_i mt_i/2, i
          being Born level final-state momenta.
      OM: New "special mode" for madspin accessible via "set spinmode onshell".
          This mode allow for full spin-correlation with 3 (or more) body decay but the decaying particle
          remains exactly onshell in this mode. Loop-induced production/decay are not allowed in this mode.
      OM+RF: Allowing for creation of LHE like output of the fixed order run at NLO.
          This LHEF file is unvalid for parton-shower (all PS should crash on such file). It will be 
          unphysical to shower such sample anyway.
          Two hidden parameters of the  FO_analyse_card.dat allow some control on the LHEF creation
       	  "fo_lhe_weight_ratio" allows to control the strength of a partial unweighting [default:1e-3]
             increasing this number reduce the LHEF size.
          "fo_lhe_postprocessing" can take value like nogrouping, norandom, noidentification.
             nogrouping forbids the appearance of the LHEF(version2) tag <eventgroup>
             norandom   does not apply the randomization of the events.
             noidentification does not merge born event with other born like counter-event
      RF: Better job handling for fNLO runs.
      VH: Fixing various problem with the pythia8 interface (especially for MLM merging)
      Team: Fixing a series of small crash

2.5.2(10/12/16)
      OM: improve systematics (thanks to Philipp Pigard)
      OM: new syntax to modify the run_card: set no_parton_cut
          This removes all the cut present in the card.
      OM: change the default configuration parameter cluster_local_path to None
      OM: change the syscalc syntax for the pdf to avoid using & since this is not xml compliant
      OM: avoid to bias module to include trivial weight in gridpack mode
      OM: Fix a bug making 2.5.1 not compatible with python2.6
      OM: Improve "add missing" command if a full block is missing
      OM: Fixing a bug reporting wrong cross-section in the lhef <init> flag (only in presence of 
          more than 80 channel of integration)

2.5.1 (04/11/16)
       PT+MZ: New interface for Herwig7.
              Fixed a bug in the Herwig7/Herwig++ counterterm (relevant to 2 -> n, n>2:
              in particular, the bug affected the dead zone for final-final colour connection
              in processes with more than two particles in the Born final state)
       VH: Parallelization of PY8 at LO
       OM: add the possibility to automatically missing parameter in a param_card
           with command "update missing" at the time of the card edition. Usefull for 
           some SUSY card where some block entry are sometimes missing.
       OM: Possibility to automatically run systematics program at NLO or Turn it off at LO
           (hidden entry of the run_card systematics_program = systematics|syscalc|none)
       RF: Some refactoring of the NLO phase-space generation,
           including some small improvements in efficiency.
       OM: Plugin can be include in a directory MG5aMC_PLUGIN the above directory need to be in
           the $PYTHONPATH
       OM: Fix systematics for e+ e- initial state.
       VH: Fix various bug in the HepMc handling related to PY8 (LO generation)
       OM: allow install maddm functionality (install ./bin/maddm executable)

2.5.0 (08/09/16)
     FUNCTIONALITY
       VH+OM: Adding an official interface to Pythia8 (parton shower) at Leading-Order
	        More information at https://cp3.irmp.ucl.ac.be/projects/madgraph/wiki/LOPY8Merging	   
       VH+OM+MA5: Adding an official interface to MadAnalysis5 for plotting/analysis/recasting
	        More information at https://cp3.irmp.ucl.ac.be/projects/madgraph/wiki/UseMA5withinMG5aMC	   
       OM: Introduces a new function for LO/NLO interface "systematics"
            This function allows to compute systematics uncertainty from the event sample
            It requires the event sample to have been generated with 
                - use_syst = T (for LO sample)
                - store_reweight_info = T (for NLO sample)
            At LO the code is run automatically if use_syst=T (but if SysCalc is installed)
       VH+OM: Adding the possibility to bias the event weight for LO generation  via plugin.
            More informtion: https://cp3.irmp.ucl.ac.be/projects/madgraph/wiki/LOEventGenerationBias
       VH+SP: extend support for CKKWL

     CODE IMPROVMENT / small feature
     -------------------------------
       OM: Modify the structure of the output format such that all the internal format have the same structure
       OM: Adding the Plugin directory. Three kind of plugin are currently supported
           - plugin defining a new type of output format
           - plugin defining a new type of cluster handling
           - plugin modifying the main interface of MG5aMCnlo 
           More informations/examples are available here:
           https://cp3.irmp.ucl.ac.be/projects/madgraph/wiki/Plugin
       OM: Adding the possiblity of having detailled help at the time of the edition of the cards.
            help mass / help mt / help nevents provided some information on the parameters.
       OM: NLO/LO Re-weighting works in multi-core
       OM: add an automatic update of the param_card to write the correct value for all dependent parameter.
       OM: add the check that the param_card is compatible with the model restriction.
       OM: Adding the run_card options "event_norm" for the LO run_card (same meaning as NLO one)
       VH: extend install command to install: lhapdf/pythia8
       VH: Interfaced MadLoop to COLLIER for tensor integral reduction.	   
       OM+VH: At the first loop/NLO computation, a new question will now be asked to choose which program
           to install to compute the loop. You can still install additional method later via the "install" command
       OM: Replace the mssm model by the MSSM_SLHA2 following the SLHA2 instead of the SLHA1 convention

     BUG FIXING
     ----------
       OM: Fix a bug in the helicity by helicity reweighting method. (introduced in 2.4.3)
       OM: Fix a bug in the reweight_card where relative path was not understood from the local directory 
            where the program was runned by the user.

2.4.3 (01/08/16)
        OM: Reduce the amount of log file/output generated for LO run (output can use up to three times less output).
        OM: For the LO combination of events (unweighting) pass to the method previously used for loop-induced.
            This method is faster and requires less I/O operation.
            This fully remove the need of the file events.lhe.gz which is not created anymore (further reduce the ouput size)
        OM: Optimise the code in order to be able to run scan with more than 2k steps.
        OM: Optimise the lhe_parser module (use for the unweighting/re-weighing/...) around 20% faster than before.
        OM: Fix a bug in MadSpin where the cross-section reported in the <init> block of the LHEF
            was wrongly assigned when multiple process were present in the LHEF and that different Brancing ratio
            were associated to each of those processes.
        RF: For NLO process generation, fix a problem with turning on PDF reweighting with sets that have only a
            single member. Also, allow for reweighting with up to 25 PDF sets (and their error members) for a single run.
        OM: Fixing bug allowing to specify a UFO model by his full path for NLO computation (thanks Zachary Marschal).
        OM: Fixing bug in LO re-weighting in case of helicity by helicity re-weighting. Now the events is boost back in 
            the center of mass frame to ensure consistency with the helicity definition.

2.4.2 (10/06/16)
        OM: fix a compilation problem for non standard gfortran system
        OM: reduce the need of lhapdf for standard LO run. (was making some run to test due to missing dependencies)

2.4.1 (10/06/16)
        OM: Fix a bug in fix target experiment with PDF on the particle at rest.
            The cross-section was correct but the z-boost was not performed correctly.
        OM: Fix various bug in MadSpin
        OM: Fix some bug in MLM merging, where chcluster was forced to True (introduced in 2.2.0)
        OM: Allow to specify a path for a custom directory where to look for model via the environment 
            variable PYTHONPATH. Note this used AFTER the standard ./models directory

2.4.0 (12/05/16)
        OM: Allowing the proper NLO reweighting for NLO sample
        RF: For NLO processes allow for multiple PDF and scales reweighting, directy by inputting lists
            in the run_card.dat.
        VH: Interfaced MadLoop to Samurai and Ninja (the latter is now the default)
        HS: Turn IREGI to off by default
        MZ: new NLO generation mode. It is more efficient from the memory and CPU point of 
            view, in particular for high-multiplicity processes. 
            Many thanks to Josh Bendavid for his fundamental contribution for this.
            The mode can be enabled with
            > set low_mem_multicore_nlo_generation True
            before generating the process.
        OM: Adding the possibility to use new syntax for tree-level processes:
            QED==2 and QCD>2: The first allows to select exactly a power of the coupling (at amplitude level
            While the second ask for a minimum value.   
        RF: In the PDF uncertainty for fixed-order NLO runs, variations of alphaS were not included.
        OM: In MLM matching, fix a bug where the alpha_s reweighting was not fully applied on some events. 
            (This was leading to effects smaller than the theoretical uncertainty)
        OM: Fixing the problem of using lhapdf6 on Mac
        MZ: Faster interface for LHAPDF6
        OM: Add support of epsilon_ijk in MadSpin
        OM: Fix multiple problem with multiparticles in MadSpin
        OM: Improve spinmode=None in MadSpin
        OM: Update the TopEffTh model
        MZ: Fix problem with slurm cluster
        OM: Improve scan functionalities
        PT: New way of handling Pythia8 decays
        RF: Fixed a bug that resulted in wrong event weights for NLO processes when requiring
            a very small number of events (introduced in 2.3.3)
        OM: Allow to keep the reweight information in the final lhe file for future computation 
        MZ: updated FJcore to version 3.1.3 (was 3.0.5)

2.3.3 (15/10/15)
        OM: Allow new syntax for the param_card: instead of an entry you can enter scan:[val1, val2,...]
            To perform a scan on this parameter.
        OM: Having two mode for "output pythia8" one (default) for pythia8.2 and one for pythia8.1 (with --version=8.1)
        RF: Rewriting of job-control for NLO processes. Better accuracy estimates for FO processes
        RF: Fix for factorisation scale setting in FxFx merging when very large difference in scale in the
            non-QCD part of a process. 
        RF: Better discarding of numerical instabilities in the real-emission matrix elements. Only of interested for
	    processes which have jets at Born level, but do not require generation cut (like t-channel single-top). 
        RF: Added an option to the run_card to allow for easier variation of the shower starting scale (NLO only).
        RF: Fixed a problem in the setting of the flavour map used for runs with iAPPL >= 1. 
        RF: Allow for decay processes to compute (partial) decay widths at NLO accuracy (fixed order only).
        OM: (SysCalc interface) Allow to bypass the pdf reweighting/alpsfact reweighting
        MZ: fixed bug related to slurm clusters
	OM: remove the addmasses.py script of running by default on gridpack mode. 
            if you want to have it running, you just have to rename the file madevent/bin/internal/addmasses_optional.py to
            madevent/bin/internal/addmasses_optional.py and it will work as before. (Do not work with SysCalc tag)
        OM: make the code compatible with "python -tt" option

2.3.2.2 (06/09/15)
        VH: Finalized the MG5aMC-GoSam interface

2.3.2(20/08/15)   
        OM: Improve reweighting module. (https://cp3.irmp.ucl.ac.be/projects/madgraph/wiki/Reweight)
            New Capabilities: 
             - allow to reweight by loop-induced processes
             - allow to change model 
             - allow to change process definition
             - allow to unweight the sample to have an idea of the statistical power.
             - allow to perform some crude reweighting on NLO sample (reweighting by LO matrix element). NLO
               accuracy is not preserved (in general) for such computation.
            New dependencies:
	     - require the f2py module (part of numpy)
	OM: change the kt-durham cut (at LO) such that particle comming from decay are not impacted if cut_decays
            is on False.
        VH: Fixed the check in helas wavefunction appearance order in an helas diagrams. It failed in cases
	    where additional wf were created during the fix of fermion flow in presence of majorana fermions.         
	RF: Fixed a bug in the aMCFast/ApplGrid interfaced introduced in the previous version.
        OM: Fix a crash when using mssm-no_b_mass model (due to the SLHA1-SLHA2 conversion)
        OM: Fix a bug in the add_time_of_flight function (not called by default) where the displaced vertex information
            was written in second and not in mm as it should. Note that this function can now be run on the flight
	    by adding the following line in the run_card: "  1e-2 = time_of_flight #threshold for the displaced vertex" 
	RF: Small fix that leads to an improvement in the phase-space generation for NLO processes
        OM: Fix a crash introduce in 2.3.0 when running sequentially in the same directory (thanks Gauthier)
        OM: Improve aloha in the case of some expression reduces to pure float.
        OM: In MadSpin, allow to specify cut for the 1>N decay in spinmode=none.
	RF: Fixed a bug that gave bogus results for NLO runs when using an internal PDF which is not
            NNPDF (like for the old cteq_6m, etc).
	RF: Fixed a bug in the PDF combination in the HwU histograms: there was no consistent use if Hessian
            and Gaussian approaches for MSTW/CTEQ and NNPDF, respectively.
        OM: Fixed a small bug in EWdim6 which was removing a coupling in AZHH interaction.
        OM: improve customize_model function to avoid problem with unity coupling.
	RF: Improved the treatment of the bottom Yukawa. Thanks Marius Wiesemann. 

2.3.1  
     OM+VH: Automation of event generation for loop-induced processes.
		OM: Automatic change of the p/j definition to include the b particle if the model has a massless b.
	RF: Reduce the collision energy for the soft and collinear tests: for 100TeV collider many were failing
	    due to numerical instabilities. 
        OM: Fixing bug associate to the epsilon_ijk structure
        OM+VH: Various bug fixing for the loop-induced processes
        OM: Fix a crash in MadWidth which occurs for some 4 body decay
        PT: Fixed a bug concerning the use of Herwig++ with LHAPDF. Bug was introduced in 2.3.0.beta
	OM: Fix a crash in ALOHA for form-factor in presence of fermion flow violation

2.3.0.beta(10/04/15) OM+VH: Adding the possibility to compute cross-section/generate events for loop-induced process
		JB+OM: Addign matchbox output for matching in the Matchbox framework
                OM+VH: Change the handling of the run_card.
                      - The default value depends now of your running process
                      - cut_decays is now on False by default
                      - nhel can only take 0/1 value. 1 is a real MC over helicity (with importance sampling)
                      - use_syst is set on by default (but for matching where it is keep off)                    
                      - New options added: dynamical_scale_choice, it can take the following value
		            -1 : MadGraph5_aMC@NLO default (different for LO/NLO/ ickkw mode) same as previous version. 
                             0 : Tag reserved for user define dynamical scale (need to be added in setscales.f).
                             1 : Total transverse energy of the event.
                             2 : sum of the transverse mass 
                             3 : sum of the transverse mass divide by 2 
			     4 : \sqrt(s), partonic energy 
                OM: Cuts are also applied for 1>N processes (but the default run_card doesn't have any cut).         
                PT: Set command available for shower_card parameters
                OM: New MultiCore class with better thread support
                RF: Fixed a bug in the aMCfast/APPLGrid interface introduced in version 2.2.3
		RF: Fixed a bug in the setting of the integration grids (LO process generation) for the minimum
		    energy needed for photons. The bug did not lead to any bias in event generation.
		RF: Re-factoring of the structure of the code for NLO+PS computations.
		RF+VH: Replaced the default topdrawer histograms with HwU histograms for f(N)LO runs
                    and allow it also for aMC@NLO runs.
		RF+VB: Allow for variable bin-sizes in MG5_aMC+aMCfast+ApplGrid runs.
                MZ+RF: Added 'LOonly' asNLO mode to export processes without any real and virtuals 
                       (useful e.g. for higher multiplicities when merging)
		RF: Added support for the computation of NLO+NNLL jet veto cross sections
		RF: Fixed a bug in the Pythia8 interface: FxFx was not correctly initialized and all
                    events were incorrectly kept (introduced in v.2.2.3)
                OM: Improve the function "print_result" (in the running interface)
                    add an option --format=short allowing to print the result in a multi-column format
                OM: Possibility to not transfer pdf file to the node for each job. 
                       This is done via a new option (cluster_local_path) which should contain the pdf set.
                       This path is intented to point to a node specific filesystem.
                    New way to submit job on cluster without writting the command file on the disk.
                OM: Allowing MadSpin to have a mode without full spin-correlation but handling three (and more) 
                    body decay. (set spinmode=none).
                OM+PA: Fixing various bug in MadSpin.

2.2.3(10/02/15) RF: Re-factoring of the structure of the code for fNLO computations.
                OM: Fix a bug in MadWeight (correlated param_card was not creating the correct input file)
		RF: When requiring more than 1M events for (N)LO+PS runs, do not go to higher precision than 0.001
                    for the grids and cross section (can be overwritten with the req_acc run_card parameter).
		RF: Make sure that reweight info (for PDF and scale uncertainties) also works for UNLOPS events.
		RF: When setting the B's stable in the shower_card, also set the eta_b (PDG=551) stable.
		OM: Change the Breit-Wigner splitting for the multi-channel integration, use the bwcutoff instead of
                    the hardcoded value 5.
                MZ: Fix to bug 1406000 (segfault appearing when doing FxFx merging). Thanks to Josh Bendavid for
                    having reported it
                MZ: Fix to a bug occurring when generating event in the "split" mode: the required output was 
                    not correctly specified
                OM: The built-in pdf "nn23lo" and "nn23lo1" where associate to the wrong lhapdfid in the lhef file
                    This was creating bias in using SysCalc. (Thanks Alexis)
                OM: Fix a bug in the LO re-weighing  module which was removing the 
                    SysCalc weight from the lhe file (thanks Shin-Shan)
                Team: Fixes to different small bugs / improvement in the error and warning messages
		RF: For aMC runs, If a NAN is found, the code now skips that PS point and continues instead of
		    leading to NAN.
                RF: For fNLO runs the virtuals were included twice in the setting of the integration grids. 
                    This was not leading to any bias in previous version of the code.

2.2.2(06/11/14) OM: Correct a bug in the integration grid (introduces in 2.1.2). This was biasing the cross-section of 
                    processes like a a > mu+ mu- in the Effective Photon Approximation by three order of magnitude.
                    For LHC processes no sizeable effect have been observe so far.
                MZ: some informations for aMC@NLO runs which were before passed via include files are
                    now read at runtime. The size of executables as well as compilation time / memory usage
                    is reduced for complicated processes
                RF: Fix crash #1377187 (check that cuts were consistent with the grouping was too restrictive) 
		RF: For NLO running: added 'strip' to the makefiles to reduce executable sizes (removes symbol info)
		Stefano Carrazza (by RF): fix for the photon PDF for the internal NNPDF sets
		RF: Improved the check on the consistency of the cuts and the grouping of subprocesse (LO running)
                PT: enabled PYTHIA8.2
                OM: restore the usage of external gzip library for file larger than 4Gb which were crashing with
                    the python gzip library
                OM: Fixing the default card for Delphes
                OM: Improve support of lsf cluster (thanks Josh) 
                OM: Adding support for the UFO file functions.py (which was ignored before)
                OM: Reduce the amount of RAM used by MadSpin in gridpack mode.
                OM: discard in MadWidth partial width lower than \Lambda_QCD for colored particle.

2.2.1(25/09/14) OM: Fix a bug preventing the generation of events at LO due to a wrong treatment of 
                      the color-flow.

2.2.0(24/09/14) VH: General mixed order corrections in MadLoop (only), including QCD/EW/QED and 
                    the UFO@NLO model 'loop_qcd_qed_sm'.
                VH: Re-design of both the tree and MadLoop matrix elements output to compute
                    contributions of different coupling order combinations independently from one another.
                VH+HS: Tensor integral reduction as implemented in PJFry and IREGI readily available
                    and interfaced to MadLoop's output.
                VH: Re-structuring of MadLoop's standalone output so as to easily create a single dynamic 
                    library including many processes at once. Useful for interfacing MadLoop to other MC's
                    and already working with Sherpa.
                VH+HS: This branch contains all the fixes for proper treatment of the latest BSM@NLO models 
                    produced by FeynRules@NLO. In particular, the fixed related to the presence of majorana 
                    particles in loop ME's.
                RF: Corrected the behaviour of the pdfcode parameter in the shower_card for NLO+PS runs.
                PT: Redesigned shower_card.dat and eliminated modbos options for Herwig6          
                RF: Change the SPINUP information in the NLO LHEF from 0 to 9 (i.e. sum over helicities)
                RF: Fixed a bug in the check on the determination of the conflicting BWs.
		RF: Added the aMCfast+APPLgrid interface (arXiv:1406.7693 [hep-ph])
                PT: Redesigned shower_card.dat and eliminated modbos options for Herwig6          
                RF: Change the SPINUP information in the NLO LHEF from 0 to 9 (i.e. sum over helicities)
                RF: Fixed a bug in the check on the determination of the conflicting BWs.
                MZ: enabled LHAPDF6 interface 
                OM: Fixed a crash in some HEFT merging case.
                OM: Fix various compatibility problem created by the LHEFv3 version (Thanks to S. Brochet)
                OM: Fix a bug for MadSpin in gridpack mode
                OM: Add a routine to check the validity of LHE file (check_event command)
                OM: Fix bug for UFO model with custom propagators
                OM: Fix Bug in the computation of cross-section in presence of negative contribution 
                OM: Change colorflow information of LHE file in presence of two epsilon_ijk
                    since PY8 was not able to handle such flow in that format.
                OM: Add the function print_result for aMC@(n)LO run.
                OM: Add some shortcut in the card edition 
                    set ebeam 500 # edit both beams
                    set lpp 0     # edit both lpp1 and lpp2
                    set lhc 14    # configure for LHC 14TeV
                    set ilc 1000  # configure for ilc 1TeV
                    set fixed_scale 100 # set all scale to fixed and at 100GeV
		    set showerkt T # set showerkt on T in the shower card
 		    set qcut 20    # set the qctu to 20 in the shower card 
                OM: Fix a bug in the card edition mode which was sometimes returning to default value
                    which were edited by hand and not via the set command.
                Seoyoung Kim (by OM): Implementation of the htcaas (super-)cluster support.
		Juan Rojo (by RF): extended the 3 internal NNPDF sets for scales relevant for a 100TeV collider.
                OM: Fix a problem with the creation of DJR plot with root 6
                OM: allow the set the width to Auto in NLO computation (width computated at LO accuracy)
                OM: Adding the possibility to have automatic plot after the parton shower for Herwig6/Pythia6.
                    This require MadAnalysis and the pythia-pgs package. 

2.1.2(03/07/14) OM: Fix a bug in ALOHA in presence of customized propagator (Thanks Saurabh)
                OM: Fixing some compilation issue with MadWeight (Thanks A. Pin)
                OM: Fixing a bug preventing MadWidth to run due to the model prefixing (depending
                    on the way it was called)
                OM: Fixing a bug in MadSpin in the mssm model
		RF: Added the invariant mass and DeltaR cuts for *same flavour* opposite sign lepton
                    pairs to the run_card for NLO-type generations.
		RF: Added FxFx and UNLOPS merging with Pythia8
		RF: Prevent an infinite loop in MadSpin by forcing the correct sign to the invariants
		RF: Catch a possible error related to grouping subprocesses and setcuts
		OM: Fix an error when using the "customize_model" command
                S. Mrenna (by OM): Fix the include file in pythia8 output to be compliant with the latest
                    PY8 version
		RF: Added a string with functional form for the scales to the event file banner (NLO only)
                S. Brochet (by OM): Fix a bug in MadSpin with the writting of the mother ID in the LHE file.
                    Force the tag in the banner to always have the same case
                    increase momenta precision for the LHE file written by MadSpin 
                    (thanks a lot to S. Brochet for all those patch)
                PT: Integrated Jimmy's underlying event for Herwig6
                OM: improve "add model" functionality allow to force particle identification.
                PT: Bug fix in the normalisation of topdrawer plots for option 'sum' (as opposed to 'average')
		RF: Fixed a bug related to the random seed when the code was not recompiled for a new run.
                OM: Fixed a bug in MadEvent(LO) run, the generated sample were bias in presence of 
                    negative cross-section. A negative cross-section is possible only if you use a NLO PDF 
                    and/or if you edit the matrix.f by hand to have a non-definite positive matrix-element.
		OM: When importing a model, check that there is not more than 1 parameter with the same name.
                PT: Subsantial recoding of montecarlocounter.f and of a subroutine in fks_singular.f. Will help 
                    future extensions like EW NLO+PS matching and numerical derivatives      
                OM: Fixing a wrong assignement in the color flow in presence of epsilon_ijk color structure.
                    Those events were rejected by Pythia8 due to this wrong color-flow.
                MZ: Added the possibility to run the shower on a cluster, possibly splitting the lhe file 
                MZ: The c++ compiler can be specified as an option in the interface. On MACOSX, clang should
                    work now
                OM: MadEvent output is now LHEFv3 fully compliant. A parameter in the run_tag (lhe_version) 
                    allows to return LHEF version 2 format for retro-compatibility.

2.1.1(31/03/14) OM: Change the way the UFO model is handle by adding a prefix (mdl_) to all model variable.
                    This avoid any potential name conflict with other part of the code. This feature can be
                    bypassed by using the option --noprefix when importing the model.
                OM: New command "add model XXX" supported. This command creates a new UFO model from two UFO model.
                    The main interest stand in the command "add model hgg_plugin", which add the effective operator
                    h g g to the original UFO model. The model is written on disk for edition/future reference.
		RF: Reduced the calls to fastjet and skipped the computation of the reweight coeffients when
 		    they are not needed.
                OM: Fixed a bug for LO processes where the MMLL cut was not applied to the event sample.
                PA: Fix a bug in MadSpin to avoid numerical instabitities when extracting t-channel invariants
                    from the production event file (see modification in driver.f, search for 'MODIF March 5, 2014') 
                OM: Better determination of which particles are in representation 3/3bar since FR is ambiguous on that point.
                    Now the determination also looks for 3 -3 1 interactions to check if that help.
                OM: Fix a bug(crash) in MW linked to the permutation pre-selection module.
		RF: Better comments in the code for user-defined cuts in the ./SubProcesses/cuts.f function.
                    Also the maxjetflavor parameter in the run_card is now actually working.
                OM: Update SysCalc to:
                      - Fix a bug that some file where sometimes truncated.
                      - Allow for independant scale variation for the factorization/renormalization scale.
                RF+OM: Improve the handling of conflicting Breit-Wigners at NLO
		RF: Print the scale and PDF uncertainties for fNLO runs in the summary at the end of the run

2.1.0(21/02/14) MADWEIGHT RELEASE:
                ------------------
                
                OM+PA: First Official release of MadWeight inside MG5_aMC
                      Main update:
                        - ISR corrections
                        - possibility to use narrow-width approximation
                        - introducing a module for the pre-selection of the parton-jet assignment.
                        - extended formalism for the transfer function (more generic)
                        - possibility to evaluate the weights for multiple choices of transfer function 
      			  on the same phase-space point. The phase-space is optimized for the first set of 
                          parameters.
		      Speed update:
                        - More efficient way to group the computation for identical process with different final state.
                        - Possibility to Monte-Carlo over the permutation.
                        - More efficient way to choose between the various change of variable.
                        - Possibility to use mint (not compatible with all of the options)
			- Possibility to use sobol for the generation of PS point (sometimes faster than pure 
                          random point generator.

                MadEvent/aMC@NLO UPDATE/BUG FIXING:
 		-----------------------------------

                OM: Fix critical bug (returns wrong cross-section/width) for processes where the center of mass 
                    energy of the beam is lower than 1 GeV. So this has no impact for LHC-collider phenomenology.
                    This can also impact computation of decay-width if the mass of that particle is below 1 GeV.
		RF: Critical bug fixed (introduced in 2.0.2) for fixed order NLO runs that could
		    give the wrong cross section when the phase-space generation is inefficient
                    (like in the case for conflicting Breit-Wigners). This bug did not affect runs
                    with matching to the parton shower.
                OM: Fix a bug leading to a crash with some decay syntax. i.e., p p > t t~, (t > w+ b), (t~ >w- b~)
                OM: Fix format of LHE output for 1>N events when the <init> and mother information were wrongly set 
                    to LHC default. Specific support of this option will be part of pythia8 (8.185 and later)
                OM: Fix the syntax for the custom propagator to follow the description of arXiv:1308.1668 
                OM: Allow to call ASperGe on the flight if ASperGe module is include in the UFO model.
                    just type "asperge" at the moment where the code propose you to edit the param_card.

                MADSPIN UPDATE:
                ---------------
                OM: Allow to use another model for the decay than the one used for the production of events.
                    You are responsible of the consistency of the model in that case.
                PA: Include hellicity information for the events generated by MadSpin.
                OM: Fix a bug in MadSpin preventing the gridpack to run with NLO processes.

2.0.2(07/02/14) RF: Suppressed the writing of the 'ERROR in OneLOop dilog2_r' messages (introduced in the 
                    previous version)
                OM: Fix the bug that the shower_card.dat was wrongly identified as a pythia_card.
                OM: add one MadSpin option allowing to control the number of simultaneous open files.
                OM: Fix a bug in eps preventing evince preventing label to be displayed on page 2 and following
                    Thanks to Gauthier Durieux for the fix.
                OM: Fix a bug(crash) for p p > w+ w- j j introduce in 2.0.0 due to some jet sometimes tagged as QCD
                    and sometimes not (which was making the automatic scale computation to crash)
                OM: Change the way to writte the <init> line of the lhe file to take into account
                    - process with more that 100 subprocesses (note that you need to hack the pythia-pgs
                      package to deal with such large number of sub-process
                    - deal with pdf identification number bigger than 1 million.  
                OM: Fixed a bug preventing the Madevent to detect external module (pythia-pgs, syscalc,...)
                    Bug #1271216 (thanks Iwamoto)
                PT: PYTHIA8 scale and pdf variations

2.0.1(20/01/14) OM: Fix a bug in h > l+ l- l+ l- for group_subproceses =False (decay only). A follow up of 
                    the bug fix in 2.0.0
                RF: Replaced the Error#10 in the generation of the phase-space (for NLO) to a Warning#10.
                    In rare cases this error stopped the code, while this was not needed.
                RF: When using non-optimized loop output, the code now also works fine.
                OM: Modification of the code to allow the code to run on our servers
                VH: Improve the timing routine of the NLO code (displayed in debug mode)
                VH: FIX the import of old UFO model (those without the all_orders attribute).
                OM: Add a functionalities for restrict_model if a file paramcard_RESTRICTNAME.dat
                    exists, then this file is use as default param_card for that restriction.
                HS: Updated CutTools to v1.9.2

2.0.0(14/12/13)    CHANGE IN DEFAULT:
                   ------------------
                      OM: Change the Higgs mass to 125 GeV for most of the model (but the susy/v4 one).
                      OM: Change the default energy of collision to 13 TeV.
                      RF: Default renormalisation and factorisation scales are now set to H_T/2. (for aMC only)

                   MadEvent Update:
                   ----------------
                      OM+SF+RF: Add Frixione Photon isolation (also for aMC)
                      OM: Implementation of the reweight module for Leading Order matrix-element
                      JA+OM+AK: Store parameters needed for systematics studies.
                          This can be turned on with the use_syst parameter in
                          run_card.dat.
                          This output can be used to generate event weights for
                          a variety of variational parameters, including scalefact,
                          alpsfact, PDF choice, and matching scale. Note that this require
                          pythia-pgs v2.2 for matching scale.
                      OM+JA+Chia: Implement MadWidth (automatic/smart computation of the widths)
                      OM: Support for Form-Factor defined in the UFO model. and support for model
                          parameter presence inside the Lorentz expression.
                      OM: Support for a arbitrary functions.f file present inside the UFO model. 
                      JA: Included <clustering> tag in matched .lhe output, to be 
                          used together with Pythia 8 CKKW-L matching. This can be 
                          turned off with the clusinfo flag in run_card.dat.
                      JA: New treatment of matching for diagrams that have no
                          corresponding lower-multiplicity diagrams. Jets that
                          are not classified as shower-type emission jets are
                          flagged in the cluster scale info at the end of the event,
                          which is recognized by the Pythia interface in Pythia-PGS
                          package v. 2.2. For such jets, xqcut does not apply. This
                          allows for consistent matching e.g. of p p > w+ b b~ in 
                          the 4-flavor scheme. Note that auto_ptj_mjj must be set to
                          .false. for this to work properly.
                      OM: Change model restriction behavior: two widths with identical are not merged anymore.
                      S.Prestel(via OM): implement KT Durham cut. (thanks to Z. Marshall)
                      OM: Improved check for unresponsive of PBS cluster (thanks J. Mc Fayden)
                      OM: Implement a maximum number (2500) of jobs which can be submitted at the same time
                          by the PBS cluster. This number is currently not editable via configuration file.
                     
                   MadEvent Bug Fixing:
                   --------------------
                      OM: Fix a bug for h > l+ l- l+ l- (introduce in 1.5.9) where the phase-space parametrization 
                          fails to cover the full phase-space. This bugs occurs only if two identical particles decays
                          in identical particles and if both of those particles can't be on-shell simultaneously. 
                      OM: Fix a bug for multi_run sample in presence of negative weights (possible if NLO pdf)
                          The negative weights were not propagated to the merged sample. 
                          (thanks to Sebastien Brochet for the fix)
	         
                   aMC@NLO Update:       ! FIRST OFFICIAL RELEASE WITH NLO CAPABILITIES !
                   ---------------
                       PT: MC@NLO matching to PYTHIA8 available.
                       RF: Added FxFx merging
                       RF: Use MC over helicities for the MadLoop virtual corrections.
                       RF: Using "virtual tricks" to reduce the number of PS points for which to include
                           the virtual corrections, leading to a speed up of the code.
                       OM+SF+RF: Add Frixione Photon isolation (also in MadEvent)
                       PA+OM: Fast version of MadSpin implemented (PS generation in Fortran).
		       OM: Allow to have MadSpin in "gridpack mode" (same cards/same decay). 
                           Add in the madspin_card "set ms_dir PATH". If the path didn't exist MS will
                           create the gridpack on that path, otherwise it will reuse the information 
                           (diagram generated, maximum weight of each channel, branching ratio,...)
                           This allow to bypass all the initialization steps BUT is valid only for the 
                           exact same event generation.
                       VH: Fixed set_run.f which incorrectly sets a default value for ptl, drll and
                           etal making the code insensitive to the values set in the run_card.dat 
                       VH: Fixed a bug in MadLoop that doubled the computing time for quad precision
                       VH+RF: Added MadLoop stability information to the log files (and run summary
                           in DEBUG mode).
                       RF: Fixed a stability problem in the reweighting to get PDF and scale uncertainties.
                       VH+RF: Improved the Binoth LHA interface
                       RF: Improved the multi-channeling for processes with more amplitudes than diagrams.
                       RF: Added a new parameter in the run_card to set the required accuracy for fixed 
                           order runs.
                       SF+RF: Improved handling of fixed order analysis

                    From beta3 (13/02/13):
                       OM: Merge with 1.5.7+1.5.8 (See information below)
                       OM: Allow the customize_model to be scriptable in a 
                           friendly way.
                       RF: Event normalization is now Les Houches compliant (the weights
		           of the events should average to the total rate). The old normalization
                           can still be chosen by setting the flag 'sum = event_norm' in the run_card.
		       RF: Fixes a bug related to the mass of the tau that was not consistently 
 		           taking into account in the phase-space set-up.
		       VH: Fixed the incorrect implementation of the four gluons R2 in the loop_sm UFO.
		       VH: Fixed the UV renormalization for the SM with massive c quarks.
                       RF: The PDF uncertainty for NNPDF is now also correctly given in the run summary
                       RF: Some improvements in the test_MC and test_ME when matrix elements are
                           numerically very large
                       OM+RF: Added the running at LO to the 'launch questions'
                       OM: Allow "check" command to use a event file.
                           This will use the related param_card and the first
                           event compatible with the requested process.
                       RF: Improved the phase-space generation in the case of competing resonances

                    From beta2 (23/12/12):
                       MG5 Team: Include 1.5.4+1.5.5+1.5.6 modifications
                       MadSpin Team: Include MadSpin
                       VH: Fix computation in the Feynman gauge for the loops
                       RF: automatic computation of the NLO uncertainties
                       OM: NLO can now be runned with no central disk
                       MZ: change the format of number (using e and not d)
                       MZ: compilation and tests are possible in multicore
                       RF: allow to precise either uncertainty or number of events
                           for aMC@NLO/NLO
                       OM: ./bin/mg5 cmd.cmd is now working for NLO process

                    From beta1 (31/10/12):
                       aMCatNLO Team: First public (beta) version of aMCatNLO.
                         In order to learn aMCatNLO, please do "tutorial aMCatNLO"
                         Please also visit: http://amcatnlo.cern.ch/list.htm for more
                         information.

1.5.15 (11/12/13) OM: Fix the auto-update function in order to allow to pass to 2.0.0

1.5.14 (27/11/13) OM: Add warning about the fact that newprocess_mg5 is going to be remove in MG5_aMC_V2.0.0
                  OM: Improved cluster submision/re-submition control. 

1.5.13 (04/11/13) OM: Implement a function which check if jobs submitted to cluster are correctly runned.
                      In case of failure, you can re-submitted the failing jobs automatically. The maximal 
                      number of re-submission for a job can be parametrize (default 1) and how long you have to
                      wait before this resubmission [to avoid slow filesystem problem, i.e. condor](default 300s)
                      Supported cluster for this function: condor, lsf, pbs
                  OM: Fix a problem when more than 10k diagrams are present for a given subprocesses.
                      (tt~+4jets).
                  BF: Change nmssm model (The couplings orders were not correctly assigned for some triple 
                      Higgs interactions) 
                  OM: use evince by default to open eps file instead of gv.
		  OM: Fix a problem with the set command for the card edition for the mssm model.
                  OM: Update EWdim6 paper according to the snowmass paper. (3 more operator)
                      The default model is restricted in order to exclude those operators. In order
                      to have those you have to use import model EWdim6-full
                  OM: Fix bug #1243189, impossible to load v4 model if a local directory has the name of
                      the models (which is present in the models directory)
                  OM: Fix a bug in the complex mass scheme in the reading of the param_card (it was clearly stated)
                  OM: Improve numerical stability of the phase-space point generation. (thanks Z. Surujon)

1.5.12 (21/08/13) OM: Improve phase-space integration for processes with strong MMJJ cut. Cases where
                      the cross-section were slightly (~4%) under-evaluated due to such strong cut.
                  OM: Add a command print_results in the madevent interface. This command print the 
                      cross-section/number of events/... 
                  OM: change the way prompt color is handle (no systematic reset). Which provides better
                      result when the log is printed to a file. (thanks Bae Taegil) 
                  OM: Fix Bug #1199514: Wrong assignment of mass in the lhe events file if the initial 
                      state has one massive and one massless particles. (Thanks Wojciech Kotlarski)
                  OM: Fix a compilation problem for SLC6 for the installation of pythia-pgs
                  OM: Fix a crash linked to bug #1209113.
                  OM: Fix a crash if python is not a valid executation (Bug #1211777)
		  OM: Fix a bug in the edition of the run_card if some parameters were missing in the cards
                      (Bug #1183334)

1.5.11 (21/06/13) OM: Fix CRITICAL bug (returning wrong cross-section) for processes with more than
                      one W decaying leptonically. For such processes the lepton cuts were also used
                      on the neutrino particle reducing the cross-section. This bug was present only
                      for group_subprocesses=True (the default)
                  OM: Fix Bug #1184213: crash in presence of GIM mechanism (occur on some 
                      LINUX computer only)
                  OM: The compilation of madevent is now performed by the number of core specify
                      in the configuration file. Same for pythia, ...
                  OM: Improve support for Read-Only system
                  OM: Fix a bug with the detection of the compiler when user specifiy a specific
                      compiler.
                  OM: Fix a problem that MG5 fails to compute the cross-section/width after that 
                      a first computation fails to integrate due to a wrong mass spectrum. 
                  OM: Fix a wrong output (impossible to compile) for pythia in presence of photon/gluon
                      propagator (introduce in 1.5.8)
                  OM: Allow to have UFO model with "goldstone" attribute instead of "GoldstoneBoson", since
                      FR change convention in order to match the UFO paper.

1.5.10 (16/05/13) OM: Fix Bug #1170417: fix crash for conjugate routine in presence of 
                      massless propagator. (introduce in 1.5.9)
                  OM: Fix question #226810: checking that patch program exists before
                      trying to update MG5 code.
                  OM: Fix Bug #1171049: an error in the order of wavefunctions 
                      making the code to crash (introduce in 1.5.7)
		  OM: Allow to use an additional syntax for the set command.
                      set gauge = Feynman is now valid. (Was not valid before due to the '=')
                  OM: Fix By Arian Abrahantes. Fix SGE cluster which was not working when
                      running full simulation (PGS/Delphes).
                  OM: adding txxxxx.cc (Thanks to Aurelijus Rinkevicius for having 
                      written the routine) 
                  OM: Fix Bug #1177442. This crash occurs only for very large model. 
                      None of the model shipped with MG5 are impacted.
                  OM: Fix Question #228315. On some filesystem, some of the executable 
                      loose the permission to be executable. Recover those errors 
                      automatically.
                  OM: Modify the diagram enhancement technique. When more diagram have 
                      the same propagator structure we still combine them but we now include
                      the interference term in the enhancement technique for those diagrams.
                      This fix a crash for some multi-jet process in presence of non diagonal
                      ckm matrices.

1.5.9 (01/04/13)  JA: Fix bug in identification of symmetric diagrams, which could
                      give the wrong propagators included in event files for certain
                      processes (such as p p > z z j, z > l+ l-). Apart from the 
                      propagators (with status 2) in the event file, this bug didn't
                      affect any other results (such as distributions).
                  JA: Fix problem in gensym which made some decay chain processes
                      slower than they should be. Thanks Eric Mintun for reporting.
                  JA: Fix problem in event clustering (introduced in v. 1.5.8)
                      which made events from some processes fail Pythia running.
                  JA: Fixed bug #1156474, Pythia 8 C++ matrix element output for 
                      decay chain processes such as p p > z j, z > j j.
                      (Bug #1156474)
                  JA + OM: Automatically remove libpdf and libgeneric before survey,
                      so everything works automatically when switching between
                      built-in PDFs and LHAPDF.
                  JA: Allow syntax / to remove particles in the define command.
                      Example: define q = p / g
                  JA: Added fat warning if any decay process in a decay chain
                      includes a particle decaying to itself (as is the case
                      if you do w+ > all all, since you include w+ > w+ a).
                  JA: Forbid running newprocess_mg5 from a process directory
                      that has already been generated, to avoid confusion.
                  OM: Fix lxplus server issue (Bug #1159929)
                  OM: Fix an issue when MG5 directory is on a read only disk 
                      (Bug #1160629)
                  OM: Fix a bug which prevent to have the pythia matching plot/cross-section
                      in some particular case.
                  OM: Support of new UFO convention allowing to define custom propagator.
                      (Both in MG5 and ALOHA)
                  OM: Change ALOHA default propagator to have a specific expression for the
                      massless case allowing to speed up matrix element computation with 
                      photon/gluon.
                  OM: Correct the default spin 3/2 propagator (wrong incoming/outcoming 
                      definition)
                  ML (by OM): Adding support of the SLURM cluster. Thanks to 
                      Matthew Low for the implementation.
                  OM: Fixing the standalone_cpp output for the mssm model. (only model impacted)
                      Thanks to Silvan S Kuttimalai for reporting. 
                  OM: Fix Bug #1162512: Wrong line splitting in cpp when some name were very long.
                      (shorten the name + fix the splitting)

1.5.8 (05/03/13)  OM: Fix critical bug introduce in 1.5.0. ALOHA was wrongly written
                      HELAS routine for expression containing expression square. 
                      (like P(-1,1)**2). None of the default model of MG5 (like sm/mssm)
                      have such type of expression. More information in bug report #1132996
                      (Thanks Gezim) 		
                  OM+JA: install Delphes now installs Delphes 3 
                      [added command install Delphes2 to install Delphes 2]
                  OM: Add command in MadEvent interface: add_time_of_flight
                      This command modifies the lhe events file by adding the time of 
                      flight information in the lhe events. To run this you need to do
                      $> ./bin/madevent
                      MGME> generate_events --laststep=parton -f 
                      MGME> add_time_of_flight
		      MGME> pythia    [if needed]
                  OM: Fix bug in pythia8 output for process using decay chains syntax.
                      See bug #1099790.
                  CDe+OM: Update EWdim6 model
                  OM: Fix a bug preventing model customized via the "customize_model"
                      command to use the automatic width computation.
                  OM: Change model restriction behavior: a value of 1 for a width is 
                      not treated as a restriction rule.
                  OM: Fix incomplete restriction of the MSSM model leading to inefficient
                      process merging (and larger-than-necessary files) for the MSSM.
                  OM: Correct bug #1107603 (problem with condor cluster for submission 
                      associated to a large number of jobs). Thanks Sanjay.
                  JA: Fix one part of the problem in bug #1123974: take into 
                      account invariant mass cuts mmXX above the peak range in 
                      s-channel resonances in the phase space integration,
                      to make sure such channels find events even for narrow
                      invariant mass cut ranges. Please note the discussion in 
                      that bug report for other types of channels however.
                  JA: Fixed bug #1139303: matrix elements for identical 
                      decay chain processes with different propagators (such as 
                      p p > w+, w+ > e+ ve and p p > w-,  w- > vm~ mu-) 
                      are now no longer combined, to ensure that resonances are
                      correctly represented in event file.
                  OM: Support lhapdf set which contains photon (See bug #1131995).
                  RF+JA: Reuse last two PDF calls also for LHAPDF PDFs, clarify code
                      for reuse of PDFs in pdg2pdf.f and pdg2pdf_lhapdf.f
                  OM: Update the default delphes card to latest Delphes version. This 
                      default card is automatically overwritten by the default Delphes
                      card when running "install Delphes".
                  JA: Make sure cuts are only checked once per event - this can save
                      a lot of time for multiparton event generation.
                  OM: Fix Bug #1142042 (crash in gridpack).

1.5.7 (15/01/13)  OM+JA: Fixed crash linked to model_v4 for processes containing wwww or
                      zzww interactions. (See bug #1095603. Thanks to Tim Lu) 
                  OM: Fix a bug affecting 2>1 process when the final states particles is 
                      (outcoming fermion) introduced in version 1.5.0. (Thanks to 
                      B. Fuks) 
                  OM: Fix a problem of fermion flow for v4 model (thanks to A. Abrahantes) 
                  OM+DBF: Change the automatically the electroweak-scheme when passing to 
                      complex-mass scheme: the mass of the W is the an external parameter
                      and Gf is an internal parameter fixed by LO gauge relation. 
                  OM+DBF: Remove the model sm_mw of the model database. 
                  OM: Fix problem in the ./bin/mg5 file command when some question are 
                      present in the file.
                  OM: Extend support for ~ and ${vars} in path.
                  OM: Fix a crash in multi_run for more than 300 successive runs.
                      (Thanks to Diptimoy)
                  OM: Allow to choose the center of mass energy for the check command.
                  OM: small change in the pbs cluster submission (see question #218824)
                  OM: Adding possibility to check gauge/lorentz/...for  2>1 processes.                    

1.5.6 (20/12/12)  JA: Replaced error with warning when there are decay processes
                      without corresponding core processes final state (see 
                      Question #216037). If you get this warning, please check
                      carefully the process list and diagrams to make sure you
                      have the processes you were expecting.
                  JA: Included option to set the highest flavor for alpha_s reweighting
                      (useful for 4-flavor matching with massive b:s). Note that
                      this does not affect the choice of factorization scale.
                  JA: Fixed Bug #1089199, where decay processes with symmetric 
                      diagrams were missing a symmetry factor. 
                      Note that this only affects decay processes (A > B C ..) 
                      with multiple identical particles in the final state and 
                      some propagators not able to go on the mass shell.
                  JA: Updated the restriction cards for the sm model to set 
                      Yukawa couplings equal to the corresponding masses
                      (in order to avoid stupid gauge check failures).


1.5.5 (18/11/12)  JA: Fixed Bug #1078168, giving asymmetries in X+gamma generation
                      (e.g. Z+gamma) when ickkw=1 and pdfwgt=T. Thanks Irakli!
                  JA: Ensure that t-channel single top gives non-zero cross section
                      even if maxjetflavor=4 (note that if run with matching,
                      maxjetflavor=5 is necessary for correct PDF reweighting).
                  OM: Fixed Bug #1077877. Aloha crashing for pseudo-scalar, 3 bosons 
                      interactions (introduces in 1.5.4)
                  OM: Fix Bug for the command "check gauge". The test of comparing
                      results between the two gauge (unitary and Feynman) was not 
                      changing the gauge correctly.
                  OM: Improvment in LSF cluster support (see bug #1071765) Thanks to
                      Brian Dorney.

1.5.4 (11/11/12)  JA: Fixed bug in combine_runs.py (introduced in v. 1.5.0) for
                      processes with 5 final-state particles, which might prevent
                      matching to Pythia to work properly (thanks Priscila).
                  OM: Fix Bug #1076043, error in kinematics for e- p collisions,
 		      thanks to Uta Klein (introduced in 1.5.0).
                  JA: Fix Bug #1075525, combination of decay processes for 
                      particle and antiparticle (e.g. w+ > all all and 
                      w- > all all), thanks Pierre.
                  OM: Fix a compilation crash due to aloha (thanks Tim T)
                  JA: Fixed dynamical scale settings for e- p collisions.
                  JA: Fixed running LHAPDF on a cluster with cluster_temp_path.
                  JA: Ensure that the seed is stored in the banner even when Pythia
                      is run (this was broken in v. 1.5.0).
                  JA: Improved and clarified phase space presetting for processes
                      with competing BWs.

1.5.3 (01/11/12)  OM: Fix a crash in the gridpack mode (Thanks Baris Altunkaynak)
                  OM: Fix a crash occuring on cluster with no central disk (only
                      condor by default) for some complicated process.
                  OM: If launch command is typed before any output command, 
                      "output madevent" is run automatically.
                  OM: Fix bug preventing to set width to Auto in the mssm model.
                  OM: Allow "set width PID VALUE" as an additional possibility to
                      answer edit card function.
                  OM: Improve ME5_debug file (include now the content of the 
                      proc_card as well).

1.5.2 (11/10/12)  OM: Fix Bug for mssm model. The param_card was not read properly
                      for this model. (introduce in 1.5.0)
                  OM: If the code is run with an input file (./bin/mg5 cmd.cmd)
                      All question not answered in the file will be answered by the 
                      default value. Running with piping data is not affected by this.
                      i.e. running ./bin/mg5 cmd.cmd < answer_to_question 
                       or echo 'answer_to_question' | ./bin/mg5 cmd.cmd      
                      are not affected by this change and will work as expected.
                  OM: Fixing a bug preventing to use the "set MH 125" command in a
                      script file.
                  JA: Fixed a bug in format of results.dat file for impossible
                      configurations in processes with conflicting BWs.
                  OM: Adding command "launch" in madevent interface which is the
                      exact equivalent to the launch command in the MG5 interface
                      in madevent output.
                  OM: Secure the auto-update, since we receive some report of incomplete
                      version file information.

1.5.1 (06/10/12)  JA: Fixed symmetry factors in non-grouped MadEvent mode
                      (bug introduced in v. 1.5.0).
                  JA: Fixed phase space integration problem with multibody 
                      decay processes (thanks Kentarou for finding this!).
                  OM: Fix that standalone output was not reading correctly the param_card
                      (introduce in 1.5.0)
                  OM: Fix a crash when trying to load heft
                  OM: Fix the case when the UFO model contains one mass which 
                      has the same name as another parameter up to the case.
                  OM: Fix a bug for result lower than 1e-100 those one are now 
                      consider as zero.
                  OM: Fix a bug present in the param_card create by width computation 
                      computation where the qnumbers data were written as a float 
                      (makes Pythia 6 crash).

1.5.0 (28/09/12)  OM: Allow MG5 to run in complex mass scheme mode
                      (mg5> set complex_mass True)
                  OM: Allow MG5 to run in feynman Gauge
                      (mg5> set gauge Feynman)
                  OM: Add a new command: 'customize_model' which allow (for a
                      selection of model) to fine tune the model to your need.
                  FR team: add a file decays.py in the UFO format, this files 
                      contains the analytical expression for one to two decays
       		  OM: implement a function for computing the 1 to 2 width on 
                      the fly. (requires MG5 installed on the computer, not only
                      the process directory)
                  OM: The question asking for the edition of the param_card/run_card
                      now accepts a command "set" to change values in those cards
                      without opening an editor. This allow simple implemetation 
                      of scanning. (Thanks G. Durieux to have push me to do it)
                  OM: Support UFO model with spin 3/2
                  OM + CDe: Support four fermion interactions. Fermion flow 
                       violation/Majorana are not yet allowed in four fermion 
                       interactions.
                  OM + PdA: Allow Large Extra Dimension Model (LED) to run in the
                      MG5 framework.
                  OM: Add auto-detection if MG5 is up-to-date and propose to
                      apply a patch if not.
                  OM: MadEvent changes automatically the compiler according to 
                      the value present in the configuration file.
                  OM: Aloha modifications: faster to create routines and more 
                      optimized routines (up to 40% faster than previous version).
                  OM: Aloha now supports Lorentz expression with denominator.
                  OM: Improve error message when Source didn't compile properly.
                  OM: The numerical evaluation of the matrix element requires now 
                      less memory than before (madevent and standalone output)
                  OM: Fix a series of bugs with the madevent command 'remove' and 
                      'run_banner'                    
                  JA: Ensure identical results for identical seeds also with
                      multiple runs in the same directory. Note that identical runs
                      with previous versions can't be guaranteed (but different
                      seeds are guaranteed to give statistically independent runs).
                      Save the results.dat files from all runs.
                  JA: Amended kinematics to correctly deal with the case of
                      massive beams, as well as fixed-target proton collisions.
                  JA: Changed default in the run_card.dat to use -1 as "no cut"
                      for the max-type cuts (etaj, ptjmax, etc.).
                  JA: Added support for negative weights in matrix elements
                      (as required for interference-only terms) and PDFs.
                  JA: Avoid creating directories for integration channels
                      that can not give events based on BW settings
                      (further improvement compared to v. 1.4.8).
                  JA: Optimize phase space integration when there are resonances
                      with mass above ECM.
                  JA: Fixed issue in replace.pl script with more than 9 particles
                      in an event.
                  JA+OM: Allow cluster run to run everything on a local (node) disk.
                      This is done fully automatically for condor cluster.
                      For the other clusters, the user should set the variable
                      "cluster_temp_path" pointing to a directory (usefull only if 
                      the directory is on the node filesystem). This still requires
                      access to central disk for copying, event combination,
                      running Pythia/PGS/Delphes etc.
                  OM: Replace fortran script combine_runs by a python script. 
                      This script allows to be more stable when running on clusters 
                      with slow filesystem response (bugs #1050269 and #1028844)
                  JA: Ensure that process mirroring is turned off for decay
                      processes of type A > B C...

1.4.8.4 (29/08/12) OM: Fix a web problem which creates generations to run twice on the web.

1.4.8.3 (21/08/12) JA: Ensure that the correct seed is written also in the .lhe
                       file header.
                   JA: Stop run in presence of empty results.dat files 
                       (which can happen if there are problems with disk access
                       in a cluster run).
                   JA: Allow reading up to 5M weighted events in combine_events.

1.4.8.2 (30/07/12) OM: Allow AE(1,1), AE(2,2) to not be present in SLAH1 card
                       (1.4.8 crashes if they were not define in the param_card)
                   OM: Add a button Stop-job for the cluster and make nicer output 
                       when the user press Ctrl-C during the job.

1.4.8 (24/07/12)  JA: Cancel running of integration channels where the BW
                      structure makes it impossible to get any events. This
                      can significantly speed up event generation for processes
                      with conflicting BWs.
                  JA: Minor modification of integration grid presetting in
                      myamp.f, due to the above point.
                  JA: Raise exception if a decay process has decaying particles
                      that are not present in the corresponding core process
                      (this might help avoid syntax mistakes).
                  JA: Fixed subprocess group combination also for the case
                      when different process flags @N are given to different
                      decays of the same core process (sorry, this was missed
                      in v. 1.4.7).
                  JA: Fixed crash for process p p > w+ w+ j j t t~ when all 
                      w and t/t~ are decayed (bug #1017912, thanks to Nicolas
                      Deutschmann).
                  JA: Fixed array dimension for diagrams with a single s-channel
                      propagator (caused crash for certain compilers, bug #1022415
                      thanks Sho Iwamoto).
                  JA: Fixed crash for identical decay chains for particle-anti- 
                      particle when only one of the two is decayed, introduced 
                      in v. 1.4.7 (thanks John Lee).
                  OM: Ensure that matching plots are replaced correctly when
                      Pythia is run reusing a tag name.
                  OM: Improved check for YE/AE, YU/AU, YD/AD for first two
                      generations in SLHA1<->2 converter (thanks Abhishek).

1.4.7 (25/06/12)  JA: Change the random seed treatment to ensure that the original 
                      seed is stored in the banner (this was broken in v. 1.4.0).
                      If a non-zero seed is given in the run_card, this seed
                      is used as starting value for the SubProcesses/randinit file,
                      while the seed in the run_card is set to 0.
                      This way, the seed for a multi_run is automatically
                      updated in the same way as for individual runs.
                  TS + JA: Fix problem with duplicate random seeds above 64000.
                      Now, random seeds up to 30081*30081 can safely be used.
                  JA: Turn off automatic checking for minimal coupling orders
                      in decay processes A > B C ...
                  JA: Ensure that automatic coupling order determination works
                      also for effective theories with multiple orders in an
                      interaction (thanks Claude and Gizem Ozturk).
                  JA: Optimize phase space integration and event generation
                      for decay processes with very squeezed mass spectrum.
                  JA: Ensure that identical matrix elements in different process 
                      definitions are combined also when using the decay chain 
                      formalism (thanks to Zhen Liu for pointing this out).
                  BF+JA: Updated the NMSSM model to the latest FR version.
                  OM: Change EW_dim6 to remove all interactions which don't 
                      impact three boson scattering.
                  JA: Fixed problem in matrix element combination which allowed
                      non-identical matrix elements to be combined in certain
                      complicated processes (such as p p > l vl l vl l vl),
                      resulting in lines with Z > e+ mu- in the event file
                      (bug #1015032, thanks Johannes E for reporting).
                  JA: Fixed minor typo in myamp.f.
                  OM: Fixed minor behavior restriction of multi_run (thanks to
                      Joachim Kopp).
                  OM: Improved condor cluster support when the cluster is 
                      unresponsive (should avoid some crashes on the web).
                  JA: Fixed support for color sextets in addmothers.f
                      (thanks Nicolas Deutschmann for reporting).          
                  JA: Make sure that also the SubProcesses directories are 
                      cleaned when running bin/compile in a gridpack.
                  JA: Removed the confusing makefile in Template and replace it
                      with scripts to create madevent.tar.gz and gridpack.tar.gz.
                  
1.4.6 (16/05/12)  JA: Added cuts on lepton pt for each of the 4 hardest leptons
                  OM: Allow bin/madevent script to be run with a single line command
                      example ./bin/madevent multi_run 10 
                  OM: Adding the 4 higgs interactions in the standard model UFO model
                  JA: Added new restriction card for the sm model with massive
                      muon and electron, and non-zero tau decay width
                  JA: Ensure assignment of colors to intermediate propagators
                      works also in fermion flow- and color flow-violating 
                      RPV processes (thanks Brock Tweedie for finding this).
                  JA: Fix crash for certain fermion flow violating decay chains
                      (introduced in v. 1.3.27) (again thanks to Brock Tweedie).
                  JA: Fix crash for decay chains with multiple decays involving 
                      the same particles (thanks Steve Blanchet for reporting)
                  JA+OM: Fix crash for Pythia8 output with multiparticle vertices
                      (thanks to Moritz Huck for reporting this.)
                  OM: Fixing ALOHA output for C++/python.
                  OM: Fix a crash occuring when trying to create an output on 
                      an existing directory (thanks Celine)

1.4.5 (11/04/12)  OM: Change the seed automatically in multi_run. (Even if the seed
                      was set to a non automatic value in the card.)
                  OM: correct a minor bug #975647 (SLAH convention problem) 
                      Thanks to Sho Iwamoto
                  OM: Improve cluster support (more secure and complete version)
                  JA: Increased the number of events tested for non-zero helicity
                      configurations (needed for goldstino processes).
                  OM: Add a command to remove the file RunWeb which were not always
                      deleted correctly
                  OM+JA: Correct the display of number of events and error for Pythia 
                     in the html files.
                  OM: Changed the way the stdout/stderr are treated on the cluster
                      since some cluster cann't support to have the same output file
                      for both. (thanks abhishek)

1.4.4 (29/03/12)  OM: Added a command: "output aloha" which allows to creates a 
                      subset (or all) of the aloha routines linked to the
                      current model
                  OM: allow to choose the duration of the timer for the questions.
                      (via ./input/mg5_configuration.txt)
                  OM: Allow UFO model where G is not defined.
                  OM: allow to use ~,~user, ${var} in the path. Improve support
                      for path containing spaces.
                  JA: Fixed LHAPDF functionality which was broken in v. 1.4.0
                  JA: Allow non-equal mixing angles in mssm restrict cards
                      (as needed for cards from some spectrum generators)
                  JA: Fixed script addmasses.py for complicated events such as
                      p p > t t~ + jets with decays of t and t~.
                  JA: Added GE cluster to the list in cluster.py.
                  JA: Allow up to 1M events in a single run. Note that the 
                      unweighting (combine events) step gets quite slow with
                      so many events. Also note that if Pythia is run, still
                      maximum 50k events is recommended in a single run. 
                  OM: Fix problem linked to filesystem which makes new files
                      non executables by default. (bug #958616)
                  JA: Fixed buffer overflow in gen_ximprove when number of
                      configs > number of diagrams due to competing resonances
                      (introduced in v. 1.4.3).

1.4.3 (08/03/12)  JA: Reintroduced the possibility to completely forbid
                      s-channel diagrams, using the $$ notation. Note that
                      this should be used with great care, since the result
                      is in general not gauge-invariant. It is in general
                      better to use the $ notation, forbidding only onshell
                      s-channel particles (the inverse of decay chains).
                  JA: Automatically ensure that ptj and mmjj are below xqcut
                      when xqcut > 0, since ptj or mmjj > xqcut ruins matching.
                  OM: Add LSF to the list of supported cluster (thanks to Alexis).
                  OM: change the param_card reader for the restrict file.
                      This allow to restrict model with 3 lha id (or more)
                      (thanks to Eduardo Ponton).
                  OM: forbids to run 'generate events' with python 2.4.
                  OM: Include the configuration file in the .tar.gz created on 
                      the web (thanks to Simon) .
                  OM: Fix a Mac specific problem for edition of Delphes card.
                      (thanks to Sho Iwamoto).
                  OM: ALOHA modifications:
                       - Change sign convention for Epsilon (matching FR choices)
                       - For Fermion vertex forces that _1 always returns the  
                         incoming fermion and _2 returns the outcoming fermion. 
                         (This modifies conjugate routine output)
                       - Change the order of argument for conjugate routine
                         to expect IO order of fermion in all cases.
                       Note that the two last modifications matches MG5 conventions
                       and that those modifications correct bugs for interactions
                       a) subject to conjugate routine (i.e. if the model has 
                          majorana)                       
                       b) containing fermion momentum dependencies in the Lorentz
                          structure  
                       All model included by default in MG5 (in particular sm/mssm)
                       were not affected by those mismatch of conventions.
                       (Thanks to Benjamin fuks) 
                  OM: make acceptance test more silent.  
                  OM: return the correct error message when a compilation occur. 
                  OM: some code re-factoring.

1.4.2 (16/02/12) JA: Ensure that matching works properly with > 9 final state
                      particles (by increasing a buffer size in event output)
                 OM: add a command "import banner" in order to run a full run
                      from a given banner.
                 OM: Fix the Bug #921487, fixing a problem with home made model
                      In the definition of Particle/Anti-Particle. (Thanks Ben)
                 OM: Fix a formatting problem in me5_configuration.txt 
                      (Bug #930101) Thanks to Arian
                 OM: allow to run ./bin/mg5 BANNER_PATH and
                      ./bin/mg5 PROC_CARD_V4_PATH
                 OM: Various small fixes concerning the stability of the html 
                      output.
                 OM: Changes the server to download td since cp3wks05 has an 
                      harddisk failures.

1.4.1 (06/02/12) OM: Fix the fermion flow check which was wrongly failing on 
                      some model  (Thanks to Benjamin)
                 OM: Improve run organization efficiency (which speeds up the 
                      code on cluster) (Thanks to Johan)
                 OM: More secure html output (Thanks to Simon)

1.4.0 (04/02/12) OM: New user interface for the madevent run. Type:
                      1) (from madevent output) ./bin/madevent
                      2) (from MG5 command line) launch [MADEVENT_PATH] -i
                      This interface replaces various script like refine, 
                      survey, combine, run_..., rm_run, ...
                      The script generate_events still exists but now calls
                       ./bin/madevent. 
                 OM: For MSSM model, convert param_card to SLAH1. This card is
                      converted to SLAH2 during the MadEvent run since the UFO 
                      model uses SLAH2. This allows to use Pythia 6,
                      as well as having a coherent definition for the flavor.
                 JA+OM: For decay width computations, the launch command in 
                      addition to compute the width, creates a new param_card 
                      with the width set to the associated values, and with the 
                      Branching ratio associated (usefull for pythia). 
                 NOTE: This param_card makes sense for future run ONLY if all 
                      relevant decay are generated.
                 EXAMPLE: (after launch bin/mg5):
                       import model sm-full
                       generate t > b w+
                       define all = p b b~ l+ l- ta+ ta- vl vl~
                       add process w+ > all all
                       add process z > all all
                       define v = z w+ w-
                       add process h > all all
                       add process h > v v, v > all all
                       output
                       launch
                 OM: change output pythia8 syntax: If a path is specified this 
                      is considered as the output directory.
                 OM: Change the path of the madevent output files. This allows 
                      to run pythia/pgs/delphes mulitple times for the same set 
                      of events (with different pythia/... parameters).
                 OM: Madevent output is now insensitive to the relative path
                      to pythia-pgs, delphes, ... In consequence you don't need
                      anymore to have your directory at the same level as 
                      Template directory. 
                 OM: MadEvent checks that the param_card is coherent with the 
                      restriction used during the model generation. 
                 OM: Model restrictions will now also force opposite number to 
                      match (helpfull for constraining to rotation matrix).  
                 OM: Change the import command. It's now allowed to omit the 
                      type of import. The type is guessed automaticaly. 
                      This is NOT allowed on the web.
                 OM: Add a check that the fermion flow is coherent with the 
                      Lorentz structure associates to the vertex.
                 OM: Add a check that the color representation is coherent. 
                      This allow to detect/fix various problem linked
                      to some new models created by FR and SARAH.
                 OM: Change the default fortran compiler to gfortran.
                 OM: Add the possibility to force which fortran compiler will
                      be used, either via the configuration file or via the set 
                      command.
                 OM: Add the possibility to bypass the automatic opening of 
                      the web browser (via the configuration file: 
                      ./input/mg5_configuration.txt )
                 OM: add 'save options' command to save the current configuration 
                      in the configuration file. 
                 OM: Change the scheme of questions when running madevent and 
                      allow to specify in the command interface if you
                      want to run pythia/pgs/...
                      Allow to put the answers to the questions in the 
                      proc_card.dat.
                 OM: Add options for the display command:
                      a) display options: return the current option value. 
                        i.e. those set via the set command and/or via the 
                        configuration file
                      b) display variable NAME: return the current string 
                        representation of NAME and/or self.NAME .
                      c) display coupling_order: return the coupling orders with
                        their associated weight (for automatic order restriction)
                      d) display couplings now returns the list of all couplings
                        with the associated expression
                      e) display interactions [PART1] [PART2] [PART3] ...
                         display all interactions containing the particles set
                         in arguments 
                 OM: New Python script for the creation of the various html pages.
                      This Requires less disk access for the generation of the files.
                 OM: Modify error treatment, especially for Invalid commands
                      and Configuration problems.
                 JA: Ensure that we get zero cross section if we have
                      non-parton initial states with proton/antiproton beams
                 OM: Improve cluster support. MadEvent now supports PBS/Condor/SGE
                      Thanks to Arian Abrahantes for the SGE implementation.
                 OM: Improve auto-completion (better output/dealing with multi line/...)
                 OM: Improve the parallel suite and change the release script to run
                      some of the parallel tests. This ensures even higher stability 
                      of the  code for the future releases.
                 JA: Changed the way gridpacks work: Set granularity to 1
                      (so randomly select channels only if they should generate 
                      less than 1 event), but allowing channels to run down to a single
                      iteration. This removes all old problems with increased
                      variance for small channels in the gridpacks, while giving 
                      even faster event generation.

                 Thanks to Johan Alwall, Sho Iwamoto for all the important 
                 testing/bug reports.


1.3.33 (01/01/12) JA: Revisited colors for propagators in addmothers.f
                      to ensure that propagators in color flow
                      violating processes get the correct color
                      from initial state particles (thanks to
                      Michele Gabusi for forcing me to do this).

1.3.32 (21/12/11) JA: Fixed a bug in the PDF reweighting routine,
                      which caused skewed eta distributions for
                      matched samples with pdfwgt=T. Thanks to Giulio
                      Lenzi for finding this.
 
1.3.31 (29/11/11) OM: Fix a bug an overflow in RAMBO (affects standalone 
                     output only)
                  PdA (via OM): Change RS model (add a width to the spin2)
                  OM: Fix a bug in the cuts associate to  allowed mass of all 
                      neutrinos+leptons (thanks to Brock Tweedie for finding it)
                  OM: Remove some limitation in the name for the particles


1.3.30 (18/11/11) OM: Fix a bug for the instalation of pythia-pgs on a 64 bit
                      UNIX machine.
                  OM: If ROOTSYS is define but root in the PATH, add it 
                      automatically in create_matching_plots.sh
                     This is require for the UIUC cluster.

1.3.29 (16/11/11) OM: Fixed particle identities in the Feynman diagram drawing
                  JA: Fixed bug in pdf reweighting when external LHAPDF is used.
                  OM+JA: Simplify the compilation of pythia-pgs package.


1.3.28 (14/11/11) OM+JA: Fix special case when Lorentz structure combining
                      two different Majorana particles depends on the
                      incoming/outgoing status of the Majorana particles
                      (needed for MSSM with Goldstino).
                  JA: Fixed problem with colors in addmothers.f for complicated
                      multiparticle vertices and simplified color treatment 
                      (thanks to Gauthier Durieux for pointing this out).
                  JA: Further improved gridpack parameters
                  OM: Update the parallel test (now testing against MG5 1.3.3)
                  OM: Include some parallel test in the release script.


1.3.27 (05/11/11) JA: Fix bug in mirrored amplitudes (sometimes
                      amplitudes that should not be flagged as
                      mirrored were flagged as mirrored). Thanks
                      Marco Zaro for reporting this!
                  JA: Fix another problem getting enough events in
                      gridpack mode (it was not completely fixed in
                      v. 1.3.24). Thanks Alexis!
                  JA: Added "!" comments for all parameters in the default
                      run_card, since apparently this is still needed
                      for g77 to correctly read the parameters.
 
1.3.26 (31/10/11) JA: Fix color setting in MadEvent event file for
                      multiparticle vertices, which was not taken into
                      account in the upgrade in v. 1.3.18
                  OM: Fixed mmnl cut (inv. mass of all leptons and neutrinos)
                      which was never active.
                  OM: Fix td install in Linux were a chmod was missing

1.3.25 (27/10/11) JA: Ensure that the correct intermediate resonance
                      is always written in the event file, even when we
                      have resonances with identical properties.
                  OM: Fix the bug forcing to quit the web browser in order to
                      have MG5 continuing to run.
                  OM: Change the tutorial in order to allow open index.html
                      after the output command. 

1.3.24 (22/10/11) JA: Fix problem with getting enough events in gridpack
                      mode (this was broken in v. 1.3.11 when we moved
                      from events to luminocity in refine). Thanks to
                      Alexis Kalogeropoulos.

1.3.23 (19/10/11) JA: Allow user to set scales using setscales.f again 
                      (this was broken in v. 1.3.18). Thanks to Arindam Das.
                  JA: Ensure that the error message is displayed if the
                     "make" command is not installed on the system.
 
1.3.22 (12/10/11) JA: Fixed another bug (also introduced in 1.3.18), which 
                      could give the wrong ordering between the s-channel 
                      propagators for certain multiprocess cases (this
                      also lead to a hard stop, so don't worry, if you get 
                      your events, the bug doesn't affect you). Sorry about
                      that, this is what happens when you add a lot of
                      new functionality...

1.3.21 (12/10/11) OM: Add a new command: install.
                      This allow to install quite easily different package
                      devellop for Madgraph/MadEvent. The list of available
                      package are pythia-pgs/MadAnalysis/ExRootAnalysis/Delphes
                  OM: Adding TopEffth Model
                  OM: Improve display particles and autocompletion in
                      presence of nonpropagating particles
                  OM: Fix Aloha bug linked to four fermion operator
                  PA: fix the problem of degenerate color basis in the
                      diquark sextet model
                  JA: Fixed bug in cluster.f that created a hard stop,
                      introduced in 1.3.18.

1.3.20 (09/10/11) JA: Fixed bug in myamp.f that created a hard stop
                      error for certain cases with many processes with
                      different propagators in the same subprocess dir.

1.3.19 (06/10/11) JA: Fixed problem with SubProcesses makefile on Linux,
                      introduced in 1.3.18.

1.3.18 (04/10/11) JA: Use model information to determine color of particles
                      for reweighting and propagator color info.
                  JA: Changed the definition of "forbidden s-channels"
                      denoted by "$" to exclude on-shell s-channels while
                      keeping all diagrams (i.e., complemetary to the decay
                      chain formalism). This reduces the problems with 
                      gauge invariance compared to previously.
                      "Onshell" is as usual defined by the "bwcutoff" flag 
                      in the run_card.dat.
                  JA: Enable proper 4-flavor matching (such as gg>hbb~+jets)
                      Note that you need the Pythia/PGS package v. 2.1.9 or 
                      later to use with 4F matching.
                      Changes include: alpha_s reweighting also for b vertices,
                      new scale treatment (mu_F for pp>hbb~ is (pT_b^max*m_Th)),
                      no clustering of gluons to final-state massive particles
                      in MadEvent.
                  JA: Ensure that factorization scale settings and matching works
                      also in singlet t-channel exchange processes like
                      single top and VBF. The dynamic factorization
                      scale is given by the pT of the scattered quark
                      (on each side of the event).
                Note: You need the Pythia/PGS package v. 2.1.10 or later
                      to use with VBF matching, to ensure that both radiated
                      and scattered partons are treated correctly
                      - scattered partons need to be excluded from the matching,
                      since their pT can be below QCUT. An even better
                      treatment would require to individually shower and match
                      the two sides in Pythia, which is not presently possible.
                Note: In the matched 4-flavor process p p > t b~ j $ w+ w- t~ +
                      p p > t b~ j j $ w+ w- t~, there is an admixture
                      of t-channel single top (with up to 1 radiated jet) 
                      and s-channel single top (with up to 2 radiated jets). 
                      In this case, the automatic determination of maximum 
                      multiplicity sample doesn't work (since max in the file 
                      will be 2 jets, but for t-channel max is 1 jet).
                      So MAXJETS=1 must be specified in the pythia_card.dat.
                  JA: Fixed pdf reweighting for matching, which due to a mistake
                      had never been activated.
                  JA: Improved phase space integration presetting further by 
                      taking into account special cuts like xpt, ht etc.
                  JA: Introduce new convention for invariant mass cuts
                      - if max < min, exclude intermediate range
                      (allows to exclude W/Z dijet resonances in VBF processes)

1.3.17 (30/09/11) OM: Fix a crash created by ALOHA when it tries to create the full
                      set of ALOHA routines (pythia8 output only).

1.3.16 (11/09/11) JA: Fixed the problem from 1.3.12.

1.3.15 (09/09/11) OM: remove the fix of 1.3.12
                      (No events in output for some given processes)

1.3.14 (08/09/11) OM: Fix a bug in the RS model introduced in 1.3.8

1.3.13 (05/09/11) JA: Fixed bug with cut_decays=F which removed cuts also for
                      non-decay products in certain channels if there is
                      a forced decay present. Note that this does not affect
                      xqcut, only pt, minv and eta cuts.
                  JA: If non-zero phase space cutoff, don't use minimum of
                      1 GeV (this allows to go to e.g. 2m_e invariant mass for
                      \gamma* > e+ e-).

1.3.12 (01/09/11) JA: Fixed problem with decay chains when different decays
                      result in identical final states, such as
                      p p > go go, (go > b1/b1~ b/b~, b1/b1~ > b/b~ n1)
                      (only one of the decay chains was chosen, instead of
                      all 3 combinations (b1,b1), (b1,b1~), (b1~,b1~))
                  JA: Allow for overall orders also with grouped subprocesses
                  JA: Ensure that only leading color flows are included in event
                      output (so no singlet flows from color octets).
                  JA: Fixed small bug in fermion flow determination for multifermion
                      vertices.

1.3.11 (26/08/11) JA: Improved precision of "survey" by allowing 4th and 5th 
                      iteration if accuracy after 3 iterations < 10%.
                  JA: Subdivide BW in phase space integration for conflicting BWs 
                      also for forced decays, to improve generation with large
                      bwcutoff in e.g. W+ W- production with decays.
                  JA: Do refine using luminocity instead of number of events,
                      to work with badly determined channels.
                  JA: Don't use BW for shat if mass > sqrt(s).
                  JA: Fixed insertion of colors for octet resonances decaying to 
                      octet+singlet (thanks Bogdan for finding this)

1.3.10 (23/08/11) OM: Update ALOHA version
                  OM: increase waiting time for jobs to write physically the results on
                      the disks (in ordre to reduce trouble on the cluster).

1.3.9 (01/08/11)  OM: Add a new model DY_SM (arXiv:1107.5830). Thanks to Neil 
                      for the generation of the model 

1.3.8 (25/07/11)  JA: Replace the SM and HEFT models with latest versions using
                      the Wolfenstein parameterization for the CKM matrix.
                  JA: Implemented reading of the new UFO information about
                      coupling orders (order hierarchy and expansion_order).
                  JA: New "coupling order" specification WEIGHTED which checks
                      for  sum of coupling orders weighted by their hierarchy.
                  JA: Implemented optimal coupling orders for processes from any
                      model if no coupling orders specified.

1.3.7 (21/07/11)  JA: Fix makefiles for some v4 models that were forgotten
                      in v. 1.3.5

1.3.6 (18/07/11)  OM: Ensure that the new makefiles work on the web

1.3.5 (14/07/11): JA: New organization of make files, ensure that compilation works 
                      for all modes (with/without LHAPDF, static/dynamic, 
                      regular/gridpack) for both Linux and Mac OS X (be careful with 
                      dynamic libraries on Mac OS X though, since it seems that 
                      common blocks might not work properly)
                  JA: Fixed proper error messages and clean stop for compilation 
                      errors during MadEvent run.

1.3.4 (05/07/11): OM: More informative error message when a compilation error occurs

1.3.3 (29/06/11): JA: Fixed diagram symmetry for case when there are
                      no 3-vertex-only diagrams
                  JA (by OM): More informative error when trying to generate invalid 
                      pythia8 process

1.3.2 (14/06/11): OM: Fix fortran output when a model is case sensitive 
                        (Bug if a coupling was depending of a case sensitive parameter)
                  SdV: Remove a annoying print in the new cuts (added in 1.3.0)
                  OM: Fix a compilation problem in the standalone cpp output

1.3.1 (02/06/11): JA: Fixed missing file bug with the introduction of
                      inclusive HT cut

1.3.0 (02/06/11): JA: Allow for grouped subprocesses also for MG4 models
                  JA: Improved multiprocess diagram generation to reuse
                      diagrams for crossed processes
                  JA: Automatic optimization of order of particles in
                      multiparticle labels for optimal multiprocess generation
                  JA: Improved efficiency of identification of identical
                      matrix elements
                  JA: Improved identification of diagrams with identical
                      divergency structure for grouped subprocesses
                  JA: Included more fine-grained run options in the
                      run_card, including helicity summation options,
                      whether or not to set ptj and mjj automatically
                      based on xqcut, etc.
                  JA: Fixed some minor array limit and arithmetics warnings
                      for extreme decay and decay chain processes.
                  SdV: Added cuts on H_T(all jets, light and b)
                  OM: Fixed minor bug related to cluster option in launch

1.2.4 (15/05/11): JA: Fixed long-standing bug in DECAY relating to
                      the cross section info in <init> block, and
                      fixed parameter reading for MG5 SM model.

1.2.3 (11/05/11): JA: Fixed problem with scale choice in processes with mixed 
                      QED/QCD orders, e.g. p p > t t~ QED=2. Note that this fix
                      doesn't work for p p > t t~ j j QED=4 which should still
                      be avoided.
                  JA: Added the ptllmin/max options in the default run_card.dat

1.2.2 (09/05/11): OM: fix ALOHA symmetries creating not gauge invariant result 
                      for scalar octet

1.2.1 (08/05/11): OM: reduce the quantity of RAM use by matrix.f
                  OM: support speed of psyco if this python module is installed
                  OM: fix a minor bug in the model parsing
                  OM: add the check of valid model.pkl also for v4 model
                  OM: add a check that UpdatesNotes is up-to-date when
                      making a release
                  JA: Fixed problem in phase space generation for
                      s-channel mass > s_tot

1.2.0 (05/05/11): OM: minor fixes on check charge conjugation
                  OM: add a check on the path for the validity of the model.pkl
                  JA: Fixed problem with combine_runs on certain compilers

1.1.2 (03/05/11): OM+JA: Fixed problem for models with multiple
                      interactions for the same set of particles,
                      introduced in v. 1.1.1
 
1.1.1 (02/05/11): JA: Replaced (slow) diagram symmetry determination by
                      evaluation with fast identification based on diagram tags.
                  JA: Replacing the "p=-p" id=0 vertex produced by diagram 
                      generation algorithm already in the diagram generation,
                      simplifying drawing, helas objects and color.
                  JA: Fixed compiler warnings for unary operator.
                  JA: Always set all coupling orders for diagrams
                      (needed for NLO implementations).
                  OM: Improved and more elegant "open" implementation for
                      the user interface.
                  OM: minor fixes related to checking the gauge

1.1.0 (21/04/11): JA: Removed hard limit on number of external particles in 
                      MadEvent, allowing for unlimited length decay chains there
                      (up to 14 final state particles successfully integrated).
                  JA: Improved helicity selection and automatic full helicity 
                      sum if needed. Optimization of run parameters.
                  JA: New flag in run_card.dat to decide whether basic cuts
                      are applied to decay products or not.
                  OM: Merged ALOHA calls for different lorentz structures 
                      with the same color structures, increasing the speed and 
                      efficiency of matrix element evaluations.
                  OM: Added new "open" command in command line interface,
                      allowing to open standard file types directly.
                      Automatically open crossx.html at launch.
                  JA: Fixed MadEvent bugs for multiparton processes with 
                      conflicting decays and some faulty array limits.
                  JA: Suppressed scary but irrelevant warnings for compiling 
                      2->1 and 1->2 processes in MadEvent.
                  JA: Pythia 8 output further optimized.
                  JA, OM: Several minor fixes relating to user interface etc.

1.0.0 (12/04/11): Official release of MadGraph 5. Some of the features:
                  - Complete FeynRules compatibility through the UFO interface
                  - Automatic writing of HELAS routines for any model in
                    Fortran, C++ or Python through ALOHA
                  - Matrix element output in Fortran, C++ or Python
                  - Output formats: MadEvent, Pythia 8, Standalone (Fortran/C++)
                  - Support for spin 0, 1/2, 1, 2 particles
                  - Support for color 1, 3, 6, 8
                  - Revamped MadEvent with improved subprocess directory 
                    organization and vastly increased speed and stability
                  - Unlimited length decay chains (up to 12 final state
                    particles tested with MadEvent, see v. 1.0.1)
                  - Process checks for new model implementations
                  - ...and much more (see paper "MadGraph 5: Going Beyond")<|MERGE_RESOLUTION|>--- conflicted
+++ resolved
@@ -1,6 +1,13 @@
 Update notes for MadGraph5_aMC@NLO (in reverse time order)
 
-<<<<<<< HEAD
+3.1.2 (??/??/??)
+      MZ+CS: Fixes relevant to PineAPPL: 
+            - minor fix on the gluon pdg code in pineappl_interface.cc
+            - the integration channels are threated the same way with or without PineAPPL 
+            (maxchannels is kept the same in both cases)
+      RF: Fix for montecarlocounter in case the Born is not strictly positive
+           (i.e., only interference contributions).
+	   
 3.2.0 (22/08/21)
       SF/OM/MZ/XZ: Implementation (at LO) of ISR and beamstrhalung for e+e- collider
       BUG FIX (from 2.9.5 long term stable, see below)
@@ -8,16 +15,6 @@
           or with other cluster/multi-core when cluster_temp_path
 	  was used.
       
-=======
-3.1.2 (??/??/??)
-      MZ+CS: Fixes relevant to PineAPPL: 
-            - minor fix on the gluon pdg code in pineappl_interface.cc
-            - the integration channels are threated the same way with or without PineAPPL 
-            (maxchannels is kept the same in both cases)
-      RF: Fix for montecarlocounter in case the Born is not strictly positive
-           (i.e., only interference contributions).
-
->>>>>>> bbabbbd1
 3.1.1 (28/05/21)
       ALL: put a crash for potentially ambiguous syntax with explanation
            on how to bypass such crash via a new entry in

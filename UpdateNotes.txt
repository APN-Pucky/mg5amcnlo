Update notes for MadGraph5_aMC@NLO (in reverse time order)

<<<<<<< HEAD
2.9.11 (09/08/2022)
     OM: Fixing issue with model (like SMEFTatNLO) where some interactions where using more than 9 coupling
         The coupling where assigned to the wrong lorentz structure
     OM: Fixing another  issue for BSM model where an interaction is associated
         to many coupling (detected for 10 coupling) where helicity recycling
	 was discarding incorectly such type of interaction.
     OM: Fixing an helicity recycling issue if during a benchmark scan a full
         matrix-element did not had any contribution (all amplitude set to zero)
	 but not in the following one. Those two runs were fine but any
	 following points in the scan will automatically discard that
	 matrix-element.

=======
2.9.11 (03/06/22)
     OM: Fixing a bug on the color assignment for b-quark (that's leading to a crash of herwig)
         This occur in five flavor model, if you do not force yourself the definition of the
	 multi-particle "j" and "b". This bug was present since 2.3.1 (where the flipping of such
	 multi-particle to 4/5 flavor was done automatically for the first time)
	 
>>>>>>> 6c6e186e
2.9.10 (06/05/2022)
     OM: allow model with GC in their name to use helicity recycling
     OM: Forbid madspin to run with crazy value of BWcut
     OM: Fixing some IO issue with Madspin that was leading to a lock of the code
     OM: set a user interface for the set ewscheme option 
     OM: forbid helicity recycling for model with spin2 and spin3/2 (optimization is not implemented for such case)

2.9.9 (25/02/2022)
     OM: Fix a bug introduced in 2.9.0 for MLM generation in presence of mix EW/QCD process.
         The bug typically leads to a crash within the systematics.py due to wrong power of alpha_s
	 The bug might sometimes not lead to a crash but the impact is "limited" to a change in the (various)
	 scale choice associated to the events. Therefore this is likely to be within scale uncertainty. It can
	 impact the matching with the parton-shower (but this should be visible within the DJR validation plot). 
     OM: Fix some wrong zero-result that occur in presence of conflincting breit-wigner.
     OM: Fix an issue when using "$ X" when X~ can be onshell, the phase-space symmetry factor was wrongly set.

2.9.8 (21/02/2022)
     OM: Fix in madspin where onlyhelicity mode was not working anymore
         also allows to not specify any decay in that mode.
     OM: Fix in multi_run mode where some meta-data where incorrectly set within the merged lhef file.
         This occurs ONLY in presence of non positive definite cross-section. 
         Only normalization of the cross-section/weight/statistical error could be wrong. Shape are not impacted.

2.9.7 (29/11/21)
     OM: Fix the behavior of python seed for madevent/madwidth/mcatnlo/madspin
         Now the first of those to setup a python seed will forbid any future reset of the seed
	 Frequent reset of the seed when moving to one package to the next was creating
	 a bias in the effective branching ratio out of madspin (observed only of NLO sample)
	 see: https://bugs.launchpad.net/mg5amcnlo/+bug/1951120
	 Thanks Hannes for the information.
     RF+PT+SF: Fixed a 10-year-old bug that was there in the importance sampling over the FKS configurations.
	 - Fix to pick one shower scale for the S event at random among the FKS configurations,
	   instead of taking the weighted average.
	 - removed the n-body contributions from the random picking of the showerscale among FKS configurations.
        Those bugs were leading at an incorect pick of the shower scale. The observed impact is relatively small
	and occur in the matching region.

2.9.6 (02/11/21)
     OM: Forbid the possibity to ask for massless boson to be longitudinally polarised.
         Asking for those with large multi-particle label could have hide the fact that the code
	 was returning a non zero cross-section for such request.
     OM: for process like p p > w+{X} w+{Y}, w+ > l+ vl
         i.e. process with polarization of  identical particle where the decay involves multi-particles and 
         where the lepton does not all have the same mass, some of the process were incorrectly discarded.
     OM: fix an issue for photon initial state with lpp=+-4 where the lhef output was not setting the muon
         as the correct colliding particles (thanks to Yuunjia Bao) 	  
     OM: Fixing an issue that madspin was not always using the python executable that was used by the
         mg5_aMC executable
     OM+PT: Change the shower script running pythia8 in order to be working with pythia8.3.
         Running with Pythia8.2 (or lower) is then not possible anymore.
     OM: Fix issue that some loop-induced processes were not working anymore since 2.9.0
     OM: Fix the default set of cut present in the default run_card if gluon were present in the final state but no
         light (or b) quark. The absence of those cuts, in that situation, were leading to hardcoded cut that was
	 not easy to overwrite by non expert user.
	 
2.9.5 (22/08/21)
      OM+LM: [LO only] Fix the factorization scale dependence for lpp=2/3/4.
             This was claimed to be using fixed scale computation while in
	     some case the scale was dynamical
             To have full flexibility we introduced two additional (hidden)
	     parameter
             fixed_fac_scale1 and fixed_fac_scale2 that allow to choose
	     fixed scale for only one beam.
      OM: fix auto-width that was not following	run_mode specification
      OM: fixing missing rwgt_info for reweighting with gridpack mode
      OM: fixing 'check' command with the skip_event mode
      OM: fixing auto-width computation for 3 body decay and identical particle which was sometimes leading to crash
      OM: Fix some potential infinite loop when running with python3
      
2.9.4(30/05/21)
      OM: Fix a python3 issue for madSpin when using in a gridpack mode (set ms_dir)
      OM: Fix an issue for non positive definite matrix-element when using the
          "set group_subprocesses False"  mode of MG5aMc
      OM: Fix a speed issue for gridpack in readonly mode where the grid were recomputed 

2.9.3(25/03/21)
      OM: Fix an issue with t-channel particles for massive initial state where sqrt(S)
          was close to the mass of the initial mass. boundary condition on t-channnel were
	  incorrectly setup leading to strange spectrum in various distribution (very old bug)
      OM: Fix an issue with a crash for loop computation
      OM: more python3 fixing bug
      OM: Fix a bug in the re-writting of the run_card when seed was specify leading to a wrong templating
      OM: various small fix of crash/better logging/debug information
     
2.9.2(14/02/21)
      MZ+RF+OM: Fix relevant to the case when PDG specific cuts are set in the NLO run_card.
        The generation of tau was not taking into account the information.
      OM: fix an issue when running with python3 where the normalization of pythia8 file were wrong
          when pythia8 was run in parralel.
      OM: Fix some wrong scale variation at NLO+PS (introduced in 2.9.0)
      OM: Fix loop-induced which was not working anymore
      OM: Fix an issue with the installation of pythia-pgs
      

2.9.1.2 (02/02/21)
      Kiran+OM: Fixing issue for the MSSM model
      OM: Fixing issue with mac support
      OM: fix a bug introduced within 2.8.2 related to a wrong phase-space mapping of conflicting resonances.
          Leading to zero cross-section and/or potential bias cross-section for more complex cases.
	  The issue occurs only if you have a conflicting resonances followed by a massless propopagator.
	  one example is generate p p > z h , z > e+ e-, h > b b~ a

2.9.0 (30/01/21)    **** Major speed-up update for LO computation ***
      Kiran+OM: Optimization of the matrix-element at run-time using recycling helicity method
                - This fasten LO computation by a factor around 2
		- This can be turned off via the command "output PATH --hel_recycling=False"
      OM: Various optimization fot T-channel integration
          - use different ordering for T-channel. Four different ordering have been implemented
	    at generation time, the code decides which ordering to use channel-per-channel.
	    This can be turned off via the command "output PATH --t_strategy=2"
	  - increase number of maximum iteration for double or more T-channel
	  - implement an alternative to the standard multi-channel.
	     instead of using the amplitude square it use the product of the denominator
	     (the default strategy use depends of the process)
	  - speed-up for VBF type of process  are often around 100 times faster
	  - This fixes a lot of issue for processes failing to generate the targetted number of events.
      OM: Better version of the color-computation (but this leads to only modest gain but for very complex processes.)
          This optimizations leads to a longer generation time of the code (only for complex processes).
	  This can be turned off  via "output PATH --jamp_optim=False"
      OM: New parameter in the run_card:
          - sde_strategy: allows to change the default multi-channel strategy
	  - a new phase-space optimization parameter are now easily availabe via the command "update ps_optim" 
      OM: New global parameter "auto_convert_model"
          if set on True (set auto_convert_model T or via input/mg5_configuration.txt)
	  all model crashing due to a python3 compatibility issue of the UFO model will be automatically converted
	  to a python3 compatible model. 

2.8.3 (26/01/21):
      OM: Buch of bunch fixing related to python3 issue (mainly related to unicode encoding)
      OM: Various fix for reweighting with loop (mainly with python3 as well)
      OM: Fix a potential bug for polarized sample with at least three polarised particles with a least two
          identical particles and one different polarised particle.
      OM: Fix various bug for maddm interface (thanks Daniele)
      OM: Fix various issue with overall order usage
      OM: Fix compatibility with MacOS 11
      OM: fix additional GCC10 compatibility issue
      OM: fix issue for 1>n process where width were set to zero automatically (introduced in 2.8.0)
      OM: fix aloha output mode for python output
      OM: avoid a bug with helicity filtering that was kept for all benchmark when using
          multiple successive re-weighting
      OM: Edition of the reweighting card via "set" command is not starting from the original param_card
          used to generated the events file and not from the model default anymore.
      OM: Interference have now their default dynamical scale set to HT/2


2.8.2 (30/10/20):
      OM: Fix a bug when setting width to zero where they were actually set to 1e-6 times the width
          This can lead to bias in the cross-section if your process is very sensitive to the cross-section
	  due to gauge cancelation. Bug introduced in version 2.6.4.
      OM: Hide Block parameter loop from NLO model but for madloop run.
          The factorization scale is still determine by the setup of the run_card as before
      OM: Fix couple of python3 specific bug

2.8.1(24/09/20):
      OM: Change user interface related to FxFx mode
          - If you have multiple multiplicities at NLO,
	    - the default run_card is modified accordingly
	        - has icckw=3 and follow the official FxFx recomendation (i.e. for
		  scale and jet algo)
            - the shower card has two parameter that are dynamically set 
                - njmax (default: -1) is automatically set depending of the process definition
                - Qcut (default: -1) is now automatically set to twice ptj parameter
            - the default parton-shower is automatically set to Pythia8
          - The value of the cross-section after FxFx formalism (removing double counting) is
	    now printed on the log and available on the HTML page
      OM: Fix for the auto width for three body decay in presence of identical particles.
      OM: add support for __header__ in UFO model
      OM: allow restriction card to have auto-width
      OM: fixing some html link (removed ajax link forbidden by major web browser)
      OM: Various fix related to the python3 support
          - including more efficient model conversion method

2.8.0 (21/08/20):
      OM: pass to python3 by default
      OM: For LO process, you can now set lpp1 and lpp2 to "4" for process with initial photon in order to get the
          effective photon approximation. This mode behaves like the "3" one: The cut-off scale of the approximation
	  is taken from the fixed renormalization factorisation scale: "dsqrt_q2fact1/dsqrt_q2fact2"
      OM: The width ao T-channel propagator are now set to zero automatically.
          To return to the previous behaviour , you can use the options "set zerowidth_tchannel False"
	  (to set before the output command)
      OM: Change in madevent phase-space integrator for T-channel:
            - The integration of photon/Z/Higgs are now done together rather than separatly and follow importance
	       sampling of the photon channel
	    - A new option "set max_t_for_channel X" allows to veto some channel of integration with more than X
	       t-channel propagator. This options can speed-up significantly the computation in VBF process.
	       (We advise to set X to 2 in those cases)
	    - Fix a numerical issue occuring for low invariant mass in T-channel creating spurious configuration.   
      OM: In madspin_card you can now replace the line "launch"
          by "launch -n NAME", this will allow to specify the name of the
	  directory in EVENTS where that run is stored.
      OM: Change in the python interface of the standalone output. In top of the pdg of the particles,
          you can now use the process_id (the one specified with @X) to distinguish process with the same particle
	  content. This parameter can be set to -1 and the function then ignore that parameter.
      OM: Adding new option in reweighting to allow the user to use the process_id in presence of ambiguous
          initial/final state.
      OM: Update the makefile of standalone interface to python to be able to compile in multicore.
           (thanks Matthias Komm)
      OM: Update of the auto-width code to support UFO form-factors
      OM: Fixing numerical issue  with the boost in EPA mode.
     

                        ** PARRALEL VERSION FOR PYTHON 3 **

2.7.3.py3(28/06/20):
      ALL: Contains all feature of 2.7.3 (see below)
      OM: Fix a crash when running PY8 in matched/merged mode (bug not present in not .py3 version of the code)
      MZ: low_mem_multicore_nlo_generation is working again
          but not for LOonly mode and not in OLP mode

2.7.2.py3(25/03/20):
      ALL: Contains all feature of 2.7.2 (see below)

2.7.1.py3(09/03/20):
      ALL: Contains all feature of 2.7.1 (see below)
      OM: Fixed a lot of python3 compatibility issue raised by user
          Particular Thanks to Congqio Li (CMS), Richard Ruiz and Leif Gellersen
	  for their reports.

2.7.0.py3 (27/02/20):
      ALL: Contains all feature of 2.7.0			
      OM: Support for python3.7 in top of python 2.7
          - python2.6  is not supported anymore
	  - this requires the module "six" [pip install six --user]
      OM: dropping function set low_mem_multicore_nlo
      OM: dropping support for syscalc (c++ version)
      OM: introduction of new setup variable
          - f2py_compiler_py2 and f2py_compiler_py3
	    which will be used to overwrite f2py_compiler when using the associate python version
          - lhapdf_py2 and lhapdf_py3
	    same for lhapdf
      OM: introduction of a new command "convert model FULLPATH"
          - try to convert a UFO model compatible to python2 only to a new model compatible both with
	    Python2 and Python3 (no guarantee)


                             ** Main Branch  Update **
			
2.7.3(21/06/20)
      OM: Fixing some bug for read-only LO gridpacks (wrong cross-section and shape when generating events).
          Thanks to Congqiao Li for this
      OM: Allowing loop-induced process to run on LO gridpack with read-only mode.
          Thanks to Congqiao Li for this      
      OM: Fix a bug in the longitudinal polarization for off-shell effect, leading to deviation at large invariant mass.
      OM: Adding more option to the run_card for fine tuning phase-space integration steps
          All are hidden by default:
	    - hard_survey [default=1]: request for more points in survey (and subsequent refine)
	    - second_refine_treshold [default=1.5]: forbid second refine if cross section after first refine is
	       is smaller than cross-section of the survey times such treshold
      OM: new command for the editions of the cards:
           - set nodecay: remove all decay line from the madspin_card
	   - set BLOCKNAME all VALUE: set all entry of the param_card "BLOCKNAME" to VALUE
	   - edit CARDNAME --comment_line='<regular_expression>' : new syntax to comment all lines of a card
	       that are matching a given regular expression
      OM: For Mac only, when running in script mode, MG5aMC will now prevent the computer to go to idle sleep.
          You can prevent this by running with the '-s' option. like ./bin/mg5_aMC -s PATH_TO_CMD

2.7.2(17/03/20)
      OM: Fix a Bug in pythia8 running on Ubuntu 18.04.4 machine
      OM: Speed up standalone_cpp code by changing compilation flag

2.7.1(09/03/20)
      OM: Fixing issue (wrong cross-section and differential cross-section) for
          polarised sample when
	   1) you have identical polarised particles
	   2) those particles are decays
	  examples: p p > j j w+{0} w+{T}, w+ > e+ e-
      OM: In presence of identical particles, if you define the exact number of decays
          (either via the decay chain syntax or via MadSpin) then they are assigned in an ordered way:
          generate p p > z{0} z{T}, z > l+ l-, z > j j
	  means that the Longitudinal Z decays to lepton (transverse to jet)
	  Thanks to Jie Xiao for reporting such issues. 
      OM: Effective Photon approximation is now always done with a fix cutoff. This use the FIXED factorization scale
          of the associate beam as the cutoff of the Improved Weizsaecker-Williams.
      OM: Allow to install lhapdf6.2 by default
      OM: Fixing website used to download pdf since lhapdf removed their previous hepforge page for pdf set.
      OM: Fixed a bug (leading to a crash) introduced in 2.6.6 related to the ckkw/MLM check for BSM model
          with gluon with non QCD interaction
      OM: For fortran standalone with python binding, this is not necessary anymore to run the code from a specific directory.
          You need however need to use the standard path for the param_card or have the file ident_card within the same
	  directory as the param_card.dat.


2.7.0(20/01/20)
      OM: Allow for a new syntax in presence of multi-jet/lepton process:
         generate p p > 3j replaces p p > j j j 
      OM: Allow syntax for (fully) polarized particles at LO: [1912.01725]
           ex: p p > w+{0} j, e+{L} e-{R} > mu+ mu- Z{T}
               p p > w+{T} w-{0} j j, w+ > e+ ve, w- > j j
      OM: (Thanks to K. Mawatari, K. Hagiwara) implemention of the axial gauge for the photon/gluon propagator.
          via "set gauge axial"
      OM: Support for elastic photon from heavy ion implemented. For PA collision, you have to generate your diagram
          with "set group_subprocesses False"
      OM: The default run_card.dat is now by default even more specific to your process. 
          Nearly all the cuts are now hidden by default if they do not impact your current process.
          This allows to have less information by default in the run_card which should simplifies its 
          readibility. 
      OM: distinguish in the code if zero contribution are related to no point passing cuts or if
          they are related to vanishing matrix-element. In the later case, allow for a lower threshold.
          (This allow to fasten the computation of such zero contribution)


2.6.7(16/10/19)
      OM: Fix a bug introduced in 2.6.2, some processes with gluon like particles which can lead to the wrong sign for interference term. 
      OM: Fix a bug introduced in 2.6.6 related to the restriction of model which was leading to wrong result for re-weighitng with loop model (but impact can in principle be not limited to re-weighting).
      OM: systematics now supports the option --weight_format and --weight_info (see help command for details)
      OM: set the auto_ptj_mjj variable to True by default
      OM: the systematics_arguments default value is modified in presence of matching/merging.
      OM: reweight: add an option --rwgt_info to allow to customise the banner information associate to that weight
      RF: Fixed a bug in the warning when using FxFx in conjunction with Herwig++/Herwig7. Also, with latest version of
          Herwig7.1.x, the FxFx needed files are compiled by default with in the Herwig code. Thanks Andreas Papaefstathiou.

2.6.6(28/07/19)
      OM: Bug in the edition of the shower_card. The set command of logical parameter was never setting the 
          parameter to False. (Thanks to Richard Ruiz) 
      RF: Fixed a bug in the creation of the energy-stripped i_FKS momentum. Tested for several processes,
          and seems to have been completely harmless.
      OM: Forbidding the use of CKKW/default scale for some UFO model allowing gluon emission from quark with
          no dependence in aS
      OM: Add an option "keep_ordering" for reweighting feature to allow to sometimes use decay chain even if
          you have ambiguity between final state particles.
      OM: Fixed an issue with interference which sometimes happens when some polarization contribution were negative but not all of them.
      VH: Change in the pythia8 output mode (thanks to Peter Skands)
      OM: Any number in the cards (not only integer) can use multiplication, division and k/M suffix for times 1000 and 1 million respectively
      OM: Energy cut (at LO) are now hidden by default for LHC type of run but visible for lepton collider ones.
      OM: Same for beam polarization

2.6.5 (03/02/19)
      OM: Fix some speed issue with the generated gridpack --speed issue introduced in 2.6.1--
      OM: Fix a bug in the computation of systematics when running with Python 2.6.
      OM: import model PATH, where PATH does not exists yet, will now connect to the online db
          if the model_name is present in the online db, then the model will be installed in the specified path.
      MZ: Applgrid+aMCFast was broken for some processes (since 2.6.0), due to wrong 
          information written into initial_states_map.dat. This has been fixed now
      OM: change in the gridpack. It automatically runs the systematics.py (if configure in the run_card)
      OM: Fix  a MLM crash occuring for p p > go go (0,1,2 j)
      OM: Fix issue for BSM model with additional colored particle where the default dynamical scale choice 
          was crashing


2.6.4 (09/11/18)
      OM: add specific treatement for small width (at LO only and not for loop-induced)
          if the width is smaller than 1e-6 times the mass, a fake width (at that value) is used for the
          numerical evaluation of the matrix-element. S-channel resonances are re-scaled according to 
          narrow-width approximation to return the correct total cross-section (the distribution of events 
          will on the other hand follow the new width). 
          The parameter '1e-6' can be changed by adding to (LO) run_card the parameter: "small_width_treatment"
      OM: add a new command "install looptools" to trigger the question that is automatically trigger 
          the first time a loop computation is needed.
      RF: Fixed a bug when using TopDrawer plots for f(N)LO runs, where the combination of the plots could lead
          to completely wrong histograms/distributions in case of high-precision runs.
      OM: Fix some MLM crash for some processes (in particular BSM processes with W'). 
      OM: Fix a bug in the reweighting due to the new lhe format (the one avoiding some issue with py8)
      OM: Fix a behavior for negative mass, the width was set to negative in the param_card automatically
          making the Parton-shower (and other code) to crash since this does not follow the convention.
      OM: Change compiler flag to support Mojave.

2.6.3.2 (22/06/18)
      OM: Fix a bug in auto-width when mass are below QCD scale.
      OM: Fix a bug for g b initial state where the mass in the lhe file was not always correctly assigned
          Note that the momentum was fine (i.e. in the file P^2 was not equal to the mention M but to the correct one)
      OM: Improvment for madspin in the mode spinmode=none
      OM: Fix a bug in MadSpin which was making MadSpin to work only in debug mode

2.6.3 (15/06/18)
      OM: When importing model, we now run one additional layer of optimisation:
           - if a vertex as two identical coupling for the same color structure then the associated lorentz 
             structure are merged in a single one and the vertex is modified accordingly
      OM: When restricting a model, we also run one additional layer of optimisation
           - Opposite sign coupling are now identified and merged into a single one
           - if a vertex as two identical coupling (up to the sign) for the same color structure
             then the associated lorentz structure are merged in a single one and the 
             vertex is modified accordingly 
      VH+OM: changing the ALOHA naming scheme for combine routine when the function name starts to be too long. 
      OM: adding a hidden parameter to the run_card (python_seed) to allow to control the randon number 
          generated within python and be able to have full reproducibility of the events
      OM: Fixing some issue with the default dynamical scale choice for 
            - non minimal QED sample
            - heft model when multiple radiation coming from the higgs decay/scattering
          This can also impact MLM since it use the same definition for the dynamical scale
      OM: Fix some issue for DIS scattering where the shat was wrongly defined for low energy scattering.
          Low energy scattering are not adviced since they break the factorization theorem.
          In particular the z-boost of the events are quite ill defined in that scenario.
      OM: changing the format of the param_card for NLO model to match expectation from the latest PY8
      OM: Update of MadSpin to allow special input file for the case of spinmode=none. 
          With that very simple mode of decay, you can now decay hepmc file or wrongly formatted leshouches event
          (in that mode we do not have spin correlation and width effect)
      PT: in montecarlocounter.f: improved colour-flow treatment in the case gluons are twice colour-connected to each other
          new gfunction(w) to get smoothly to 0 as w -> 1. (for NLO+PS run)
      OM: Fix some issue for the new QED model (including one in the handling of complex mass scheme of such model)
      OM: Fixing an issue of the param_card out of sync when running compute-widths
      OM: Adding Qnumbers block for ghost (the latest version of py8 was crashing due to their absence)

2.6.2 (29/04/18)

      Heavy ion pdf / pdf in general:
      -------------------------------
      OM: Support for rescaling PDF to ion PDF (assuming independent hadron), this is well suited for Lead-Lead collision, p-Lead collision and fix-target
      OM: Support in systematics.py for ion pdf. Possiblity to rescale only one beam (usefull to change only on PDF for fix target experiment)
      OM: Removing internal support for old type of PDF (only supported internal pdf are now cteq6 and nnpdf23)


      User Interface
      --------------
      OM: introduce "update to_full" command to display all the hidden parameter.
      OM: introduce "update ion_pdf" and "update beam_pol" to add related section in the run_card.
          the polarization of the beam is set as hidden parameter instead as default parameter
      OM: improve handling of (some) run_card parameter:
            - add comment that can be displayed via "help NAME"
            - add autocompletion for some parameter
            - add direct rejection of parameter edition if not in some allowed list/range
      
      Bug fixes:
      ----------
      OM: Fix issue with madspin introduced in 2.6.1 (failing to generate correct diagram for NLO process)
      OM: fix crash in 1>N reweighting
      RF+MZ: Fixed a problem with (f)NLO(+PS) runs in case the Born has identical QCD-charged
      	     particles. Cross sections were typically correct, but some distributions might
	     have shown an asymmetry. 
      OM: Change in LO maching for HEFT (or any model with hgg vertex) in the way to flag jet that should
          not take part in the matching/merging procedure.
      OM: Fixed a bug for loop induced in gridpack mode
      RF: Fixed a bug for ApplGrid: in rare cases the ApplGrid tables were filled twice for the same event
      OM: Fixed a bug for fixed target experiment when the energy of the beam was set to 0. 
      RF: Fixed an issue where too many files were opened for fNLO runs in rare cases
      OM: Fix issue on Madevent html output where some link where broken
      OM: Fix issue for the display lorentz function (was also presenting security issue for online use)
      OM: Fix issue for spin 3/2 (one in presence of fermion flow violation and one for custom propagator)

      Enhancement:
      -----------
      OM: add the value of all the widths in Auto-width in the scan summary file
      OM: For 1>N, if the user set fixed_run_scale to True, then the scale is choose accordingly
          and not following the mass of the inital state anymore
      RF: For the HwU histograms, if no gnuplot installation is found, write the gnuplot scripts in v5
          format (instead of the very old v4 format).
      OM: Change the default LO output directory structure. Now by default the lepton and neutrino are split 
          in two different directory. This avoids to face problem with the assymetric cut on lepton/neutrino
      OM: loop-filter commands are now working for loop-induced processes
      OM: New  method avoiding that two process are running inside the same output directory.
          This is implemented only for Gridpack and LO run so far. 
          The new method should be more robust in case of crash (i.e. not wrongly trigger as before)
      OM: For LO scan, if a crash (or ctrl-c) occurs during the scan, the original param_card is now
          restored.

2.6.1 (12/12/17)

      RF+MZ: It is now possible to add LO matrix elements (with [LOonly]) 
             to Fx-Fx merged samples. Thanks to Josh Bendavid for testing.
      OM: Re-factoring the code asking which program to use (both at LO and NLO)
          - design modular, designed for PLUGIN interactions
          - the length of the question auto adapts to the size of the shell
      OM: Allowing to have the gridpack stored on a readonly filesystem
      OM: Fix a bug in matching/merging forbiding the pdf reweighting for some processes (since 2.4.0)
      OM: Creation of online database with the name of known UFO model. If a use try to import a model
          which does not exits locally, the code will automatically check that database and download the 
          associate model if it exists. You can contact us if you are the author of one model which is not
          on our database. 
	  The list of all available model is available by typing "display model_list"
      OM: Model with __arxiv__ attribute will display "please cite XXXX.XXXXX when using this model" when
          loaded for the first time.
      OM: A fail of importing a UFO model does not try anymore to import v4 model
      OM: Many model present in models directory have been removed, however they can still be imported
          since they are available via automatic-download
      OM: Refactoring of the gridpack functionality with an infinite loop to reach the requested number of events
      OM+RF: Adding new class of cut at LO/NLO defined via the pdg of the particle
      VH: Support for the latest version of MA5
      MZ: Adding support for lhapdf v6.2
      OM: Fixing various bug in the spinmode=onshell mode of MadSpin
      OM: Fix a bug for model with 4 fermion in presence of restrict_card
      OM: Fix aloha bug in presence of complex form-factor.
      OM: improve auto-detection and handling of slha1/slha2 input file when expecting slha2. 

2.6.0 (16/08/17)
      New Functionalities:
      --------------------
      RF+OM: Added the possibility to also have a bias-function for event generation at (f)NLO(+PS)
      OM: Improve Re-WEIGHTING module
          1) creation of a single library by hyppothesis. 
          2) library for new hyppothesis can be specify via the new
             options: change tree_path and change virt_path
          3) allows to re-weight with different mass in the final states (LO only)
             This forces to rewrite a new lhe file, not adding weight inside the file
             (via the command: change output 2.0)
          4) allows to run the systematics on the newly generated file (for new output file)
             (via the command change systematics True)
          5) Fix some Nan issue for NLO reweighting in presence of colinear emission
	  6) various bug fixing, speed improvement,...
      OM: Add new option to SYSTEMATICS program:
           --remove_weights, --keep_weights, --start_id
           See "help systematics for more details."
      OM: Allow to specify param_card, run_card,... directly via an html link.

      Bug Fixing:
      -----------
      OM: Update condor class to support CERN type of cluster (thanks Daria Satco)
      OM: Fixing a bug leading to a crash in pythia8 due to one event wrongly written when splitting the
          events for the parralelization of pythia8
      OM: Fixing an issue, leading to NAN for some of the channel of integration for complicated processes.
      OM: Fix a bug in gripack@NLO which forbids to run it when the gridpack was generated with 0 events.
      RF: Fixed bug #1694548 (problem with NLO for QCD-charged heavy vector bosons).
      RF: Another fix (adding on a fix in 2.5.5) related to FxFx merging in case there are
      RF: Fixed bug #1706072 related to wrong path with NLO gridpack mode
          diagrams with 1->3 decays.
      RF: Fixed a bug (found by SF) that gave a seriously biased resonance mass when using MadSpin for decaying a 2->1 process.
      PT: Fix in montecarlocounter.f. Previously, for NLO+PS it was reading some subleading-colour information, now all
          information passed to the MC counterterms is correctly leading colour. 
      OM: Fix systematics computation for lepton collider
      OM+VH: Remove the proposition to install pjfry by default, due to many installation problem. The user can still force to 
          install it, if he wants to.
      OM: Fix a problem of madspin when recomputing width for model loaded with --modelname option
      OM: Fix events writing for DIS (thanks to Sho Iwamoto)
      OM: Fix a problem of output files written .lhe.gz, even if not zipped (python2.6 only)
      OM: Fixing some issue related to the customised propagator options of UFO model
 
      Code Re-factorisation:
      ----------------------
      RF: Refactor of the HwU.f fortran code. Gives more flexibility and potentially lower
          memory requirements.
      RF: Refactor of the (NLO) code related to extra weights (for PDF/scale uncertainties).
      OM: Increase modularity of the code for the support of plugin (maddm and MPI@LO)     
          - Now we support the HPC plugin allowing to generate LO-gridpack on MPI machine
          - Plugin can now use the "launch" keyword

2.5.5(26/05/17)
      OM: Fixing bug in the creation of the LO gridpack introduced in 2.4.3. Since 2.4.3 the generated 
          gridpack were lacking to include the generated grid for each channel. This does not lead to 
          bias but to a significant slow down of the associated gridpack.
      OM: Supporting user function calling other non default function.
      OM: adding the command "update to_slha1" and "update to_slha2" (still beta)
      RF: some cleanup in the NLO/Template files. Many unused subroutines deleted.
      OM: fixing some bug related to complex_mass_scheme
      OM: fixing bug in ALOHA for C++ output (in presence of form-factor)
      OM: fixing lhe event for 1 to N process such that the <init> block is consistently set for the shower
      OM: ExRootAnalysis interface is modified (need to be requested as an analysis)
      RF: Fix for FxFx merging in case there are diagrams with 1->3 decays.

2.5.4(28/03/17)
      OM: Add a warning in presense of small width
      OM: Fix a bug related to a missing library (introduced in 2.5.3)
      OM: Improve stability of the onshell mode of MadSpin
      VH: Fix some problem related to LHAPDF

2.5.3(09/03/17)
      PT: Modified the default shower starting scale in montecarlocounter.f.
          The new reference scale from which the dampening profile is computed is sum_i mt_i/2, i
          being Born level final-state momenta.
      OM: New "special mode" for madspin accessible via "set spinmode onshell".
          This mode allow for full spin-correlation with 3 (or more) body decay but the decaying particle
          remains exactly onshell in this mode. Loop-induced production/decay are not allowed in this mode.
      OM+RF: Allowing for creation of LHE like output of the fixed order run at NLO.
          This LHEF file is unvalid for parton-shower (all PS should crash on such file). It will be 
          unphysical to shower such sample anyway.
          Two hidden parameters of the  FO_analyse_card.dat allow some control on the LHEF creation
       	  "fo_lhe_weight_ratio" allows to control the strength of a partial unweighting [default:1e-3]
             increasing this number reduce the LHEF size.
          "fo_lhe_postprocessing" can take value like nogrouping, norandom, noidentification.
             nogrouping forbids the appearance of the LHEF(version2) tag <eventgroup>
             norandom   does not apply the randomization of the events.
             noidentification does not merge born event with other born like counter-event
      RF: Better job handling for fNLO runs.
      VH: Fixing various problem with the pythia8 interface (especially for MLM merging)
      Team: Fixing a series of small crash

2.5.2(10/12/16)
      OM: improve systematics (thanks to Philipp Pigard)
      OM: new syntax to modify the run_card: set no_parton_cut
          This removes all the cut present in the card.
      OM: change the default configuration parameter cluster_local_path to None
      OM: change the syscalc syntax for the pdf to avoid using & since this is not xml compliant
      OM: avoid to bias module to include trivial weight in gridpack mode
      OM: Fix a bug making 2.5.1 not compatible with python2.6
      OM: Improve "add missing" command if a full block is missing
      OM: Fixing a bug reporting wrong cross-section in the lhef <init> flag (only in presence of 
          more than 80 channel of integration)

2.5.1 (04/11/16)
       PT+MZ: New interface for Herwig7.
              Fixed a bug in the Herwig7/Herwig++ counterterm (relevant to 2 -> n, n>2:
              in particular, the bug affected the dead zone for final-final colour connection
              in processes with more than two particles in the Born final state)
       VH: Parallelization of PY8 at LO
       OM: add the possibility to automatically missing parameter in a param_card
           with command "update missing" at the time of the card edition. Usefull for 
           some SUSY card where some block entry are sometimes missing.
       OM: Possibility to automatically run systematics program at NLO or Turn it off at LO
           (hidden entry of the run_card systematics_program = systematics|syscalc|none)
       RF: Some refactoring of the NLO phase-space generation,
           including some small improvements in efficiency.
       OM: Plugin can be include in a directory MG5aMC_PLUGIN the above directory need to be in
           the $PYTHONPATH
       OM: Fix systematics for e+ e- initial state.
       VH: Fix various bug in the HepMc handling related to PY8 (LO generation)
       OM: allow install maddm functionality (install ./bin/maddm executable)

2.5.0 (08/09/16)
     FUNCTIONALITY
       VH+OM: Adding an official interface to Pythia8 (parton shower) at Leading-Order
	        More information at https://cp3.irmp.ucl.ac.be/projects/madgraph/wiki/LOPY8Merging	   
       VH+OM+MA5: Adding an official interface to MadAnalysis5 for plotting/analysis/recasting
	        More information at https://cp3.irmp.ucl.ac.be/projects/madgraph/wiki/UseMA5withinMG5aMC	   
       OM: Introduces a new function for LO/NLO interface "systematics"
            This function allows to compute systematics uncertainty from the event sample
            It requires the event sample to have been generated with 
                - use_syst = T (for LO sample)
                - store_reweight_info = T (for NLO sample)
            At LO the code is run automatically if use_syst=T (but if SysCalc is installed)
       VH+OM: Adding the possibility to bias the event weight for LO generation  via plugin.
            More informtion: https://cp3.irmp.ucl.ac.be/projects/madgraph/wiki/LOEventGenerationBias
       VH+SP: extend support for CKKWL

     CODE IMPROVMENT / small feature
     -------------------------------
       OM: Modify the structure of the output format such that all the internal format have the same structure
       OM: Adding the Plugin directory. Three kind of plugin are currently supported
           - plugin defining a new type of output format
           - plugin defining a new type of cluster handling
           - plugin modifying the main interface of MG5aMCnlo 
           More informations/examples are available here:
           https://cp3.irmp.ucl.ac.be/projects/madgraph/wiki/Plugin
       OM: Adding the possiblity of having detailled help at the time of the edition of the cards.
            help mass / help mt / help nevents provided some information on the parameters.
       OM: NLO/LO Re-weighting works in multi-core
       OM: add an automatic update of the param_card to write the correct value for all dependent parameter.
       OM: add the check that the param_card is compatible with the model restriction.
       OM: Adding the run_card options "event_norm" for the LO run_card (same meaning as NLO one)
       VH: extend install command to install: lhapdf/pythia8
       VH: Interfaced MadLoop to COLLIER for tensor integral reduction.	   
       OM+VH: At the first loop/NLO computation, a new question will now be asked to choose which program
           to install to compute the loop. You can still install additional method later via the "install" command
       OM: Replace the mssm model by the MSSM_SLHA2 following the SLHA2 instead of the SLHA1 convention

     BUG FIXING
     ----------
       OM: Fix a bug in the helicity by helicity reweighting method. (introduced in 2.4.3)
       OM: Fix a bug in the reweight_card where relative path was not understood from the local directory 
            where the program was runned by the user.

2.4.3 (01/08/16)
        OM: Reduce the amount of log file/output generated for LO run (output can use up to three times less output).
        OM: For the LO combination of events (unweighting) pass to the method previously used for loop-induced.
            This method is faster and requires less I/O operation.
            This fully remove the need of the file events.lhe.gz which is not created anymore (further reduce the ouput size)
        OM: Optimise the code in order to be able to run scan with more than 2k steps.
        OM: Optimise the lhe_parser module (use for the unweighting/re-weighing/...) around 20% faster than before.
        OM: Fix a bug in MadSpin where the cross-section reported in the <init> block of the LHEF
            was wrongly assigned when multiple process were present in the LHEF and that different Brancing ratio
            were associated to each of those processes.
        RF: For NLO process generation, fix a problem with turning on PDF reweighting with sets that have only a
            single member. Also, allow for reweighting with up to 25 PDF sets (and their error members) for a single run.
        OM: Fixing bug allowing to specify a UFO model by his full path for NLO computation (thanks Zachary Marschal).
        OM: Fixing bug in LO re-weighting in case of helicity by helicity re-weighting. Now the events is boost back in 
            the center of mass frame to ensure consistency with the helicity definition.

2.4.2 (10/06/16)
        OM: fix a compilation problem for non standard gfortran system
        OM: reduce the need of lhapdf for standard LO run. (was making some run to test due to missing dependencies)

2.4.1 (10/06/16)
        OM: Fix a bug in fix target experiment with PDF on the particle at rest.
            The cross-section was correct but the z-boost was not performed correctly.
        OM: Fix various bug in MadSpin
        OM: Fix some bug in MLM merging, where chcluster was forced to True (introduced in 2.2.0)
        OM: Allow to specify a path for a custom directory where to look for model via the environment 
            variable PYTHONPATH. Note this used AFTER the standard ./models directory

2.4.0 (12/05/16)
        OM: Allowing the proper NLO reweighting for NLO sample
        RF: For NLO processes allow for multiple PDF and scales reweighting, directy by inputting lists
            in the run_card.dat.
        VH: Interfaced MadLoop to Samurai and Ninja (the latter is now the default)
        HS: Turn IREGI to off by default
        MZ: new NLO generation mode. It is more efficient from the memory and CPU point of 
            view, in particular for high-multiplicity processes. 
            Many thanks to Josh Bendavid for his fundamental contribution for this.
            The mode can be enabled with
            > set low_mem_multicore_nlo_generation True
            before generating the process.
        OM: Adding the possibility to use new syntax for tree-level processes:
            QED==2 and QCD>2: The first allows to select exactly a power of the coupling (at amplitude level
            While the second ask for a minimum value.   
        RF: In the PDF uncertainty for fixed-order NLO runs, variations of alphaS were not included.
        OM: In MLM matching, fix a bug where the alpha_s reweighting was not fully applied on some events. 
            (This was leading to effects smaller than the theoretical uncertainty)
        OM: Fixing the problem of using lhapdf6 on Mac
        MZ: Faster interface for LHAPDF6
        OM: Add support of epsilon_ijk in MadSpin
        OM: Fix multiple problem with multiparticles in MadSpin
        OM: Improve spinmode=None in MadSpin
        OM: Update the TopEffTh model
        MZ: Fix problem with slurm cluster
        OM: Improve scan functionalities
        PT: New way of handling Pythia8 decays
        RF: Fixed a bug that resulted in wrong event weights for NLO processes when requiring
            a very small number of events (introduced in 2.3.3)
        OM: Allow to keep the reweight information in the final lhe file for future computation 
        MZ: updated FJcore to version 3.1.3 (was 3.0.5)

2.3.3 (15/10/15)
        OM: Allow new syntax for the param_card: instead of an entry you can enter scan:[val1, val2,...]
            To perform a scan on this parameter.
        OM: Having two mode for "output pythia8" one (default) for pythia8.2 and one for pythia8.1 (with --version=8.1)
        RF: Rewriting of job-control for NLO processes. Better accuracy estimates for FO processes
        RF: Fix for factorisation scale setting in FxFx merging when very large difference in scale in the
            non-QCD part of a process. 
        RF: Better discarding of numerical instabilities in the real-emission matrix elements. Only of interested for
	    processes which have jets at Born level, but do not require generation cut (like t-channel single-top). 
        RF: Added an option to the run_card to allow for easier variation of the shower starting scale (NLO only).
        RF: Fixed a problem in the setting of the flavour map used for runs with iAPPL >= 1. 
        RF: Allow for decay processes to compute (partial) decay widths at NLO accuracy (fixed order only).
        OM: (SysCalc interface) Allow to bypass the pdf reweighting/alpsfact reweighting
        MZ: fixed bug related to slurm clusters
	OM: remove the addmasses.py script of running by default on gridpack mode. 
            if you want to have it running, you just have to rename the file madevent/bin/internal/addmasses_optional.py to
            madevent/bin/internal/addmasses_optional.py and it will work as before. (Do not work with SysCalc tag)
        OM: make the code compatible with "python -tt" option

2.3.2.2 (06/09/15)
        VH: Finalized the MG5aMC-GoSam interface

2.3.2(20/08/15)   
        OM: Improve reweighting module. (https://cp3.irmp.ucl.ac.be/projects/madgraph/wiki/Reweight)
            New Capabilities: 
             - allow to reweight by loop-induced processes
             - allow to change model 
             - allow to change process definition
             - allow to unweight the sample to have an idea of the statistical power.
             - allow to perform some crude reweighting on NLO sample (reweighting by LO matrix element). NLO
               accuracy is not preserved (in general) for such computation.
            New dependencies:
	     - require the f2py module (part of numpy)
	OM: change the kt-durham cut (at LO) such that particle comming from decay are not impacted if cut_decays
            is on False.
        VH: Fixed the check in helas wavefunction appearance order in an helas diagrams. It failed in cases
	    where additional wf were created during the fix of fermion flow in presence of majorana fermions.         
	RF: Fixed a bug in the aMCFast/ApplGrid interfaced introduced in the previous version.
        OM: Fix a crash when using mssm-no_b_mass model (due to the SLHA1-SLHA2 conversion)
        OM: Fix a bug in the add_time_of_flight function (not called by default) where the displaced vertex information
            was written in second and not in mm as it should. Note that this function can now be run on the flight
	    by adding the following line in the run_card: "  1e-2 = time_of_flight #threshold for the displaced vertex" 
	RF: Small fix that leads to an improvement in the phase-space generation for NLO processes
        OM: Fix a crash introduce in 2.3.0 when running sequentially in the same directory (thanks Gauthier)
        OM: Improve aloha in the case of some expression reduces to pure float.
        OM: In MadSpin, allow to specify cut for the 1>N decay in spinmode=none.
	RF: Fixed a bug that gave bogus results for NLO runs when using an internal PDF which is not
            NNPDF (like for the old cteq_6m, etc).
	RF: Fixed a bug in the PDF combination in the HwU histograms: there was no consistent use if Hessian
            and Gaussian approaches for MSTW/CTEQ and NNPDF, respectively.
        OM: Fixed a small bug in EWdim6 which was removing a coupling in AZHH interaction.
        OM: improve customize_model function to avoid problem with unity coupling.
	RF: Improved the treatment of the bottom Yukawa. Thanks Marius Wiesemann. 

2.3.1  
     OM+VH: Automation of event generation for loop-induced processes.
		OM: Automatic change of the p/j definition to include the b particle if the model has a massless b.
	RF: Reduce the collision energy for the soft and collinear tests: for 100TeV collider many were failing
	    due to numerical instabilities. 
        OM: Fixing bug associate to the epsilon_ijk structure
        OM+VH: Various bug fixing for the loop-induced processes
        OM: Fix a crash in MadWidth which occurs for some 4 body decay
        PT: Fixed a bug concerning the use of Herwig++ with LHAPDF. Bug was introduced in 2.3.0.beta
	OM: Fix a crash in ALOHA for form-factor in presence of fermion flow violation

2.3.0.beta(10/04/15) OM+VH: Adding the possibility to compute cross-section/generate events for loop-induced process
		JB+OM: Addign matchbox output for matching in the Matchbox framework
                OM+VH: Change the handling of the run_card.
                      - The default value depends now of your running process
                      - cut_decays is now on False by default
                      - nhel can only take 0/1 value. 1 is a real MC over helicity (with importance sampling)
                      - use_syst is set on by default (but for matching where it is keep off)                    
                      - New options added: dynamical_scale_choice, it can take the following value
		            -1 : MadGraph5_aMC@NLO default (different for LO/NLO/ ickkw mode) same as previous version. 
                             0 : Tag reserved for user define dynamical scale (need to be added in setscales.f).
                             1 : Total transverse energy of the event.
                             2 : sum of the transverse mass 
                             3 : sum of the transverse mass divide by 2 
			     4 : \sqrt(s), partonic energy 
                OM: Cuts are also applied for 1>N processes (but the default run_card doesn't have any cut).         
                PT: Set command available for shower_card parameters
                OM: New MultiCore class with better thread support
                RF: Fixed a bug in the aMCfast/APPLGrid interface introduced in version 2.2.3
		RF: Fixed a bug in the setting of the integration grids (LO process generation) for the minimum
		    energy needed for photons. The bug did not lead to any bias in event generation.
		RF: Re-factoring of the structure of the code for NLO+PS computations.
		RF+VH: Replaced the default topdrawer histograms with HwU histograms for f(N)LO runs
                    and allow it also for aMC@NLO runs.
		RF+VB: Allow for variable bin-sizes in MG5_aMC+aMCfast+ApplGrid runs.
                MZ+RF: Added 'LOonly' asNLO mode to export processes without any real and virtuals 
                       (useful e.g. for higher multiplicities when merging)
		RF: Added support for the computation of NLO+NNLL jet veto cross sections
		RF: Fixed a bug in the Pythia8 interface: FxFx was not correctly initialized and all
                    events were incorrectly kept (introduced in v.2.2.3)
                OM: Improve the function "print_result" (in the running interface)
                    add an option --format=short allowing to print the result in a multi-column format
                OM: Possibility to not transfer pdf file to the node for each job. 
                       This is done via a new option (cluster_local_path) which should contain the pdf set.
                       This path is intented to point to a node specific filesystem.
                    New way to submit job on cluster without writting the command file on the disk.
                OM: Allowing MadSpin to have a mode without full spin-correlation but handling three (and more) 
                    body decay. (set spinmode=none).
                OM+PA: Fixing various bug in MadSpin.

2.2.3(10/02/15) RF: Re-factoring of the structure of the code for fNLO computations.
                OM: Fix a bug in MadWeight (correlated param_card was not creating the correct input file)
		RF: When requiring more than 1M events for (N)LO+PS runs, do not go to higher precision than 0.001
                    for the grids and cross section (can be overwritten with the req_acc run_card parameter).
		RF: Make sure that reweight info (for PDF and scale uncertainties) also works for UNLOPS events.
		RF: When setting the B's stable in the shower_card, also set the eta_b (PDG=551) stable.
		OM: Change the Breit-Wigner splitting for the multi-channel integration, use the bwcutoff instead of
                    the hardcoded value 5.
                MZ: Fix to bug 1406000 (segfault appearing when doing FxFx merging). Thanks to Josh Bendavid for
                    having reported it
                MZ: Fix to a bug occurring when generating event in the "split" mode: the required output was 
                    not correctly specified
                OM: The built-in pdf "nn23lo" and "nn23lo1" where associate to the wrong lhapdfid in the lhef file
                    This was creating bias in using SysCalc. (Thanks Alexis)
                OM: Fix a bug in the LO re-weighing  module which was removing the 
                    SysCalc weight from the lhe file (thanks Shin-Shan)
                Team: Fixes to different small bugs / improvement in the error and warning messages
		RF: For aMC runs, If a NAN is found, the code now skips that PS point and continues instead of
		    leading to NAN.
                RF: For fNLO runs the virtuals were included twice in the setting of the integration grids. 
                    This was not leading to any bias in previous version of the code.

2.2.2(06/11/14) OM: Correct a bug in the integration grid (introduces in 2.1.2). This was biasing the cross-section of 
                    processes like a a > mu+ mu- in the Effective Photon Approximation by three order of magnitude.
                    For LHC processes no sizeable effect have been observe so far.
                MZ: some informations for aMC@NLO runs which were before passed via include files are
                    now read at runtime. The size of executables as well as compilation time / memory usage
                    is reduced for complicated processes
                RF: Fix crash #1377187 (check that cuts were consistent with the grouping was too restrictive) 
		RF: For NLO running: added 'strip' to the makefiles to reduce executable sizes (removes symbol info)
		Stefano Carrazza (by RF): fix for the photon PDF for the internal NNPDF sets
		RF: Improved the check on the consistency of the cuts and the grouping of subprocesse (LO running)
                PT: enabled PYTHIA8.2
                OM: restore the usage of external gzip library for file larger than 4Gb which were crashing with
                    the python gzip library
                OM: Fixing the default card for Delphes
                OM: Improve support of lsf cluster (thanks Josh) 
                OM: Adding support for the UFO file functions.py (which was ignored before)
                OM: Reduce the amount of RAM used by MadSpin in gridpack mode.
                OM: discard in MadWidth partial width lower than \Lambda_QCD for colored particle.

2.2.1(25/09/14) OM: Fix a bug preventing the generation of events at LO due to a wrong treatment of 
                      the color-flow.

2.2.0(24/09/14) VH: General mixed order corrections in MadLoop (only), including QCD/EW/QED and 
                    the UFO@NLO model 'loop_qcd_qed_sm'.
                VH: Re-design of both the tree and MadLoop matrix elements output to compute
                    contributions of different coupling order combinations independently from one another.
                VH+HS: Tensor integral reduction as implemented in PJFry and IREGI readily available
                    and interfaced to MadLoop's output.
                VH: Re-structuring of MadLoop's standalone output so as to easily create a single dynamic 
                    library including many processes at once. Useful for interfacing MadLoop to other MC's
                    and already working with Sherpa.
                VH+HS: This branch contains all the fixes for proper treatment of the latest BSM@NLO models 
                    produced by FeynRules@NLO. In particular, the fixed related to the presence of majorana 
                    particles in loop ME's.
                RF: Corrected the behaviour of the pdfcode parameter in the shower_card for NLO+PS runs.
                PT: Redesigned shower_card.dat and eliminated modbos options for Herwig6          
                RF: Change the SPINUP information in the NLO LHEF from 0 to 9 (i.e. sum over helicities)
                RF: Fixed a bug in the check on the determination of the conflicting BWs.
		RF: Added the aMCfast+APPLgrid interface (arXiv:1406.7693 [hep-ph])
                PT: Redesigned shower_card.dat and eliminated modbos options for Herwig6          
                RF: Change the SPINUP information in the NLO LHEF from 0 to 9 (i.e. sum over helicities)
                RF: Fixed a bug in the check on the determination of the conflicting BWs.
                MZ: enabled LHAPDF6 interface 
                OM: Fixed a crash in some HEFT merging case.
                OM: Fix various compatibility problem created by the LHEFv3 version (Thanks to S. Brochet)
                OM: Fix a bug for MadSpin in gridpack mode
                OM: Add a routine to check the validity of LHE file (check_event command)
                OM: Fix bug for UFO model with custom propagators
                OM: Fix Bug in the computation of cross-section in presence of negative contribution 
                OM: Change colorflow information of LHE file in presence of two epsilon_ijk
                    since PY8 was not able to handle such flow in that format.
                OM: Add the function print_result for aMC@(n)LO run.
                OM: Add some shortcut in the card edition 
                    set ebeam 500 # edit both beams
                    set lpp 0     # edit both lpp1 and lpp2
                    set lhc 14    # configure for LHC 14TeV
                    set ilc 1000  # configure for ilc 1TeV
                    set fixed_scale 100 # set all scale to fixed and at 100GeV
		    set showerkt T # set showerkt on T in the shower card
 		    set qcut 20    # set the qctu to 20 in the shower card 
                OM: Fix a bug in the card edition mode which was sometimes returning to default value
                    which were edited by hand and not via the set command.
                Seoyoung Kim (by OM): Implementation of the htcaas (super-)cluster support.
		Juan Rojo (by RF): extended the 3 internal NNPDF sets for scales relevant for a 100TeV collider.
                OM: Fix a problem with the creation of DJR plot with root 6
                OM: allow the set the width to Auto in NLO computation (width computated at LO accuracy)
                OM: Adding the possibility to have automatic plot after the parton shower for Herwig6/Pythia6.
                    This require MadAnalysis and the pythia-pgs package. 

2.1.2(03/07/14) OM: Fix a bug in ALOHA in presence of customized propagator (Thanks Saurabh)
                OM: Fixing some compilation issue with MadWeight (Thanks A. Pin)
                OM: Fixing a bug preventing MadWidth to run due to the model prefixing (depending
                    on the way it was called)
                OM: Fixing a bug in MadSpin in the mssm model
		RF: Added the invariant mass and DeltaR cuts for *same flavour* opposite sign lepton
                    pairs to the run_card for NLO-type generations.
		RF: Added FxFx and UNLOPS merging with Pythia8
		RF: Prevent an infinite loop in MadSpin by forcing the correct sign to the invariants
		RF: Catch a possible error related to grouping subprocesses and setcuts
		OM: Fix an error when using the "customize_model" command
                S. Mrenna (by OM): Fix the include file in pythia8 output to be compliant with the latest
                    PY8 version
		RF: Added a string with functional form for the scales to the event file banner (NLO only)
                S. Brochet (by OM): Fix a bug in MadSpin with the writting of the mother ID in the LHE file.
                    Force the tag in the banner to always have the same case
                    increase momenta precision for the LHE file written by MadSpin 
                    (thanks a lot to S. Brochet for all those patch)
                PT: Integrated Jimmy's underlying event for Herwig6
                OM: improve "add model" functionality allow to force particle identification.
                PT: Bug fix in the normalisation of topdrawer plots for option 'sum' (as opposed to 'average')
		RF: Fixed a bug related to the random seed when the code was not recompiled for a new run.
                OM: Fixed a bug in MadEvent(LO) run, the generated sample were bias in presence of 
                    negative cross-section. A negative cross-section is possible only if you use a NLO PDF 
                    and/or if you edit the matrix.f by hand to have a non-definite positive matrix-element.
		OM: When importing a model, check that there is not more than 1 parameter with the same name.
                PT: Subsantial recoding of montecarlocounter.f and of a subroutine in fks_singular.f. Will help 
                    future extensions like EW NLO+PS matching and numerical derivatives      
                OM: Fixing a wrong assignement in the color flow in presence of epsilon_ijk color structure.
                    Those events were rejected by Pythia8 due to this wrong color-flow.
                MZ: Added the possibility to run the shower on a cluster, possibly splitting the lhe file 
                MZ: The c++ compiler can be specified as an option in the interface. On MACOSX, clang should
                    work now
                OM: MadEvent output is now LHEFv3 fully compliant. A parameter in the run_tag (lhe_version) 
                    allows to return LHEF version 2 format for retro-compatibility.

2.1.1(31/03/14) OM: Change the way the UFO model is handle by adding a prefix (mdl_) to all model variable.
                    This avoid any potential name conflict with other part of the code. This feature can be
                    bypassed by using the option --noprefix when importing the model.
                OM: New command "add model XXX" supported. This command creates a new UFO model from two UFO model.
                    The main interest stand in the command "add model hgg_plugin", which add the effective operator
                    h g g to the original UFO model. The model is written on disk for edition/future reference.
		RF: Reduced the calls to fastjet and skipped the computation of the reweight coeffients when
 		    they are not needed.
                OM: Fixed a bug for LO processes where the MMLL cut was not applied to the event sample.
                PA: Fix a bug in MadSpin to avoid numerical instabitities when extracting t-channel invariants
                    from the production event file (see modification in driver.f, search for 'MODIF March 5, 2014') 
                OM: Better determination of which particles are in representation 3/3bar since FR is ambiguous on that point.
                    Now the determination also looks for 3 -3 1 interactions to check if that help.
                OM: Fix a bug(crash) in MW linked to the permutation pre-selection module.
		RF: Better comments in the code for user-defined cuts in the ./SubProcesses/cuts.f function.
                    Also the maxjetflavor parameter in the run_card is now actually working.
                OM: Update SysCalc to:
                      - Fix a bug that some file where sometimes truncated.
                      - Allow for independant scale variation for the factorization/renormalization scale.
                RF+OM: Improve the handling of conflicting Breit-Wigners at NLO
		RF: Print the scale and PDF uncertainties for fNLO runs in the summary at the end of the run

2.1.0(21/02/14) MADWEIGHT RELEASE:
                ------------------
                
                OM+PA: First Official release of MadWeight inside MG5_aMC
                      Main update:
                        - ISR corrections
                        - possibility to use narrow-width approximation
                        - introducing a module for the pre-selection of the parton-jet assignment.
                        - extended formalism for the transfer function (more generic)
                        - possibility to evaluate the weights for multiple choices of transfer function 
      			  on the same phase-space point. The phase-space is optimized for the first set of 
                          parameters.
		      Speed update:
                        - More efficient way to group the computation for identical process with different final state.
                        - Possibility to Monte-Carlo over the permutation.
                        - More efficient way to choose between the various change of variable.
                        - Possibility to use mint (not compatible with all of the options)
			- Possibility to use sobol for the generation of PS point (sometimes faster than pure 
                          random point generator.

                MadEvent/aMC@NLO UPDATE/BUG FIXING:
 		-----------------------------------

                OM: Fix critical bug (returns wrong cross-section/width) for processes where the center of mass 
                    energy of the beam is lower than 1 GeV. So this has no impact for LHC-collider phenomenology.
                    This can also impact computation of decay-width if the mass of that particle is below 1 GeV.
		RF: Critical bug fixed (introduced in 2.0.2) for fixed order NLO runs that could
		    give the wrong cross section when the phase-space generation is inefficient
                    (like in the case for conflicting Breit-Wigners). This bug did not affect runs
                    with matching to the parton shower.
                OM: Fix a bug leading to a crash with some decay syntax. i.e., p p > t t~, (t > w+ b), (t~ >w- b~)
                OM: Fix format of LHE output for 1>N events when the <init> and mother information were wrongly set 
                    to LHC default. Specific support of this option will be part of pythia8 (8.185 and later)
                OM: Fix the syntax for the custom propagator to follow the description of arXiv:1308.1668 
                OM: Allow to call ASperGe on the flight if ASperGe module is include in the UFO model.
                    just type "asperge" at the moment where the code propose you to edit the param_card.

                MADSPIN UPDATE:
                ---------------
                OM: Allow to use another model for the decay than the one used for the production of events.
                    You are responsible of the consistency of the model in that case.
                PA: Include hellicity information for the events generated by MadSpin.
                OM: Fix a bug in MadSpin preventing the gridpack to run with NLO processes.

2.0.2(07/02/14) RF: Suppressed the writing of the 'ERROR in OneLOop dilog2_r' messages (introduced in the 
                    previous version)
                OM: Fix the bug that the shower_card.dat was wrongly identified as a pythia_card.
                OM: add one MadSpin option allowing to control the number of simultaneous open files.
                OM: Fix a bug in eps preventing evince preventing label to be displayed on page 2 and following
                    Thanks to Gauthier Durieux for the fix.
                OM: Fix a bug(crash) for p p > w+ w- j j introduce in 2.0.0 due to some jet sometimes tagged as QCD
                    and sometimes not (which was making the automatic scale computation to crash)
                OM: Change the way to writte the <init> line of the lhe file to take into account
                    - process with more that 100 subprocesses (note that you need to hack the pythia-pgs
                      package to deal with such large number of sub-process
                    - deal with pdf identification number bigger than 1 million.  
                OM: Fixed a bug preventing the Madevent to detect external module (pythia-pgs, syscalc,...)
                    Bug #1271216 (thanks Iwamoto)
                PT: PYTHIA8 scale and pdf variations

2.0.1(20/01/14) OM: Fix a bug in h > l+ l- l+ l- for group_subproceses =False (decay only). A follow up of 
                    the bug fix in 2.0.0
                RF: Replaced the Error#10 in the generation of the phase-space (for NLO) to a Warning#10.
                    In rare cases this error stopped the code, while this was not needed.
                RF: When using non-optimized loop output, the code now also works fine.
                OM: Modification of the code to allow the code to run on our servers
                VH: Improve the timing routine of the NLO code (displayed in debug mode)
                VH: FIX the import of old UFO model (those without the all_orders attribute).
                OM: Add a functionalities for restrict_model if a file paramcard_RESTRICTNAME.dat
                    exists, then this file is use as default param_card for that restriction.
                HS: Updated CutTools to v1.9.2

2.0.0(14/12/13)    CHANGE IN DEFAULT:
                   ------------------
                      OM: Change the Higgs mass to 125 GeV for most of the model (but the susy/v4 one).
                      OM: Change the default energy of collision to 13 TeV.
                      RF: Default renormalisation and factorisation scales are now set to H_T/2. (for aMC only)

                   MadEvent Update:
                   ----------------
                      OM+SF+RF: Add Frixione Photon isolation (also for aMC)
                      OM: Implementation of the reweight module for Leading Order matrix-element
                      JA+OM+AK: Store parameters needed for systematics studies.
                          This can be turned on with the use_syst parameter in
                          run_card.dat.
                          This output can be used to generate event weights for
                          a variety of variational parameters, including scalefact,
                          alpsfact, PDF choice, and matching scale. Note that this require
                          pythia-pgs v2.2 for matching scale.
                      OM+JA+Chia: Implement MadWidth (automatic/smart computation of the widths)
                      OM: Support for Form-Factor defined in the UFO model. and support for model
                          parameter presence inside the Lorentz expression.
                      OM: Support for a arbitrary functions.f file present inside the UFO model. 
                      JA: Included <clustering> tag in matched .lhe output, to be 
                          used together with Pythia 8 CKKW-L matching. This can be 
                          turned off with the clusinfo flag in run_card.dat.
                      JA: New treatment of matching for diagrams that have no
                          corresponding lower-multiplicity diagrams. Jets that
                          are not classified as shower-type emission jets are
                          flagged in the cluster scale info at the end of the event,
                          which is recognized by the Pythia interface in Pythia-PGS
                          package v. 2.2. For such jets, xqcut does not apply. This
                          allows for consistent matching e.g. of p p > w+ b b~ in 
                          the 4-flavor scheme. Note that auto_ptj_mjj must be set to
                          .false. for this to work properly.
                      OM: Change model restriction behavior: two widths with identical are not merged anymore.
                      S.Prestel(via OM): implement KT Durham cut. (thanks to Z. Marshall)
                      OM: Improved check for unresponsive of PBS cluster (thanks J. Mc Fayden)
                      OM: Implement a maximum number (2500) of jobs which can be submitted at the same time
                          by the PBS cluster. This number is currently not editable via configuration file.
                     
                   MadEvent Bug Fixing:
                   --------------------
                      OM: Fix a bug for h > l+ l- l+ l- (introduce in 1.5.9) where the phase-space parametrization 
                          fails to cover the full phase-space. This bugs occurs only if two identical particles decays
                          in identical particles and if both of those particles can't be on-shell simultaneously. 
                      OM: Fix a bug for multi_run sample in presence of negative weights (possible if NLO pdf)
                          The negative weights were not propagated to the merged sample. 
                          (thanks to Sebastien Brochet for the fix)
	         
                   aMC@NLO Update:       ! FIRST OFFICIAL RELEASE WITH NLO CAPABILITIES !
                   ---------------
                       PT: MC@NLO matching to PYTHIA8 available.
                       RF: Added FxFx merging
                       RF: Use MC over helicities for the MadLoop virtual corrections.
                       RF: Using "virtual tricks" to reduce the number of PS points for which to include
                           the virtual corrections, leading to a speed up of the code.
                       OM+SF+RF: Add Frixione Photon isolation (also in MadEvent)
                       PA+OM: Fast version of MadSpin implemented (PS generation in Fortran).
		       OM: Allow to have MadSpin in "gridpack mode" (same cards/same decay). 
                           Add in the madspin_card "set ms_dir PATH". If the path didn't exist MS will
                           create the gridpack on that path, otherwise it will reuse the information 
                           (diagram generated, maximum weight of each channel, branching ratio,...)
                           This allow to bypass all the initialization steps BUT is valid only for the 
                           exact same event generation.
                       VH: Fixed set_run.f which incorrectly sets a default value for ptl, drll and
                           etal making the code insensitive to the values set in the run_card.dat 
                       VH: Fixed a bug in MadLoop that doubled the computing time for quad precision
                       VH+RF: Added MadLoop stability information to the log files (and run summary
                           in DEBUG mode).
                       RF: Fixed a stability problem in the reweighting to get PDF and scale uncertainties.
                       VH+RF: Improved the Binoth LHA interface
                       RF: Improved the multi-channeling for processes with more amplitudes than diagrams.
                       RF: Added a new parameter in the run_card to set the required accuracy for fixed 
                           order runs.
                       SF+RF: Improved handling of fixed order analysis

                    From beta3 (13/02/13):
                       OM: Merge with 1.5.7+1.5.8 (See information below)
                       OM: Allow the customize_model to be scriptable in a 
                           friendly way.
                       RF: Event normalization is now Les Houches compliant (the weights
		           of the events should average to the total rate). The old normalization
                           can still be chosen by setting the flag 'sum = event_norm' in the run_card.
		       RF: Fixes a bug related to the mass of the tau that was not consistently 
 		           taking into account in the phase-space set-up.
		       VH: Fixed the incorrect implementation of the four gluons R2 in the loop_sm UFO.
		       VH: Fixed the UV renormalization for the SM with massive c quarks.
                       RF: The PDF uncertainty for NNPDF is now also correctly given in the run summary
                       RF: Some improvements in the test_MC and test_ME when matrix elements are
                           numerically very large
                       OM+RF: Added the running at LO to the 'launch questions'
                       OM: Allow "check" command to use a event file.
                           This will use the related param_card and the first
                           event compatible with the requested process.
                       RF: Improved the phase-space generation in the case of competing resonances

                    From beta2 (23/12/12):
                       MG5 Team: Include 1.5.4+1.5.5+1.5.6 modifications
                       MadSpin Team: Include MadSpin
                       VH: Fix computation in the Feynman gauge for the loops
                       RF: automatic computation of the NLO uncertainties
                       OM: NLO can now be runned with no central disk
                       MZ: change the format of number (using e and not d)
                       MZ: compilation and tests are possible in multicore
                       RF: allow to precise either uncertainty or number of events
                           for aMC@NLO/NLO
                       OM: ./bin/mg5 cmd.cmd is now working for NLO process

                    From beta1 (31/10/12):
                       aMCatNLO Team: First public (beta) version of aMCatNLO.
                         In order to learn aMCatNLO, please do "tutorial aMCatNLO"
                         Please also visit: http://amcatnlo.cern.ch/list.htm for more
                         information.

1.5.15 (11/12/13) OM: Fix the auto-update function in order to allow to pass to 2.0.0

1.5.14 (27/11/13) OM: Add warning about the fact that newprocess_mg5 is going to be remove in MG5_aMC_V2.0.0
                  OM: Improved cluster submision/re-submition control. 

1.5.13 (04/11/13) OM: Implement a function which check if jobs submitted to cluster are correctly runned.
                      In case of failure, you can re-submitted the failing jobs automatically. The maximal 
                      number of re-submission for a job can be parametrize (default 1) and how long you have to
                      wait before this resubmission [to avoid slow filesystem problem, i.e. condor](default 300s)
                      Supported cluster for this function: condor, lsf, pbs
                  OM: Fix a problem when more than 10k diagrams are present for a given subprocesses.
                      (tt~+4jets).
                  BF: Change nmssm model (The couplings orders were not correctly assigned for some triple 
                      Higgs interactions) 
                  OM: use evince by default to open eps file instead of gv.
		  OM: Fix a problem with the set command for the card edition for the mssm model.
                  OM: Update EWdim6 paper according to the snowmass paper. (3 more operator)
                      The default model is restricted in order to exclude those operators. In order
                      to have those you have to use import model EWdim6-full
                  OM: Fix bug #1243189, impossible to load v4 model if a local directory has the name of
                      the models (which is present in the models directory)
                  OM: Fix a bug in the complex mass scheme in the reading of the param_card (it was clearly stated)
                  OM: Improve numerical stability of the phase-space point generation. (thanks Z. Surujon)

1.5.12 (21/08/13) OM: Improve phase-space integration for processes with strong MMJJ cut. Cases where
                      the cross-section were slightly (~4%) under-evaluated due to such strong cut.
                  OM: Add a command print_results in the madevent interface. This command print the 
                      cross-section/number of events/... 
                  OM: change the way prompt color is handle (no systematic reset). Which provides better
                      result when the log is printed to a file. (thanks Bae Taegil) 
                  OM: Fix Bug #1199514: Wrong assignment of mass in the lhe events file if the initial 
                      state has one massive and one massless particles. (Thanks Wojciech Kotlarski)
                  OM: Fix a compilation problem for SLC6 for the installation of pythia-pgs
                  OM: Fix a crash linked to bug #1209113.
                  OM: Fix a crash if python is not a valid executation (Bug #1211777)
		  OM: Fix a bug in the edition of the run_card if some parameters were missing in the cards
                      (Bug #1183334)

1.5.11 (21/06/13) OM: Fix CRITICAL bug (returning wrong cross-section) for processes with more than
                      one W decaying leptonically. For such processes the lepton cuts were also used
                      on the neutrino particle reducing the cross-section. This bug was present only
                      for group_subprocesses=True (the default)
                  OM: Fix Bug #1184213: crash in presence of GIM mechanism (occur on some 
                      LINUX computer only)
                  OM: The compilation of madevent is now performed by the number of core specify
                      in the configuration file. Same for pythia, ...
                  OM: Improve support for Read-Only system
                  OM: Fix a bug with the detection of the compiler when user specifiy a specific
                      compiler.
                  OM: Fix a problem that MG5 fails to compute the cross-section/width after that 
                      a first computation fails to integrate due to a wrong mass spectrum. 
                  OM: Fix a wrong output (impossible to compile) for pythia in presence of photon/gluon
                      propagator (introduce in 1.5.8)
                  OM: Allow to have UFO model with "goldstone" attribute instead of "GoldstoneBoson", since
                      FR change convention in order to match the UFO paper.

1.5.10 (16/05/13) OM: Fix Bug #1170417: fix crash for conjugate routine in presence of 
                      massless propagator. (introduce in 1.5.9)
                  OM: Fix question #226810: checking that patch program exists before
                      trying to update MG5 code.
                  OM: Fix Bug #1171049: an error in the order of wavefunctions 
                      making the code to crash (introduce in 1.5.7)
		  OM: Allow to use an additional syntax for the set command.
                      set gauge = Feynman is now valid. (Was not valid before due to the '=')
                  OM: Fix By Arian Abrahantes. Fix SGE cluster which was not working when
                      running full simulation (PGS/Delphes).
                  OM: adding txxxxx.cc (Thanks to Aurelijus Rinkevicius for having 
                      written the routine) 
                  OM: Fix Bug #1177442. This crash occurs only for very large model. 
                      None of the model shipped with MG5 are impacted.
                  OM: Fix Question #228315. On some filesystem, some of the executable 
                      loose the permission to be executable. Recover those errors 
                      automatically.
                  OM: Modify the diagram enhancement technique. When more diagram have 
                      the same propagator structure we still combine them but we now include
                      the interference term in the enhancement technique for those diagrams.
                      This fix a crash for some multi-jet process in presence of non diagonal
                      ckm matrices.

1.5.9 (01/04/13)  JA: Fix bug in identification of symmetric diagrams, which could
                      give the wrong propagators included in event files for certain
                      processes (such as p p > z z j, z > l+ l-). Apart from the 
                      propagators (with status 2) in the event file, this bug didn't
                      affect any other results (such as distributions).
                  JA: Fix problem in gensym which made some decay chain processes
                      slower than they should be. Thanks Eric Mintun for reporting.
                  JA: Fix problem in event clustering (introduced in v. 1.5.8)
                      which made events from some processes fail Pythia running.
                  JA: Fixed bug #1156474, Pythia 8 C++ matrix element output for 
                      decay chain processes such as p p > z j, z > j j.
                      (Bug #1156474)
                  JA + OM: Automatically remove libpdf and libgeneric before survey,
                      so everything works automatically when switching between
                      built-in PDFs and LHAPDF.
                  JA: Allow syntax / to remove particles in the define command.
                      Example: define q = p / g
                  JA: Added fat warning if any decay process in a decay chain
                      includes a particle decaying to itself (as is the case
                      if you do w+ > all all, since you include w+ > w+ a).
                  JA: Forbid running newprocess_mg5 from a process directory
                      that has already been generated, to avoid confusion.
                  OM: Fix lxplus server issue (Bug #1159929)
                  OM: Fix an issue when MG5 directory is on a read only disk 
                      (Bug #1160629)
                  OM: Fix a bug which prevent to have the pythia matching plot/cross-section
                      in some particular case.
                  OM: Support of new UFO convention allowing to define custom propagator.
                      (Both in MG5 and ALOHA)
                  OM: Change ALOHA default propagator to have a specific expression for the
                      massless case allowing to speed up matrix element computation with 
                      photon/gluon.
                  OM: Correct the default spin 3/2 propagator (wrong incoming/outcoming 
                      definition)
                  ML (by OM): Adding support of the SLURM cluster. Thanks to 
                      Matthew Low for the implementation.
                  OM: Fixing the standalone_cpp output for the mssm model. (only model impacted)
                      Thanks to Silvan S Kuttimalai for reporting. 
                  OM: Fix Bug #1162512: Wrong line splitting in cpp when some name were very long.
                      (shorten the name + fix the splitting)

1.5.8 (05/03/13)  OM: Fix critical bug introduce in 1.5.0. ALOHA was wrongly written
                      HELAS routine for expression containing expression square. 
                      (like P(-1,1)**2). None of the default model of MG5 (like sm/mssm)
                      have such type of expression. More information in bug report #1132996
                      (Thanks Gezim) 		
                  OM+JA: install Delphes now installs Delphes 3 
                      [added command install Delphes2 to install Delphes 2]
                  OM: Add command in MadEvent interface: add_time_of_flight
                      This command modifies the lhe events file by adding the time of 
                      flight information in the lhe events. To run this you need to do
                      $> ./bin/madevent
                      MGME> generate_events --laststep=parton -f 
                      MGME> add_time_of_flight
		      MGME> pythia    [if needed]
                  OM: Fix bug in pythia8 output for process using decay chains syntax.
                      See bug #1099790.
                  CDe+OM: Update EWdim6 model
                  OM: Fix a bug preventing model customized via the "customize_model"
                      command to use the automatic width computation.
                  OM: Change model restriction behavior: a value of 1 for a width is 
                      not treated as a restriction rule.
                  OM: Fix incomplete restriction of the MSSM model leading to inefficient
                      process merging (and larger-than-necessary files) for the MSSM.
                  OM: Correct bug #1107603 (problem with condor cluster for submission 
                      associated to a large number of jobs). Thanks Sanjay.
                  JA: Fix one part of the problem in bug #1123974: take into 
                      account invariant mass cuts mmXX above the peak range in 
                      s-channel resonances in the phase space integration,
                      to make sure such channels find events even for narrow
                      invariant mass cut ranges. Please note the discussion in 
                      that bug report for other types of channels however.
                  JA: Fixed bug #1139303: matrix elements for identical 
                      decay chain processes with different propagators (such as 
                      p p > w+, w+ > e+ ve and p p > w-,  w- > vm~ mu-) 
                      are now no longer combined, to ensure that resonances are
                      correctly represented in event file.
                  OM: Support lhapdf set which contains photon (See bug #1131995).
                  RF+JA: Reuse last two PDF calls also for LHAPDF PDFs, clarify code
                      for reuse of PDFs in pdg2pdf.f and pdg2pdf_lhapdf.f
                  OM: Update the default delphes card to latest Delphes version. This 
                      default card is automatically overwritten by the default Delphes
                      card when running "install Delphes".
                  JA: Make sure cuts are only checked once per event - this can save
                      a lot of time for multiparton event generation.
                  OM: Fix Bug #1142042 (crash in gridpack).

1.5.7 (15/01/13)  OM+JA: Fixed crash linked to model_v4 for processes containing wwww or
                      zzww interactions. (See bug #1095603. Thanks to Tim Lu) 
                  OM: Fix a bug affecting 2>1 process when the final states particles is 
                      (outcoming fermion) introduced in version 1.5.0. (Thanks to 
                      B. Fuks) 
                  OM: Fix a problem of fermion flow for v4 model (thanks to A. Abrahantes) 
                  OM+DBF: Change the automatically the electroweak-scheme when passing to 
                      complex-mass scheme: the mass of the W is the an external parameter
                      and Gf is an internal parameter fixed by LO gauge relation. 
                  OM+DBF: Remove the model sm_mw of the model database. 
                  OM: Fix problem in the ./bin/mg5 file command when some question are 
                      present in the file.
                  OM: Extend support for ~ and ${vars} in path.
                  OM: Fix a crash in multi_run for more than 300 successive runs.
                      (Thanks to Diptimoy)
                  OM: Allow to choose the center of mass energy for the check command.
                  OM: small change in the pbs cluster submission (see question #218824)
                  OM: Adding possibility to check gauge/lorentz/...for  2>1 processes.                    

1.5.6 (20/12/12)  JA: Replaced error with warning when there are decay processes
                      without corresponding core processes final state (see 
                      Question #216037). If you get this warning, please check
                      carefully the process list and diagrams to make sure you
                      have the processes you were expecting.
                  JA: Included option to set the highest flavor for alpha_s reweighting
                      (useful for 4-flavor matching with massive b:s). Note that
                      this does not affect the choice of factorization scale.
                  JA: Fixed Bug #1089199, where decay processes with symmetric 
                      diagrams were missing a symmetry factor. 
                      Note that this only affects decay processes (A > B C ..) 
                      with multiple identical particles in the final state and 
                      some propagators not able to go on the mass shell.
                  JA: Updated the restriction cards for the sm model to set 
                      Yukawa couplings equal to the corresponding masses
                      (in order to avoid stupid gauge check failures).


1.5.5 (18/11/12)  JA: Fixed Bug #1078168, giving asymmetries in X+gamma generation
                      (e.g. Z+gamma) when ickkw=1 and pdfwgt=T. Thanks Irakli!
                  JA: Ensure that t-channel single top gives non-zero cross section
                      even if maxjetflavor=4 (note that if run with matching,
                      maxjetflavor=5 is necessary for correct PDF reweighting).
                  OM: Fixed Bug #1077877. Aloha crashing for pseudo-scalar, 3 bosons 
                      interactions (introduces in 1.5.4)
                  OM: Fix Bug for the command "check gauge". The test of comparing
                      results between the two gauge (unitary and Feynman) was not 
                      changing the gauge correctly.
                  OM: Improvment in LSF cluster support (see bug #1071765) Thanks to
                      Brian Dorney.

1.5.4 (11/11/12)  JA: Fixed bug in combine_runs.py (introduced in v. 1.5.0) for
                      processes with 5 final-state particles, which might prevent
                      matching to Pythia to work properly (thanks Priscila).
                  OM: Fix Bug #1076043, error in kinematics for e- p collisions,
 		      thanks to Uta Klein (introduced in 1.5.0).
                  JA: Fix Bug #1075525, combination of decay processes for 
                      particle and antiparticle (e.g. w+ > all all and 
                      w- > all all), thanks Pierre.
                  OM: Fix a compilation crash due to aloha (thanks Tim T)
                  JA: Fixed dynamical scale settings for e- p collisions.
                  JA: Fixed running LHAPDF on a cluster with cluster_temp_path.
                  JA: Ensure that the seed is stored in the banner even when Pythia
                      is run (this was broken in v. 1.5.0).
                  JA: Improved and clarified phase space presetting for processes
                      with competing BWs.

1.5.3 (01/11/12)  OM: Fix a crash in the gridpack mode (Thanks Baris Altunkaynak)
                  OM: Fix a crash occuring on cluster with no central disk (only
                      condor by default) for some complicated process.
                  OM: If launch command is typed before any output command, 
                      "output madevent" is run automatically.
                  OM: Fix bug preventing to set width to Auto in the mssm model.
                  OM: Allow "set width PID VALUE" as an additional possibility to
                      answer edit card function.
                  OM: Improve ME5_debug file (include now the content of the 
                      proc_card as well).

1.5.2 (11/10/12)  OM: Fix Bug for mssm model. The param_card was not read properly
                      for this model. (introduce in 1.5.0)
                  OM: If the code is run with an input file (./bin/mg5 cmd.cmd)
                      All question not answered in the file will be answered by the 
                      default value. Running with piping data is not affected by this.
                      i.e. running ./bin/mg5 cmd.cmd < answer_to_question 
                       or echo 'answer_to_question' | ./bin/mg5 cmd.cmd      
                      are not affected by this change and will work as expected.
                  OM: Fixing a bug preventing to use the "set MH 125" command in a
                      script file.
                  JA: Fixed a bug in format of results.dat file for impossible
                      configurations in processes with conflicting BWs.
                  OM: Adding command "launch" in madevent interface which is the
                      exact equivalent to the launch command in the MG5 interface
                      in madevent output.
                  OM: Secure the auto-update, since we receive some report of incomplete
                      version file information.

1.5.1 (06/10/12)  JA: Fixed symmetry factors in non-grouped MadEvent mode
                      (bug introduced in v. 1.5.0).
                  JA: Fixed phase space integration problem with multibody 
                      decay processes (thanks Kentarou for finding this!).
                  OM: Fix that standalone output was not reading correctly the param_card
                      (introduce in 1.5.0)
                  OM: Fix a crash when trying to load heft
                  OM: Fix the case when the UFO model contains one mass which 
                      has the same name as another parameter up to the case.
                  OM: Fix a bug for result lower than 1e-100 those one are now 
                      consider as zero.
                  OM: Fix a bug present in the param_card create by width computation 
                      computation where the qnumbers data were written as a float 
                      (makes Pythia 6 crash).

1.5.0 (28/09/12)  OM: Allow MG5 to run in complex mass scheme mode
                      (mg5> set complex_mass True)
                  OM: Allow MG5 to run in feynman Gauge
                      (mg5> set gauge Feynman)
                  OM: Add a new command: 'customize_model' which allow (for a
                      selection of model) to fine tune the model to your need.
                  FR team: add a file decays.py in the UFO format, this files 
                      contains the analytical expression for one to two decays
       		  OM: implement a function for computing the 1 to 2 width on 
                      the fly. (requires MG5 installed on the computer, not only
                      the process directory)
                  OM: The question asking for the edition of the param_card/run_card
                      now accepts a command "set" to change values in those cards
                      without opening an editor. This allow simple implemetation 
                      of scanning. (Thanks G. Durieux to have push me to do it)
                  OM: Support UFO model with spin 3/2
                  OM + CDe: Support four fermion interactions. Fermion flow 
                       violation/Majorana are not yet allowed in four fermion 
                       interactions.
                  OM + PdA: Allow Large Extra Dimension Model (LED) to run in the
                      MG5 framework.
                  OM: Add auto-detection if MG5 is up-to-date and propose to
                      apply a patch if not.
                  OM: MadEvent changes automatically the compiler according to 
                      the value present in the configuration file.
                  OM: Aloha modifications: faster to create routines and more 
                      optimized routines (up to 40% faster than previous version).
                  OM: Aloha now supports Lorentz expression with denominator.
                  OM: Improve error message when Source didn't compile properly.
                  OM: The numerical evaluation of the matrix element requires now 
                      less memory than before (madevent and standalone output)
                  OM: Fix a series of bugs with the madevent command 'remove' and 
                      'run_banner'                    
                  JA: Ensure identical results for identical seeds also with
                      multiple runs in the same directory. Note that identical runs
                      with previous versions can't be guaranteed (but different
                      seeds are guaranteed to give statistically independent runs).
                      Save the results.dat files from all runs.
                  JA: Amended kinematics to correctly deal with the case of
                      massive beams, as well as fixed-target proton collisions.
                  JA: Changed default in the run_card.dat to use -1 as "no cut"
                      for the max-type cuts (etaj, ptjmax, etc.).
                  JA: Added support for negative weights in matrix elements
                      (as required for interference-only terms) and PDFs.
                  JA: Avoid creating directories for integration channels
                      that can not give events based on BW settings
                      (further improvement compared to v. 1.4.8).
                  JA: Optimize phase space integration when there are resonances
                      with mass above ECM.
                  JA: Fixed issue in replace.pl script with more than 9 particles
                      in an event.
                  JA+OM: Allow cluster run to run everything on a local (node) disk.
                      This is done fully automatically for condor cluster.
                      For the other clusters, the user should set the variable
                      "cluster_temp_path" pointing to a directory (usefull only if 
                      the directory is on the node filesystem). This still requires
                      access to central disk for copying, event combination,
                      running Pythia/PGS/Delphes etc.
                  OM: Replace fortran script combine_runs by a python script. 
                      This script allows to be more stable when running on clusters 
                      with slow filesystem response (bugs #1050269 and #1028844)
                  JA: Ensure that process mirroring is turned off for decay
                      processes of type A > B C...

1.4.8.4 (29/08/12) OM: Fix a web problem which creates generations to run twice on the web.

1.4.8.3 (21/08/12) JA: Ensure that the correct seed is written also in the .lhe
                       file header.
                   JA: Stop run in presence of empty results.dat files 
                       (which can happen if there are problems with disk access
                       in a cluster run).
                   JA: Allow reading up to 5M weighted events in combine_events.

1.4.8.2 (30/07/12) OM: Allow AE(1,1), AE(2,2) to not be present in SLAH1 card
                       (1.4.8 crashes if they were not define in the param_card)
                   OM: Add a button Stop-job for the cluster and make nicer output 
                       when the user press Ctrl-C during the job.

1.4.8 (24/07/12)  JA: Cancel running of integration channels where the BW
                      structure makes it impossible to get any events. This
                      can significantly speed up event generation for processes
                      with conflicting BWs.
                  JA: Minor modification of integration grid presetting in
                      myamp.f, due to the above point.
                  JA: Raise exception if a decay process has decaying particles
                      that are not present in the corresponding core process
                      (this might help avoid syntax mistakes).
                  JA: Fixed subprocess group combination also for the case
                      when different process flags @N are given to different
                      decays of the same core process (sorry, this was missed
                      in v. 1.4.7).
                  JA: Fixed crash for process p p > w+ w+ j j t t~ when all 
                      w and t/t~ are decayed (bug #1017912, thanks to Nicolas
                      Deutschmann).
                  JA: Fixed array dimension for diagrams with a single s-channel
                      propagator (caused crash for certain compilers, bug #1022415
                      thanks Sho Iwamoto).
                  JA: Fixed crash for identical decay chains for particle-anti- 
                      particle when only one of the two is decayed, introduced 
                      in v. 1.4.7 (thanks John Lee).
                  OM: Ensure that matching plots are replaced correctly when
                      Pythia is run reusing a tag name.
                  OM: Improved check for YE/AE, YU/AU, YD/AD for first two
                      generations in SLHA1<->2 converter (thanks Abhishek).

1.4.7 (25/06/12)  JA: Change the random seed treatment to ensure that the original 
                      seed is stored in the banner (this was broken in v. 1.4.0).
                      If a non-zero seed is given in the run_card, this seed
                      is used as starting value for the SubProcesses/randinit file,
                      while the seed in the run_card is set to 0.
                      This way, the seed for a multi_run is automatically
                      updated in the same way as for individual runs.
                  TS + JA: Fix problem with duplicate random seeds above 64000.
                      Now, random seeds up to 30081*30081 can safely be used.
                  JA: Turn off automatic checking for minimal coupling orders
                      in decay processes A > B C ...
                  JA: Ensure that automatic coupling order determination works
                      also for effective theories with multiple orders in an
                      interaction (thanks Claude and Gizem Ozturk).
                  JA: Optimize phase space integration and event generation
                      for decay processes with very squeezed mass spectrum.
                  JA: Ensure that identical matrix elements in different process 
                      definitions are combined also when using the decay chain 
                      formalism (thanks to Zhen Liu for pointing this out).
                  BF+JA: Updated the NMSSM model to the latest FR version.
                  OM: Change EW_dim6 to remove all interactions which don't 
                      impact three boson scattering.
                  JA: Fixed problem in matrix element combination which allowed
                      non-identical matrix elements to be combined in certain
                      complicated processes (such as p p > l vl l vl l vl),
                      resulting in lines with Z > e+ mu- in the event file
                      (bug #1015032, thanks Johannes E for reporting).
                  JA: Fixed minor typo in myamp.f.
                  OM: Fixed minor behavior restriction of multi_run (thanks to
                      Joachim Kopp).
                  OM: Improved condor cluster support when the cluster is 
                      unresponsive (should avoid some crashes on the web).
                  JA: Fixed support for color sextets in addmothers.f
                      (thanks Nicolas Deutschmann for reporting).          
                  JA: Make sure that also the SubProcesses directories are 
                      cleaned when running bin/compile in a gridpack.
                  JA: Removed the confusing makefile in Template and replace it
                      with scripts to create madevent.tar.gz and gridpack.tar.gz.
                  
1.4.6 (16/05/12)  JA: Added cuts on lepton pt for each of the 4 hardest leptons
                  OM: Allow bin/madevent script to be run with a single line command
                      example ./bin/madevent multi_run 10 
                  OM: Adding the 4 higgs interactions in the standard model UFO model
                  JA: Added new restriction card for the sm model with massive
                      muon and electron, and non-zero tau decay width
                  JA: Ensure assignment of colors to intermediate propagators
                      works also in fermion flow- and color flow-violating 
                      RPV processes (thanks Brock Tweedie for finding this).
                  JA: Fix crash for certain fermion flow violating decay chains
                      (introduced in v. 1.3.27) (again thanks to Brock Tweedie).
                  JA: Fix crash for decay chains with multiple decays involving 
                      the same particles (thanks Steve Blanchet for reporting)
                  JA+OM: Fix crash for Pythia8 output with multiparticle vertices
                      (thanks to Moritz Huck for reporting this.)
                  OM: Fixing ALOHA output for C++/python.
                  OM: Fix a crash occuring when trying to create an output on 
                      an existing directory (thanks Celine)

1.4.5 (11/04/12)  OM: Change the seed automatically in multi_run. (Even if the seed
                      was set to a non automatic value in the card.)
                  OM: correct a minor bug #975647 (SLAH convention problem) 
                      Thanks to Sho Iwamoto
                  OM: Improve cluster support (more secure and complete version)
                  JA: Increased the number of events tested for non-zero helicity
                      configurations (needed for goldstino processes).
                  OM: Add a command to remove the file RunWeb which were not always
                      deleted correctly
                  OM+JA: Correct the display of number of events and error for Pythia 
                     in the html files.
                  OM: Changed the way the stdout/stderr are treated on the cluster
                      since some cluster cann't support to have the same output file
                      for both. (thanks abhishek)

1.4.4 (29/03/12)  OM: Added a command: "output aloha" which allows to creates a 
                      subset (or all) of the aloha routines linked to the
                      current model
                  OM: allow to choose the duration of the timer for the questions.
                      (via ./input/mg5_configuration.txt)
                  OM: Allow UFO model where G is not defined.
                  OM: allow to use ~,~user, ${var} in the path. Improve support
                      for path containing spaces.
                  JA: Fixed LHAPDF functionality which was broken in v. 1.4.0
                  JA: Allow non-equal mixing angles in mssm restrict cards
                      (as needed for cards from some spectrum generators)
                  JA: Fixed script addmasses.py for complicated events such as
                      p p > t t~ + jets with decays of t and t~.
                  JA: Added GE cluster to the list in cluster.py.
                  JA: Allow up to 1M events in a single run. Note that the 
                      unweighting (combine events) step gets quite slow with
                      so many events. Also note that if Pythia is run, still
                      maximum 50k events is recommended in a single run. 
                  OM: Fix problem linked to filesystem which makes new files
                      non executables by default. (bug #958616)
                  JA: Fixed buffer overflow in gen_ximprove when number of
                      configs > number of diagrams due to competing resonances
                      (introduced in v. 1.4.3).

1.4.3 (08/03/12)  JA: Reintroduced the possibility to completely forbid
                      s-channel diagrams, using the $$ notation. Note that
                      this should be used with great care, since the result
                      is in general not gauge-invariant. It is in general
                      better to use the $ notation, forbidding only onshell
                      s-channel particles (the inverse of decay chains).
                  JA: Automatically ensure that ptj and mmjj are below xqcut
                      when xqcut > 0, since ptj or mmjj > xqcut ruins matching.
                  OM: Add LSF to the list of supported cluster (thanks to Alexis).
                  OM: change the param_card reader for the restrict file.
                      This allow to restrict model with 3 lha id (or more)
                      (thanks to Eduardo Ponton).
                  OM: forbids to run 'generate events' with python 2.4.
                  OM: Include the configuration file in the .tar.gz created on 
                      the web (thanks to Simon) .
                  OM: Fix a Mac specific problem for edition of Delphes card.
                      (thanks to Sho Iwamoto).
                  OM: ALOHA modifications:
                       - Change sign convention for Epsilon (matching FR choices)
                       - For Fermion vertex forces that _1 always returns the  
                         incoming fermion and _2 returns the outcoming fermion. 
                         (This modifies conjugate routine output)
                       - Change the order of argument for conjugate routine
                         to expect IO order of fermion in all cases.
                       Note that the two last modifications matches MG5 conventions
                       and that those modifications correct bugs for interactions
                       a) subject to conjugate routine (i.e. if the model has 
                          majorana)                       
                       b) containing fermion momentum dependencies in the Lorentz
                          structure  
                       All model included by default in MG5 (in particular sm/mssm)
                       were not affected by those mismatch of conventions.
                       (Thanks to Benjamin fuks) 
                  OM: make acceptance test more silent.  
                  OM: return the correct error message when a compilation occur. 
                  OM: some code re-factoring.

1.4.2 (16/02/12) JA: Ensure that matching works properly with > 9 final state
                      particles (by increasing a buffer size in event output)
                 OM: add a command "import banner" in order to run a full run
                      from a given banner.
                 OM: Fix the Bug #921487, fixing a problem with home made model
                      In the definition of Particle/Anti-Particle. (Thanks Ben)
                 OM: Fix a formatting problem in me5_configuration.txt 
                      (Bug #930101) Thanks to Arian
                 OM: allow to run ./bin/mg5 BANNER_PATH and
                      ./bin/mg5 PROC_CARD_V4_PATH
                 OM: Various small fixes concerning the stability of the html 
                      output.
                 OM: Changes the server to download td since cp3wks05 has an 
                      harddisk failures.

1.4.1 (06/02/12) OM: Fix the fermion flow check which was wrongly failing on 
                      some model  (Thanks to Benjamin)
                 OM: Improve run organization efficiency (which speeds up the 
                      code on cluster) (Thanks to Johan)
                 OM: More secure html output (Thanks to Simon)

1.4.0 (04/02/12) OM: New user interface for the madevent run. Type:
                      1) (from madevent output) ./bin/madevent
                      2) (from MG5 command line) launch [MADEVENT_PATH] -i
                      This interface replaces various script like refine, 
                      survey, combine, run_..., rm_run, ...
                      The script generate_events still exists but now calls
                       ./bin/madevent. 
                 OM: For MSSM model, convert param_card to SLAH1. This card is
                      converted to SLAH2 during the MadEvent run since the UFO 
                      model uses SLAH2. This allows to use Pythia 6,
                      as well as having a coherent definition for the flavor.
                 JA+OM: For decay width computations, the launch command in 
                      addition to compute the width, creates a new param_card 
                      with the width set to the associated values, and with the 
                      Branching ratio associated (usefull for pythia). 
                 NOTE: This param_card makes sense for future run ONLY if all 
                      relevant decay are generated.
                 EXAMPLE: (after launch bin/mg5):
                       import model sm-full
                       generate t > b w+
                       define all = p b b~ l+ l- ta+ ta- vl vl~
                       add process w+ > all all
                       add process z > all all
                       define v = z w+ w-
                       add process h > all all
                       add process h > v v, v > all all
                       output
                       launch
                 OM: change output pythia8 syntax: If a path is specified this 
                      is considered as the output directory.
                 OM: Change the path of the madevent output files. This allows 
                      to run pythia/pgs/delphes mulitple times for the same set 
                      of events (with different pythia/... parameters).
                 OM: Madevent output is now insensitive to the relative path
                      to pythia-pgs, delphes, ... In consequence you don't need
                      anymore to have your directory at the same level as 
                      Template directory. 
                 OM: MadEvent checks that the param_card is coherent with the 
                      restriction used during the model generation. 
                 OM: Model restrictions will now also force opposite number to 
                      match (helpfull for constraining to rotation matrix).  
                 OM: Change the import command. It's now allowed to omit the 
                      type of import. The type is guessed automaticaly. 
                      This is NOT allowed on the web.
                 OM: Add a check that the fermion flow is coherent with the 
                      Lorentz structure associates to the vertex.
                 OM: Add a check that the color representation is coherent. 
                      This allow to detect/fix various problem linked
                      to some new models created by FR and SARAH.
                 OM: Change the default fortran compiler to gfortran.
                 OM: Add the possibility to force which fortran compiler will
                      be used, either via the configuration file or via the set 
                      command.
                 OM: Add the possibility to bypass the automatic opening of 
                      the web browser (via the configuration file: 
                      ./input/mg5_configuration.txt )
                 OM: add 'save options' command to save the current configuration 
                      in the configuration file. 
                 OM: Change the scheme of questions when running madevent and 
                      allow to specify in the command interface if you
                      want to run pythia/pgs/...
                      Allow to put the answers to the questions in the 
                      proc_card.dat.
                 OM: Add options for the display command:
                      a) display options: return the current option value. 
                        i.e. those set via the set command and/or via the 
                        configuration file
                      b) display variable NAME: return the current string 
                        representation of NAME and/or self.NAME .
                      c) display coupling_order: return the coupling orders with
                        their associated weight (for automatic order restriction)
                      d) display couplings now returns the list of all couplings
                        with the associated expression
                      e) display interactions [PART1] [PART2] [PART3] ...
                         display all interactions containing the particles set
                         in arguments 
                 OM: New Python script for the creation of the various html pages.
                      This Requires less disk access for the generation of the files.
                 OM: Modify error treatment, especially for Invalid commands
                      and Configuration problems.
                 JA: Ensure that we get zero cross section if we have
                      non-parton initial states with proton/antiproton beams
                 OM: Improve cluster support. MadEvent now supports PBS/Condor/SGE
                      Thanks to Arian Abrahantes for the SGE implementation.
                 OM: Improve auto-completion (better output/dealing with multi line/...)
                 OM: Improve the parallel suite and change the release script to run
                      some of the parallel tests. This ensures even higher stability 
                      of the  code for the future releases.
                 JA: Changed the way gridpacks work: Set granularity to 1
                      (so randomly select channels only if they should generate 
                      less than 1 event), but allowing channels to run down to a single
                      iteration. This removes all old problems with increased
                      variance for small channels in the gridpacks, while giving 
                      even faster event generation.

                 Thanks to Johan Alwall, Sho Iwamoto for all the important 
                 testing/bug reports.


1.3.33 (01/01/12) JA: Revisited colors for propagators in addmothers.f
                      to ensure that propagators in color flow
                      violating processes get the correct color
                      from initial state particles (thanks to
                      Michele Gabusi for forcing me to do this).

1.3.32 (21/12/11) JA: Fixed a bug in the PDF reweighting routine,
                      which caused skewed eta distributions for
                      matched samples with pdfwgt=T. Thanks to Giulio
                      Lenzi for finding this.
 
1.3.31 (29/11/11) OM: Fix a bug an overflow in RAMBO (affects standalone 
                     output only)
                  PdA (via OM): Change RS model (add a width to the spin2)
                  OM: Fix a bug in the cuts associate to  allowed mass of all 
                      neutrinos+leptons (thanks to Brock Tweedie for finding it)
                  OM: Remove some limitation in the name for the particles


1.3.30 (18/11/11) OM: Fix a bug for the instalation of pythia-pgs on a 64 bit
                      UNIX machine.
                  OM: If ROOTSYS is define but root in the PATH, add it 
                      automatically in create_matching_plots.sh
                     This is require for the UIUC cluster.

1.3.29 (16/11/11) OM: Fixed particle identities in the Feynman diagram drawing
                  JA: Fixed bug in pdf reweighting when external LHAPDF is used.
                  OM+JA: Simplify the compilation of pythia-pgs package.


1.3.28 (14/11/11) OM+JA: Fix special case when Lorentz structure combining
                      two different Majorana particles depends on the
                      incoming/outgoing status of the Majorana particles
                      (needed for MSSM with Goldstino).
                  JA: Fixed problem with colors in addmothers.f for complicated
                      multiparticle vertices and simplified color treatment 
                      (thanks to Gauthier Durieux for pointing this out).
                  JA: Further improved gridpack parameters
                  OM: Update the parallel test (now testing against MG5 1.3.3)
                  OM: Include some parallel test in the release script.


1.3.27 (05/11/11) JA: Fix bug in mirrored amplitudes (sometimes
                      amplitudes that should not be flagged as
                      mirrored were flagged as mirrored). Thanks
                      Marco Zaro for reporting this!
                  JA: Fix another problem getting enough events in
                      gridpack mode (it was not completely fixed in
                      v. 1.3.24). Thanks Alexis!
                  JA: Added "!" comments for all parameters in the default
                      run_card, since apparently this is still needed
                      for g77 to correctly read the parameters.
 
1.3.26 (31/10/11) JA: Fix color setting in MadEvent event file for
                      multiparticle vertices, which was not taken into
                      account in the upgrade in v. 1.3.18
                  OM: Fixed mmnl cut (inv. mass of all leptons and neutrinos)
                      which was never active.
                  OM: Fix td install in Linux were a chmod was missing

1.3.25 (27/10/11) JA: Ensure that the correct intermediate resonance
                      is always written in the event file, even when we
                      have resonances with identical properties.
                  OM: Fix the bug forcing to quit the web browser in order to
                      have MG5 continuing to run.
                  OM: Change the tutorial in order to allow open index.html
                      after the output command. 

1.3.24 (22/10/11) JA: Fix problem with getting enough events in gridpack
                      mode (this was broken in v. 1.3.11 when we moved
                      from events to luminocity in refine). Thanks to
                      Alexis Kalogeropoulos.

1.3.23 (19/10/11) JA: Allow user to set scales using setscales.f again 
                      (this was broken in v. 1.3.18). Thanks to Arindam Das.
                  JA: Ensure that the error message is displayed if the
                     "make" command is not installed on the system.
 
1.3.22 (12/10/11) JA: Fixed another bug (also introduced in 1.3.18), which 
                      could give the wrong ordering between the s-channel 
                      propagators for certain multiprocess cases (this
                      also lead to a hard stop, so don't worry, if you get 
                      your events, the bug doesn't affect you). Sorry about
                      that, this is what happens when you add a lot of
                      new functionality...

1.3.21 (12/10/11) OM: Add a new command: install.
                      This allow to install quite easily different package
                      devellop for Madgraph/MadEvent. The list of available
                      package are pythia-pgs/MadAnalysis/ExRootAnalysis/Delphes
                  OM: Adding TopEffth Model
                  OM: Improve display particles and autocompletion in
                      presence of nonpropagating particles
                  OM: Fix Aloha bug linked to four fermion operator
                  PA: fix the problem of degenerate color basis in the
                      diquark sextet model
                  JA: Fixed bug in cluster.f that created a hard stop,
                      introduced in 1.3.18.

1.3.20 (09/10/11) JA: Fixed bug in myamp.f that created a hard stop
                      error for certain cases with many processes with
                      different propagators in the same subprocess dir.

1.3.19 (06/10/11) JA: Fixed problem with SubProcesses makefile on Linux,
                      introduced in 1.3.18.

1.3.18 (04/10/11) JA: Use model information to determine color of particles
                      for reweighting and propagator color info.
                  JA: Changed the definition of "forbidden s-channels"
                      denoted by "$" to exclude on-shell s-channels while
                      keeping all diagrams (i.e., complemetary to the decay
                      chain formalism). This reduces the problems with 
                      gauge invariance compared to previously.
                      "Onshell" is as usual defined by the "bwcutoff" flag 
                      in the run_card.dat.
                  JA: Enable proper 4-flavor matching (such as gg>hbb~+jets)
                      Note that you need the Pythia/PGS package v. 2.1.9 or 
                      later to use with 4F matching.
                      Changes include: alpha_s reweighting also for b vertices,
                      new scale treatment (mu_F for pp>hbb~ is (pT_b^max*m_Th)),
                      no clustering of gluons to final-state massive particles
                      in MadEvent.
                  JA: Ensure that factorization scale settings and matching works
                      also in singlet t-channel exchange processes like
                      single top and VBF. The dynamic factorization
                      scale is given by the pT of the scattered quark
                      (on each side of the event).
                Note: You need the Pythia/PGS package v. 2.1.10 or later
                      to use with VBF matching, to ensure that both radiated
                      and scattered partons are treated correctly
                      - scattered partons need to be excluded from the matching,
                      since their pT can be below QCUT. An even better
                      treatment would require to individually shower and match
                      the two sides in Pythia, which is not presently possible.
                Note: In the matched 4-flavor process p p > t b~ j $ w+ w- t~ +
                      p p > t b~ j j $ w+ w- t~, there is an admixture
                      of t-channel single top (with up to 1 radiated jet) 
                      and s-channel single top (with up to 2 radiated jets). 
                      In this case, the automatic determination of maximum 
                      multiplicity sample doesn't work (since max in the file 
                      will be 2 jets, but for t-channel max is 1 jet).
                      So MAXJETS=1 must be specified in the pythia_card.dat.
                  JA: Fixed pdf reweighting for matching, which due to a mistake
                      had never been activated.
                  JA: Improved phase space integration presetting further by 
                      taking into account special cuts like xpt, ht etc.
                  JA: Introduce new convention for invariant mass cuts
                      - if max < min, exclude intermediate range
                      (allows to exclude W/Z dijet resonances in VBF processes)

1.3.17 (30/09/11) OM: Fix a crash created by ALOHA when it tries to create the full
                      set of ALOHA routines (pythia8 output only).

1.3.16 (11/09/11) JA: Fixed the problem from 1.3.12.

1.3.15 (09/09/11) OM: remove the fix of 1.3.12
                      (No events in output for some given processes)

1.3.14 (08/09/11) OM: Fix a bug in the RS model introduced in 1.3.8

1.3.13 (05/09/11) JA: Fixed bug with cut_decays=F which removed cuts also for
                      non-decay products in certain channels if there is
                      a forced decay present. Note that this does not affect
                      xqcut, only pt, minv and eta cuts.
                  JA: If non-zero phase space cutoff, don't use minimum of
                      1 GeV (this allows to go to e.g. 2m_e invariant mass for
                      \gamma* > e+ e-).

1.3.12 (01/09/11) JA: Fixed problem with decay chains when different decays
                      result in identical final states, such as
                      p p > go go, (go > b1/b1~ b/b~, b1/b1~ > b/b~ n1)
                      (only one of the decay chains was chosen, instead of
                      all 3 combinations (b1,b1), (b1,b1~), (b1~,b1~))
                  JA: Allow for overall orders also with grouped subprocesses
                  JA: Ensure that only leading color flows are included in event
                      output (so no singlet flows from color octets).
                  JA: Fixed small bug in fermion flow determination for multifermion
                      vertices.

1.3.11 (26/08/11) JA: Improved precision of "survey" by allowing 4th and 5th 
                      iteration if accuracy after 3 iterations < 10%.
                  JA: Subdivide BW in phase space integration for conflicting BWs 
                      also for forced decays, to improve generation with large
                      bwcutoff in e.g. W+ W- production with decays.
                  JA: Do refine using luminocity instead of number of events,
                      to work with badly determined channels.
                  JA: Don't use BW for shat if mass > sqrt(s).
                  JA: Fixed insertion of colors for octet resonances decaying to 
                      octet+singlet (thanks Bogdan for finding this)

1.3.10 (23/08/11) OM: Update ALOHA version
                  OM: increase waiting time for jobs to write physically the results on
                      the disks (in ordre to reduce trouble on the cluster).

1.3.9 (01/08/11)  OM: Add a new model DY_SM (arXiv:1107.5830). Thanks to Neil 
                      for the generation of the model 

1.3.8 (25/07/11)  JA: Replace the SM and HEFT models with latest versions using
                      the Wolfenstein parameterization for the CKM matrix.
                  JA: Implemented reading of the new UFO information about
                      coupling orders (order hierarchy and expansion_order).
                  JA: New "coupling order" specification WEIGHTED which checks
                      for  sum of coupling orders weighted by their hierarchy.
                  JA: Implemented optimal coupling orders for processes from any
                      model if no coupling orders specified.

1.3.7 (21/07/11)  JA: Fix makefiles for some v4 models that were forgotten
                      in v. 1.3.5

1.3.6 (18/07/11)  OM: Ensure that the new makefiles work on the web

1.3.5 (14/07/11): JA: New organization of make files, ensure that compilation works 
                      for all modes (with/without LHAPDF, static/dynamic, 
                      regular/gridpack) for both Linux and Mac OS X (be careful with 
                      dynamic libraries on Mac OS X though, since it seems that 
                      common blocks might not work properly)
                  JA: Fixed proper error messages and clean stop for compilation 
                      errors during MadEvent run.

1.3.4 (05/07/11): OM: More informative error message when a compilation error occurs

1.3.3 (29/06/11): JA: Fixed diagram symmetry for case when there are
                      no 3-vertex-only diagrams
                  JA (by OM): More informative error when trying to generate invalid 
                      pythia8 process

1.3.2 (14/06/11): OM: Fix fortran output when a model is case sensitive 
                        (Bug if a coupling was depending of a case sensitive parameter)
                  SdV: Remove a annoying print in the new cuts (added in 1.3.0)
                  OM: Fix a compilation problem in the standalone cpp output

1.3.1 (02/06/11): JA: Fixed missing file bug with the introduction of
                      inclusive HT cut

1.3.0 (02/06/11): JA: Allow for grouped subprocesses also for MG4 models
                  JA: Improved multiprocess diagram generation to reuse
                      diagrams for crossed processes
                  JA: Automatic optimization of order of particles in
                      multiparticle labels for optimal multiprocess generation
                  JA: Improved efficiency of identification of identical
                      matrix elements
                  JA: Improved identification of diagrams with identical
                      divergency structure for grouped subprocesses
                  JA: Included more fine-grained run options in the
                      run_card, including helicity summation options,
                      whether or not to set ptj and mjj automatically
                      based on xqcut, etc.
                  JA: Fixed some minor array limit and arithmetics warnings
                      for extreme decay and decay chain processes.
                  SdV: Added cuts on H_T(all jets, light and b)
                  OM: Fixed minor bug related to cluster option in launch

1.2.4 (15/05/11): JA: Fixed long-standing bug in DECAY relating to
                      the cross section info in <init> block, and
                      fixed parameter reading for MG5 SM model.

1.2.3 (11/05/11): JA: Fixed problem with scale choice in processes with mixed 
                      QED/QCD orders, e.g. p p > t t~ QED=2. Note that this fix
                      doesn't work for p p > t t~ j j QED=4 which should still
                      be avoided.
                  JA: Added the ptllmin/max options in the default run_card.dat

1.2.2 (09/05/11): OM: fix ALOHA symmetries creating not gauge invariant result 
                      for scalar octet

1.2.1 (08/05/11): OM: reduce the quantity of RAM use by matrix.f
                  OM: support speed of psyco if this python module is installed
                  OM: fix a minor bug in the model parsing
                  OM: add the check of valid model.pkl also for v4 model
                  OM: add a check that UpdatesNotes is up-to-date when
                      making a release
                  JA: Fixed problem in phase space generation for
                      s-channel mass > s_tot

1.2.0 (05/05/11): OM: minor fixes on check charge conjugation
                  OM: add a check on the path for the validity of the model.pkl
                  JA: Fixed problem with combine_runs on certain compilers

1.1.2 (03/05/11): OM+JA: Fixed problem for models with multiple
                      interactions for the same set of particles,
                      introduced in v. 1.1.1
 
1.1.1 (02/05/11): JA: Replaced (slow) diagram symmetry determination by
                      evaluation with fast identification based on diagram tags.
                  JA: Replacing the "p=-p" id=0 vertex produced by diagram 
                      generation algorithm already in the diagram generation,
                      simplifying drawing, helas objects and color.
                  JA: Fixed compiler warnings for unary operator.
                  JA: Always set all coupling orders for diagrams
                      (needed for NLO implementations).
                  OM: Improved and more elegant "open" implementation for
                      the user interface.
                  OM: minor fixes related to checking the gauge

1.1.0 (21/04/11): JA: Removed hard limit on number of external particles in 
                      MadEvent, allowing for unlimited length decay chains there
                      (up to 14 final state particles successfully integrated).
                  JA: Improved helicity selection and automatic full helicity 
                      sum if needed. Optimization of run parameters.
                  JA: New flag in run_card.dat to decide whether basic cuts
                      are applied to decay products or not.
                  OM: Merged ALOHA calls for different lorentz structures 
                      with the same color structures, increasing the speed and 
                      efficiency of matrix element evaluations.
                  OM: Added new "open" command in command line interface,
                      allowing to open standard file types directly.
                      Automatically open crossx.html at launch.
                  JA: Fixed MadEvent bugs for multiparton processes with 
                      conflicting decays and some faulty array limits.
                  JA: Suppressed scary but irrelevant warnings for compiling 
                      2->1 and 1->2 processes in MadEvent.
                  JA: Pythia 8 output further optimized.
                  JA, OM: Several minor fixes relating to user interface etc.

1.0.0 (12/04/11): Official release of MadGraph 5. Some of the features:
                  - Complete FeynRules compatibility through the UFO interface
                  - Automatic writing of HELAS routines for any model in
                    Fortran, C++ or Python through ALOHA
                  - Matrix element output in Fortran, C++ or Python
                  - Output formats: MadEvent, Pythia 8, Standalone (Fortran/C++)
                  - Support for spin 0, 1/2, 1, 2 particles
                  - Support for color 1, 3, 6, 8
                  - Revamped MadEvent with improved subprocess directory 
                    organization and vastly increased speed and stability
                  - Unlimited length decay chains (up to 12 final state
                    particles tested with MadEvent, see v. 1.0.1)
                  - Process checks for new model implementations
                  - ...and much more (see paper "MadGraph 5: Going Beyond")<|MERGE_RESOLUTION|>--- conflicted
+++ resolved
@@ -1,7 +1,6 @@
 Update notes for MadGraph5_aMC@NLO (in reverse time order)
 
-<<<<<<< HEAD
-2.9.11 (09/08/2022)
+2.9.12 (09/08/2022)
      OM: Fixing issue with model (like SMEFTatNLO) where some interactions where using more than 9 coupling
          The coupling where assigned to the wrong lorentz structure
      OM: Fixing another  issue for BSM model where an interaction is associated
@@ -13,14 +12,13 @@
 	 following points in the scan will automatically discard that
 	 matrix-element.
 
-=======
 2.9.11 (03/06/22)
      OM: Fixing a bug on the color assignment for b-quark (that's leading to a crash of herwig)
          This occur in five flavor model, if you do not force yourself the definition of the
 	 multi-particle "j" and "b". This bug was present since 2.3.1 (where the flipping of such
 	 multi-particle to 4/5 flavor was done automatically for the first time)
 	 
->>>>>>> 6c6e186e
+
 2.9.10 (06/05/2022)
      OM: allow model with GC in their name to use helicity recycling
      OM: Forbid madspin to run with crazy value of BWcut

Update notes for MadGraph5_aMC@NLO (in reverse time order)


2.0.0(xx/xx/xx)       OM: Merge with 1.5.9-14 (See information below)
                      VH: Fixed set_run.f which incorrectly sets a default value for ptl, drll and
                           etal making the code insensitive to the values set in the run_card.dat 
                      VH: Fixed a bug in MadLoop that doubled the computing time for quad precision
		      RF: Use MC over helicities for the MadLoop virtual corrections.
		      VH+RF: Added MadLoop stability information to the log files (and run summary
                           in DEBUG mode).
                      RF: Fixed a stability problem in the reweighting to get PDF and scale uncertainties.
                      OM+SF+RF: Add Frixione Photon isolation
		      RF: Added FxFx merging
                      PA+OM: Fast version of MadSpin implemented (PS generation in Fortran).
		      VH+RF: Improved the Binoth LHA interface
		      RF: Improved the multi-channeling for processes with more amplitudes than diagrams.
		      OM: Implementation of the reweight module for Leading Order matrix-element
<<<<<<< HEAD
		      RF: Using "virtual tricks" to reduce the number of PS points for which to include
		          the virtual corrections, leading to a speed up of the code.
		      RF: Added a new parameter in the run_card to set the required accuracy for fixed 
		          order runs.
		      All: Default renormalisation and factorisation scales are now set to H_T/2.
		      SF+RF: Improved handling of fixed order analysis

=======
                      JA+OM+AK: Store parameters needed for systematics studies.
                         This can be turned on with the use_syst parameter in
                         run_card.dat.
                         This output can be used to generate event weights for
                         a variety of variational parameters, including scalefact,
                         alpsfact, PDF choice, and matching scale. Note that this require
                         pythia-pgs v2.2 for matching scale.
                     OM+JA+Chia: Implement MadWidth (automatic/smart computation of the widths)
                     OM: Support for formfactor defined in the UFO model. and support for model
                         parameter presence inside the Lorentz expression.
                     JA: Included <clustering> tag in matched .lhe output, to be 
                         used together with Pythia 8 CKKW-L matching. This can be 
                         turned off with the clusinfo flag in run_card.dat.
                     JA: New treatment of matching for diagrams that have no
                         corresponding lower-multiplicity diagrams. Jets that
                         are not classified as shower-type emission jets are
                         flagged in the cluster scale info at the end of the event,
                         which is recognized by the Pythia interface in Pythia-PGS
                         package v. 2.2. For such jets, xqcut does not apply. This
                         allows for consistent matching e.g. of p p > w+ b b~ in 
                         the 4-flavor scheme. Note that auto_ptj_mjj must be set to
                         .false. for this to work properly.
                     OM: Change model restriction behavior: two widths with identical are not merged anymore.
                     S.Pretzel(via OM): implement KT Durham cut. (thanks to Z. Marshall)
		     OM: Improved check for unresponsive of PBS cluster (thanks J. Mc Fayden)
                     OM: implement a maximum number (2500) of jobs which can be submitted at the same time
                         by the PBS cluster. This number is currently not editable via configuration file.
>>>>>>> b40548f1

2.0.0.beta3(13/02/13) OM: Merge with 1.5.7+1.5.8 (See information below)
                      OM: Allow the customize_model to be scriptable in a 
                          friendly way.
                      RF: Event normalization is now Les Houches compliant (the weights
		          of the events should average to the total rate). The old normalization
			  can still be chosen by setting the flag 'sum = event_norm' in the run_card.
		      RF: Fixes a bug related to the mass of the tau that was not consistently 
 		          taking into account in the phase-space set-up.
		      VH: Fixed the incorrect implementation of the four gluons R2 in the loop_sm UFO.
		      VH: Fixed the UV renormalization for the SM with massive c quarks.
			  RF: The PDF uncertainty for NNPDF is now also correctly given in the run summary
		      RF: Some improvements in the test_MC and test_ME when matrix elements are
                          numerically very large
		      OM+RF: Added the running at LO to the 'launch questions'
                      OM: Allow "check" command to use a event file.
                          This will use the related param_card and the first
                          event compatible with the requested process.
		      RF: Improved the phase-space generation in the case of competing resonances

2.0.0.beta2(23/12/12) MG5 Team: Include 1.5.4+1.5.5+1.5.6 modifications
                      MadSpin Team: Include MadSpin
                      VH: Fix computation in the Feynman gauge for the loops
                      RF: automatic computation of the NLO uncertainties
                      OM: NLO can now be runned with no central disk
                      MZ: change the format of number (using e and not d)
                      MZ: compilation and tests are possible in multicore
                      RF: allow to precise either uncertainty or number of events
                          for aMC@NLO/NLO
                      OM: ./bin/mg5 cmd.cmd is now working for NLO process

2.0.0.beta1(31/10/12) aMCatNLO Team: First public (beta) version of aMCatNLO.
                        In order to learn aMCatNLO, please do "tutorial aMCatNLO"
                        Please also visit: http://amcatnlo.cern.ch/list.htm for more
                        information.

1.5.14 (26/11/13) OM: Add warning about the fact that newprocess_mg5 is going to be remove in MG5_aMC_V2.0.0
                  OM: Improved cluster submision/re-submition control. 

1.5.13 (04/11/13) OM: Implement a function which check if jobs submitted to cluster are correctly runned.
                      In case of failure, you can re-submitted the failing jobs automatically. The maximal 
                      number of re-submission for a job can be parametrize (default 1) and how long you have to
                      wait before this resubmission [to avoid slow filesystem problem, i.e. condor](default 300s)
                      Supported cluster for this function: condor, lsf, pbs
                  OM: Fix a problem when more than 10k diagrams are present for a given subprocesses.
                      (tt~+4jets).
                  BF: Change nmssm model (The couplings orders were not correctly assigned for some triple 
                      Higgs interactions) 
                  OM: use evince by default to open eps file instead of gv.
		  OM: Fix a problem with the set command for the card edition for the mssm model.
                  OM: Update EWdim6 paper according to the snowmass paper. (3 more operator)
                      The default model is restricted in order to exclude those operators. In order
                      to have those you have to use import model EWdim6-full
                  OM: Fix bug #1243189, impossible to load v4 model if a local directory has the name of
                      the models (which is present in the models directory)
                  OM: Fix a bug in the complex mass scheme in the reading of the param_card (it was clearly stated)
                  OM: Improve numerical stability of the phase-space point generation. (thanks Z. Surujon)

1.5.12 (21/08/13) OM: Improve phase-space integration for processes with strong MMJJ cut. Cases where
                      the cross-section were slightly (~4%) under-evaluated due to such strong cut.
                  OM: Add a command print_results in the madevent interface. This command print the 
                      cross-section/number of events/... 
                  OM: change the way prompt color is handle (no systematic reset). Which provides better
                      result when the log is printed to a file. (thanks Bae Taegil) 
                  OM: Fix Bug #1199514: Wrong assignment of mass in the lhe events file if the initial 
                      state has one massive and one massless particles. (Thanks Wojciech Kotlarski)
                  OM: Fix a compilation problem for SLC6 for the installation of pythia-pgs
                  OM: Fix a crash linked to bug #1209113.
                  OM: Fix a crash if python is not a valid executation (Bug #1211777)
		  OM: Fix a bug in the edition of the run_card if some parameters were missing in the cards
                      (Bug #1183334)

1.5.11 (21/06/13) OM: Fix CRITICAL bug (returning wrong cross-section) for processes with more than
                      one W decaying leptonically. For such processes the lepton cuts were also used
                      on the neutrino particle reducing the cross-section. This bug was present only
                      for group_subprocesses=True (the default)
                  OM: Fix Bug #1184213: crash in presence of JIL mechanism (occur on some 
                      LINUX computer only)
                  OM: The compilation of madevent is now performed by the number of core specify
                      in the configuration file. Same for pythia, ...
                  OM: Improve support for Read-Only system
                  OM: Fix a bug with the detection of the compiler when user specifiy a specific
                      compiler.
                  OM: Fix a problem that MG5 fails to compute the cross-section/width after that 
                      a first computation fails to integrate due to a wrong mass spectrum. 
                  OM: Fix a wrong output (impossible to compile) for pythia in presence of photon/gluon
                      propagator (introduce in 1.5.8)
                  OM: Allow to have UFO model with "goldstone" attribute instead of "GoldstoneBoson", since
                      FR change convention in order to match the UFO paper.

1.5.10 (16/05/13) OM: Fix Bug #1170417: fix crash for conjugate routine in presence of 
                      massless propagator. (introduce in 1.5.9)
                  OM: Fix question #226810: checking that patch program exists before
                      trying to update MG5 code.
                  OM: Fix Bug #1171049: an error in the order of wavefunctions 
                      making the code to crash (introduce in 1.5.7)
		  OM: Allow to use an additional syntax for the set command.
                      set gauge = Feynman is now valid. (Was not valid before due to the '=')
                  OM: Fix By Arian Abrahantes. Fix SGE cluster which was not working when
                      running full simulation (PGS/Delphes).
                  OM: adding txxxxx.cc (Thanks to Aurelijus Rinkevicius for having 
                      written the routine) 
                  OM: Fix Bug #1177442. This crash occurs only for very large model. 
                      None of the model shipped with MG5 are impacted.
                  OM: Fix Question #228315. On some filesystem, some of the executable 
                      loose the permission to be executable. Recover those errors 
                      automatically.
                  OM: Modify the diagram enhancement technique. When more diagram have 
                      the same propagator structure we still combine them but we now include
                      the interference term in the enhancement technique for those diagrams.
                      This fix a crash for some multi-jet process in presence of non diagonal
                      ckm matrices.

1.5.9 (01/04/13)  JA: Fix bug in identification of symmetric diagrams, which could
                      give the wrong propagators included in event files for certain
                      processes (such as p p > z z j, z > l+ l-). Apart from the 
                      propagators (with status 2) in the event file, this bug didn't
                      affect any other results (such as distributions).
                  JA: Fix problem in gensym which made some decay chain processes
                      slower than they should be. Thanks Eric Mintun for reporting.
                  JA: Fix problem in event clustering (introduced in v. 1.5.8)
                      which made events from some processes fail Pythia running.
                  JA: Fixed bug #1156474, Pythia 8 C++ matrix element output for 
                      decay chain processes such as p p > z j, z > j j.
                      (Bug #1156474)
                  JA + OM: Automatically remove libpdf and libgeneric before survey,
                      so everything works automatically when switching between
                      built-in PDFs and LHAPDF.
                  JA: Allow syntax / to remove particles in the define command.
                      Example: define q = p / g
                  JA: Added fat warning if any decay process in a decay chain
                      includes a particle decaying to itself (as is the case
                      if you do w+ > all all, since you include w+ > w+ a).
                  JA: Forbid running newprocess_mg5 from a process directory
                      that has already been generated, to avoid confusion.
                  OM: Fix lxplus server issue (Bug #1159929)
                  OM: Fix an issue when MG5 directory is on a read only disk 
                      (Bug #1160629)
                  OM: Fix a bug which prevent to have the pythia matching plot/cross-section
                      in some particular case.
                  OM: Support of new UFO convention allowing to define custom propagator.
                      (Both in MG5 and ALOHA)
                  OM: Change ALOHA default propagator to have a specific expression for the
                      massless case allowing to speed up matrix element computation with 
                      photon/gluon.
                  OM: Correct the default spin 3/2 propagator (wrong incoming/outcoming 
                      definition)
                  ML (by OM): Adding support of the SLURM cluster. Thanks to 
                      Matthew Low for the implementation.
                  OM: Fixing the standalone_cpp output for the mssm model. (only model impacted)
                      Thanks to Silvan S Kuttimalai for reporting. 
                  OM: Fix Bug #1162512: Wrong line splitting in cpp when some name were very long.
                      (shorten the name + fix the splitting)

1.5.8 (05/03/13)  OM: Fix critical bug introduce in 1.5.0. ALOHA was wrongly written
                      HELAS routine for expression containing expression square. 
                      (like P(-1,1)**2). None of the default model of MG5 (like sm/mssm)
                      have such type of expression. More information in bug report #1132996
                      (Thanks Gezim) 		
                  OM+JA: install Delphes now installs Delphes 3 
                      [added command install Delphes2 to install Delphes 2]
                  OM: Add command in MadEvent interface: add_time_of_flight
                      This command modifies the lhe events file by adding the time of 
                      flight information in the lhe events. To run this you need to do
                      $> ./bin/madevent
                      MGME> generate_events --laststep=parton -f 
                      MGME> add_time_of_flight
		      MGME> pythia    [if needed]
                  OM: Fix bug in pythia8 output for process using decay chains syntax.
                      See bug #1099790.
                  CDe+OM: Update EWdim6 model
                  OM: Fix a bug preventing model customized via the "customize_model"
                      command to use the automatic width computation.
                  OM: Change model restriction behavior: a value of 1 for a width is 
                      not treated as a restriction rule.
                  OM: Fix incomplete restriction of the MSSM model leading to inefficient
                      process merging (and larger-than-necessary files) for the MSSM.
                  OM: Correct bug #1107603 (problem with condor cluster for submission 
                      associated to a large number of jobs). Thanks Sanjay.
                  JA: Fix one part of the problem in bug #1123974: take into 
                      account invariant mass cuts mmXX above the peak range in 
                      s-channel resonances in the phase space integration,
                      to make sure such channels find events even for narrow
                      invariant mass cut ranges. Please note the discussion in 
                      that bug report for other types of channels however.
                  JA: Fixed bug #1139303: matrix elements for identical 
                      decay chain processes with different propagators (such as 
                      p p > w+, w+ > e+ ve and p p > w-,  w- > vm~ mu-) 
                      are now no longer combined, to ensure that resonances are
                      correctly represented in event file.
                  OM: Support lhapdf set which contains photon (See bug #1131995).
                  RF+JA: Reuse last two PDF calls also for LHAPDF PDFs, clarify code
                      for reuse of PDFs in pdg2pdf.f and pdg2pdf_lhapdf.f
                  OM: Update the default delphes card to latest Delphes version. This 
                      default card is automatically overwritten by the default Delphes
                      card when running "install Delphes".
                  JA: Make sure cuts are only checked once per event - this can save
                      a lot of time for multiparton event generation.
                  OM: Fix Bug #1142042 (crash in gridpack).

1.5.7 (15/01/13)  OM+JA: Fixed crash linked to model_v4 for processes containing wwww or
                      zzww interactions. (See bug #1095603. Thanks to Tim Lu) 
                  OM: Fix a bug affecting 2>1 process when the final states particles is 
                      (outcoming fermion) introduced in version 1.5.0. (Thanks to 
                      B. Fuks) 
                  OM: Fix a problem of fermion flow for v4 model (thanks to A. Abrahantes) 
                  OM+DBF: Change the automatically the electroweak-scheme when passing to 
                      complex-mass scheme: the mass of the W is the an external parameter
                      and Gf is an internal parameter fixed by LO gauge relation. 
                  OM+DBF: Remove the model sm_mw of the model database. 
                  OM: Fix problem in the ./bin/mg5 file command when some question are 
                      present in the file.
                  OM: Extend support for ~ and ${vars} in path.
                  OM: Fix a crash in multi_run for more than 300 successive runs.
                      (Thanks to Diptimoy)
                  OM: Allow to choose the center of mass energy for the check command.
                  OM: small change in the pbs cluster submission (see question #218824)
                  OM: Adding possibility to check gauge/lorentz/...for  2>1 processes.                    

1.5.6 (20/12/12)  JA: Replaced error with warning when there are decay processes
                      without corresponding core processes final state (see 
                      Question #216037). If you get this warning, please check
                      carefully the process list and diagrams to make sure you
                      have the processes you were expecting.
                  JA: Included option to set the highest flavor for alpha_s reweighting
                      (useful for 4-flavor matching with massive b:s). Note that
                      this does not affect the choice of factorization scale.
                  JA: Fixed Bug #1089199, where decay processes with symmetric 
                      diagrams were missing a symmetry factor. 
                      Note that this only affects decay processes (A > B C ..) 
                      with multiple identical particles in the final state and 
                      some propagators not able to go on the mass shell.
                  JA: Updated the restriction cards for the sm model to set 
                      Yukawa couplings equal to the corresponding masses
                      (in order to avoid stupid gauge check failures).


1.5.5 (18/11/12)  JA: Fixed Bug #1078168, giving asymmetries in X+gamma generation
                      (e.g. Z+gamma) when ickkw=1 and pdfwgt=T. Thanks Irakli!
                  JA: Ensure that t-channel single top gives non-zero cross section
                      even if maxjetflavor=4 (note that if run with matching,
                      maxjetflavor=5 is necessary for correct PDF reweighting).
                  OM: Fixed Bug #1077877. Aloha crashing for pseudo-scalar, 3 bosons 
                      interactions (introduces in 1.5.4)
                  OM: Fix Bug for the command "check gauge". The test of comparing
                      results between the two gauge (unitary and Feynman) was not 
                      changing the gauge correctly.
                  OM: Improvment in LSF cluster support (see bug #1071765) Thanks to
                      Brian Dorney.

1.5.4 (11/11/12)  JA: Fixed bug in combine_runs.py (introduced in v. 1.5.0) for
                      processes with 5 final-state particles, which might prevent
                      matching to Pythia to work properly (thanks Priscila).
                  OM: Fix Bug #1076043, error in kinematics for e- p collisions,
 		      thanks to Uta Klein (introduced in 1.5.0).
                  JA: Fix Bug #1075525, combination of decay processes for 
                      particle and antiparticle (e.g. w+ > all all and 
                      w- > all all), thanks Pierre.
                  OM: Fix a compilation crash due to aloha (thanks Tim T)
                  JA: Fixed dynamical scale settings for e- p collisions.
                  JA: Fixed running LHAPDF on a cluster with cluster_temp_path.
                  JA: Ensure that the seed is stored in the banner even when Pythia
                      is run (this was broken in v. 1.5.0).
                  JA: Improved and clarified phase space presetting for processes
                      with competing BWs.

1.5.3 (01/11/12)  OM: Fix a crash in the gridpack mode (Thanks Baris Altunkaynak)
                  OM: Fix a crash occuring on cluster with no central disk (only
                      condor by default) for some complicated process.
                  OM: If launch command is typed before any output command, 
                      "output madevent" is run automatically.
                  OM: Fix bug preventing to set width to Auto in the mssm model.
                  OM: Allow "set width PID VALUE" as an additional possibility to
                      answer edit card function.
                  OM: Improve ME5_debug file (include now the content of the 
                      proc_card as well).

1.5.2 (11/10/12)  OM: Fix Bug for mssm model. The param_card was not read properly
                      for this model. (introduce in 1.5.0)
                  OM: If the code is run with an input file (./bin/mg5 cmd.cmd)
                      All question not answered in the file will be answered by the 
                      default value. Running with piping data is not affected by this.
                      i.e. running ./bin/mg5 cmd.cmd < answer_to_question 
                       or echo 'answer_to_question' | ./bin/mg5 cmd.cmd      
                      are not affected by this change and will work as expected.
                  OM: Fixing a bug preventing to use the "set MH 125" command in a
                      script file.
                  JA: Fixed a bug in format of results.dat file for impossible
                      configurations in processes with conflicting BWs.
                  OM: Adding command "launch" in madevent interface which is the
                      exact equivalent to the launch command in the MG5 interface
                      in madevent output.
                  OM: Secure the auto-update, since we receive some report of incomplete
                      version file information.

1.5.1 (06/10/12)  JA: Fixed symmetry factors in non-grouped MadEvent mode
                      (bug introduced in v. 1.5.0).
                  JA: Fixed phase space integration problem with multibody 
                      decay processes (thanks Kentarou for finding this!).
                  OM: Fix that standalone output was not reading correctly the param_card
                      (introduce in 1.5.0)
                  OM: Fix a crash when trying to load heft
                  OM: Fix the case when the UFO model contains one mass which 
                      has the same name as another parameter up to the case.
                  OM: Fix a bug for result lower than 1e-100 those one are now 
                      consider as zero.
                  OM: Fix a bug present in the param_card create by width computation 
                      computation where the qnumbers data were written as a float 
                      (makes Pythia 6 crash).

1.5.0 (28/09/12)  OM: Allow MG5 to run in complex mass scheme mode
                      (mg5> set complex_mass True)
                  OM: Allow MG5 to run in feynman Gauge
                      (mg5> set gauge Feynman)
                  OM: Add a new command: 'customize_model' which allow (for a
                      selection of model) to fine tune the model to your need.
                  FR team: add a file decays.py in the UFO format, this files 
                      contains the analytical expression for one to two decays
       		  OM: implement a function for computing the 1 to 2 width on 
                      the fly. (requires MG5 installed on the computer, not only
                      the process directory)
                  OM: The question asking for the edition of the param_card/run_card
                      now accepts a command "set" to change values in those cards
                      without opening an editor. This allow simple implemetation 
                      of scanning. (Thanks G. Durieux to have push me to do it)
                  OM: Support UFO model with spin 3/2
                  OM + CDe: Support four fermion interactions. Fermion flow 
                       violation/Majorana are not yet allowed in four fermion 
                       interactions.
                  OM + PdA: Allow Large Extra Dimension Model (LED) to run in the
                      MG5 framework.
                  OM: Add auto-detection if MG5 is up-to-date and propose to
                      apply a patch if not.
                  OM: MadEvent changes automatically the compiler according to 
                      the value present in the configuration file.
                  OM: Aloha modifications: faster to create routines and more 
                      optimized routines (up to 40% faster than previous version).
                  OM: Aloha now supports Lorentz expression with denominator.
                  OM: Improve error message when Source didn't compile properly.
                  OM: The numerical evaluation of the matrix element requires now 
                      less memory than before (madevent and standalone output)
                  OM: Fix a series of bugs with the madevent command 'remove' and 
                      'run_banner'                    
                  JA: Ensure identical results for identical seeds also with
                      multiple runs in the same directory. Note that identical runs
                      with previous versions can't be guaranteed (but different
                      seeds are guaranteed to give statistically independent runs).
                      Save the results.dat files from all runs.
                  JA: Amended kinematics to correctly deal with the case of
                      massive beams, as well as fixed-target proton collisions.
                  JA: Changed default in the run_card.dat to use -1 as "no cut"
                      for the max-type cuts (etaj, ptjmax, etc.).
                  JA: Added support for negative weights in matrix elements
                      (as required for interference-only terms) and PDFs.
                  JA: Avoid creating directories for integration channels
                      that can not give events based on BW settings
                      (further improvement compared to v. 1.4.8).
                  JA: Optimize phase space integration when there are resonances
                      with mass above ECM.
                  JA: Fixed issue in replace.pl script with more than 9 particles
                      in an event.
                  JA+OM: Allow cluster run to run everything on a local (node) disk.
                      This is done fully automatically for condor cluster.
                      For the other clusters, the user should set the variable
                      "cluster_temp_path" pointing to a directory (usefull only if 
                      the directory is on the node filesystem). This still requires
                      access to central disk for copying, event combination,
                      running Pythia/PGS/Delphes etc.
                  OM: Replace fortran script combine_runs by a python script. 
                      This script allows to be more stable when running on clusters 
                      with slow filesystem response (bugs #1050269 and #1028844)
                  JA: Ensure that process mirroring is turned off for decay
                      processes of type A > B C...

1.4.8.4 (29/08/12) OM: Fix a web problem which creates generations to run twice on the web.

1.4.8.3 (21/08/12) JA: Ensure that the correct seed is written also in the .lhe
                       file header.
                   JA: Stop run in presence of empty results.dat files 
                       (which can happen if there are problems with disk access
                       in a cluster run).
                   JA: Allow reading up to 5M weighted events in combine_events.

1.4.8.2 (30/07/12) OM: Allow AE(1,1), AE(2,2) to not be present in SLAH1 card
                       (1.4.8 crashes if they were not define in the param_card)
                   OM: Add a button Stop-job for the cluster and make nicer output 
                       when the user press Ctrl-C during the job.

1.4.8 (24/07/12)  JA: Cancel running of integration channels where the BW
                      structure makes it impossible to get any events. This
                      can significantly speed up event generation for processes
                      with conflicting BWs.
                  JA: Minor modification of integration grid presetting in
                      myamp.f, due to the above point.
                  JA: Raise exception if a decay process has decaying particles
                      that are not present in the corresponding core process
                      (this might help avoid syntax mistakes).
                  JA: Fixed subprocess group combination also for the case
                      when different process flags @N are given to different
                      decays of the same core process (sorry, this was missed
                      in v. 1.4.7).
                  JA: Fixed crash for process p p > w+ w+ j j t t~ when all 
                      w and t/t~ are decayed (bug #1017912, thanks to Nicolas
                      Deutschmann).
                  JA: Fixed array dimension for diagrams with a single s-channel
                      propagator (caused crash for certain compilers, bug #1022415
                      thanks Sho Iwamoto).
                  JA: Fixed crash for identical decay chains for particle-anti- 
                      particle when only one of the two is decayed, introduced 
                      in v. 1.4.7 (thanks John Lee).
                  OM: Ensure that matching plots are replaced correctly when
                      Pythia is run reusing a tag name.
                  OM: Improved check for YE/AE, YU/AU, YD/AD for first two
                      generations in SLHA1<->2 converter (thanks Abhishek).

1.4.7 (25/06/12)  JA: Change the random seed treatment to ensure that the original 
                      seed is stored in the banner (this was broken in v. 1.4.0).
                      If a non-zero seed is given in the run_card, this seed
                      is used as starting value for the SubProcesses/randinit file,
                      while the seed in the run_card is set to 0.
                      This way, the seed for a multi_run is automatically
                      updated in the same way as for individual runs.
                  TS + JA: Fix problem with duplicate random seeds above 64000.
                      Now, random seeds up to 30081*30081 can safely be used.
                  JA: Turn off automatic checking for minimal coupling orders
                      in decay processes A > B C ...
                  JA: Ensure that automatic coupling order determination works
                      also for effective theories with multiple orders in an
                      interaction (thanks Claude and Gizem Ozturk).
                  JA: Optimize phase space integration and event generation
                      for decay processes with very squeezed mass spectrum.
                  JA: Ensure that identical matrix elements in different process 
                      definitions are combined also when using the decay chain 
                      formalism (thanks to Zhen Liu for pointing this out).
                  BF+JA: Updated the NMSSM model to the latest FR version.
                  OM: Change EW_dim6 to remove all interactions which don't 
                      impact three boson scattering.
                  JA: Fixed problem in matrix element combination which allowed
                      non-identical matrix elements to be combined in certain
                      complicated processes (such as p p > l vl l vl l vl),
                      resulting in lines with Z > e+ mu- in the event file
                      (bug #1015032, thanks Johannes E for reporting).
                  JA: Fixed minor typo in myamp.f.
                  OM: Fixed minor behavior restriction of multi_run (thanks to
                      Joachim Kopp).
                  OM: Improved condor cluster support when the cluster is 
                      unresponsive (should avoid some crashes on the web).
                  JA: Fixed support for color sextets in addmothers.f
                      (thanks Nicolas Deutschmann for reporting).          
                  JA: Make sure that also the SubProcesses directories are 
                      cleaned when running bin/compile in a gridpack.
                  JA: Removed the confusing makefile in Template and replace it
                      with scripts to create madevent.tar.gz and gridpack.tar.gz.
                  
1.4.6 (16/05/12)  JA: Added cuts on lepton pt for each of the 4 hardest leptons
                  OM: Allow bin/madevent script to be run with a single line command
                      example ./bin/madevent multi_run 10 
                  OM: Adding the 4 higgs interactions in the standard model UFO model
                  JA: Added new restriction card for the sm model with massive
                      muon and electron, and non-zero tau decay width
                  JA: Ensure assignment of colors to intermediate propagators
                      works also in fermion flow- and color flow-violating 
                      RPV processes (thanks Brock Tweedie for finding this).
                  JA: Fix crash for certain fermion flow violating decay chains
                      (introduced in v. 1.3.27) (again thanks to Brock Tweedie).
                  JA: Fix crash for decay chains with multiple decays involving 
                      the same particles (thanks Steve Blanchet for reporting)
                  JA+OM: Fix crash for Pythia8 output with multiparticle vertices
                      (thanks to Moritz Huck for reporting this.)
                  OM: Fixing ALOHA output for C++/python.
                  OM: Fix a crash occuring when trying to create an output on 
                      an existing directory (thanks Celine)

1.4.5 (11/04/12)  OM: Change the seed automatically in multi_run. (Even if the seed
                      was set to a non automatic value in the card.)
                  OM: correct a minor bug #975647 (SLAH convention problem) 
                      Thanks to Sho Iwamoto
                  OM: Improve cluster support (more secure and complete version)
                  JA: Increased the number of events tested for non-zero helicity
                      configurations (needed for goldstino processes).
                  OM: Add a command to remove the file RunWeb which were not always
                      deleted correctly
                  OM+JA: Correct the display of number of events and error for Pythia 
                     in the html files.
                  OM: Changed the way the stdout/stderr are treated on the cluster
                      since some cluster cann't support to have the same output file
                      for both. (thanks abhishek)

1.4.4 (29/03/12)  OM: Added a command: "output aloha" which allows to creates a 
                      subset (or all) of the aloha routines linked to the
                      current model
                  OM: allow to choose the duration of the timer for the questions.
                      (via ./input/mg5_configuration.txt)
                  OM: Allow UFO model where G is not defined.
                  OM: allow to use ~,~user, ${var} in the path. Improve support
                      for path containing spaces.
                  JA: Fixed LHAPDF functionality which was broken in v. 1.4.0
                  JA: Allow non-equal mixing angles in mssm restrict cards
                      (as needed for cards from some spectrum generators)
                  JA: Fixed script addmasses.py for complicated events such as
                      p p > t t~ + jets with decays of t and t~.
                  JA: Added GE cluster to the list in cluster.py.
                  JA: Allow up to 1M events in a single run. Note that the 
                      unweighting (combine events) step gets quite slow with
                      so many events. Also note that if Pythia is run, still
                      maximum 50k events is recommended in a single run. 
                  OM: Fix problem linked to filesystem which makes new files
                      non executables by default. (bug #958616)
                  JA: Fixed buffer overflow in gen_ximprove when number of
                      configs > number of diagrams due to competing resonances
                      (introduced in v. 1.4.3).

1.4.3 (08/03/12)  JA: Reintroduced the possibility to completely forbid
                      s-channel diagrams, using the $$ notation. Note that
                      this should be used with great care, since the result
                      is in general not gauge-invariant. It is in general
                      better to use the $ notation, forbidding only onshell
                      s-channel particles (the inverse of decay chains).
                  JA: Automatically ensure that ptj and mmjj are below xqcut
                      when xqcut > 0, since ptj or mmjj > xqcut ruins matching.
                  OM: Add LSF to the list of supported cluster (thanks to Alexis).
                  OM: change the param_card reader for the restrict file.
                      This allow to restrict model with 3 lha id (or more)
                      (thanks to Eduardo Ponton).
                  OM: forbids to run 'generate events' with python 2.4.
                  OM: Include the configuration file in the .tar.gz created on 
                      the web (thanks to Simon) .
                  OM: Fix a Mac specific problem for edition of Delphes card.
                      (thanks to Sho Iwamoto).
                  OM: ALOHA modifications:
                       - Change sign convention for Epsilon (matching FR choices)
                       - For Fermion vertex forces that _1 always returns the  
                         incoming fermion and _2 returns the outcoming fermion. 
                         (This modifies conjugate routine output)
                       - Change the order of argument for conjugate routine
                         to expect IO order of fermion in all cases.
                       Note that the two last modifications matches MG5 conventions
                       and that those modifications correct bugs for interactions
                       a) subject to conjugate routine (i.e. if the model has 
                          majorana)                       
                       b) containing fermion momentum dependencies in the Lorentz
                          structure  
                       All model included by default in MG5 (in particular sm/mssm)
                       were not affected by those mismatch of conventions.
                       (Thanks to Benjamin fuks) 
                  OM: make acceptance test more silent.  
                  OM: return the correct error message when a compilation occur. 
                  OM: some code re-factoring.

1.4.2 (16/02/12) JA: Ensure that matching works properly with > 9 final state
                      particles (by increasing a buffer size in event output)
                 OM: add a command "import banner" in order to run a full run
                      from a given banner.
                 OM: Fix the Bug #921487, fixing a problem with home made model
                      In the definition of Particle/Anti-Particle. (Thanks Ben)
                 OM: Fix a formatting problem in me5_configuration.txt 
                      (Bug #930101) Thanks to Arian
                 OM: allow to run ./bin/mg5 BANNER_PATH and
                      ./bin/mg5 PROC_CARD_V4_PATH
                 OM: Various small fixes concerning the stability of the html 
                      output.
                 OM: Changes the server to download td since cp3wks05 has an 
                      harddisk failures.

1.4.1 (06/02/12) OM: Fix the fermion flow check which was wrongly failing on 
                      some model  (Thanks to Benjamin)
                 OM: Improve run organization efficiency (which speeds up the 
                      code on cluster) (Thanks to Johan)
                 OM: More secure html output (Thanks to Simon)

1.4.0 (04/02/12) OM: New user interface for the madevent run. Type:
                      1) (from madevent output) ./bin/madevent
                      2) (from MG5 command line) launch [MADEVENT_PATH] -i
                      This interface replaces various script like refine, 
                      survey, combine, run_..., rm_run, ...
                      The script generate_events still exists but now calls
                       ./bin/madevent. 
                 OM: For MSSM model, convert param_card to SLAH1. This card is
                      converted to SLAH2 during the MadEvent run since the UFO 
                      model uses SLAH2. This allows to use Pythia 6,
                      as well as having a coherent definition for the flavor.
                 JA+OM: For decay width computations, the launch command in 
                      addition to compute the width, creates a new param_card 
                      with the width set to the associated values, and with the 
                      Branching ratio associated (usefull for pythia). 
                 NOTE: This param_card makes sense for future run ONLY if all 
                      relevant decay are generated.
                 EXAMPLE: (after launch bin/mg5):
                       import model sm-full
                       generate t > b w+
                       define all = p b b~ l+ l- ta+ ta- vl vl~
                       add process w+ > all all
                       add process z > all all
                       define v = z w+ w-
                       add process h > all all
                       add process h > v v, v > all all
                       output
                       launch
                 OM: change output pythia8 syntax: If a path is specified this 
                      is considered as the output directory.
                 OM: Change the path of the madevent output files. This allows 
                      to run pythia/pgs/delphes mulitple times for the same set 
                      of events (with different pythia/... parameters).
                 OM: Madevent output is now insensitive to the relative path
                      to pythia-pgs, delphes, ... In consequence you don't need
                      anymore to have your directory at the same level as 
                      Template directory. 
                 OM: MadEvent checks that the param_card is coherent with the 
                      restriction used during the model generation. 
                 OM: Model restrictions will now also force opposite number to 
                      match (helpfull for constraining to rotation matrix).  
                 OM: Change the import command. It's now allowed to omit the 
                      type of import. The type is guessed automaticaly. 
                      This is NOT allowed on the web.
                 OM: Add a check that the fermion flow is coherent with the 
                      Lorentz structure associates to the vertex.
                 OM: Add a check that the color representation is coherent. 
                      This allow to detect/fix various problem linked
                      to some new models created by FR and SARAH.
                 OM: Change the default fortran compiler to gfortran.
                 OM: Add the possibility to force which fortran compiler will
                      be used, either via the configuration file or via the set 
                      command.
                 OM: Add the possibility to bypass the automatic opening of 
                      the web browser (via the configuration file: 
                      ./input/mg5_configuration.txt )
                 OM: add 'save options' command to save the current configuration 
                      in the configuration file. 
                 OM: Change the scheme of questions when running madevent and 
                      allow to specify in the command interface if you
                      want to run pythia/pgs/...
                      Allow to put the answers to the questions in the 
                      proc_card.dat.
                 OM: Add options for the display command:
                      a) display options: return the current option value. 
                        i.e. those set via the set command and/or via the 
                        configuration file
                      b) display variable NAME: return the current string 
                        representation of NAME and/or self.NAME .
                      c) display coupling_order: return the coupling orders with
                        their associated weight (for automatic order restriction)
                      d) display couplings now returns the list of all couplings
                        with the associated expression
                      e) display interactions [PART1] [PART2] [PART3] ...
                         display all interactions containing the particles set
                         in arguments 
                 OM: New Python script for the creation of the various html pages.
                      This Requires less disk access for the generation of the files.
                 OM: Modify error treatment, especially for Invalid commands
                      and Configuration problems.
                 JA: Ensure that we get zero cross section if we have
                      non-parton initial states with proton/antiproton beams
                 OM: Improve cluster support. MadEvent now supports PBS/Condor/SGE
                      Thanks to Arian Abrahantes for the SGE implementation.
                 OM: Improve auto-completion (better output/dealing with multi line/...)
                 OM: Improve the parallel suite and change the release script to run
                      some of the parallel tests. This ensures even higher stability 
                      of the  code for the future releases.
                 JA: Changed the way gridpacks work: Set granularity to 1
                      (so randomly select channels only if they should generate 
                      less than 1 event), but allowing channels to run down to a single
                      iteration. This removes all old problems with increased
                      variance for small channels in the gridpacks, while giving 
                      even faster event generation.

                 Thanks to Johan Alwall, Sho Iwamoto for all the important 
                 testing/bug reports.


1.3.33 (01/01/12) JA: Revisited colors for propagators in addmothers.f
                      to ensure that propagators in color flow
                      violating processes get the correct color
                      from initial state particles (thanks to
                      Michele Gabusi for forcing me to do this).

1.3.32 (21/12/11) JA: Fixed a bug in the PDF reweighting routine,
                      which caused skewed eta distributions for
                      matched samples with pdfwgt=T. Thanks to Giulio
                      Lenzi for finding this.
 
1.3.31 (29/11/11) OM: Fix a bug an overflow in RAMBO (affects standalone 
                     output only)
                  PdA (via OM): Change RS model (add a width to the spin2)
                  OM: Fix a bug in the cuts associate to  allowed mass of all 
                      neutrinos+leptons (thanks to Brock Tweedie for finding it)
                  OM: Remove some limitation in the name for the particles


1.3.30 (18/11/11) OM: Fix a bug for the instalation of pythia-pgs on a 64 bit
                      UNIX machine.
                  OM: If ROOTSYS is define but root in the PATH, add it 
                      automatically in create_matching_plots.sh
                     This is require for the UIUC cluster.

1.3.29 (16/11/11) OM: Fixed particle identities in the Feynman diagram drawing
                  JA: Fixed bug in pdf reweighting when external LHAPDF is used.
                  OM+JA: Simplify the compilation of pythia-pgs package.


1.3.28 (14/11/11) OM+JA: Fix special case when Lorentz structure combining
                      two different Majorana particles depends on the
                      incoming/outgoing status of the Majorana particles
                      (needed for MSSM with Goldstino).
                  JA: Fixed problem with colors in addmothers.f for complicated
                      multiparticle vertices and simplified color treatment 
                      (thanks to Gauthier Durieux for pointing this out).
                  JA: Further improved gridpack parameters
                  OM: Update the parallel test (now testing against MG5 1.3.3)
                  OM: Include some parallel test in the release script.


1.3.27 (05/11/11) JA: Fix bug in mirrored amplitudes (sometimes
                      amplitudes that should not be flagged as
                      mirrored were flagged as mirrored). Thanks
                      Marco Zaro for reporting this!
                  JA: Fix another problem getting enough events in
                      gridpack mode (it was not completely fixed in
                      v. 1.3.24). Thanks Alexis!
                  JA: Added "!" comments for all parameters in the default
                      run_card, since apparently this is still needed
                      for g77 to correctly read the parameters.
 
1.3.26 (31/10/11) JA: Fix color setting in MadEvent event file for
                      multiparticle vertices, which was not taken into
                      account in the upgrade in v. 1.3.18
                  OM: Fixed mmnl cut (inv. mass of all leptons and neutrinos)
                      which was never active.
                  OM: Fix td install in Linux were a chmod was missing

1.3.25 (27/10/11) JA: Ensure that the correct intermediate resonance
                      is always written in the event file, even when we
                      have resonances with identical properties.
                  OM: Fix the bug forcing to quit the web browser in order to
                      have MG5 continuing to run.
                  OM: Change the tutorial in order to allow open index.html
                      after the output command. 

1.3.24 (22/10/11) JA: Fix problem with getting enough events in gridpack
                      mode (this was broken in v. 1.3.11 when we moved
                      from events to luminocity in refine). Thanks to
                      Alexis Kalogeropoulos.

1.3.23 (19/10/11) JA: Allow user to set scales using setscales.f again 
                      (this was broken in v. 1.3.18). Thanks to Arindam Das.
                  JA: Ensure that the error message is displayed if the
                     "make" command is not installed on the system.
 
1.3.22 (12/10/11) JA: Fixed another bug (also introduced in 1.3.18), which 
                      could give the wrong ordering between the s-channel 
                      propagators for certain multiprocess cases (this
                      also lead to a hard stop, so don't worry, if you get 
                      your events, the bug doesn't affect you). Sorry about
                      that, this is what happens when you add a lot of
                      new functionality...

1.3.21 (12/10/11) OM: Add a new command: install.
                      This allow to install quite easily different package
                      devellop for Madgraph/MadEvent. The list of available
                      package are pythia-pgs/MadAnalysis/ExRootAnalysis/Delphes
                  OM: Adding TopEffth Model
                  OM: Improve display particles and autocompletion in
                      presence of nonpropagating particles
                  OM: Fix Aloha bug linked to four fermion operator
                  PA: fix the problem of degenerate color basis in the
                      diquark sextet model
                  JA: Fixed bug in cluster.f that created a hard stop,
                      introduced in 1.3.18.

1.3.20 (09/10/11) JA: Fixed bug in myamp.f that created a hard stop
                      error for certain cases with many processes with
                      different propagators in the same subprocess dir.

1.3.19 (06/10/11) JA: Fixed problem with SubProcesses makefile on Linux,
                      introduced in 1.3.18.

1.3.18 (04/10/11) JA: Use model information to determine color of particles
                      for reweighting and propagator color info.
                  JA: Changed the definition of "forbidden s-channels"
                      denoted by "$" to exclude on-shell s-channels while
                      keeping all diagrams (i.e., complemetary to the decay
                      chain formalism). This reduces the problems with 
                      gauge invariance compared to previously.
                      "Onshell" is as usual defined by the "bwcutoff" flag 
                      in the run_card.dat.
                  JA: Enable proper 4-flavor matching (such as gg>hbb~+jets)
                      Note that you need the Pythia/PGS package v. 2.1.9 or 
                      later to use with 4F matching.
                      Changes include: alpha_s reweighting also for b vertices,
                      new scale treatment (mu_F for pp>hbb~ is (pT_b^max*m_Th)),
                      no clustering of gluons to final-state massive particles
                      in MadEvent.
                  JA: Ensure that factorization scale settings and matching works
                      also in singlet t-channel exchange processes like
                      single top and VBF. The dynamic factorization
                      scale is given by the pT of the scattered quark
                      (on each side of the event).
                Note: You need the Pythia/PGS package v. 2.1.10 or later
                      to use with VBF matching, to ensure that both radiated
                      and scattered partons are treated correctly
                      - scattered partons need to be excluded from the matching,
                      since their pT can be below QCUT. An even better
                      treatment would require to individually shower and match
                      the two sides in Pythia, which is not presently possible.
                Note: In the matched 4-flavor process p p > t b~ j $ w+ w- t~ +
                      p p > t b~ j j $ w+ w- t~, there is an admixture
                      of t-channel single top (with up to 1 radiated jet) 
                      and s-channel single top (with up to 2 radiated jets). 
                      In this case, the automatic determination of maximum 
                      multiplicity sample doesn't work (since max in the file 
                      will be 2 jets, but for t-channel max is 1 jet).
                      So MAXJETS=1 must be specified in the pythia_card.dat.
                  JA: Fixed pdf reweighting for matching, which due to a mistake
                      had never been activated.
                  JA: Improved phase space integration presetting further by 
                      taking into account special cuts like xpt, ht etc.
                  JA: Introduce new convention for invariant mass cuts
                      - if max < min, exclude intermediate range
                      (allows to exclude W/Z dijet resonances in VBF processes)

1.3.17 (30/09/11) OM: Fix a crash created by ALOHA when it tries to create the full
                      set of ALOHA routines (pythia8 output only).

1.3.16 (11/09/11) JA: Fixed the problem from 1.3.12.

1.3.15 (09/09/11) OM: remove the fix of 1.3.12
                      (No events in output for some given processes)

1.3.14 (08/09/11) OM: Fix a bug in the RS model introduced in 1.3.8

1.3.13 (05/09/11) JA: Fixed bug with cut_decays=F which removed cuts also for
                      non-decay products in certain channels if there is
                      a forced decay present. Note that this does not affect
                      xqcut, only pt, minv and eta cuts.
                  JA: If non-zero phase space cutoff, don't use minimum of
                      1 GeV (this allows to go to e.g. 2m_e invariant mass for
                      \gamma* > e+ e-).

1.3.12 (01/09/11) JA: Fixed problem with decay chains when different decays
                      result in identical final states, such as
                      p p > go go, (go > b1/b1~ b/b~, b1/b1~ > b/b~ n1)
                      (only one of the decay chains was chosen, instead of
                      all 3 combinations (b1,b1), (b1,b1~), (b1~,b1~))
                  JA: Allow for overall orders also with grouped subprocesses
                  JA: Ensure that only leading color flows are included in event
                      output (so no singlet flows from color octets).
                  JA: Fixed small bug in fermion flow determination for multifermion
                      vertices.

1.3.11 (26/08/11) JA: Improved precision of "survey" by allowing 4th and 5th 
                      iteration if accuracy after 3 iterations < 10%.
                  JA: Subdivide BW in phase space integration for conflicting BWs 
                      also for forced decays, to improve generation with large
                      bwcutoff in e.g. W+ W- production with decays.
                  JA: Do refine using luminocity instead of number of events,
                      to work with badly determined channels.
                  JA: Don't use BW for shat if mass > sqrt(s).
                  JA: Fixed insertion of colors for octet resonances decaying to 
                      octet+singlet (thanks Bogdan for finding this)

1.3.10 (23/08/11) OM: Update ALOHA version
                  OM: increase waiting time for jobs to write physically the results on
                      the disks (in ordre to reduce trouble on the cluster).

1.3.9 (01/08/11)  OM: Add a new model DY_SM (arXiv:1107.5830). Thanks to Neil 
                      for the generation of the model 

1.3.8 (25/07/11)  JA: Replace the SM and HEFT models with latest versions using
                      the Wolfenstein parameterization for the CKM matrix.
                  JA: Implemented reading of the new UFO information about
                      coupling orders (order hierarchy and expansion_order).
                  JA: New "coupling order" specification WEIGHTED which checks
                      for  sum of coupling orders weighted by their hierarchy.
                  JA: Implemented optimal coupling orders for processes from any
                      model if no coupling orders specified.

1.3.7 (21/07/11)  JA: Fix makefiles for some v4 models that were forgotten
                      in v. 1.3.5

1.3.6 (18/07/11)  OM: Ensure that the new makefiles work on the web

1.3.5 (14/07/11): JA: New organization of make files, ensure that compilation works 
                      for all modes (with/without LHAPDF, static/dynamic, 
                      regular/gridpack) for both Linux and Mac OS X (be careful with 
                      dynamic libraries on Mac OS X though, since it seems that 
                      common blocks might not work properly)
                  JA: Fixed proper error messages and clean stop for compilation 
                      errors during MadEvent run.

1.3.4 (05/07/11): OM: More informative error message when a compilation error occurs

1.3.3 (29/06/11): JA: Fixed diagram symmetry for case when there are
                      no 3-vertex-only diagrams
                  JA (by OM): More informative error when trying to generate invalid 
                      pythia8 process

1.3.2 (14/06/11): OM: Fix fortran output when a model is case sensitive 
                        (Bug if a coupling was depending of a case sensitive parameter)
                  SdV: Remove a annoying print in the new cuts (added in 1.3.0)
                  OM: Fix a compilation problem in the standalone cpp output

1.3.1 (02/06/11): JA: Fixed missing file bug with the introduction of
                      inclusive HT cut

1.3.0 (02/06/11): JA: Allow for grouped subprocesses also for MG4 models
                  JA: Improved multiprocess diagram generation to reuse
                      diagrams for crossed processes
                  JA: Automatic optimization of order of particles in
                      multiparticle labels for optimal multiprocess generation
                  JA: Improved efficiency of identification of identical
                      matrix elements
                  JA: Improved identification of diagrams with identical
                      divergency structure for grouped subprocesses
                  JA: Included more fine-grained run options in the
                      run_card, including helicity summation options,
                      whether or not to set ptj and mjj automatically
                      based on xqcut, etc.
                  JA: Fixed some minor array limit and arithmetics warnings
                      for extreme decay and decay chain processes.
                  SdV: Added cuts on H_T(all jets, light and b)
                  OM: Fixed minor bug related to cluster option in launch

1.2.4 (15/05/11): JA: Fixed long-standing bug in DECAY relating to
                      the cross section info in <init> block, and
                      fixed parameter reading for MG5 SM model.

1.2.3 (11/05/11): JA: Fixed problem with scale choice in processes with mixed 
                      QED/QCD orders, e.g. p p > t t~ QED=2. Note that this fix
                      doesn't work for p p > t t~ j j QED=4 which should still
                      be avoided.
                  JA: Added the ptllmin/max options in the default run_card.dat

1.2.2 (09/05/11): OM: fix ALOHA symmetries creating not gauge invariant result 
                      for scalar octet

1.2.1 (08/05/11): OM: reduce the quantity of RAM use by matrix.f
                  OM: support speed of psyco if this python module is installed
                  OM: fix a minor bug in the model parsing
                  OM: add the check of valid model.pkl also for v4 model
                  OM: add a check that UpdatesNotes is up-to-date when
                      making a release
                  JA: Fixed problem in phase space generation for
                      s-channel mass > s_tot

1.2.0 (05/05/11): OM: minor fixes on check charge conjugation
                  OM: add a check on the path for the validity of the model.pkl
                  JA: Fixed problem with combine_runs on certain compilers

1.1.2 (03/05/11): OM+JA: Fixed problem for models with multiple
                      interactions for the same set of particles,
                      introduced in v. 1.1.1
 
1.1.1 (02/05/11): JA: Replaced (slow) diagram symmetry determination by
                      evaluation with fast identification based on diagram tags.
                  JA: Replacing the "p=-p" id=0 vertex produced by diagram 
                      generation algorithm already in the diagram generation,
                      simplifying drawing, helas objects and color.
                  JA: Fixed compiler warnings for unary operator.
                  JA: Always set all coupling orders for diagrams
                      (needed for NLO implementations).
                  OM: Improved and more elegant "open" implementation for
                      the user interface.
                  OM: minor fixes related to checking the gauge

1.1.0 (21/04/11): JA: Removed hard limit on number of external particles in 
                      MadEvent, allowing for unlimited length decay chains there
                      (up to 14 final state particles successfully integrated).
                  JA: Improved helicity selection and automatic full helicity 
                      sum if needed. Optimization of run parameters.
                  JA: New flag in run_card.dat to decide whether basic cuts
                      are applied to decay products or not.
                  OM: Merged ALOHA calls for different lorentz structures 
                      with the same color structures, increasing the speed and 
                      efficiency of matrix element evaluations.
                  OM: Added new "open" command in command line interface,
                      allowing to open standard file types directly.
                      Automatically open crossx.html at launch.
                  JA: Fixed MadEvent bugs for multiparton processes with 
                      conflicting decays and some faulty array limits.
                  JA: Suppressed scary but irrelevant warnings for compiling 
                      2->1 and 1->2 processes in MadEvent.
                  JA: Pythia 8 output further optimized.
                  JA, OM: Several minor fixes relating to user interface etc.

1.0.0 (12/04/11): Official release of MadGraph 5. Some of the features:
                  - Complete FeynRules compatibility through the UFO interface
                  - Automatic writing of HELAS routines for any model in
                    Fortran, C++ or Python through ALOHA
                  - Matrix element output in Fortran, C++ or Python
                  - Output formats: MadEvent, Pythia 8, Standalone (Fortran/C++)
                  - Support for spin 0, 1/2, 1, 2 particles
                  - Support for color 1, 3, 6, 8
                  - Revamped MadEvent with improved subprocess directory 
                    organization and vastly increased speed and stability
                  - Unlimited length decay chains (up to 12 final state
                    particles tested with MadEvent, see v. 1.0.1)
                  - Process checks for new model implementations
                  - ...and much more (see paper "MadGraph 5: Going Beyond")<|MERGE_RESOLUTION|>--- conflicted
+++ resolved
@@ -15,15 +15,12 @@
 		      VH+RF: Improved the Binoth LHA interface
 		      RF: Improved the multi-channeling for processes with more amplitudes than diagrams.
 		      OM: Implementation of the reweight module for Leading Order matrix-element
-<<<<<<< HEAD
 		      RF: Using "virtual tricks" to reduce the number of PS points for which to include
 		          the virtual corrections, leading to a speed up of the code.
 		      RF: Added a new parameter in the run_card to set the required accuracy for fixed 
 		          order runs.
 		      All: Default renormalisation and factorisation scales are now set to H_T/2.
 		      SF+RF: Improved handling of fixed order analysis
-
-=======
                       JA+OM+AK: Store parameters needed for systematics studies.
                          This can be turned on with the use_syst parameter in
                          run_card.dat.
@@ -51,7 +48,6 @@
 		     OM: Improved check for unresponsive of PBS cluster (thanks J. Mc Fayden)
                      OM: implement a maximum number (2500) of jobs which can be submitted at the same time
                          by the PBS cluster. This number is currently not editable via configuration file.
->>>>>>> b40548f1
 
 2.0.0.beta3(13/02/13) OM: Merge with 1.5.7+1.5.8 (See information below)
                       OM: Allow the customize_model to be scriptable in a 

Update notes for MadGraph5_aMC@NLO (in reverse time order)

<<<<<<< HEAD
2.4.3 (xx/xx/xx)
        OM: Reduce the amount of log file/output generated for LO run (output can use up to three times less output).
        OM: For the LO combination of events (unweighting) pass to the method previously used for loop-induced.
            This method is faster and requires less I/O operation.
            This fully remove the need of the file events.lhe.gz which is not created anymore (further reduce the ouput size)
        OM: Optimise the code in order to be able to run scan with more than 2k steps.
        OM: Optimise the lhe_parser module (use for the unweighting/re-weighing/...) around 20% faster than before.
        

2.4.2 (10/06/16)
        OM: fix a compilation problem for non standard gfortran system
        OM: reduce the need of lhapdf for standard LO run. (was making some run to test due to missing dependencies)

2.4.1 (10/06/16)
=======
2.5.0(XX/XX/XX)
        VH+OM: Adding an official interface to PY8 for the parton-shower
        VH: extend install command to install: lhapdf/pythia8
        VH+SP: extend support for CKKWL
	OM: Adding the run_card options "event_norm" for the LO run_card (same meaning as NLO one)
        OM: Adding the possiblity of having detailled help at the time of the edition of the cards.
            help mass / help mt / help nevents provided some information on the parameters.

2.4.1 (xx/xx/xx)
>>>>>>> 50672df2
        OM: Fix a bug in fix target experiment with PDF on the particle at rest.
            The cross-section was correct but the z-boost was not performed correctly.
        OM: Fix various bug in MadSpin
        OM: Fix some bug in MLM merging, where chcluster was forced to True (introduced in 2.2.0)
        OM: Allow to specify a path for a custom directory where to look for model via the environment 
            variable PYTHONPATH. Note this used AFTER the standard ./models directory

2.4.0 (12/05/16)
        OM: Allowing the proper NLO reweighting for NLO sample
	RF: For NLO processes allow for multiple PDF and scales reweighting, directy by inputting lists
	    in the run_card.dat.
        VH: Interfaced MadLoop to Samurai and Ninja (the latter is now the default)
        HS: Turn IREGI to off by default
        MZ: new NLO generation mode. It is more efficient from the memory and CPU point of 
            view, in particular for high-multiplicity processes. 
            Many thanks to Josh Bendavid for his fundamental contribution for this.
            The mode can be enabled with
            > set low_mem_multicore_nlo_generation True
            before generating the process.
        OM: Adding the possibility to use new syntax for tree-level processes:
            QED==2 and QCD>2: The first allows to select exactly a power of the coupling (at amplitude level
            While the second ask for a minimum value.   
        RF: In the PDF uncertainty for fixed-order NLO runs, variations of alphaS were not included.
        OM: In MLM matching, fix a bug where the alpha_s reweighting was not fully applied on some events. 
            (This was leading to effects smaller than the theoretical uncertainty)
        OM: Fixing the problem of using lhapdf6 on Mac
        MZ: Faster interface for LHAPDF6
        OM: Add support of epsilon_ijk in MadSpin
        OM: Fix multiple problem with multiparticles in MadSpin
        OM: Improve spinmode=None in MadSpin
        OM: Update the TopEffTh model
        MZ: Fix problem with slurm cluster
        OM: Improve scan functionalities
        PT: New way of handling Pythia8 decays
	RF: Fixed a bug that resulted in wrong event weights for NLO processes when requiring
            a very small number of events (introduced in 2.3.3)
        OM: Allow to keep the reweight information in the final lhe file for future computation 
        MZ: updated FJcore to version 3.1.3 (was 3.0.5)

2.3.3 (15/10/15)
	OM: Having two mode for "output pythia8" one (default) for pythia8.2 and one for pythia8.1 (with --version=8.1)
    OM: Allow new syntax for the param_card: instead of an entry you can enter scan:[val1, val2,...]
        To perform a scan on this parameter.
    OM: Having two mode for "output pythia8" one (default) for pythia8.2 and one for pythia8.1 (with --version=8.1)
    OM: Allow new syntax for the param_card: instead of an entry you can enter "scan:[val1, val2,...]"
        To perform a scan on this parameter.
    OM: Having two mode for "output pythia8" one (default) for pythia8.2 and one for pythia8.1 (with --version=8.1)
	RF: Rewriting of job-control for NLO processes. Better accuracy estimates for FO processes
	RF: Fix for factorisation scale setting in FxFx merging when very large difference in scale in the
 	    non-QCD part of a process. 
	RF: Better discarding of numerical instabilities in the real-emission matrix elements. Only of interested for
	    processes which have jets at Born level, but do not require generation cut (like t-channel single-top). 
	RF: Added an option to the run_card to allow for easier variation of the shower starting scale (NLO only).
	RF: Fixed a problem in the setting of the flavour map used for runs with iAPPL >= 1. 
	RF: Allow for decay processes to compute (partial) decay widths at NLO accuracy (fixed order only).
    OM: (SysCalc interface) Allow to bypass the pdf reweighting/alpsfact reweighting
    MZ: fixed bug related to slurm clusters
	OM: remove the addmasses.py script of running by default on gridpack mode. 
            if you want to have it running, you just have to rename the file madevent/bin/internal/addmasses_optional.py to
 	    madevent/bin/internal/addmasses_optional.py and it will work as before. (Do not work with SysCalc tag)
        OM: make the code compatible with "python -tt" option

2.3.2.2 (06/09/15)
    VH: Finalized the MG5aMC-GoSam interface

2.3.2(20/08/15)   
        OM: Improve reweighting module. (https://cp3.irmp.ucl.ac.be/projects/madgraph/wiki/Reweight)
            New Capabilities: 
             - allow to reweight by loop-induced processes
             - allow to change model 
             - allow to change process definition
             - allow to unweight the sample to have an idea of the statistical power.
             - allow to perform some crude reweighting on NLO sample (reweighting by LO matrix element). NLO
               accuracy is not preserved (in general) for such computation.
            New dependencies:
	     - require the f2py module (part of numpy)
	OM: change the kt-durham cut (at LO) such that particle comming from decay are not impacted if cut_decays
            is on False.
        VH: Fixed the check in helas wavefunction appearance order in an helas diagrams. It failed in cases
	    where additional wf were created during the fix of fermion flow in presence of majorana fermions.         
	RF: Fixed a bug in the aMCFast/ApplGrid interfaced introduced in the previous version.
        OM: Fix a crash when using mssm-no_b_mass model (due to the SLHA1-SLHA2 conversion)
        OM: Fix a bug in the add_time_of_flight function (not called by default) where the displaced vertex information
            was written in second and not in mm as it should. Note that this function can now be run on the flight
	    by adding the following line in the run_card: "  1e-2 = time_of_flight #threshold for the displaced vertex" 
	RF: Small fix that leads to an improvement in the phase-space generation for NLO processes
        OM: Fix a crash introduce in 2.3.0 when running sequentially in the same directory (thanks Gauthier)
        OM: Improve aloha in the case of some expression reduces to pure float.
        OM: In MadSpin, allow to specify cut for the 1>N decay in spinmode=none.
	RF: Fixed a bug that gave bogus results for NLO runs when using an internal PDF which is not
            NNPDF (like for the old cteq_6m, etc).
	RF: Fixed a bug in the PDF combination in the HwU histograms: there was no consistent use if Hessian
            and Gaussian approaches for MSTW/CTEQ and NNPDF, respectively.
        OM: Fixed a small bug in EWdim6 which was removing a coupling in AZHH interaction.
        OM: improve customize_model function to avoid problem with unity coupling.
	RF: Improved the treatment of the bottom Yukawa. Thanks Marius Wiesemann. 

2.3.1  
     OM+VH: Automation of event generation for loop-induced processes.
		OM: Automatic change of the p/j definition to include the b particle if the model has a massless b.
	RF: Reduce the collision energy for the soft and collinear tests: for 100TeV collider many were failing
	    due to numerical instabilities. 
        OM: Fixing bug associate to the epsilon_ijk structure
        OM+VH: Various bug fixing for the loop-induced processes
        OM: Fix a crash in MadWidth which occurs for some 4 body decay
        PT: Fixed a bug concerning the use of Herwig++ with LHAPDF. Bug was introduced in 2.3.0.beta
	OM: Fix a crash in ALOHA for form-factor in presence of fermion flow violation

2.3.0.beta(10/04/15) OM+VH: Adding the possibility to compute cross-section/generate events for loop-induced process
		JB+OM: Addign matchbox output for matching in the Matchbox framework
                OM+VH: Change the handling of the run_card.
                      - The default value depends now of your running process
                      - cut_decays is now on False by default
                      - nhel can only take 0/1 value. 1 is a real MC over helicity (with importance sampling)
                      - use_syst is set on by default (but for matching where it is keep off)                    
                      - New options added: dynamical_scale_choice, it can take the following value
		            -1 : MadGraph5_aMC@NLO default (different for LO/NLO/ ickkw mode) same as previous version. 
                             0 : Tag reserved for user define dynamical scale (need to be added in setscales.f).
                             1 : Total transverse energy of the event.
                             2 : sum of the transverse mass 
                             3 : sum of the transverse mass divide by 2 
			     4 : \sqrt(s), partonic energy 
                OM: Cuts are also applied for 1>N processes (but the default run_card doesn't have any cut).         
                PT: Set command available for shower_card parameters
                OM: New MultiCore class with better thread support
                RF: Fixed a bug in the aMCfast/APPLGrid interface introduced in version 2.2.3
		RF: Fixed a bug in the setting of the integration grids (LO process generation) for the minimum
		    energy needed for photons. The bug did not lead to any bias in event generation.
		RF: Re-factoring of the structure of the code for NLO+PS computations.
		RF+VH: Replaced the default topdrawer histograms with HwU histograms for f(N)LO runs
                    and allow it also for aMC@NLO runs.
		RF+VB: Allow for variable bin-sizes in MG5_aMC+aMCfast+ApplGrid runs.
                MZ+RF: Added 'LOonly' asNLO mode to export processes without any real and virtuals 
                       (useful e.g. for higher multiplicities when merging)
		RF: Added support for the computation of NLO+NNLL jet veto cross sections
		RF: Fixed a bug in the Pythia8 interface: FxFx was not correctly initialized and all
                    events were incorrectly kept (introduced in v.2.2.3)
                OM: Improve the function "print_result" (in the running interface)
                    add an option --format=short allowing to print the result in a multi-column format
                OM: Possibility to not transfer pdf file to the node for each job. 
                       This is done via a new option (cluster_local_path) which should contain the pdf set.
                       This path is intented to point to a node specific filesystem.
                    New way to submit job on cluster without writting the command file on the disk.
                OM: Allowing MadSpin to have a mode without full spin-correlation but handling three (and more) 
                    body decay. (set spinmode=none).
                OM+PA: Fixing various bug in MadSpin.

2.2.3(10/02/15) RF: Re-factoring of the structure of the code for fNLO computations.
                OM: Fix a bug in MadWeight (correlated param_card was not creating the correct input file)
		RF: When requiring more than 1M events for (N)LO+PS runs, do not go to higher precision than 0.001
                    for the grids and cross section (can be overwritten with the req_acc run_card parameter).
		RF: Make sure that reweight info (for PDF and scale uncertainties) also works for UNLOPS events.
		RF: When setting the B's stable in the shower_card, also set the eta_b (PDG=551) stable.
		OM: Change the Breit-Wigner splitting for the multi-channel integration, use the bwcutoff instead of
                    the hardcoded value 5.
                MZ: Fix to bug 1406000 (segfault appearing when doing FxFx merging). Thanks to Josh Bendavid for
                    having reported it
                MZ: Fix to a bug occurring when generating event in the "split" mode: the required output was 
                    not correctly specified
                OM: The built-in pdf "nn23lo" and "nn23lo1" where associate to the wrong lhapdfid in the lhef file
                    This was creating bias in using SysCalc. (Thanks Alexis)
                OM: Fix a bug in the LO re-weighing  module which was removing the 
                    SysCalc weight from the lhe file (thanks Shin-Shan)
                Team: Fixes to different small bugs / improvement in the error and warning messages
		RF: For aMC runs, If a NAN is found, the code now skips that PS point and continues instead of
		    leading to NAN.
                RF: For fNLO runs the virtuals were included twice in the setting of the integration grids. 
                    This was not leading to any bias in previous version of the code.

2.2.2(06/11/14) OM: Correct a bug in the integration grid (introduces in 2.1.2). This was biasing the cross-section of 
                    processes like a a > mu+ mu- in the Effective Photon Approximation by three order of magnitude.
                    For LHC processes no sizeable effect have been observe so far.
                MZ: some informations for aMC@NLO runs which were before passed via include files are
                    now read at runtime. The size of executables as well as compilation time / memory usage
                    is reduced for complicated processes
                RF: Fix crash #1377187 (check that cuts were consistent with the grouping was too restrictive) 
		RF: For NLO running: added 'strip' to the makefiles to reduce executable sizes (removes symbol info)
		Stefano Carrazza (by RF): fix for the photon PDF for the internal NNPDF sets
		RF: Improved the check on the consistency of the cuts and the grouping of subprocesse (LO running)
                PT: enabled PYTHIA8.2
                OM: restore the usage of external gzip library for file larger than 4Gb which were crashing with
                    the python gzip library
                OM: Fixing the default card for Delphes
                OM: Improve support of lsf cluster (thanks Josh) 
                OM: Adding support for the UFO file functions.py (which was ignored before)
                OM: Reduce the amount of RAM used by MadSpin in gridpack mode.
                OM: discard in MadWidth partial width lower than \Lambda_QCD for colored particle.

2.2.1(25/09/14) OM: Fix a bug preventing the generation of events at LO due to a wrong treatment of 
                      the color-flow.

2.2.0(24/09/14) VH: General mixed order corrections in MadLoop (only), including QCD/EW/QED and 
                    the UFO@NLO model 'loop_qcd_qed_sm'.
                VH: Re-design of both the tree and MadLoop matrix elements output to compute
                    contributions of different coupling order combinations independently from one another.
                VH+HS: Tensor integral reduction as implemented in PJFry and IREGI readily available
                    and interfaced to MadLoop's output.
                VH: Re-structuring of MadLoop's standalone output so as to easily create a single dynamic 
                    library including many processes at once. Useful for interfacing MadLoop to other MC's
                    and already working with Sherpa.
                VH+HS: This branch contains all the fixes for proper treatment of the latest BSM@NLO models 
                    produced by FeynRules@NLO. In particular, the fixed related to the presence of majorana 
                    particles in loop ME's.
                RF: Corrected the behaviour of the pdfcode parameter in the shower_card for NLO+PS runs.
                PT: Redesigned shower_card.dat and eliminated modbos options for Herwig6          
                RF: Change the SPINUP information in the NLO LHEF from 0 to 9 (i.e. sum over helicities)
                RF: Fixed a bug in the check on the determination of the conflicting BWs.
		RF: Added the aMCfast+APPLgrid interface (arXiv:1406.7693 [hep-ph])
                PT: Redesigned shower_card.dat and eliminated modbos options for Herwig6          
                RF: Change the SPINUP information in the NLO LHEF from 0 to 9 (i.e. sum over helicities)
                RF: Fixed a bug in the check on the determination of the conflicting BWs.
                MZ: enabled LHAPDF6 interface 
                OM: Fixed a crash in some HEFT merging case.
                OM: Fix various compatibility problem created by the LHEFv3 version (Thanks to S. Brochet)
                OM: Fix a bug for MadSpin in gridpack mode
                OM: Add a routine to check the validity of LHE file (check_event command)
                OM: Fix bug for UFO model with custom propagators
                OM: Fix Bug in the computation of cross-section in presence of negative contribution 
                OM: Change colorflow information of LHE file in presence of two epsilon_ijk
                    since PY8 was not able to handle such flow in that format.
                OM: Add the function print_result for aMC@(n)LO run.
                OM: Add some shortcut in the card edition 
                    set ebeam 500 # edit both beams
                    set lpp 0     # edit both lpp1 and lpp2
                    set lhc 14    # configure for LHC 14TeV
                    set ilc 1000  # configure for ilc 1TeV
                    set fixed_scale 100 # set all scale to fixed and at 100GeV
		    set showerkt T # set showerkt on T in the shower card
 		    set qcut 20    # set the qctu to 20 in the shower card 
                OM: Fix a bug in the card edition mode which was sometimes returning to default value
                    which were edited by hand and not via the set command.
                Seoyoung Kim (by OM): Implementation of the htcaas (super-)cluster support.
		Juan Rojo (by RF): extended the 3 internal NNPDF sets for scales relevant for a 100TeV collider.
                OM: Fix a problem with the creation of DJR plot with root 6
                OM: allow the set the width to Auto in NLO computation (width computated at LO accuracy)
                OM: Adding the possibility to have automatic plot after the parton shower for Herwig6/Pythia6.
                    This require MadAnalysis and the pythia-pgs package. 

2.1.2(03/07/14) OM: Fix a bug in ALOHA in presence of customized propagator (Thanks Saurabh)
                OM: Fixing some compilation issue with MadWeight (Thanks A. Pin)
                OM: Fixing a bug preventing MadWidth to run due to the model prefixing (depending
                    on the way it was called)
                OM: Fixing a bug in MadSpin in the mssm model
		RF: Added the invariant mass and DeltaR cuts for *same flavour* opposite sign lepton
                    pairs to the run_card for NLO-type generations.
		RF: Added FxFx and UNLOPS merging with Pythia8
		RF: Prevent an infinite loop in MadSpin by forcing the correct sign to the invariants
		RF: Catch a possible error related to grouping subprocesses and setcuts
		OM: Fix an error when using the "customize_model" command
                S. Mrenna (by OM): Fix the include file in pythia8 output to be compliant with the latest
                    PY8 version
		RF: Added a string with functional form for the scales to the event file banner (NLO only)
                S. Brochet (by OM): Fix a bug in MadSpin with the writting of the mother ID in the LHE file.
                    Force the tag in the banner to always have the same case
                    increase momenta precision for the LHE file written by MadSpin 
                    (thanks a lot to S. Brochet for all those patch)
                PT: Integrated Jimmy's underlying event for Herwig6
                OM: improve "add model" functionality allow to force particle identification.
                PT: Bug fix in the normalisation of topdrawer plots for option 'sum' (as opposed to 'average')
		RF: Fixed a bug related to the random seed when the code was not recompiled for a new run.
                OM: Fixed a bug in MadEvent(LO) run, the generated sample were bias in presence of 
                    negative cross-section. A negative cross-section is possible only if you use a NLO PDF 
                    and/or if you edit the matrix.f by hand to have a non-definite positive matrix-element.
		OM: When importing a model, check that there is not more than 1 parameter with the same name.
                PT: Subsantial recoding of montecarlocounter.f and of a subroutine in fks_singular.f. Will help 
                    future extensions like EW NLO+PS matching and numerical derivatives      
                OM: Fixing a wrong assignement in the color flow in presence of epsilon_ijk color structure.
                    Those events were rejected by Pythia8 due to this wrong color-flow.
                MZ: Added the possibility to run the shower on a cluster, possibly splitting the lhe file 
                MZ: The c++ compiler can be specified as an option in the interface. On MACOSX, clang should
                    work now
                OM: MadEvent output is now LHEFv3 fully compliant. A parameter in the run_tag (lhe_version) 
                    allows to return LHEF version 2 format for retro-compatibility.

2.1.1(31/03/14) OM: Change the way the UFO model is handle by adding a prefix (mdl_) to all model variable.
                    This avoid any potential name conflict with other part of the code. This feature can be
                    bypassed by using the option --noprefix when importing the model.
                OM: New command "add model XXX" supported. This command creates a new UFO model from two UFO model.
                    The main interest stand in the command "add model hgg_plugin", which add the effective operator
                    h g g to the original UFO model. The model is written on disk for edition/future reference.
		RF: Reduced the calls to fastjet and skipped the computation of the reweight coeffients when
 		    they are not needed.
                OM: Fixed a bug for LO processes where the MMLL cut was not applied to the event sample.
                PA: Fix a bug in MadSpin to avoid numerical instabitities when extracting t-channel invariants
                    from the production event file (see modification in driver.f, search for 'MODIF March 5, 2014') 
                OM: Better determination of which particles are in representation 3/3bar since FR is ambiguous on that point.
                    Now the determination also looks for 3 -3 1 interactions to check if that help.
                OM: Fix a bug(crash) in MW linked to the permutation pre-selection module.
		RF: Better comments in the code for user-defined cuts in the ./SubProcesses/cuts.f function.
                    Also the maxjetflavor parameter in the run_card is now actually working.
                OM: Update SysCalc to:
                      - Fix a bug that some file where sometimes truncated.
                      - Allow for independant scale variation for the factorization/renormalization scale.
                RF+OM: Improve the handling of conflicting Breit-Wigners at NLO
		RF: Print the scale and PDF uncertainties for fNLO runs in the summary at the end of the run

2.1.0(21/02/14) MADWEIGHT RELEASE:
                ------------------
                
                OM+PA: First Official release of MadWeight inside MG5_aMC
                      Main update:
                        - ISR corrections
                        - possibility to use narrow-width approximation
                        - introducing a module for the pre-selection of the parton-jet assignment.
                        - extended formalism for the transfer function (more generic)
                        - possibility to evaluate the weights for multiple choices of transfer function 
      			  on the same phase-space point. The phase-space is optimized for the first set of 
                          parameters.
		      Speed update:
                        - More efficient way to group the computation for identical process with different final state.
                        - Possibility to Monte-Carlo over the permutation.
                        - More efficient way to choose between the various change of variable.
                        - Possibility to use mint (not compatible with all of the options)
			- Possibility to use sobol for the generation of PS point (sometimes faster than pure 
                          random point generator.

                MadEvent/aMC@NLO UPDATE/BUG FIXING:
 		-----------------------------------

                OM: Fix critical bug (returns wrong cross-section/width) for processes where the center of mass 
                    energy of the beam is lower than 1 GeV. So this has no impact for LHC-collider phenomenology.
                    This can also impact computation of decay-width if the mass of that particle is below 1 GeV.
		RF: Critical bug fixed (introduced in 2.0.2) for fixed order NLO runs that could
		    give the wrong cross section when the phase-space generation is inefficient
                    (like in the case for conflicting Breit-Wigners). This bug did not affect runs
                    with matching to the parton shower.
                OM: Fix a bug leading to a crash with some decay syntax. i.e., p p > t t~, (t > w+ b), (t~ >w- b~)
                OM: Fix format of LHE output for 1>N events when the <init> and mother information were wrongly set 
                    to LHC default. Specific support of this option will be part of pythia8 (8.185 and later)
                OM: Fix the syntax for the custom propagator to follow the description of arXiv:1308.1668 
                OM: Allow to call ASperGe on the flight if ASperGe module is include in the UFO model.
                    just type "asperge" at the moment where the code propose you to edit the param_card.

                MADSPIN UPDATE:
                ---------------
                OM: Allow to use another model for the decay than the one used for the production of events.
                    You are responsible of the consistency of the model in that case.
                PA: Include hellicity information for the events generated by MadSpin.
                OM: Fix a bug in MadSpin preventing the gridpack to run with NLO processes.

2.0.2(07/02/14) RF: Suppressed the writing of the 'ERROR in OneLOop dilog2_r' messages (introduced in the 
                    previous version)
                OM: Fix the bug that the shower_card.dat was wrongly identified as a pythia_card.
                OM: add one MadSpin option allowing to control the number of simultaneous open files.
                OM: Fix a bug in eps preventing evince preventing label to be displayed on page 2 and following
                    Thanks to Gauthier Durieux for the fix.
                OM: Fix a bug(crash) for p p > w+ w- j j introduce in 2.0.0 due to some jet sometimes tagged as QCD
                    and sometimes not (which was making the automatic scale computation to crash)
                OM: Change the way to writte the <init> line of the lhe file to take into account
                    - process with more that 100 subprocesses (note that you need to hack the pythia-pgs
                      package to deal with such large number of sub-process
                    - deal with pdf identification number bigger than 1 million.  
                OM: Fixed a bug preventing the Madevent to detect external module (pythia-pgs, syscalc,...)
                    Bug #1271216 (thanks Iwamoto)
                PT: PYTHIA8 scale and pdf variations

2.0.1(20/01/14) OM: Fix a bug in h > l+ l- l+ l- for group_subproceses =False (decay only). A follow up of 
                    the bug fix in 2.0.0
                RF: Replaced the Error#10 in the generation of the phase-space (for NLO) to a Warning#10.
                    In rare cases this error stopped the code, while this was not needed.
                RF: When using non-optimized loop output, the code now also works fine.
                OM: Modification of the code to allow the code to run on our servers
                VH: Improve the timing routine of the NLO code (displayed in debug mode)
                VH: FIX the import of old UFO model (those without the all_orders attribute).
                OM: Add a functionalities for restrict_model if a file paramcard_RESTRICTNAME.dat
                    exists, then this file is use as default param_card for that restriction.
                HS: Updated CutTools to v1.9.2

2.0.0(14/12/13)    CHANGE IN DEFAULT:
                   ------------------
                      OM: Change the Higgs mass to 125 GeV for most of the model (but the susy/v4 one).
                      OM: Change the default energy of collision to 13 TeV.
                      RF: Default renormalisation and factorisation scales are now set to H_T/2. (for aMC only)

                   MadEvent Update:
                   ----------------
                      OM+SF+RF: Add Frixione Photon isolation (also for aMC)
                      OM: Implementation of the reweight module for Leading Order matrix-element
                      JA+OM+AK: Store parameters needed for systematics studies.
                          This can be turned on with the use_syst parameter in
                          run_card.dat.
                          This output can be used to generate event weights for
                          a variety of variational parameters, including scalefact,
                          alpsfact, PDF choice, and matching scale. Note that this require
                          pythia-pgs v2.2 for matching scale.
                      OM+JA+Chia: Implement MadWidth (automatic/smart computation of the widths)
                      OM: Support for Form-Factor defined in the UFO model. and support for model
                          parameter presence inside the Lorentz expression.
                      OM: Support for a arbitrary functions.f file present inside the UFO model. 
                      JA: Included <clustering> tag in matched .lhe output, to be 
                          used together with Pythia 8 CKKW-L matching. This can be 
                          turned off with the clusinfo flag in run_card.dat.
                      JA: New treatment of matching for diagrams that have no
                          corresponding lower-multiplicity diagrams. Jets that
                          are not classified as shower-type emission jets are
                          flagged in the cluster scale info at the end of the event,
                          which is recognized by the Pythia interface in Pythia-PGS
                          package v. 2.2. For such jets, xqcut does not apply. This
                          allows for consistent matching e.g. of p p > w+ b b~ in 
                          the 4-flavor scheme. Note that auto_ptj_mjj must be set to
                          .false. for this to work properly.
                      OM: Change model restriction behavior: two widths with identical are not merged anymore.
                      S.Prestel(via OM): implement KT Durham cut. (thanks to Z. Marshall)
                      OM: Improved check for unresponsive of PBS cluster (thanks J. Mc Fayden)
                      OM: Implement a maximum number (2500) of jobs which can be submitted at the same time
                          by the PBS cluster. This number is currently not editable via configuration file.
                     
                   MadEvent Bug Fixing:
                   --------------------
                      OM: Fix a bug for h > l+ l- l+ l- (introduce in 1.5.9) where the phase-space parametrization 
                          fails to cover the full phase-space. This bugs occurs only if two identical particles decays
                          in identical particles and if both of those particles can't be on-shell simultaneously. 
                      OM: Fix a bug for multi_run sample in presence of negative weights (possible if NLO pdf)
                          The negative weights were not propagated to the merged sample. 
                          (thanks to Sebastien Brochet for the fix)
	         
                   aMC@NLO Update:       ! FIRST OFFICIAL RELEASE WITH NLO CAPABILITIES !
                   ---------------
                       PT: MC@NLO matching to PYTHIA8 available.
                       RF: Added FxFx merging
                       RF: Use MC over helicities for the MadLoop virtual corrections.
                       RF: Using "virtual tricks" to reduce the number of PS points for which to include
                           the virtual corrections, leading to a speed up of the code.
                       OM+SF+RF: Add Frixione Photon isolation (also in MadEvent)
                       PA+OM: Fast version of MadSpin implemented (PS generation in Fortran).
		       OM: Allow to have MadSpin in "gridpack mode" (same cards/same decay). 
                           Add in the madspin_card "set ms_dir PATH". If the path didn't exist MS will
                           create the gridpack on that path, otherwise it will reuse the information 
                           (diagram generated, maximum weight of each channel, branching ratio,...)
                           This allow to bypass all the initialization steps BUT is valid only for the 
                           exact same event generation.
                       VH: Fixed set_run.f which incorrectly sets a default value for ptl, drll and
                           etal making the code insensitive to the values set in the run_card.dat 
                       VH: Fixed a bug in MadLoop that doubled the computing time for quad precision
                       VH+RF: Added MadLoop stability information to the log files (and run summary
                           in DEBUG mode).
                       RF: Fixed a stability problem in the reweighting to get PDF and scale uncertainties.
                       VH+RF: Improved the Binoth LHA interface
                       RF: Improved the multi-channeling for processes with more amplitudes than diagrams.
                       RF: Added a new parameter in the run_card to set the required accuracy for fixed 
                           order runs.
                       SF+RF: Improved handling of fixed order analysis

                    From beta3 (13/02/13):
                       OM: Merge with 1.5.7+1.5.8 (See information below)
                       OM: Allow the customize_model to be scriptable in a 
                           friendly way.
                       RF: Event normalization is now Les Houches compliant (the weights
		           of the events should average to the total rate). The old normalization
                           can still be chosen by setting the flag 'sum = event_norm' in the run_card.
		       RF: Fixes a bug related to the mass of the tau that was not consistently 
 		           taking into account in the phase-space set-up.
		       VH: Fixed the incorrect implementation of the four gluons R2 in the loop_sm UFO.
		       VH: Fixed the UV renormalization for the SM with massive c quarks.
                       RF: The PDF uncertainty for NNPDF is now also correctly given in the run summary
                       RF: Some improvements in the test_MC and test_ME when matrix elements are
                           numerically very large
                       OM+RF: Added the running at LO to the 'launch questions'
                       OM: Allow "check" command to use a event file.
                           This will use the related param_card and the first
                           event compatible with the requested process.
                       RF: Improved the phase-space generation in the case of competing resonances

                    From beta2 (23/12/12):
                       MG5 Team: Include 1.5.4+1.5.5+1.5.6 modifications
                       MadSpin Team: Include MadSpin
                       VH: Fix computation in the Feynman gauge for the loops
                       RF: automatic computation of the NLO uncertainties
                       OM: NLO can now be runned with no central disk
                       MZ: change the format of number (using e and not d)
                       MZ: compilation and tests are possible in multicore
                       RF: allow to precise either uncertainty or number of events
                           for aMC@NLO/NLO
                       OM: ./bin/mg5 cmd.cmd is now working for NLO process

                    From beta1 (31/10/12):
                       aMCatNLO Team: First public (beta) version of aMCatNLO.
                         In order to learn aMCatNLO, please do "tutorial aMCatNLO"
                         Please also visit: http://amcatnlo.cern.ch/list.htm for more
                         information.

1.5.15 (11/12/13) OM: Fix the auto-update function in order to allow to pass to 2.0.0

1.5.14 (27/11/13) OM: Add warning about the fact that newprocess_mg5 is going to be remove in MG5_aMC_V2.0.0
                  OM: Improved cluster submision/re-submition control. 

1.5.13 (04/11/13) OM: Implement a function which check if jobs submitted to cluster are correctly runned.
                      In case of failure, you can re-submitted the failing jobs automatically. The maximal 
                      number of re-submission for a job can be parametrize (default 1) and how long you have to
                      wait before this resubmission [to avoid slow filesystem problem, i.e. condor](default 300s)
                      Supported cluster for this function: condor, lsf, pbs
                  OM: Fix a problem when more than 10k diagrams are present for a given subprocesses.
                      (tt~+4jets).
                  BF: Change nmssm model (The couplings orders were not correctly assigned for some triple 
                      Higgs interactions) 
                  OM: use evince by default to open eps file instead of gv.
		  OM: Fix a problem with the set command for the card edition for the mssm model.
                  OM: Update EWdim6 paper according to the snowmass paper. (3 more operator)
                      The default model is restricted in order to exclude those operators. In order
                      to have those you have to use import model EWdim6-full
                  OM: Fix bug #1243189, impossible to load v4 model if a local directory has the name of
                      the models (which is present in the models directory)
                  OM: Fix a bug in the complex mass scheme in the reading of the param_card (it was clearly stated)
                  OM: Improve numerical stability of the phase-space point generation. (thanks Z. Surujon)

1.5.12 (21/08/13) OM: Improve phase-space integration for processes with strong MMJJ cut. Cases where
                      the cross-section were slightly (~4%) under-evaluated due to such strong cut.
                  OM: Add a command print_results in the madevent interface. This command print the 
                      cross-section/number of events/... 
                  OM: change the way prompt color is handle (no systematic reset). Which provides better
                      result when the log is printed to a file. (thanks Bae Taegil) 
                  OM: Fix Bug #1199514: Wrong assignment of mass in the lhe events file if the initial 
                      state has one massive and one massless particles. (Thanks Wojciech Kotlarski)
                  OM: Fix a compilation problem for SLC6 for the installation of pythia-pgs
                  OM: Fix a crash linked to bug #1209113.
                  OM: Fix a crash if python is not a valid executation (Bug #1211777)
		  OM: Fix a bug in the edition of the run_card if some parameters were missing in the cards
                      (Bug #1183334)

1.5.11 (21/06/13) OM: Fix CRITICAL bug (returning wrong cross-section) for processes with more than
                      one W decaying leptonically. For such processes the lepton cuts were also used
                      on the neutrino particle reducing the cross-section. This bug was present only
                      for group_subprocesses=True (the default)
                  OM: Fix Bug #1184213: crash in presence of GIM mechanism (occur on some 
                      LINUX computer only)
                  OM: The compilation of madevent is now performed by the number of core specify
                      in the configuration file. Same for pythia, ...
                  OM: Improve support for Read-Only system
                  OM: Fix a bug with the detection of the compiler when user specifiy a specific
                      compiler.
                  OM: Fix a problem that MG5 fails to compute the cross-section/width after that 
                      a first computation fails to integrate due to a wrong mass spectrum. 
                  OM: Fix a wrong output (impossible to compile) for pythia in presence of photon/gluon
                      propagator (introduce in 1.5.8)
                  OM: Allow to have UFO model with "goldstone" attribute instead of "GoldstoneBoson", since
                      FR change convention in order to match the UFO paper.

1.5.10 (16/05/13) OM: Fix Bug #1170417: fix crash for conjugate routine in presence of 
                      massless propagator. (introduce in 1.5.9)
                  OM: Fix question #226810: checking that patch program exists before
                      trying to update MG5 code.
                  OM: Fix Bug #1171049: an error in the order of wavefunctions 
                      making the code to crash (introduce in 1.5.7)
		  OM: Allow to use an additional syntax for the set command.
                      set gauge = Feynman is now valid. (Was not valid before due to the '=')
                  OM: Fix By Arian Abrahantes. Fix SGE cluster which was not working when
                      running full simulation (PGS/Delphes).
                  OM: adding txxxxx.cc (Thanks to Aurelijus Rinkevicius for having 
                      written the routine) 
                  OM: Fix Bug #1177442. This crash occurs only for very large model. 
                      None of the model shipped with MG5 are impacted.
                  OM: Fix Question #228315. On some filesystem, some of the executable 
                      loose the permission to be executable. Recover those errors 
                      automatically.
                  OM: Modify the diagram enhancement technique. When more diagram have 
                      the same propagator structure we still combine them but we now include
                      the interference term in the enhancement technique for those diagrams.
                      This fix a crash for some multi-jet process in presence of non diagonal
                      ckm matrices.

1.5.9 (01/04/13)  JA: Fix bug in identification of symmetric diagrams, which could
                      give the wrong propagators included in event files for certain
                      processes (such as p p > z z j, z > l+ l-). Apart from the 
                      propagators (with status 2) in the event file, this bug didn't
                      affect any other results (such as distributions).
                  JA: Fix problem in gensym which made some decay chain processes
                      slower than they should be. Thanks Eric Mintun for reporting.
                  JA: Fix problem in event clustering (introduced in v. 1.5.8)
                      which made events from some processes fail Pythia running.
                  JA: Fixed bug #1156474, Pythia 8 C++ matrix element output for 
                      decay chain processes such as p p > z j, z > j j.
                      (Bug #1156474)
                  JA + OM: Automatically remove libpdf and libgeneric before survey,
                      so everything works automatically when switching between
                      built-in PDFs and LHAPDF.
                  JA: Allow syntax / to remove particles in the define command.
                      Example: define q = p / g
                  JA: Added fat warning if any decay process in a decay chain
                      includes a particle decaying to itself (as is the case
                      if you do w+ > all all, since you include w+ > w+ a).
                  JA: Forbid running newprocess_mg5 from a process directory
                      that has already been generated, to avoid confusion.
                  OM: Fix lxplus server issue (Bug #1159929)
                  OM: Fix an issue when MG5 directory is on a read only disk 
                      (Bug #1160629)
                  OM: Fix a bug which prevent to have the pythia matching plot/cross-section
                      in some particular case.
                  OM: Support of new UFO convention allowing to define custom propagator.
                      (Both in MG5 and ALOHA)
                  OM: Change ALOHA default propagator to have a specific expression for the
                      massless case allowing to speed up matrix element computation with 
                      photon/gluon.
                  OM: Correct the default spin 3/2 propagator (wrong incoming/outcoming 
                      definition)
                  ML (by OM): Adding support of the SLURM cluster. Thanks to 
                      Matthew Low for the implementation.
                  OM: Fixing the standalone_cpp output for the mssm model. (only model impacted)
                      Thanks to Silvan S Kuttimalai for reporting. 
                  OM: Fix Bug #1162512: Wrong line splitting in cpp when some name were very long.
                      (shorten the name + fix the splitting)

1.5.8 (05/03/13)  OM: Fix critical bug introduce in 1.5.0. ALOHA was wrongly written
                      HELAS routine for expression containing expression square. 
                      (like P(-1,1)**2). None of the default model of MG5 (like sm/mssm)
                      have such type of expression. More information in bug report #1132996
                      (Thanks Gezim) 		
                  OM+JA: install Delphes now installs Delphes 3 
                      [added command install Delphes2 to install Delphes 2]
                  OM: Add command in MadEvent interface: add_time_of_flight
                      This command modifies the lhe events file by adding the time of 
                      flight information in the lhe events. To run this you need to do
                      $> ./bin/madevent
                      MGME> generate_events --laststep=parton -f 
                      MGME> add_time_of_flight
		      MGME> pythia    [if needed]
                  OM: Fix bug in pythia8 output for process using decay chains syntax.
                      See bug #1099790.
                  CDe+OM: Update EWdim6 model
                  OM: Fix a bug preventing model customized via the "customize_model"
                      command to use the automatic width computation.
                  OM: Change model restriction behavior: a value of 1 for a width is 
                      not treated as a restriction rule.
                  OM: Fix incomplete restriction of the MSSM model leading to inefficient
                      process merging (and larger-than-necessary files) for the MSSM.
                  OM: Correct bug #1107603 (problem with condor cluster for submission 
                      associated to a large number of jobs). Thanks Sanjay.
                  JA: Fix one part of the problem in bug #1123974: take into 
                      account invariant mass cuts mmXX above the peak range in 
                      s-channel resonances in the phase space integration,
                      to make sure such channels find events even for narrow
                      invariant mass cut ranges. Please note the discussion in 
                      that bug report for other types of channels however.
                  JA: Fixed bug #1139303: matrix elements for identical 
                      decay chain processes with different propagators (such as 
                      p p > w+, w+ > e+ ve and p p > w-,  w- > vm~ mu-) 
                      are now no longer combined, to ensure that resonances are
                      correctly represented in event file.
                  OM: Support lhapdf set which contains photon (See bug #1131995).
                  RF+JA: Reuse last two PDF calls also for LHAPDF PDFs, clarify code
                      for reuse of PDFs in pdg2pdf.f and pdg2pdf_lhapdf.f
                  OM: Update the default delphes card to latest Delphes version. This 
                      default card is automatically overwritten by the default Delphes
                      card when running "install Delphes".
                  JA: Make sure cuts are only checked once per event - this can save
                      a lot of time for multiparton event generation.
                  OM: Fix Bug #1142042 (crash in gridpack).

1.5.7 (15/01/13)  OM+JA: Fixed crash linked to model_v4 for processes containing wwww or
                      zzww interactions. (See bug #1095603. Thanks to Tim Lu) 
                  OM: Fix a bug affecting 2>1 process when the final states particles is 
                      (outcoming fermion) introduced in version 1.5.0. (Thanks to 
                      B. Fuks) 
                  OM: Fix a problem of fermion flow for v4 model (thanks to A. Abrahantes) 
                  OM+DBF: Change the automatically the electroweak-scheme when passing to 
                      complex-mass scheme: the mass of the W is the an external parameter
                      and Gf is an internal parameter fixed by LO gauge relation. 
                  OM+DBF: Remove the model sm_mw of the model database. 
                  OM: Fix problem in the ./bin/mg5 file command when some question are 
                      present in the file.
                  OM: Extend support for ~ and ${vars} in path.
                  OM: Fix a crash in multi_run for more than 300 successive runs.
                      (Thanks to Diptimoy)
                  OM: Allow to choose the center of mass energy for the check command.
                  OM: small change in the pbs cluster submission (see question #218824)
                  OM: Adding possibility to check gauge/lorentz/...for  2>1 processes.                    

1.5.6 (20/12/12)  JA: Replaced error with warning when there are decay processes
                      without corresponding core processes final state (see 
                      Question #216037). If you get this warning, please check
                      carefully the process list and diagrams to make sure you
                      have the processes you were expecting.
                  JA: Included option to set the highest flavor for alpha_s reweighting
                      (useful for 4-flavor matching with massive b:s). Note that
                      this does not affect the choice of factorization scale.
                  JA: Fixed Bug #1089199, where decay processes with symmetric 
                      diagrams were missing a symmetry factor. 
                      Note that this only affects decay processes (A > B C ..) 
                      with multiple identical particles in the final state and 
                      some propagators not able to go on the mass shell.
                  JA: Updated the restriction cards for the sm model to set 
                      Yukawa couplings equal to the corresponding masses
                      (in order to avoid stupid gauge check failures).


1.5.5 (18/11/12)  JA: Fixed Bug #1078168, giving asymmetries in X+gamma generation
                      (e.g. Z+gamma) when ickkw=1 and pdfwgt=T. Thanks Irakli!
                  JA: Ensure that t-channel single top gives non-zero cross section
                      even if maxjetflavor=4 (note that if run with matching,
                      maxjetflavor=5 is necessary for correct PDF reweighting).
                  OM: Fixed Bug #1077877. Aloha crashing for pseudo-scalar, 3 bosons 
                      interactions (introduces in 1.5.4)
                  OM: Fix Bug for the command "check gauge". The test of comparing
                      results between the two gauge (unitary and Feynman) was not 
                      changing the gauge correctly.
                  OM: Improvment in LSF cluster support (see bug #1071765) Thanks to
                      Brian Dorney.

1.5.4 (11/11/12)  JA: Fixed bug in combine_runs.py (introduced in v. 1.5.0) for
                      processes with 5 final-state particles, which might prevent
                      matching to Pythia to work properly (thanks Priscila).
                  OM: Fix Bug #1076043, error in kinematics for e- p collisions,
 		      thanks to Uta Klein (introduced in 1.5.0).
                  JA: Fix Bug #1075525, combination of decay processes for 
                      particle and antiparticle (e.g. w+ > all all and 
                      w- > all all), thanks Pierre.
                  OM: Fix a compilation crash due to aloha (thanks Tim T)
                  JA: Fixed dynamical scale settings for e- p collisions.
                  JA: Fixed running LHAPDF on a cluster with cluster_temp_path.
                  JA: Ensure that the seed is stored in the banner even when Pythia
                      is run (this was broken in v. 1.5.0).
                  JA: Improved and clarified phase space presetting for processes
                      with competing BWs.

1.5.3 (01/11/12)  OM: Fix a crash in the gridpack mode (Thanks Baris Altunkaynak)
                  OM: Fix a crash occuring on cluster with no central disk (only
                      condor by default) for some complicated process.
                  OM: If launch command is typed before any output command, 
                      "output madevent" is run automatically.
                  OM: Fix bug preventing to set width to Auto in the mssm model.
                  OM: Allow "set width PID VALUE" as an additional possibility to
                      answer edit card function.
                  OM: Improve ME5_debug file (include now the content of the 
                      proc_card as well).

1.5.2 (11/10/12)  OM: Fix Bug for mssm model. The param_card was not read properly
                      for this model. (introduce in 1.5.0)
                  OM: If the code is run with an input file (./bin/mg5 cmd.cmd)
                      All question not answered in the file will be answered by the 
                      default value. Running with piping data is not affected by this.
                      i.e. running ./bin/mg5 cmd.cmd < answer_to_question 
                       or echo 'answer_to_question' | ./bin/mg5 cmd.cmd      
                      are not affected by this change and will work as expected.
                  OM: Fixing a bug preventing to use the "set MH 125" command in a
                      script file.
                  JA: Fixed a bug in format of results.dat file for impossible
                      configurations in processes with conflicting BWs.
                  OM: Adding command "launch" in madevent interface which is the
                      exact equivalent to the launch command in the MG5 interface
                      in madevent output.
                  OM: Secure the auto-update, since we receive some report of incomplete
                      version file information.

1.5.1 (06/10/12)  JA: Fixed symmetry factors in non-grouped MadEvent mode
                      (bug introduced in v. 1.5.0).
                  JA: Fixed phase space integration problem with multibody 
                      decay processes (thanks Kentarou for finding this!).
                  OM: Fix that standalone output was not reading correctly the param_card
                      (introduce in 1.5.0)
                  OM: Fix a crash when trying to load heft
                  OM: Fix the case when the UFO model contains one mass which 
                      has the same name as another parameter up to the case.
                  OM: Fix a bug for result lower than 1e-100 those one are now 
                      consider as zero.
                  OM: Fix a bug present in the param_card create by width computation 
                      computation where the qnumbers data were written as a float 
                      (makes Pythia 6 crash).

1.5.0 (28/09/12)  OM: Allow MG5 to run in complex mass scheme mode
                      (mg5> set complex_mass True)
                  OM: Allow MG5 to run in feynman Gauge
                      (mg5> set gauge Feynman)
                  OM: Add a new command: 'customize_model' which allow (for a
                      selection of model) to fine tune the model to your need.
                  FR team: add a file decays.py in the UFO format, this files 
                      contains the analytical expression for one to two decays
       		  OM: implement a function for computing the 1 to 2 width on 
                      the fly. (requires MG5 installed on the computer, not only
                      the process directory)
                  OM: The question asking for the edition of the param_card/run_card
                      now accepts a command "set" to change values in those cards
                      without opening an editor. This allow simple implemetation 
                      of scanning. (Thanks G. Durieux to have push me to do it)
                  OM: Support UFO model with spin 3/2
                  OM + CDe: Support four fermion interactions. Fermion flow 
                       violation/Majorana are not yet allowed in four fermion 
                       interactions.
                  OM + PdA: Allow Large Extra Dimension Model (LED) to run in the
                      MG5 framework.
                  OM: Add auto-detection if MG5 is up-to-date and propose to
                      apply a patch if not.
                  OM: MadEvent changes automatically the compiler according to 
                      the value present in the configuration file.
                  OM: Aloha modifications: faster to create routines and more 
                      optimized routines (up to 40% faster than previous version).
                  OM: Aloha now supports Lorentz expression with denominator.
                  OM: Improve error message when Source didn't compile properly.
                  OM: The numerical evaluation of the matrix element requires now 
                      less memory than before (madevent and standalone output)
                  OM: Fix a series of bugs with the madevent command 'remove' and 
                      'run_banner'                    
                  JA: Ensure identical results for identical seeds also with
                      multiple runs in the same directory. Note that identical runs
                      with previous versions can't be guaranteed (but different
                      seeds are guaranteed to give statistically independent runs).
                      Save the results.dat files from all runs.
                  JA: Amended kinematics to correctly deal with the case of
                      massive beams, as well as fixed-target proton collisions.
                  JA: Changed default in the run_card.dat to use -1 as "no cut"
                      for the max-type cuts (etaj, ptjmax, etc.).
                  JA: Added support for negative weights in matrix elements
                      (as required for interference-only terms) and PDFs.
                  JA: Avoid creating directories for integration channels
                      that can not give events based on BW settings
                      (further improvement compared to v. 1.4.8).
                  JA: Optimize phase space integration when there are resonances
                      with mass above ECM.
                  JA: Fixed issue in replace.pl script with more than 9 particles
                      in an event.
                  JA+OM: Allow cluster run to run everything on a local (node) disk.
                      This is done fully automatically for condor cluster.
                      For the other clusters, the user should set the variable
                      "cluster_temp_path" pointing to a directory (usefull only if 
                      the directory is on the node filesystem). This still requires
                      access to central disk for copying, event combination,
                      running Pythia/PGS/Delphes etc.
                  OM: Replace fortran script combine_runs by a python script. 
                      This script allows to be more stable when running on clusters 
                      with slow filesystem response (bugs #1050269 and #1028844)
                  JA: Ensure that process mirroring is turned off for decay
                      processes of type A > B C...

1.4.8.4 (29/08/12) OM: Fix a web problem which creates generations to run twice on the web.

1.4.8.3 (21/08/12) JA: Ensure that the correct seed is written also in the .lhe
                       file header.
                   JA: Stop run in presence of empty results.dat files 
                       (which can happen if there are problems with disk access
                       in a cluster run).
                   JA: Allow reading up to 5M weighted events in combine_events.

1.4.8.2 (30/07/12) OM: Allow AE(1,1), AE(2,2) to not be present in SLAH1 card
                       (1.4.8 crashes if they were not define in the param_card)
                   OM: Add a button Stop-job for the cluster and make nicer output 
                       when the user press Ctrl-C during the job.

1.4.8 (24/07/12)  JA: Cancel running of integration channels where the BW
                      structure makes it impossible to get any events. This
                      can significantly speed up event generation for processes
                      with conflicting BWs.
                  JA: Minor modification of integration grid presetting in
                      myamp.f, due to the above point.
                  JA: Raise exception if a decay process has decaying particles
                      that are not present in the corresponding core process
                      (this might help avoid syntax mistakes).
                  JA: Fixed subprocess group combination also for the case
                      when different process flags @N are given to different
                      decays of the same core process (sorry, this was missed
                      in v. 1.4.7).
                  JA: Fixed crash for process p p > w+ w+ j j t t~ when all 
                      w and t/t~ are decayed (bug #1017912, thanks to Nicolas
                      Deutschmann).
                  JA: Fixed array dimension for diagrams with a single s-channel
                      propagator (caused crash for certain compilers, bug #1022415
                      thanks Sho Iwamoto).
                  JA: Fixed crash for identical decay chains for particle-anti- 
                      particle when only one of the two is decayed, introduced 
                      in v. 1.4.7 (thanks John Lee).
                  OM: Ensure that matching plots are replaced correctly when
                      Pythia is run reusing a tag name.
                  OM: Improved check for YE/AE, YU/AU, YD/AD for first two
                      generations in SLHA1<->2 converter (thanks Abhishek).

1.4.7 (25/06/12)  JA: Change the random seed treatment to ensure that the original 
                      seed is stored in the banner (this was broken in v. 1.4.0).
                      If a non-zero seed is given in the run_card, this seed
                      is used as starting value for the SubProcesses/randinit file,
                      while the seed in the run_card is set to 0.
                      This way, the seed for a multi_run is automatically
                      updated in the same way as for individual runs.
                  TS + JA: Fix problem with duplicate random seeds above 64000.
                      Now, random seeds up to 30081*30081 can safely be used.
                  JA: Turn off automatic checking for minimal coupling orders
                      in decay processes A > B C ...
                  JA: Ensure that automatic coupling order determination works
                      also for effective theories with multiple orders in an
                      interaction (thanks Claude and Gizem Ozturk).
                  JA: Optimize phase space integration and event generation
                      for decay processes with very squeezed mass spectrum.
                  JA: Ensure that identical matrix elements in different process 
                      definitions are combined also when using the decay chain 
                      formalism (thanks to Zhen Liu for pointing this out).
                  BF+JA: Updated the NMSSM model to the latest FR version.
                  OM: Change EW_dim6 to remove all interactions which don't 
                      impact three boson scattering.
                  JA: Fixed problem in matrix element combination which allowed
                      non-identical matrix elements to be combined in certain
                      complicated processes (such as p p > l vl l vl l vl),
                      resulting in lines with Z > e+ mu- in the event file
                      (bug #1015032, thanks Johannes E for reporting).
                  JA: Fixed minor typo in myamp.f.
                  OM: Fixed minor behavior restriction of multi_run (thanks to
                      Joachim Kopp).
                  OM: Improved condor cluster support when the cluster is 
                      unresponsive (should avoid some crashes on the web).
                  JA: Fixed support for color sextets in addmothers.f
                      (thanks Nicolas Deutschmann for reporting).          
                  JA: Make sure that also the SubProcesses directories are 
                      cleaned when running bin/compile in a gridpack.
                  JA: Removed the confusing makefile in Template and replace it
                      with scripts to create madevent.tar.gz and gridpack.tar.gz.
                  
1.4.6 (16/05/12)  JA: Added cuts on lepton pt for each of the 4 hardest leptons
                  OM: Allow bin/madevent script to be run with a single line command
                      example ./bin/madevent multi_run 10 
                  OM: Adding the 4 higgs interactions in the standard model UFO model
                  JA: Added new restriction card for the sm model with massive
                      muon and electron, and non-zero tau decay width
                  JA: Ensure assignment of colors to intermediate propagators
                      works also in fermion flow- and color flow-violating 
                      RPV processes (thanks Brock Tweedie for finding this).
                  JA: Fix crash for certain fermion flow violating decay chains
                      (introduced in v. 1.3.27) (again thanks to Brock Tweedie).
                  JA: Fix crash for decay chains with multiple decays involving 
                      the same particles (thanks Steve Blanchet for reporting)
                  JA+OM: Fix crash for Pythia8 output with multiparticle vertices
                      (thanks to Moritz Huck for reporting this.)
                  OM: Fixing ALOHA output for C++/python.
                  OM: Fix a crash occuring when trying to create an output on 
                      an existing directory (thanks Celine)

1.4.5 (11/04/12)  OM: Change the seed automatically in multi_run. (Even if the seed
                      was set to a non automatic value in the card.)
                  OM: correct a minor bug #975647 (SLAH convention problem) 
                      Thanks to Sho Iwamoto
                  OM: Improve cluster support (more secure and complete version)
                  JA: Increased the number of events tested for non-zero helicity
                      configurations (needed for goldstino processes).
                  OM: Add a command to remove the file RunWeb which were not always
                      deleted correctly
                  OM+JA: Correct the display of number of events and error for Pythia 
                     in the html files.
                  OM: Changed the way the stdout/stderr are treated on the cluster
                      since some cluster cann't support to have the same output file
                      for both. (thanks abhishek)

1.4.4 (29/03/12)  OM: Added a command: "output aloha" which allows to creates a 
                      subset (or all) of the aloha routines linked to the
                      current model
                  OM: allow to choose the duration of the timer for the questions.
                      (via ./input/mg5_configuration.txt)
                  OM: Allow UFO model where G is not defined.
                  OM: allow to use ~,~user, ${var} in the path. Improve support
                      for path containing spaces.
                  JA: Fixed LHAPDF functionality which was broken in v. 1.4.0
                  JA: Allow non-equal mixing angles in mssm restrict cards
                      (as needed for cards from some spectrum generators)
                  JA: Fixed script addmasses.py for complicated events such as
                      p p > t t~ + jets with decays of t and t~.
                  JA: Added GE cluster to the list in cluster.py.
                  JA: Allow up to 1M events in a single run. Note that the 
                      unweighting (combine events) step gets quite slow with
                      so many events. Also note that if Pythia is run, still
                      maximum 50k events is recommended in a single run. 
                  OM: Fix problem linked to filesystem which makes new files
                      non executables by default. (bug #958616)
                  JA: Fixed buffer overflow in gen_ximprove when number of
                      configs > number of diagrams due to competing resonances
                      (introduced in v. 1.4.3).

1.4.3 (08/03/12)  JA: Reintroduced the possibility to completely forbid
                      s-channel diagrams, using the $$ notation. Note that
                      this should be used with great care, since the result
                      is in general not gauge-invariant. It is in general
                      better to use the $ notation, forbidding only onshell
                      s-channel particles (the inverse of decay chains).
                  JA: Automatically ensure that ptj and mmjj are below xqcut
                      when xqcut > 0, since ptj or mmjj > xqcut ruins matching.
                  OM: Add LSF to the list of supported cluster (thanks to Alexis).
                  OM: change the param_card reader for the restrict file.
                      This allow to restrict model with 3 lha id (or more)
                      (thanks to Eduardo Ponton).
                  OM: forbids to run 'generate events' with python 2.4.
                  OM: Include the configuration file in the .tar.gz created on 
                      the web (thanks to Simon) .
                  OM: Fix a Mac specific problem for edition of Delphes card.
                      (thanks to Sho Iwamoto).
                  OM: ALOHA modifications:
                       - Change sign convention for Epsilon (matching FR choices)
                       - For Fermion vertex forces that _1 always returns the  
                         incoming fermion and _2 returns the outcoming fermion. 
                         (This modifies conjugate routine output)
                       - Change the order of argument for conjugate routine
                         to expect IO order of fermion in all cases.
                       Note that the two last modifications matches MG5 conventions
                       and that those modifications correct bugs for interactions
                       a) subject to conjugate routine (i.e. if the model has 
                          majorana)                       
                       b) containing fermion momentum dependencies in the Lorentz
                          structure  
                       All model included by default in MG5 (in particular sm/mssm)
                       were not affected by those mismatch of conventions.
                       (Thanks to Benjamin fuks) 
                  OM: make acceptance test more silent.  
                  OM: return the correct error message when a compilation occur. 
                  OM: some code re-factoring.

1.4.2 (16/02/12) JA: Ensure that matching works properly with > 9 final state
                      particles (by increasing a buffer size in event output)
                 OM: add a command "import banner" in order to run a full run
                      from a given banner.
                 OM: Fix the Bug #921487, fixing a problem with home made model
                      In the definition of Particle/Anti-Particle. (Thanks Ben)
                 OM: Fix a formatting problem in me5_configuration.txt 
                      (Bug #930101) Thanks to Arian
                 OM: allow to run ./bin/mg5 BANNER_PATH and
                      ./bin/mg5 PROC_CARD_V4_PATH
                 OM: Various small fixes concerning the stability of the html 
                      output.
                 OM: Changes the server to download td since cp3wks05 has an 
                      harddisk failures.

1.4.1 (06/02/12) OM: Fix the fermion flow check which was wrongly failing on 
                      some model  (Thanks to Benjamin)
                 OM: Improve run organization efficiency (which speeds up the 
                      code on cluster) (Thanks to Johan)
                 OM: More secure html output (Thanks to Simon)

1.4.0 (04/02/12) OM: New user interface for the madevent run. Type:
                      1) (from madevent output) ./bin/madevent
                      2) (from MG5 command line) launch [MADEVENT_PATH] -i
                      This interface replaces various script like refine, 
                      survey, combine, run_..., rm_run, ...
                      The script generate_events still exists but now calls
                       ./bin/madevent. 
                 OM: For MSSM model, convert param_card to SLAH1. This card is
                      converted to SLAH2 during the MadEvent run since the UFO 
                      model uses SLAH2. This allows to use Pythia 6,
                      as well as having a coherent definition for the flavor.
                 JA+OM: For decay width computations, the launch command in 
                      addition to compute the width, creates a new param_card 
                      with the width set to the associated values, and with the 
                      Branching ratio associated (usefull for pythia). 
                 NOTE: This param_card makes sense for future run ONLY if all 
                      relevant decay are generated.
                 EXAMPLE: (after launch bin/mg5):
                       import model sm-full
                       generate t > b w+
                       define all = p b b~ l+ l- ta+ ta- vl vl~
                       add process w+ > all all
                       add process z > all all
                       define v = z w+ w-
                       add process h > all all
                       add process h > v v, v > all all
                       output
                       launch
                 OM: change output pythia8 syntax: If a path is specified this 
                      is considered as the output directory.
                 OM: Change the path of the madevent output files. This allows 
                      to run pythia/pgs/delphes mulitple times for the same set 
                      of events (with different pythia/... parameters).
                 OM: Madevent output is now insensitive to the relative path
                      to pythia-pgs, delphes, ... In consequence you don't need
                      anymore to have your directory at the same level as 
                      Template directory. 
                 OM: MadEvent checks that the param_card is coherent with the 
                      restriction used during the model generation. 
                 OM: Model restrictions will now also force opposite number to 
                      match (helpfull for constraining to rotation matrix).  
                 OM: Change the import command. It's now allowed to omit the 
                      type of import. The type is guessed automaticaly. 
                      This is NOT allowed on the web.
                 OM: Add a check that the fermion flow is coherent with the 
                      Lorentz structure associates to the vertex.
                 OM: Add a check that the color representation is coherent. 
                      This allow to detect/fix various problem linked
                      to some new models created by FR and SARAH.
                 OM: Change the default fortran compiler to gfortran.
                 OM: Add the possibility to force which fortran compiler will
                      be used, either via the configuration file or via the set 
                      command.
                 OM: Add the possibility to bypass the automatic opening of 
                      the web browser (via the configuration file: 
                      ./input/mg5_configuration.txt )
                 OM: add 'save options' command to save the current configuration 
                      in the configuration file. 
                 OM: Change the scheme of questions when running madevent and 
                      allow to specify in the command interface if you
                      want to run pythia/pgs/...
                      Allow to put the answers to the questions in the 
                      proc_card.dat.
                 OM: Add options for the display command:
                      a) display options: return the current option value. 
                        i.e. those set via the set command and/or via the 
                        configuration file
                      b) display variable NAME: return the current string 
                        representation of NAME and/or self.NAME .
                      c) display coupling_order: return the coupling orders with
                        their associated weight (for automatic order restriction)
                      d) display couplings now returns the list of all couplings
                        with the associated expression
                      e) display interactions [PART1] [PART2] [PART3] ...
                         display all interactions containing the particles set
                         in arguments 
                 OM: New Python script for the creation of the various html pages.
                      This Requires less disk access for the generation of the files.
                 OM: Modify error treatment, especially for Invalid commands
                      and Configuration problems.
                 JA: Ensure that we get zero cross section if we have
                      non-parton initial states with proton/antiproton beams
                 OM: Improve cluster support. MadEvent now supports PBS/Condor/SGE
                      Thanks to Arian Abrahantes for the SGE implementation.
                 OM: Improve auto-completion (better output/dealing with multi line/...)
                 OM: Improve the parallel suite and change the release script to run
                      some of the parallel tests. This ensures even higher stability 
                      of the  code for the future releases.
                 JA: Changed the way gridpacks work: Set granularity to 1
                      (so randomly select channels only if they should generate 
                      less than 1 event), but allowing channels to run down to a single
                      iteration. This removes all old problems with increased
                      variance for small channels in the gridpacks, while giving 
                      even faster event generation.

                 Thanks to Johan Alwall, Sho Iwamoto for all the important 
                 testing/bug reports.


1.3.33 (01/01/12) JA: Revisited colors for propagators in addmothers.f
                      to ensure that propagators in color flow
                      violating processes get the correct color
                      from initial state particles (thanks to
                      Michele Gabusi for forcing me to do this).

1.3.32 (21/12/11) JA: Fixed a bug in the PDF reweighting routine,
                      which caused skewed eta distributions for
                      matched samples with pdfwgt=T. Thanks to Giulio
                      Lenzi for finding this.
 
1.3.31 (29/11/11) OM: Fix a bug an overflow in RAMBO (affects standalone 
                     output only)
                  PdA (via OM): Change RS model (add a width to the spin2)
                  OM: Fix a bug in the cuts associate to  allowed mass of all 
                      neutrinos+leptons (thanks to Brock Tweedie for finding it)
                  OM: Remove some limitation in the name for the particles


1.3.30 (18/11/11) OM: Fix a bug for the instalation of pythia-pgs on a 64 bit
                      UNIX machine.
                  OM: If ROOTSYS is define but root in the PATH, add it 
                      automatically in create_matching_plots.sh
                     This is require for the UIUC cluster.

1.3.29 (16/11/11) OM: Fixed particle identities in the Feynman diagram drawing
                  JA: Fixed bug in pdf reweighting when external LHAPDF is used.
                  OM+JA: Simplify the compilation of pythia-pgs package.


1.3.28 (14/11/11) OM+JA: Fix special case when Lorentz structure combining
                      two different Majorana particles depends on the
                      incoming/outgoing status of the Majorana particles
                      (needed for MSSM with Goldstino).
                  JA: Fixed problem with colors in addmothers.f for complicated
                      multiparticle vertices and simplified color treatment 
                      (thanks to Gauthier Durieux for pointing this out).
                  JA: Further improved gridpack parameters
                  OM: Update the parallel test (now testing against MG5 1.3.3)
                  OM: Include some parallel test in the release script.


1.3.27 (05/11/11) JA: Fix bug in mirrored amplitudes (sometimes
                      amplitudes that should not be flagged as
                      mirrored were flagged as mirrored). Thanks
                      Marco Zaro for reporting this!
                  JA: Fix another problem getting enough events in
                      gridpack mode (it was not completely fixed in
                      v. 1.3.24). Thanks Alexis!
                  JA: Added "!" comments for all parameters in the default
                      run_card, since apparently this is still needed
                      for g77 to correctly read the parameters.
 
1.3.26 (31/10/11) JA: Fix color setting in MadEvent event file for
                      multiparticle vertices, which was not taken into
                      account in the upgrade in v. 1.3.18
                  OM: Fixed mmnl cut (inv. mass of all leptons and neutrinos)
                      which was never active.
                  OM: Fix td install in Linux were a chmod was missing

1.3.25 (27/10/11) JA: Ensure that the correct intermediate resonance
                      is always written in the event file, even when we
                      have resonances with identical properties.
                  OM: Fix the bug forcing to quit the web browser in order to
                      have MG5 continuing to run.
                  OM: Change the tutorial in order to allow open index.html
                      after the output command. 

1.3.24 (22/10/11) JA: Fix problem with getting enough events in gridpack
                      mode (this was broken in v. 1.3.11 when we moved
                      from events to luminocity in refine). Thanks to
                      Alexis Kalogeropoulos.

1.3.23 (19/10/11) JA: Allow user to set scales using setscales.f again 
                      (this was broken in v. 1.3.18). Thanks to Arindam Das.
                  JA: Ensure that the error message is displayed if the
                     "make" command is not installed on the system.
 
1.3.22 (12/10/11) JA: Fixed another bug (also introduced in 1.3.18), which 
                      could give the wrong ordering between the s-channel 
                      propagators for certain multiprocess cases (this
                      also lead to a hard stop, so don't worry, if you get 
                      your events, the bug doesn't affect you). Sorry about
                      that, this is what happens when you add a lot of
                      new functionality...

1.3.21 (12/10/11) OM: Add a new command: install.
                      This allow to install quite easily different package
                      devellop for Madgraph/MadEvent. The list of available
                      package are pythia-pgs/MadAnalysis/ExRootAnalysis/Delphes
                  OM: Adding TopEffth Model
                  OM: Improve display particles and autocompletion in
                      presence of nonpropagating particles
                  OM: Fix Aloha bug linked to four fermion operator
                  PA: fix the problem of degenerate color basis in the
                      diquark sextet model
                  JA: Fixed bug in cluster.f that created a hard stop,
                      introduced in 1.3.18.

1.3.20 (09/10/11) JA: Fixed bug in myamp.f that created a hard stop
                      error for certain cases with many processes with
                      different propagators in the same subprocess dir.

1.3.19 (06/10/11) JA: Fixed problem with SubProcesses makefile on Linux,
                      introduced in 1.3.18.

1.3.18 (04/10/11) JA: Use model information to determine color of particles
                      for reweighting and propagator color info.
                  JA: Changed the definition of "forbidden s-channels"
                      denoted by "$" to exclude on-shell s-channels while
                      keeping all diagrams (i.e., complemetary to the decay
                      chain formalism). This reduces the problems with 
                      gauge invariance compared to previously.
                      "Onshell" is as usual defined by the "bwcutoff" flag 
                      in the run_card.dat.
                  JA: Enable proper 4-flavor matching (such as gg>hbb~+jets)
                      Note that you need the Pythia/PGS package v. 2.1.9 or 
                      later to use with 4F matching.
                      Changes include: alpha_s reweighting also for b vertices,
                      new scale treatment (mu_F for pp>hbb~ is (pT_b^max*m_Th)),
                      no clustering of gluons to final-state massive particles
                      in MadEvent.
                  JA: Ensure that factorization scale settings and matching works
                      also in singlet t-channel exchange processes like
                      single top and VBF. The dynamic factorization
                      scale is given by the pT of the scattered quark
                      (on each side of the event).
                Note: You need the Pythia/PGS package v. 2.1.10 or later
                      to use with VBF matching, to ensure that both radiated
                      and scattered partons are treated correctly
                      - scattered partons need to be excluded from the matching,
                      since their pT can be below QCUT. An even better
                      treatment would require to individually shower and match
                      the two sides in Pythia, which is not presently possible.
                Note: In the matched 4-flavor process p p > t b~ j $ w+ w- t~ +
                      p p > t b~ j j $ w+ w- t~, there is an admixture
                      of t-channel single top (with up to 1 radiated jet) 
                      and s-channel single top (with up to 2 radiated jets). 
                      In this case, the automatic determination of maximum 
                      multiplicity sample doesn't work (since max in the file 
                      will be 2 jets, but for t-channel max is 1 jet).
                      So MAXJETS=1 must be specified in the pythia_card.dat.
                  JA: Fixed pdf reweighting for matching, which due to a mistake
                      had never been activated.
                  JA: Improved phase space integration presetting further by 
                      taking into account special cuts like xpt, ht etc.
                  JA: Introduce new convention for invariant mass cuts
                      - if max < min, exclude intermediate range
                      (allows to exclude W/Z dijet resonances in VBF processes)

1.3.17 (30/09/11) OM: Fix a crash created by ALOHA when it tries to create the full
                      set of ALOHA routines (pythia8 output only).

1.3.16 (11/09/11) JA: Fixed the problem from 1.3.12.

1.3.15 (09/09/11) OM: remove the fix of 1.3.12
                      (No events in output for some given processes)

1.3.14 (08/09/11) OM: Fix a bug in the RS model introduced in 1.3.8

1.3.13 (05/09/11) JA: Fixed bug with cut_decays=F which removed cuts also for
                      non-decay products in certain channels if there is
                      a forced decay present. Note that this does not affect
                      xqcut, only pt, minv and eta cuts.
                  JA: If non-zero phase space cutoff, don't use minimum of
                      1 GeV (this allows to go to e.g. 2m_e invariant mass for
                      \gamma* > e+ e-).

1.3.12 (01/09/11) JA: Fixed problem with decay chains when different decays
                      result in identical final states, such as
                      p p > go go, (go > b1/b1~ b/b~, b1/b1~ > b/b~ n1)
                      (only one of the decay chains was chosen, instead of
                      all 3 combinations (b1,b1), (b1,b1~), (b1~,b1~))
                  JA: Allow for overall orders also with grouped subprocesses
                  JA: Ensure that only leading color flows are included in event
                      output (so no singlet flows from color octets).
                  JA: Fixed small bug in fermion flow determination for multifermion
                      vertices.

1.3.11 (26/08/11) JA: Improved precision of "survey" by allowing 4th and 5th 
                      iteration if accuracy after 3 iterations < 10%.
                  JA: Subdivide BW in phase space integration for conflicting BWs 
                      also for forced decays, to improve generation with large
                      bwcutoff in e.g. W+ W- production with decays.
                  JA: Do refine using luminocity instead of number of events,
                      to work with badly determined channels.
                  JA: Don't use BW for shat if mass > sqrt(s).
                  JA: Fixed insertion of colors for octet resonances decaying to 
                      octet+singlet (thanks Bogdan for finding this)

1.3.10 (23/08/11) OM: Update ALOHA version
                  OM: increase waiting time for jobs to write physically the results on
                      the disks (in ordre to reduce trouble on the cluster).

1.3.9 (01/08/11)  OM: Add a new model DY_SM (arXiv:1107.5830). Thanks to Neil 
                      for the generation of the model 

1.3.8 (25/07/11)  JA: Replace the SM and HEFT models with latest versions using
                      the Wolfenstein parameterization for the CKM matrix.
                  JA: Implemented reading of the new UFO information about
                      coupling orders (order hierarchy and expansion_order).
                  JA: New "coupling order" specification WEIGHTED which checks
                      for  sum of coupling orders weighted by their hierarchy.
                  JA: Implemented optimal coupling orders for processes from any
                      model if no coupling orders specified.

1.3.7 (21/07/11)  JA: Fix makefiles for some v4 models that were forgotten
                      in v. 1.3.5

1.3.6 (18/07/11)  OM: Ensure that the new makefiles work on the web

1.3.5 (14/07/11): JA: New organization of make files, ensure that compilation works 
                      for all modes (with/without LHAPDF, static/dynamic, 
                      regular/gridpack) for both Linux and Mac OS X (be careful with 
                      dynamic libraries on Mac OS X though, since it seems that 
                      common blocks might not work properly)
                  JA: Fixed proper error messages and clean stop for compilation 
                      errors during MadEvent run.

1.3.4 (05/07/11): OM: More informative error message when a compilation error occurs

1.3.3 (29/06/11): JA: Fixed diagram symmetry for case when there are
                      no 3-vertex-only diagrams
                  JA (by OM): More informative error when trying to generate invalid 
                      pythia8 process

1.3.2 (14/06/11): OM: Fix fortran output when a model is case sensitive 
                        (Bug if a coupling was depending of a case sensitive parameter)
                  SdV: Remove a annoying print in the new cuts (added in 1.3.0)
                  OM: Fix a compilation problem in the standalone cpp output

1.3.1 (02/06/11): JA: Fixed missing file bug with the introduction of
                      inclusive HT cut

1.3.0 (02/06/11): JA: Allow for grouped subprocesses also for MG4 models
                  JA: Improved multiprocess diagram generation to reuse
                      diagrams for crossed processes
                  JA: Automatic optimization of order of particles in
                      multiparticle labels for optimal multiprocess generation
                  JA: Improved efficiency of identification of identical
                      matrix elements
                  JA: Improved identification of diagrams with identical
                      divergency structure for grouped subprocesses
                  JA: Included more fine-grained run options in the
                      run_card, including helicity summation options,
                      whether or not to set ptj and mjj automatically
                      based on xqcut, etc.
                  JA: Fixed some minor array limit and arithmetics warnings
                      for extreme decay and decay chain processes.
                  SdV: Added cuts on H_T(all jets, light and b)
                  OM: Fixed minor bug related to cluster option in launch

1.2.4 (15/05/11): JA: Fixed long-standing bug in DECAY relating to
                      the cross section info in <init> block, and
                      fixed parameter reading for MG5 SM model.

1.2.3 (11/05/11): JA: Fixed problem with scale choice in processes with mixed 
                      QED/QCD orders, e.g. p p > t t~ QED=2. Note that this fix
                      doesn't work for p p > t t~ j j QED=4 which should still
                      be avoided.
                  JA: Added the ptllmin/max options in the default run_card.dat

1.2.2 (09/05/11): OM: fix ALOHA symmetries creating not gauge invariant result 
                      for scalar octet

1.2.1 (08/05/11): OM: reduce the quantity of RAM use by matrix.f
                  OM: support speed of psyco if this python module is installed
                  OM: fix a minor bug in the model parsing
                  OM: add the check of valid model.pkl also for v4 model
                  OM: add a check that UpdatesNotes is up-to-date when
                      making a release
                  JA: Fixed problem in phase space generation for
                      s-channel mass > s_tot

1.2.0 (05/05/11): OM: minor fixes on check charge conjugation
                  OM: add a check on the path for the validity of the model.pkl
                  JA: Fixed problem with combine_runs on certain compilers

1.1.2 (03/05/11): OM+JA: Fixed problem for models with multiple
                      interactions for the same set of particles,
                      introduced in v. 1.1.1
 
1.1.1 (02/05/11): JA: Replaced (slow) diagram symmetry determination by
                      evaluation with fast identification based on diagram tags.
                  JA: Replacing the "p=-p" id=0 vertex produced by diagram 
                      generation algorithm already in the diagram generation,
                      simplifying drawing, helas objects and color.
                  JA: Fixed compiler warnings for unary operator.
                  JA: Always set all coupling orders for diagrams
                      (needed for NLO implementations).
                  OM: Improved and more elegant "open" implementation for
                      the user interface.
                  OM: minor fixes related to checking the gauge

1.1.0 (21/04/11): JA: Removed hard limit on number of external particles in 
                      MadEvent, allowing for unlimited length decay chains there
                      (up to 14 final state particles successfully integrated).
                  JA: Improved helicity selection and automatic full helicity 
                      sum if needed. Optimization of run parameters.
                  JA: New flag in run_card.dat to decide whether basic cuts
                      are applied to decay products or not.
                  OM: Merged ALOHA calls for different lorentz structures 
                      with the same color structures, increasing the speed and 
                      efficiency of matrix element evaluations.
                  OM: Added new "open" command in command line interface,
                      allowing to open standard file types directly.
                      Automatically open crossx.html at launch.
                  JA: Fixed MadEvent bugs for multiparton processes with 
                      conflicting decays and some faulty array limits.
                  JA: Suppressed scary but irrelevant warnings for compiling 
                      2->1 and 1->2 processes in MadEvent.
                  JA: Pythia 8 output further optimized.
                  JA, OM: Several minor fixes relating to user interface etc.

1.0.0 (12/04/11): Official release of MadGraph 5. Some of the features:
                  - Complete FeynRules compatibility through the UFO interface
                  - Automatic writing of HELAS routines for any model in
                    Fortran, C++ or Python through ALOHA
                  - Matrix element output in Fortran, C++ or Python
                  - Output formats: MadEvent, Pythia 8, Standalone (Fortran/C++)
                  - Support for spin 0, 1/2, 1, 2 particles
                  - Support for color 1, 3, 6, 8
                  - Revamped MadEvent with improved subprocess directory 
                    organization and vastly increased speed and stability
                  - Unlimited length decay chains (up to 12 final state
                    particles tested with MadEvent, see v. 1.0.1)
                  - Process checks for new model implementations
                  - ...and much more (see paper "MadGraph 5: Going Beyond")<|MERGE_RESOLUTION|>--- conflicted
+++ resolved
@@ -1,6 +1,18 @@
 Update notes for MadGraph5_aMC@NLO (in reverse time order)
 
-<<<<<<< HEAD
+2.5.0(XX/XX/XX)
+        OM: Possibility to define plugin to either
+            - Define new type of output
+            - Define new type of cluster
+            - modify the command interface
+            See more information on: https://cp3.irmp.ucl.ac.be/projects/madgraph/wiki/Plugin
+        VH+OM: Adding an official interface to PY8 for the parton-shower
+        VH: extend install command to install: lhapdf/pythia8
+        VH+SP: extend support for CKKWL
+	OM: Adding the run_card options "event_norm" for the LO run_card (same meaning as NLO one)
+        OM: Adding the possiblity of having detailled help at the time of the edition of the cards.
+            help mass / help mt / help nevents provided some information on the parameters.
+
 2.4.3 (xx/xx/xx)
         OM: Reduce the amount of log file/output generated for LO run (output can use up to three times less output).
         OM: For the LO combination of events (unweighting) pass to the method previously used for loop-induced.
@@ -15,17 +27,6 @@
         OM: reduce the need of lhapdf for standard LO run. (was making some run to test due to missing dependencies)
 
 2.4.1 (10/06/16)
-=======
-2.5.0(XX/XX/XX)
-        VH+OM: Adding an official interface to PY8 for the parton-shower
-        VH: extend install command to install: lhapdf/pythia8
-        VH+SP: extend support for CKKWL
-	OM: Adding the run_card options "event_norm" for the LO run_card (same meaning as NLO one)
-        OM: Adding the possiblity of having detailled help at the time of the edition of the cards.
-            help mass / help mt / help nevents provided some information on the parameters.
-
-2.4.1 (xx/xx/xx)
->>>>>>> 50672df2
         OM: Fix a bug in fix target experiment with PDF on the particle at rest.
             The cross-section was correct but the z-boost was not performed correctly.
         OM: Fix various bug in MadSpin

Update notes for MadGraph5_aMC@NLO (in reverse time order)

3.3.0 (??/??/??)
      DP+HS+IT+MZ: EW corrections can be computed for tagged photons
      OM+RR+AC: Implementation of EWA within MG5aMC (PDF for W/Z boson out of lepton beam)
      MZ+CS: A fix in amcatnlo_run_interface to prevent integer overflows when a
        very high precision is requested.
      MZ+CS: Fixes/improvements relevant to PineAPPL: 
            - the function pineappl_grid_optimize is called by pineappl_interface,
              to reduce the size of the grids. PineAPPL v0.5 or later is required
            - minor fix on the gluon pdg code in pineappl_interface.cc
            - the integration channels are threated the same way with or without PineAPPL 
            (maxchannels is kept the same in both cases)
      RF: Fix for montecarlocounter in case the Born is not strictly positive
           (i.e., only interference contributions).
<<<<<<< HEAD
      OM: adding a new cut dsqrt_shat to set a minimum center of mass energy cut	   
=======
      OM: allow the support of latest LUX PDF with lepton content of the proton
          Note that running PY8 is automatically forbidden in that case.
>>>>>>> 391e28df
      ALL: include bug fixing from Long Term Stable version  version (2.9.6) see below
      OM+RR: better handling of multiparticles with both photon and massive vector when
         the user ask for longitudinal polarization. longitudinal photon are automaticlly
	 discarded. (This overwrite LTS fix that was simply making the code to crash)

3.2.0 (22/08/21)
      SF/OM/MZ/XZ: Implementation (at LO) of ISR and beamstrhalung for e+e- collider
      BUG FIX (from 2.9.5 long term stable, see below)
      OM: Fix an infinite loop when running with condor cluster
          or with other cluster/multi-core when cluster_temp_path
	  was used.
      
3.1.1 (28/05/21)
      ALL: put a crash for potentially ambiguous syntax with explanation
           on how to bypass such crash via a new entry in
	   input/mg5_configuration.txt
      BUG FIX (from 2.9.4 long term stable)

3.1.0 (30/03/21)
    ALL: include all changes up to 2.9.3 of the 2.x release
    ALL: pass to python3 by default
    MZ+RF+OM: Fix relevant to the case when PDG specific cuts are set in the NLO run_card.
        The generation of tau was not taking into account the information.
    DP+HS+MZ: Allow for the computation of NLO EW and complete NLO corrections in the 4FS
    MZ+SC+ERN+CS: The code can be linked to PineAPPL (arXiv:2008.12789), making it possible
	 to generate PDF-independent fast-interploation grids including EW corrections.
	 This supersedes the interface to ApplGrid+aMCFast which was not working in v3
    MZ: Change syntax meaning in 3.0 series to be consistent with the one of 2.0 series:
        QCD<=X, QED<=Y apply at the amplitude level (not to the squared amplitude anymore).
        Squared-amplitude constraints can be imposed by using the usual squared-order 
        syntax, e.g.:
	QCD^2<=X, QED^2<=Y (constrained at the diagram squared level).
    MZ: Different coupling combinations and their scale variations are written in the
        event file as extra weights
    OM: Some aliases have been added for the orders constraints:
            - aEW<=X / aS<=Y is equivalent to QCD^2<=2X / QED^2<=2Y
            - EW<=X / EW^2<=X is equivalent to QED<=X / QED^2<=X

                        ** Long Term Stable Update **

2.9.6 (02/11/21)
     OM: Forbid the possibity to ask for massless boson to be longitudinally polarised.
         Asking for those with large multi-particle label could have hide the fact that the code
	 was returning a non zero cross-section for such request.
     OM: for process like p p > w+{X} w+{Y}, w+ > l+ vl
         i.e. process with polarization of  identical particle where the decay involves multi-particles and 
         where the lepton does not all have the same mass, some of the process were incorrectly discarded.
     OM: fix an issue for photon initial state with lpp=+-4 where the lhef output was not setting the muon
         as the correct colliding particles (thanks to Yuunjia Bao) 	  
     OM: Fixing an issue that madspin was not always using the python executable that was used by the
         mg5_aMC executable
     OM+PT: Change the shower script running pythia8 in order to be working with pythia8.3.
         Running with Pythia8.2 (or lower) is then not possible anymore.
     OM: Fix issue that some loop-induced processes were not working anymore since 2.9.0
     OM: Fix the default set of cut present in the default run_card if gluon were present in the final state but no
         light (or b) quark. The absence of those cuts, in that situation, were leading to hardcoded cut that was
	 not easy to overwrite by non expert user.
	 
2.9.5 (22/08/21)
      OM+LM: [LO only] Fix the factorization scale dependence for lpp=2/3/4.

            This was claimed to be using fixed scale computation while
	    in some case the scale was dynamical
            To have full flexibility we introduced two additional
	    (hidden) parameter: "fixed_fac_scale1" and "fixed_fac_scale2"
	    that allow to choose fixed scale for only one beam.
      OM: fix auto-width that was not following	run_mode specification
      OM: fixing missing rwgt_info for reweighting with gridpack mode
      OM: fixing 'check' command with the skip_event mode
      OM: fixing auto-width computation for 3 body decay and identical particle which was sometimes leading to crash
      OM: Fix some potential infinite loop when running with python3
      
2.9.4(28/05/21)
      OM: Fix a python3 issue for madSpin when using in a gridpack mode (set ms_dir)
      OM: Fix an issue for non positive definite matrix-element when using the
          "set group_subprocesses False"  mode of MG5aMc
      OM: Fix a speed issue for gridpack in readonly mode where the grid were recomputed 



                        ** PARRALEL VERSION FOR EW branch **

3.0.3 (06/07/20)
     include up to 2.7.3

3.0.2
     include up to 2.7.2
     MZ: better handling of zeros in color-linked borns 
     RF: improved the behaviour for integration channels that give zero cross section
     RF: Rewritten the mint integrator package. Makes for easier extensions.
     RF: Fixed a problem related to the multi-channel enhancement factor for
         NLO runs that only appeared in BSM theories (or EFTs)
     RF: In the virt-tricks, replaced the grids for the virtuals with a
         polynomial fit, which is more precise and allows for a reduction of
         the number of calls to the virtual. However, requires to save all the
         phase-space points for which the virtual has been computed to disk,
         hence requires more disk space and memory for highly-accurate
         runs. Can be disabled in the FKS_params.dat card, if disk space
         and/or memory use needs to be limited.

3.0.1 
     include up to 2.6.4
     MZ: Enable shower for QCD-only splittings
     RF: Fixed a major bug in the code that affected 3.0.0 that affected processes with
         cuts and --to a lesser extend-- processes with massive final state particles:
	 the phase-space region where "xi_i_fks != xinorm*xi_i_hat" had the wrong "prefact".

3.0.0 (01/05/18):
     RF+SF+VH+DP+HS+MZ: Allow for the computation of NLO EW corrections (and more subleading NLO corrections).
         [Note: when requiring NLO corrections ([QCD], [QED] or [QCD QED]), internally the code always treats this [QCD QED],
	 and then uses the coupling orders to specify which contributions should be considered. Among other things, this means
	 that when doing QCD corrections only --contrary to previous versions-- also loop diagrams with non-QCD-charged 
	 particles will be included (e.g., the pentagons in Higgs production via vector-boson fusion).]
     HS: inclusion of SMWidth for fast evaluation of NLO accurate widths for all SM particles
     RF+SF: Resonance-aware phase-space mapping for NLO computations 
     RF: Reduction of the number of jobs -- results in earlier detection of small integration channels for fNLO
     OM: remove ./bin/mg5 executable

                             ** Main Branch (version 2.x) Update **


2.9.3(25/03/21)
      OM: Fix an issue with t-channel particles for massive initial state where sqrt(S)
          was close to the mass of the initial mass. boundary condition on t-channnel were
	  incorrectly setup leading to strange spectrum in various distribution (very old bug)
      OM: Fix an issue with a crash for loop computation
      OM: more python3 fixing bug
      OM: Fix a bug in the re-writting of the run_card when seed was specify leading to a wrong templating
      OM: various small fix of crash/better logging/debug information
     
2.9.2(14/02/21)
      MZ+RF+OM: Fix relevant to the case when PDG specific cuts are set in the NLO run_card.
        The generation of tau was not taking into account the information.
      OM: fix an issue when running with python3 where the normalization of pythia8 file were wrong
          when pythia8 was run in parralel.
      OM: fixing more issue  related to MSSM (introduced within 2.9.0)
      OM: fixing issue with loop-induced processus (introduced within 2.9.0)
      OM: Fix some wrong scale variation at NLO+PS (introduced in 2.9.0)
      OM: Fix an issue with the installation of pythia-pgs
      

2.9.1.2 (02/02/21)
      Kiran+OM: Fixing issue for the MSSM model
      OM: Fixing issue with mac support
      OM: fix a bug introduced within 2.8.2 related to a wrong phase-space mapping of conflicting resonances.
          Leading to zero cross-section and/or potential bias cross-section for more complex cases.
	  The issue occurs only if you have a conflicting resonances followed by a massless propopagator.
	  one example is generate p p > z h , z > e+ e-, h > b b~ a

2.9.0 (30/01/21)    **** Major speed-up update for LO computation ***
      Kiran+OM: Optimization of the matrix-element at run-time using recycling helicity method
                - This fasten LO computation by a factor around 2
		- This can be turned off via the command "output PATH --hel_recycling=False"
      OM: Various optimization fot T-channel integration
          - use different ordering for T-channel. Four different ordering have been implemented
	    at generation time, the code decides which ordering to use channel-per-channel.
	    This can be turned off via the command "output PATH --t_strategy=2"
	  - increase number of maximum iteration for double or more T-channel
	  - implement an alternative to the standard multi-channel.
	     instead of using the amplitude square it use the product of the denominator
	     (the default strategy use depends of the process)
	  - speed-up for VBF type of process  are often around 100 times faster
	  - This fixes a lot of issue for processes failing to generate the targetted number of events.
      OM: Better version of the color-computation (but this leads to only modest gain but for very complex processes.)
          This optimizations leads to a longer generation time of the code (only for complex processes).
	  This can be turned off  via "output PATH --jamp_optim=False"
      OM: New parameter in the run_card:
          - sde_strategy: allows to change the default multi-channel strategy
	  - a new phase-space optimization parameter are now easily availabe via the command "update ps_optim" 
      OM: New global parameter "auto_convert_model"
          if set on True (set auto_convert_model T or via input/mg5_configuration.txt)
	  all model crashing due to a python3 compatibility issue of the UFO model will be automatically converted
	  to a python3 compatible model. 

2.8.3 (26/01/21):
      OM: Buch of bunch fixing related to python3 issue (mainly related to unicode encoding)
      OM: Various fix for reweighting with loop (mainly with python3 as well)
      OM: Fix a potential bug for polarized sample with at least three polarised particles with a least two
          identical particles and one different polarised particle.
      OM: Fix various bug for maddm interface (thanks Daniele)
      OM: Fix various issue with overall order usage
      OM: Fix compatibility with MacOS 11
      OM: fix additional GCC10 compatibility issue
      OM: fix issue for 1>n process where width were set to zero automatically (introduced in 2.8.0)
      OM: fix aloha output mode for python output
      OM: avoid a bug with helicity filtering that was kept for all benchmark when using
          multiple successive re-weighting
      OM: Edition of the reweighting card via "set" command is not starting from the original param_card
          used to generated the events file and not from the model default anymore.
      OM: Interference have now their default dynamical scale set to HT/2


2.8.2 (30/10/20):
      OM: Fix a bug when setting width to zero where they were actually set to 1e-6 times the width
          This can lead to bias in the cross-section if your process is very sensitive to the cross-section
	  due to gauge cancelation. Bug introduced in version 2.6.4.
      OM: Hide Block parameter loop from NLO model but for madloop run.
          The factorization scale is still determine by the setup of the run_card as before
      OM: Fix couple of python3 specific bug

2.8.1(24/09/20):
      OM: Change user interface related to FxFx mode
          - If you have multiple multiplicities at NLO,
	    - the default run_card is modified accordingly
	        - has icckw=3 and follow the official FxFx recomendation (i.e. for
		  scale and jet algo)
            - the shower card has two parameter that are dynamically set 
                - njmax (default: -1) is automatically set depending of the process definition
                - Qcut (default: -1) is now automatically set to twice ptj parameter
            - the default parton-shower is automatically set to Pythia8
          - The value of the cross-section after FxFx formalism (removing double counting) is
	    now printed on the log and available on the HTML page
      OM: Fix for the auto width for three body decay in presence of identical particles.
      OM: add support for __header__ in UFO model
      OM: allow restriction card to have auto-width
      OM: fixing some html link (removed ajax link forbidden by major web browser)
      OM: Various fix related to the python3 support
          - including more efficient model conversion method

2.8.0 (21/08/20):
      OM: pass to python3 by default
      OM: For LO process, you can now set lpp1 and lpp2 to "4" for process with initial photon in order to get the
          effective photon approximation. This mode behaves like the "3" one: The cut-off scale of the approximation
	  is taken from the fixed renormalization factorisation scale: "dsqrt_q2fact1/dsqrt_q2fact2"
      OM: The width ao T-channel propagator are now set to zero automatically.
          To return to the previous behaviour , you can use the options "set zerowidth_tchannel False"
	  (to set before the output command)
      OM: Change in madevent phase-space integrator for T-channel:
            - The integration of photon/Z/Higgs are now done together rather than separatly and follow importance
	       sampling of the photon channel
	    - A new option "set max_t_for_channel X" allows to veto some channel of integration with more than X
	       t-channel propagator. This options can speed-up significantly the computation in VBF process.
	       (We advise to set X to 2 in those cases)
	    - Fix a numerical issue occuring for low invariant mass in T-channel creating spurious configuration.   
      OM: In madspin_card you can now replace the line "launch"
          by "launch -n NAME", this will allow to specify the name of the
	  directory in EVENTS where that run is stored.
      OM: Change in the python interface of the standalone output. In top of the pdg of the particles,
          you can now use the process_id (the one specified with @X) to distinguish process with the same particle
	  content. This parameter can be set to -1 and the function then ignore that parameter.
      OM: Adding new option in reweighting to allow the user to use the process_id in presence of ambiguous
          initial/final state.
      OM: Update the makefile of standalone interface to python to be able to compile in multicore.
           (thanks Matthias Komm)
      OM: Update of the auto-width code to support UFO form-factors
      OM: Fixing numerical issue  with the boost in EPA mode.
     

                        ** PARRALEL VERSION FOR PYTHON 3 **

2.7.3.py3(28/06/20):
      ALL: Contains all feature of 2.7.3 (see below)
      OM: Fix a crash when running PY8 in matched/merged mode (bug not present in not .py3 version of the code)
      MZ: low_mem_multicore_nlo_generation is working again
          but not for LOonly mode and not in OLP mode

2.7.2.py3(25/03/20):
      ALL: Contains all feature of 2.7.2 (see below)

2.7.1.py3(09/03/20):
      ALL: Contains all feature of 2.7.1 (see below)
      OM: Fixed a lot of python3 compatibility issue raised by user
          Particular Thanks to Congqio Li (CMS), Richard Ruiz and Leif Gellersen
	  for their reports.

2.7.0.py3 (27/02/20):
      ALL: Contains all feature of 2.7.0			
      OM: Support for python3.7 in top of python 2.7
          - python2.6  is not supported anymore
	  - this requires the module "six" [pip install six --user]
      OM: dropping function set low_mem_multicore_nlo
      OM: dropping support for syscalc (c++ version)
      OM: introduction of new setup variable
          - f2py_compiler_py2 and f2py_compiler_py3
	    which will be used to overwrite f2py_compiler when using the associate python version
          - lhapdf_py2 and lhapdf_py3
	    same for lhapdf
      OM: introduction of a new command "convert model FULLPATH"
          - try to convert a UFO model compatible to python2 only to a new model compatible both with
	    Python2 and Python3 (no guarantee)


                             ** Main Branch  Update **

2.7.3(21/06/20)
      OM: Fixing some bug for read-only LO gridpacks (wrong cross-section and shape when generating events).
          Thanks to Congqiao Li for this
      OM: Allowing loop-induced process to run on LO gridpack with read-only mode.
          Thanks to Congqiao Li for this      
      OM: Fix a bug in the longitudinal polarization for off-shell effect, leading to deviation at large invariant mass.
      OM: Adding more option to the run_card for fine tuning phase-space integration steps
          All are hidden by default:
	    - hard_survey [default=1]: request for more points in survey (and subsequent refine)
	    - second_refine_treshold [default=1.5]: forbid second refine if cross section after first refine is
	       is smaller than cross-section of the survey times such treshold
      OM: new command for the editions of the cards:
           - set nodecay: remove all decay line from the madspin_card
	   - set BLOCKNAME all VALUE: set all entry of the param_card "BLOCKNAME" to VALUE
	   - edit CARDNAME --comment_line='<regular_expression>' : new syntax to comment all lines of a card
	       that are matching a given regular expression
      OM: For Mac only, when running in script mode, MG5aMC will now prevent the computer to go to idle sleep.
          You can prevent this by running with the '-s' option. like ./bin/mg5_aMC -s PATH_TO_CMD


2.7.2(17/03/20)
      OM: Fix a Bug in pythia8 running on Ubuntu 18.04.4 machine
      OM: Speed up standalone_cpp code by changing compilation flag

2.7.1.2(09/03/20)
      OM: Fixing issue (wrong cross-section and differential cross-section) for
          polarised sample when
	   1) you have identical polarised particles
	   2) those particles are decays
	  examples: p p > j j w+{0} w+{T}, w+ > e+ e-
      OM: In presence of identical particles, if you define the exact number of decays
          (either via the decay chain syntax or via MadSpin) then they are assigned in an ordered way:
          generate p p > z{0} z{T}, z > l+ l-, z > j j
	  means that the Longitudinal Z decays to lepton (transverse to jet)
	  Thanks to Jie Xiao for reporting such issues. 
      OM: Effective Photon approximation is now always done with a fix cutoff. This use the FIXED factorization scale
          of the associate beam as the cutoff of the Improved Weizsaecker-Williams.
      OM: Allow to install lhapdf6.2 by default
      OM: Fixing website used to download pdf since lhapdf removed their previous hepforge page for pdf set.
      OM: Fixed a bug (leading to a crash) introduced in 2.6.6 related to the ckkw/MLM check for BSM model
          with gluon with non QCD interaction
      OM: For fortran standalone with python binding, this is not necessary anymore to run the code from a specific directory.
          You need however need to use the standard path for the param_card or have the file ident_card within the same
	  directory as the param_card.dat.


2.7.0(20/01/20)
      OM: Allow for a new syntax in presence of multi-jet/lepton process:
         generate p p > 3j replaces p p > j j j 
      OM: Allow syntax for (fully) polarized particles at LO: [1912.01725]
           ex: p p > w+{0} j, e+{L} e-{R} > mu+ mu- Z{T}
               p p > w+{T} w-{0} j j, w+ > e+ ve, w- > j j
      OM: (Thanks to K. Mawatari, K. Hagiwara) implemention of the axial gauge for the photon/gluon propagator.
          via "set gauge axial"
      OM: Support for elastic photon from heavy ion implemented. For PA collision, you have to generate your diagram
          with "set group_subprocesses False"
      OM: The default run_card.dat is now by default even more specific to your process. 
          Nearly all the cuts are now hidden by default if they do not impact your current process.
          This allows to have less information by default in the run_card which should simplifies its 
          readibility. 
      OM: distinguish in the code if zero contribution are related to no point passing cuts or if
          they are related to vanishing matrix-element. In the later case, allow for a lower threshold.
          (This allow to fasten the computation of such zero contribution)


2.6.7(16/10/19)
      OM: Fix a bug introduced in 2.6.2, some processes with gluon like particles which can lead to the wrong sign for interference term. 
      OM: Fix a bug introduced in 2.6.6 related to the restriction of model which was leading to wrong result for re-weighitng with loop model (but impact can in principle be not limited to re-weighting).
      OM: systematics now supports the option --weight_format and --weight_info (see help command for details)
      OM: set the auto_ptj_mjj variable to True by default
      OM: the systematics_arguments default value is modified in presence of matching/merging.
      OM: reweight: add an option --rwgt_info to allow to customise the banner information associate to that weight
      RF: Fixed a bug in the warning when using FxFx in conjunction with Herwig++/Herwig7. Also, with latest version of
          Herwig7.1.x, the FxFx needed files are compiled by default with in the Herwig code. Thanks Andreas Papaefstathiou.

2.6.6(28/07/19)
      OM: Bug in the edition of the shower_card. The set command of logical parameter was never setting the 
          parameter to False. (Thanks to Richard Ruiz) 
      RF: Fixed a bug in the creation of the energy-stripped i_FKS momentum. Tested for several processes,
          and seems to have been completely harmless.
      OM: Forbidding the use of CKKW/default scale for some UFO model allowing gluon emission from quark with
          no dependence in aS
      OM: Add an option "keep_ordering" for reweighting feature to allow to sometimes use decay chain even if
          you have ambiguity between final state particles.
      OM: Fixed an issue with interference which sometimes happens when some polarization contribution were negative but not all of them.
      VH: Change in the pythia8 output mode (thanks to Peter Skands)
      OM: Any number in the cards (not only integer) can use multiplication, division and k/M suffix for times 1000 and 1 million respectively
      OM: Energy cut (at LO) are now hidden by default for LHC type of run but visible for lepton collider ones.
      OM: Same for beam polarization

2.6.5 (03/02/19)
      OM: Fix some speed issue with the generated gridpack --speed issue introduced in 2.6.1--
      OM: Fix a bug in the computation of systematics when running with Python 2.6.
      OM: import model PATH, where PATH does not exists yet, will now connect to the online db
          if the model_name is present in the online db, then the model will be installed in the specified path.
      MZ: Applgrid+aMCFast was broken for some processes (since 2.6.0), due to wrong 
          information written into initial_states_map.dat. This has been fixed now
      OM: change in the gridpack. It automatically runs the systematics.py (if configure in the run_card)
      OM: Fix  a MLM crash occuring for p p > go go (0,1,2 j)
      OM: Fix issue for BSM model with additional colored particle where the default dynamical scale choice 
          was crashing


2.6.4 (09/11/18)
      OM: add specific treatement for small width (at LO only and not for loop-induced)
          if the width is smaller than 1e-6 times the mass, a fake width (at that value) is used for the
          numerical evaluation of the matrix-element. S-channel resonances are re-scaled according to 
          narrow-width approximation to return the correct total cross-section (the distribution of events 
          will on the other hand follow the new width). 
          The parameter '1e-6' can be changed by adding to (LO) run_card the parameter: "small_width_treatment"
      OM: add a new command "install looptools" to trigger the question that is automatically trigger 
          the first time a loop computation is needed.
      RF: Fixed a bug when using TopDrawer plots for f(N)LO runs, where the combination of the plots could lead
          to completely wrong histograms/distributions in case of high-precision runs.
      OM: Fix some MLM crash for some processes (in particular BSM processes with W'). 
      OM: Fix a bug in the reweighting due to the new lhe format (the one avoiding some issue with py8)
      OM: Fix a behavior for negative mass, the width was set to negative in the param_card automatically
          making the Parton-shower (and other code) to crash since this does not follow the convention.
      OM: Change compiler flag to support Mojave.

2.6.3.2 (22/06/18)
      OM: Fix a bug in auto-width when mass are below QCD scale.
      OM: Fix a bug for g b initial state where the mass in the lhe file was not always correctly assigned
          Note that the momentum was fine (i.e. in the file P^2 was not equal to the mention M but to the correct one)
      OM: Improvment for madspin in the mode spinmode=none
      OM: Fix a bug in MadSpin which was making MadSpin to work only in debug mode

2.6.3 (15/06/18)
      OM: When importing model, we now run one additional layer of optimisation:
           - if a vertex as two identical coupling for the same color structure then the associated lorentz 
             structure are merged in a single one and the vertex is modified accordingly
      OM: When restricting a model, we also run one additional layer of optimisation
           - Opposite sign coupling are now identified and merged into a single one
           - if a vertex as two identical coupling (up to the sign) for the same color structure
             then the associated lorentz structure are merged in a single one and the 
             vertex is modified accordingly 
      VH+OM: changing the ALOHA naming scheme for combine routine when the function name starts to be too long. 
      OM: adding a hidden parameter to the run_card (python_seed) to allow to control the randon number 
          generated within python and be able to have full reproducibility of the events
      OM: Fixing some issue with the default dynamical scale choice for 
            - non minimal QED sample
            - heft model when multiple radiation coming from the higgs decay/scattering
          This can also impact MLM since it use the same definition for the dynamical scale
      OM: Fix some issue for DIS scattering where the shat was wrongly defined for low energy scattering.
          Low energy scattering are not adviced since they break the factorization theorem.
          In particular the z-boost of the events are quite ill defined in that scenario.
      OM: changing the format of the param_card for NLO model to match expectation from the latest PY8
      OM: Update of MadSpin to allow special input file for the case of spinmode=none. 
          With that very simple mode of decay, you can now decay hepmc file or wrongly formatted leshouches event
          (in that mode we do not have spin correlation and width effect)
      PT: in montecarlocounter.f: improved colour-flow treatment in the case gluons are twice colour-connected to each other
          new gfunction(w) to get smoothly to 0 as w -> 1. (for NLO+PS run)
      OM: Fix some issue for the new QED model (including one in the handling of complex mass scheme of such model)
      OM: Fixing an issue of the param_card out of sync when running compute-widths
      OM: Adding Qnumbers block for ghost (the latest version of py8 was crashing due to their absence)

2.6.2 (29/04/18)

      Heavy ion pdf / pdf in general:
      -------------------------------
      OM: Support for rescaling PDF to ion PDF (assuming independent hadron), this is well suited for Lead-Lead collision, p-Lead collision and fix-target
      OM: Support in systematics.py for ion pdf. Possiblity to rescale only one beam (usefull to change only on PDF for fix target experiment)
      OM: Removing internal support for old type of PDF (only supported internal pdf are now cteq6 and nnpdf23)


      User Interface
      --------------
      OM: introduce "update to_full" command to display all the hidden parameter.
      OM: introduce "update ion_pdf" and "update beam_pol" to add related section in the run_card.
          the polarization of the beam is set as hidden parameter instead as default parameter
      OM: improve handling of (some) run_card parameter:
            - add comment that can be displayed via "help NAME"
            - add autocompletion for some parameter
            - add direct rejection of parameter edition if not in some allowed list/range
      
      Bug fixes:
      ----------
      OM: Fix issue with madspin introduced in 2.6.1 (failing to generate correct diagram for NLO process)
      OM: fix crash in 1>N reweighting
      RF+MZ: Fixed a problem with (f)NLO(+PS) runs in case the Born has identical QCD-charged
      	     particles. Cross sections were typically correct, but some distributions might
	     have shown an asymmetry. 
      OM: Change in LO maching for HEFT (or any model with hgg vertex) in the way to flag jet that should
          not take part in the matching/merging procedure.
      OM: Fixed a bug for loop induced in gridpack mode
      RF: Fixed a bug for ApplGrid: in rare cases the ApplGrid tables were filled twice for the same event
      OM: Fixed a bug for fixed target experiment when the energy of the beam was set to 0. 
      RF: Fixed an issue where too many files were opened for fNLO runs in rare cases
      OM: Fix issue on Madevent html output where some link where broken
      OM: Fix issue for the display lorentz function (was also presenting security issue for online use)
      OM: Fix issue for spin 3/2 (one in presence of fermion flow violation and one for custom propagator)

      Enhancement:
      -----------
      OM: add the value of all the widths in Auto-width in the scan summary file
      OM: For 1>N, if the user set fixed_run_scale to True, then the scale is choose accordingly
          and not following the mass of the inital state anymore
      RF: For the HwU histograms, if no gnuplot installation is found, write the gnuplot scripts in v5
          format (instead of the very old v4 format).
      OM: Change the default LO output directory structure. Now by default the lepton and neutrino are split 
          in two different directory. This avoids to face problem with the assymetric cut on lepton/neutrino
      OM: loop-filter commands are now working for loop-induced processes
      OM: New  method avoiding that two process are running inside the same output directory.
          This is implemented only for Gridpack and LO run so far. 
          The new method should be more robust in case of crash (i.e. not wrongly trigger as before)
      OM: For LO scan, if a crash (or ctrl-c) occurs during the scan, the original param_card is now
          restored.

2.6.1 (12/12/17)

      RF+MZ: It is now possible to add LO matrix elements (with [LOonly]) 
             to Fx-Fx merged samples. Thanks to Josh Bendavid for testing.
      OM: Re-factoring the code asking which program to use (both at LO and NLO)
          - design modular, designed for PLUGIN interactions
          - the length of the question auto adapts to the size of the shell
      OM: Allowing to have the gridpack stored on a readonly filesystem
      OM: Fix a bug in matching/merging forbiding the pdf reweighting for some processes (since 2.4.0)
      OM: Creation of online database with the name of known UFO model. If a use try to import a model
          which does not exits locally, the code will automatically check that database and download the 
          associate model if it exists. You can contact us if you are the author of one model which is not
          on our database. 
	  The list of all available model is available by typing "display model_list"
      OM: Model with __arxiv__ attribute will display "please cite XXXX.XXXXX when using this model" when
          loaded for the first time.
      OM: A fail of importing a UFO model does not try anymore to import v4 model
      OM: Many model present in models directory have been removed, however they can still be imported
          since they are available via automatic-download
      OM: Refactoring of the gridpack functionality with an infinite loop to reach the requested number of events
      OM+RF: Adding new class of cut at LO/NLO defined via the pdg of the particle
      VH: Support for the latest version of MA5
      MZ: Adding support for lhapdf v6.2
      OM: Fixing various bug in the spinmode=onshell mode of MadSpin
      OM: Fix a bug for model with 4 fermion in presence of restrict_card
      OM: Fix aloha bug in presence of complex form-factor.
      OM: improve auto-detection and handling of slha1/slha2 input file when expecting slha2. 

2.6.0 (16/08/17)
      New Functionalities:
      --------------------
      RF+OM: Added the possibility to also have a bias-function for event generation at (f)NLO(+PS)
      OM: Improve Re-WEIGHTING module
          1) creation of a single library by hyppothesis. 
          2) library for new hyppothesis can be specify via the new
             options: change tree_path and change virt_path
          3) allows to re-weight with different mass in the final states (LO only)
             This forces to rewrite a new lhe file, not adding weight inside the file
             (via the command: change output 2.0)
          4) allows to run the systematics on the newly generated file (for new output file)
             (via the command change systematics True)
          5) Fix some Nan issue for NLO reweighting in presence of colinear emission
	  6) various bug fixing, speed improvement,...
      OM: Add new option to SYSTEMATICS program:
           --remove_weights, --keep_weights, --start_id
           See "help systematics for more details."
      OM: Allow to specify param_card, run_card,... directly via an html link.

      Bug Fixing:
      -----------
      OM: Update condor class to support CERN type of cluster (thanks Daria Satco)
      OM: Fixing a bug leading to a crash in pythia8 due to one event wrongly written when splitting the
          events for the parralelization of pythia8
      OM: Fixing an issue, leading to NAN for some of the channel of integration for complicated processes.
      OM: Fix a bug in gripack@NLO which forbids to run it when the gridpack was generated with 0 events.
      RF: Fixed bug #1694548 (problem with NLO for QCD-charged heavy vector bosons).
      RF: Another fix (adding on a fix in 2.5.5) related to FxFx merging in case there are
      RF: Fixed bug #1706072 related to wrong path with NLO gridpack mode
          diagrams with 1->3 decays.
      RF: Fixed a bug (found by SF) that gave a seriously biased resonance mass when using MadSpin for decaying a 2->1 process.
      PT: Fix in montecarlocounter.f. Previously, for NLO+PS it was reading some subleading-colour information, now all
          information passed to the MC counterterms is correctly leading colour. 
      OM: Fix systematics computation for lepton collider
      OM+VH: Remove the proposition to install pjfry by default, due to many installation problem. The user can still force to 
          install it, if he wants to.
      OM: Fix a problem of madspin when recomputing width for model loaded with --modelname option
      OM: Fix events writing for DIS (thanks to Sho Iwamoto)
      OM: Fix a problem of output files written .lhe.gz, even if not zipped (python2.6 only)
      OM: Fixing some issue related to the customised propagator options of UFO model
 
      Code Re-factorisation:
      ----------------------
      RF: Refactor of the HwU.f fortran code. Gives more flexibility and potentially lower
          memory requirements.
      RF: Refactor of the (NLO) code related to extra weights (for PDF/scale uncertainties).
      OM: Increase modularity of the code for the support of plugin (maddm and MPI@LO)     
          - Now we support the HPC plugin allowing to generate LO-gridpack on MPI machine
          - Plugin can now use the "launch" keyword

2.5.5(26/05/17)
      OM: Fixing bug in the creation of the LO gridpack introduced in 2.4.3. Since 2.4.3 the generated 
          gridpack were lacking to include the generated grid for each channel. This does not lead to 
          bias but to a significant slow down of the associated gridpack.
      OM: Supporting user function calling other non default function.
      OM: adding the command "update to_slha1" and "update to_slha2" (still beta)
      RF: some cleanup in the NLO/Template files. Many unused subroutines deleted.
      OM: fixing some bug related to complex_mass_scheme
      OM: fixing bug in ALOHA for C++ output (in presence of form-factor)
      OM: fixing lhe event for 1 to N process such that the <init> block is consistently set for the shower
      OM: ExRootAnalysis interface is modified (need to be requested as an analysis)
      RF: Fix for FxFx merging in case there are diagrams with 1->3 decays.

2.5.4(28/03/17)
      OM: Add a warning in presense of small width
      OM: Fix a bug related to a missing library (introduced in 2.5.3)
      OM: Improve stability of the onshell mode of MadSpin
      VH: Fix some problem related to LHAPDF

2.5.3(09/03/17)
      PT: Modified the default shower starting scale in montecarlocounter.f.
          The new reference scale from which the dampening profile is computed is sum_i mt_i/2, i
          being Born level final-state momenta.
      OM: New "special mode" for madspin accessible via "set spinmode onshell".
          This mode allow for full spin-correlation with 3 (or more) body decay but the decaying particle
          remains exactly onshell in this mode. Loop-induced production/decay are not allowed in this mode.
      OM+RF: Allowing for creation of LHE like output of the fixed order run at NLO.
          This LHEF file is unvalid for parton-shower (all PS should crash on such file). It will be 
          unphysical to shower such sample anyway.
          Two hidden parameters of the  FO_analyse_card.dat allow some control on the LHEF creation
       	  "fo_lhe_weight_ratio" allows to control the strength of a partial unweighting [default:1e-3]
             increasing this number reduce the LHEF size.
          "fo_lhe_postprocessing" can take value like nogrouping, norandom, noidentification.
             nogrouping forbids the appearance of the LHEF(version2) tag <eventgroup>
             norandom   does not apply the randomization of the events.
             noidentification does not merge born event with other born like counter-event
      RF: Better job handling for fNLO runs.
      VH: Fixing various problem with the pythia8 interface (especially for MLM merging)
      Team: Fixing a series of small crash

2.5.2(10/12/16)
      OM: improve systematics (thanks to Philipp Pigard)
      OM: new syntax to modify the run_card: set no_parton_cut
          This removes all the cut present in the card.
      OM: change the default configuration parameter cluster_local_path to None
      OM: change the syscalc syntax for the pdf to avoid using & since this is not xml compliant
      OM: avoid to bias module to include trivial weight in gridpack mode
      OM: Fix a bug making 2.5.1 not compatible with python2.6
      OM: Improve "add missing" command if a full block is missing
      OM: Fixing a bug reporting wrong cross-section in the lhef <init> flag (only in presence of 
          more than 80 channel of integration)

2.5.1 (04/11/16)
       PT+MZ: New interface for Herwig7.
              Fixed a bug in the Herwig7/Herwig++ counterterm (relevant to 2 -> n, n>2:
              in particular, the bug affected the dead zone for final-final colour connection
              in processes with more than two particles in the Born final state)
       VH: Parallelization of PY8 at LO
       OM: add the possibility to automatically missing parameter in a param_card
           with command "update missing" at the time of the card edition. Usefull for 
           some SUSY card where some block entry are sometimes missing.
       OM: Possibility to automatically run systematics program at NLO or Turn it off at LO
           (hidden entry of the run_card systematics_program = systematics|syscalc|none)
       RF: Some refactoring of the NLO phase-space generation,
           including some small improvements in efficiency.
       OM: Plugin can be include in a directory MG5aMC_PLUGIN the above directory need to be in
           the $PYTHONPATH
       OM: Fix systematics for e+ e- initial state.
       VH: Fix various bug in the HepMc handling related to PY8 (LO generation)
       OM: allow install maddm functionality (install ./bin/maddm executable)

2.5.0 (08/09/16)
     FUNCTIONALITY
       VH+OM: Adding an official interface to Pythia8 (parton shower) at Leading-Order
	        More information at https://cp3.irmp.ucl.ac.be/projects/madgraph/wiki/LOPY8Merging	   
       VH+OM+MA5: Adding an official interface to MadAnalysis5 for plotting/analysis/recasting
	        More information at https://cp3.irmp.ucl.ac.be/projects/madgraph/wiki/UseMA5withinMG5aMC	   
       OM: Introduces a new function for LO/NLO interface "systematics"
            This function allows to compute systematics uncertainty from the event sample
            It requires the event sample to have been generated with 
                - use_syst = T (for LO sample)
                - store_reweight_info = T (for NLO sample)
            At LO the code is run automatically if use_syst=T (but if SysCalc is installed)
       VH+OM: Adding the possibility to bias the event weight for LO generation  via plugin.
            More informtion: https://cp3.irmp.ucl.ac.be/projects/madgraph/wiki/LOEventGenerationBias
       VH+SP: extend support for CKKWL

     CODE IMPROVMENT / small feature
     -------------------------------
       OM: Modify the structure of the output format such that all the internal format have the same structure
       OM: Adding the Plugin directory. Three kind of plugin are currently supported
           - plugin defining a new type of output format
           - plugin defining a new type of cluster handling
           - plugin modifying the main interface of MG5aMCnlo 
           More informations/examples are available here:
           https://cp3.irmp.ucl.ac.be/projects/madgraph/wiki/Plugin
       OM: Adding the possiblity of having detailled help at the time of the edition of the cards.
            help mass / help mt / help nevents provided some information on the parameters.
       OM: NLO/LO Re-weighting works in multi-core
       OM: add an automatic update of the param_card to write the correct value for all dependent parameter.
       OM: add the check that the param_card is compatible with the model restriction.
       OM: Adding the run_card options "event_norm" for the LO run_card (same meaning as NLO one)
       VH: extend install command to install: lhapdf/pythia8
       VH: Interfaced MadLoop to COLLIER for tensor integral reduction.	   
       OM+VH: At the first loop/NLO computation, a new question will now be asked to choose which program
           to install to compute the loop. You can still install additional method later via the "install" command
       OM: Replace the mssm model by the MSSM_SLHA2 following the SLHA2 instead of the SLHA1 convention

     BUG FIXING
     ----------
       OM: Fix a bug in the helicity by helicity reweighting method. (introduced in 2.4.3)
       OM: Fix a bug in the reweight_card where relative path was not understood from the local directory 
            where the program was runned by the user.

2.4.3 (01/08/16)
        OM: Reduce the amount of log file/output generated for LO run (output can use up to three times less output).
        OM: For the LO combination of events (unweighting) pass to the method previously used for loop-induced.
            This method is faster and requires less I/O operation.
            This fully remove the need of the file events.lhe.gz which is not created anymore (further reduce the ouput size)
        OM: Optimise the code in order to be able to run scan with more than 2k steps.
        OM: Optimise the lhe_parser module (use for the unweighting/re-weighing/...) around 20% faster than before.
        OM: Fix a bug in MadSpin where the cross-section reported in the <init> block of the LHEF
            was wrongly assigned when multiple process were present in the LHEF and that different Brancing ratio
            were associated to each of those processes.
        RF: For NLO process generation, fix a problem with turning on PDF reweighting with sets that have only a
            single member. Also, allow for reweighting with up to 25 PDF sets (and their error members) for a single run.
        OM: Fixing bug allowing to specify a UFO model by his full path for NLO computation (thanks Zachary Marschal).
        OM: Fixing bug in LO re-weighting in case of helicity by helicity re-weighting. Now the events is boost back in 
            the center of mass frame to ensure consistency with the helicity definition.

2.4.2 (10/06/16)
        OM: fix a compilation problem for non standard gfortran system
        OM: reduce the need of lhapdf for standard LO run. (was making some run to test due to missing dependencies)

2.4.1 (10/06/16)
        OM: Fix a bug in fix target experiment with PDF on the particle at rest.
            The cross-section was correct but the z-boost was not performed correctly.
        OM: Fix various bug in MadSpin
        OM: Fix some bug in MLM merging, where chcluster was forced to True (introduced in 2.2.0)
        OM: Allow to specify a path for a custom directory where to look for model via the environment 
            variable PYTHONPATH. Note this used AFTER the standard ./models directory

2.4.0 (12/05/16)
        OM: Allowing the proper NLO reweighting for NLO sample
        RF: For NLO processes allow for multiple PDF and scales reweighting, directy by inputting lists
            in the run_card.dat.
        VH: Interfaced MadLoop to Samurai and Ninja (the latter is now the default)
        HS: Turn IREGI to off by default
        MZ: new NLO generation mode. It is more efficient from the memory and CPU point of 
            view, in particular for high-multiplicity processes. 
            Many thanks to Josh Bendavid for his fundamental contribution for this.
            The mode can be enabled with
            > set low_mem_multicore_nlo_generation True
            before generating the process.
        OM: Adding the possibility to use new syntax for tree-level processes:
            QED==2 and QCD>2: The first allows to select exactly a power of the coupling (at amplitude level
            While the second ask for a minimum value.   
        RF: In the PDF uncertainty for fixed-order NLO runs, variations of alphaS were not included.
        OM: In MLM matching, fix a bug where the alpha_s reweighting was not fully applied on some events. 
            (This was leading to effects smaller than the theoretical uncertainty)
        OM: Fixing the problem of using lhapdf6 on Mac
        MZ: Faster interface for LHAPDF6
        OM: Add support of epsilon_ijk in MadSpin
        OM: Fix multiple problem with multiparticles in MadSpin
        OM: Improve spinmode=None in MadSpin
        OM: Update the TopEffTh model
        MZ: Fix problem with slurm cluster
        OM: Improve scan functionalities
        PT: New way of handling Pythia8 decays
        RF: Fixed a bug that resulted in wrong event weights for NLO processes when requiring
            a very small number of events (introduced in 2.3.3)
        OM: Allow to keep the reweight information in the final lhe file for future computation 
        MZ: updated FJcore to version 3.1.3 (was 3.0.5)

2.3.3 (15/10/15)
        OM: Allow new syntax for the param_card: instead of an entry you can enter scan:[val1, val2,...]
            To perform a scan on this parameter.
        OM: Having two mode for "output pythia8" one (default) for pythia8.2 and one for pythia8.1 (with --version=8.1)
        RF: Rewriting of job-control for NLO processes. Better accuracy estimates for FO processes
        RF: Fix for factorisation scale setting in FxFx merging when very large difference in scale in the
            non-QCD part of a process. 
        RF: Better discarding of numerical instabilities in the real-emission matrix elements. Only of interested for
	    processes which have jets at Born level, but do not require generation cut (like t-channel single-top). 
        RF: Added an option to the run_card to allow for easier variation of the shower starting scale (NLO only).
        RF: Fixed a problem in the setting of the flavour map used for runs with iAPPL >= 1. 
        RF: Allow for decay processes to compute (partial) decay widths at NLO accuracy (fixed order only).
        OM: (SysCalc interface) Allow to bypass the pdf reweighting/alpsfact reweighting
        MZ: fixed bug related to slurm clusters
	OM: remove the addmasses.py script of running by default on gridpack mode. 
            if you want to have it running, you just have to rename the file madevent/bin/internal/addmasses_optional.py to
            madevent/bin/internal/addmasses_optional.py and it will work as before. (Do not work with SysCalc tag)
        OM: make the code compatible with "python -tt" option

2.3.2.2 (06/09/15)
        VH: Finalized the MG5aMC-GoSam interface

2.3.2(20/08/15)   
        OM: Improve reweighting module. (https://cp3.irmp.ucl.ac.be/projects/madgraph/wiki/Reweight)
            New Capabilities: 
             - allow to reweight by loop-induced processes
             - allow to change model 
             - allow to change process definition
             - allow to unweight the sample to have an idea of the statistical power.
             - allow to perform some crude reweighting on NLO sample (reweighting by LO matrix element). NLO
               accuracy is not preserved (in general) for such computation.
            New dependencies:
	     - require the f2py module (part of numpy)
	OM: change the kt-durham cut (at LO) such that particle comming from decay are not impacted if cut_decays
            is on False.
        VH: Fixed the check in helas wavefunction appearance order in an helas diagrams. It failed in cases
	    where additional wf were created during the fix of fermion flow in presence of majorana fermions.         
	RF: Fixed a bug in the aMCFast/ApplGrid interfaced introduced in the previous version.
        OM: Fix a crash when using mssm-no_b_mass model (due to the SLHA1-SLHA2 conversion)
        OM: Fix a bug in the add_time_of_flight function (not called by default) where the displaced vertex information
            was written in second and not in mm as it should. Note that this function can now be run on the flight
	    by adding the following line in the run_card: "  1e-2 = time_of_flight #threshold for the displaced vertex" 
	RF: Small fix that leads to an improvement in the phase-space generation for NLO processes
        OM: Fix a crash introduce in 2.3.0 when running sequentially in the same directory (thanks Gauthier)
        OM: Improve aloha in the case of some expression reduces to pure float.
        OM: In MadSpin, allow to specify cut for the 1>N decay in spinmode=none.
	RF: Fixed a bug that gave bogus results for NLO runs when using an internal PDF which is not
            NNPDF (like for the old cteq_6m, etc).
	RF: Fixed a bug in the PDF combination in the HwU histograms: there was no consistent use if Hessian
            and Gaussian approaches for MSTW/CTEQ and NNPDF, respectively.
        OM: Fixed a small bug in EWdim6 which was removing a coupling in AZHH interaction.
        OM: improve customize_model function to avoid problem with unity coupling.
	RF: Improved the treatment of the bottom Yukawa. Thanks Marius Wiesemann. 

2.3.1  
     OM+VH: Automation of event generation for loop-induced processes.
		OM: Automatic change of the p/j definition to include the b particle if the model has a massless b.
	RF: Reduce the collision energy for the soft and collinear tests: for 100TeV collider many were failing
	    due to numerical instabilities. 
        OM: Fixing bug associate to the epsilon_ijk structure
        OM+VH: Various bug fixing for the loop-induced processes
        OM: Fix a crash in MadWidth which occurs for some 4 body decay
        PT: Fixed a bug concerning the use of Herwig++ with LHAPDF. Bug was introduced in 2.3.0.beta
	OM: Fix a crash in ALOHA for form-factor in presence of fermion flow violation

2.3.0.beta(10/04/15) OM+VH: Adding the possibility to compute cross-section/generate events for loop-induced process
		JB+OM: Addign matchbox output for matching in the Matchbox framework
                OM+VH: Change the handling of the run_card.
                      - The default value depends now of your running process
                      - cut_decays is now on False by default
                      - nhel can only take 0/1 value. 1 is a real MC over helicity (with importance sampling)
                      - use_syst is set on by default (but for matching where it is keep off)                    
                      - New options added: dynamical_scale_choice, it can take the following value
		            -1 : MadGraph5_aMC@NLO default (different for LO/NLO/ ickkw mode) same as previous version. 
                             0 : Tag reserved for user define dynamical scale (need to be added in setscales.f).
                             1 : Total transverse energy of the event.
                             2 : sum of the transverse mass 
                             3 : sum of the transverse mass divide by 2 
			     4 : \sqrt(s), partonic energy 
                OM: Cuts are also applied for 1>N processes (but the default run_card doesn't have any cut).         
                PT: Set command available for shower_card parameters
                OM: New MultiCore class with better thread support
                RF: Fixed a bug in the aMCfast/APPLGrid interface introduced in version 2.2.3
		RF: Fixed a bug in the setting of the integration grids (LO process generation) for the minimum
		    energy needed for photons. The bug did not lead to any bias in event generation.
		RF: Re-factoring of the structure of the code for NLO+PS computations.
		RF+VH: Replaced the default topdrawer histograms with HwU histograms for f(N)LO runs
                    and allow it also for aMC@NLO runs.
		RF+VB: Allow for variable bin-sizes in MG5_aMC+aMCfast+ApplGrid runs.
                MZ+RF: Added 'LOonly' asNLO mode to export processes without any real and virtuals 
                       (useful e.g. for higher multiplicities when merging)
		RF: Added support for the computation of NLO+NNLL jet veto cross sections
		RF: Fixed a bug in the Pythia8 interface: FxFx was not correctly initialized and all
                    events were incorrectly kept (introduced in v.2.2.3)
                OM: Improve the function "print_result" (in the running interface)
                    add an option --format=short allowing to print the result in a multi-column format
                OM: Possibility to not transfer pdf file to the node for each job. 
                       This is done via a new option (cluster_local_path) which should contain the pdf set.
                       This path is intented to point to a node specific filesystem.
                    New way to submit job on cluster without writting the command file on the disk.
                OM: Allowing MadSpin to have a mode without full spin-correlation but handling three (and more) 
                    body decay. (set spinmode=none).
                OM+PA: Fixing various bug in MadSpin.

2.2.3(10/02/15) RF: Re-factoring of the structure of the code for fNLO computations.
                OM: Fix a bug in MadWeight (correlated param_card was not creating the correct input file)
		RF: When requiring more than 1M events for (N)LO+PS runs, do not go to higher precision than 0.001
                    for the grids and cross section (can be overwritten with the req_acc run_card parameter).
		RF: Make sure that reweight info (for PDF and scale uncertainties) also works for UNLOPS events.
		RF: When setting the B's stable in the shower_card, also set the eta_b (PDG=551) stable.
		OM: Change the Breit-Wigner splitting for the multi-channel integration, use the bwcutoff instead of
                    the hardcoded value 5.
                MZ: Fix to bug 1406000 (segfault appearing when doing FxFx merging). Thanks to Josh Bendavid for
                    having reported it
                MZ: Fix to a bug occurring when generating event in the "split" mode: the required output was 
                    not correctly specified
                OM: The built-in pdf "nn23lo" and "nn23lo1" where associate to the wrong lhapdfid in the lhef file
                    This was creating bias in using SysCalc. (Thanks Alexis)
                OM: Fix a bug in the LO re-weighing  module which was removing the 
                    SysCalc weight from the lhe file (thanks Shin-Shan)
                Team: Fixes to different small bugs / improvement in the error and warning messages
		RF: For aMC runs, If a NAN is found, the code now skips that PS point and continues instead of
		    leading to NAN.
                RF: For fNLO runs the virtuals were included twice in the setting of the integration grids. 
                    This was not leading to any bias in previous version of the code.

2.2.2(06/11/14) OM: Correct a bug in the integration grid (introduces in 2.1.2). This was biasing the cross-section of 
                    processes like a a > mu+ mu- in the Effective Photon Approximation by three order of magnitude.
                    For LHC processes no sizeable effect have been observe so far.
                MZ: some informations for aMC@NLO runs which were before passed via include files are
                    now read at runtime. The size of executables as well as compilation time / memory usage
                    is reduced for complicated processes
                RF: Fix crash #1377187 (check that cuts were consistent with the grouping was too restrictive) 
		RF: For NLO running: added 'strip' to the makefiles to reduce executable sizes (removes symbol info)
		Stefano Carrazza (by RF): fix for the photon PDF for the internal NNPDF sets
		RF: Improved the check on the consistency of the cuts and the grouping of subprocesse (LO running)
                PT: enabled PYTHIA8.2
                OM: restore the usage of external gzip library for file larger than 4Gb which were crashing with
                    the python gzip library
                OM: Fixing the default card for Delphes
                OM: Improve support of lsf cluster (thanks Josh) 
                OM: Adding support for the UFO file functions.py (which was ignored before)
                OM: Reduce the amount of RAM used by MadSpin in gridpack mode.
                OM: discard in MadWidth partial width lower than \Lambda_QCD for colored particle.

2.2.1(25/09/14) OM: Fix a bug preventing the generation of events at LO due to a wrong treatment of 
                      the color-flow.

2.2.0(24/09/14) VH: General mixed order corrections in MadLoop (only), including QCD/EW/QED and 
                    the UFO@NLO model 'loop_qcd_qed_sm'.
                VH: Re-design of both the tree and MadLoop matrix elements output to compute
                    contributions of different coupling order combinations independently from one another.
                VH+HS: Tensor integral reduction as implemented in PJFry and IREGI readily available
                    and interfaced to MadLoop's output.
                VH: Re-structuring of MadLoop's standalone output so as to easily create a single dynamic 
                    library including many processes at once. Useful for interfacing MadLoop to other MC's
                    and already working with Sherpa.
                VH+HS: This branch contains all the fixes for proper treatment of the latest BSM@NLO models 
                    produced by FeynRules@NLO. In particular, the fixed related to the presence of majorana 
                    particles in loop ME's.
                RF: Corrected the behaviour of the pdfcode parameter in the shower_card for NLO+PS runs.
                PT: Redesigned shower_card.dat and eliminated modbos options for Herwig6          
                RF: Change the SPINUP information in the NLO LHEF from 0 to 9 (i.e. sum over helicities)
                RF: Fixed a bug in the check on the determination of the conflicting BWs.
		RF: Added the aMCfast+APPLgrid interface (arXiv:1406.7693 [hep-ph])
                PT: Redesigned shower_card.dat and eliminated modbos options for Herwig6          
                RF: Change the SPINUP information in the NLO LHEF from 0 to 9 (i.e. sum over helicities)
                RF: Fixed a bug in the check on the determination of the conflicting BWs.
                MZ: enabled LHAPDF6 interface 
                OM: Fixed a crash in some HEFT merging case.
                OM: Fix various compatibility problem created by the LHEFv3 version (Thanks to S. Brochet)
                OM: Fix a bug for MadSpin in gridpack mode
                OM: Add a routine to check the validity of LHE file (check_event command)
                OM: Fix bug for UFO model with custom propagators
                OM: Fix Bug in the computation of cross-section in presence of negative contribution 
                OM: Change colorflow information of LHE file in presence of two epsilon_ijk
                    since PY8 was not able to handle such flow in that format.
                OM: Add the function print_result for aMC@(n)LO run.
                OM: Add some shortcut in the card edition 
                    set ebeam 500 # edit both beams
                    set lpp 0     # edit both lpp1 and lpp2
                    set lhc 14    # configure for LHC 14TeV
                    set ilc 1000  # configure for ilc 1TeV
                    set fixed_scale 100 # set all scale to fixed and at 100GeV
		    set showerkt T # set showerkt on T in the shower card
 		    set qcut 20    # set the qctu to 20 in the shower card 
                OM: Fix a bug in the card edition mode which was sometimes returning to default value
                    which were edited by hand and not via the set command.
                Seoyoung Kim (by OM): Implementation of the htcaas (super-)cluster support.
		Juan Rojo (by RF): extended the 3 internal NNPDF sets for scales relevant for a 100TeV collider.
                OM: Fix a problem with the creation of DJR plot with root 6
                OM: allow the set the width to Auto in NLO computation (width computated at LO accuracy)
                OM: Adding the possibility to have automatic plot after the parton shower for Herwig6/Pythia6.
                    This require MadAnalysis and the pythia-pgs package. 

2.1.2(03/07/14) OM: Fix a bug in ALOHA in presence of customized propagator (Thanks Saurabh)
                OM: Fixing some compilation issue with MadWeight (Thanks A. Pin)
                OM: Fixing a bug preventing MadWidth to run due to the model prefixing (depending
                    on the way it was called)
                OM: Fixing a bug in MadSpin in the mssm model
		RF: Added the invariant mass and DeltaR cuts for *same flavour* opposite sign lepton
                    pairs to the run_card for NLO-type generations.
		RF: Added FxFx and UNLOPS merging with Pythia8
		RF: Prevent an infinite loop in MadSpin by forcing the correct sign to the invariants
		RF: Catch a possible error related to grouping subprocesses and setcuts
		OM: Fix an error when using the "customize_model" command
                S. Mrenna (by OM): Fix the include file in pythia8 output to be compliant with the latest
                    PY8 version
		RF: Added a string with functional form for the scales to the event file banner (NLO only)
                S. Brochet (by OM): Fix a bug in MadSpin with the writting of the mother ID in the LHE file.
                    Force the tag in the banner to always have the same case
                    increase momenta precision for the LHE file written by MadSpin 
                    (thanks a lot to S. Brochet for all those patch)
                PT: Integrated Jimmy's underlying event for Herwig6
                OM: improve "add model" functionality allow to force particle identification.
                PT: Bug fix in the normalisation of topdrawer plots for option 'sum' (as opposed to 'average')
		RF: Fixed a bug related to the random seed when the code was not recompiled for a new run.
                OM: Fixed a bug in MadEvent(LO) run, the generated sample were bias in presence of 
                    negative cross-section. A negative cross-section is possible only if you use a NLO PDF 
                    and/or if you edit the matrix.f by hand to have a non-definite positive matrix-element.
		OM: When importing a model, check that there is not more than 1 parameter with the same name.
                PT: Subsantial recoding of montecarlocounter.f and of a subroutine in fks_singular.f. Will help 
                    future extensions like EW NLO+PS matching and numerical derivatives      
                OM: Fixing a wrong assignement in the color flow in presence of epsilon_ijk color structure.
                    Those events were rejected by Pythia8 due to this wrong color-flow.
                MZ: Added the possibility to run the shower on a cluster, possibly splitting the lhe file 
                MZ: The c++ compiler can be specified as an option in the interface. On MACOSX, clang should
                    work now
                OM: MadEvent output is now LHEFv3 fully compliant. A parameter in the run_tag (lhe_version) 
                    allows to return LHEF version 2 format for retro-compatibility.

2.1.1(31/03/14) OM: Change the way the UFO model is handle by adding a prefix (mdl_) to all model variable.
                    This avoid any potential name conflict with other part of the code. This feature can be
                    bypassed by using the option --noprefix when importing the model.
                OM: New command "add model XXX" supported. This command creates a new UFO model from two UFO model.
                    The main interest stand in the command "add model hgg_plugin", which add the effective operator
                    h g g to the original UFO model. The model is written on disk for edition/future reference.
		RF: Reduced the calls to fastjet and skipped the computation of the reweight coeffients when
 		    they are not needed.
                OM: Fixed a bug for LO processes where the MMLL cut was not applied to the event sample.
                PA: Fix a bug in MadSpin to avoid numerical instabitities when extracting t-channel invariants
                    from the production event file (see modification in driver.f, search for 'MODIF March 5, 2014') 
                OM: Better determination of which particles are in representation 3/3bar since FR is ambiguous on that point.
                    Now the determination also looks for 3 -3 1 interactions to check if that help.
                OM: Fix a bug(crash) in MW linked to the permutation pre-selection module.
		RF: Better comments in the code for user-defined cuts in the ./SubProcesses/cuts.f function.
                    Also the maxjetflavor parameter in the run_card is now actually working.
                OM: Update SysCalc to:
                      - Fix a bug that some file where sometimes truncated.
                      - Allow for independant scale variation for the factorization/renormalization scale.
                RF+OM: Improve the handling of conflicting Breit-Wigners at NLO
		RF: Print the scale and PDF uncertainties for fNLO runs in the summary at the end of the run

2.1.0(21/02/14) MADWEIGHT RELEASE:
                ------------------
                
                OM+PA: First Official release of MadWeight inside MG5_aMC
                      Main update:
                        - ISR corrections
                        - possibility to use narrow-width approximation
                        - introducing a module for the pre-selection of the parton-jet assignment.
                        - extended formalism for the transfer function (more generic)
                        - possibility to evaluate the weights for multiple choices of transfer function 
      			  on the same phase-space point. The phase-space is optimized for the first set of 
                          parameters.
		      Speed update:
                        - More efficient way to group the computation for identical process with different final state.
                        - Possibility to Monte-Carlo over the permutation.
                        - More efficient way to choose between the various change of variable.
                        - Possibility to use mint (not compatible with all of the options)
			- Possibility to use sobol for the generation of PS point (sometimes faster than pure 
                          random point generator.

                MadEvent/aMC@NLO UPDATE/BUG FIXING:
 		-----------------------------------

                OM: Fix critical bug (returns wrong cross-section/width) for processes where the center of mass 
                    energy of the beam is lower than 1 GeV. So this has no impact for LHC-collider phenomenology.
                    This can also impact computation of decay-width if the mass of that particle is below 1 GeV.
		RF: Critical bug fixed (introduced in 2.0.2) for fixed order NLO runs that could
		    give the wrong cross section when the phase-space generation is inefficient
                    (like in the case for conflicting Breit-Wigners). This bug did not affect runs
                    with matching to the parton shower.
                OM: Fix a bug leading to a crash with some decay syntax. i.e., p p > t t~, (t > w+ b), (t~ >w- b~)
                OM: Fix format of LHE output for 1>N events when the <init> and mother information were wrongly set 
                    to LHC default. Specific support of this option will be part of pythia8 (8.185 and later)
                OM: Fix the syntax for the custom propagator to follow the description of arXiv:1308.1668 
                OM: Allow to call ASperGe on the flight if ASperGe module is include in the UFO model.
                    just type "asperge" at the moment where the code propose you to edit the param_card.

                MADSPIN UPDATE:
                ---------------
                OM: Allow to use another model for the decay than the one used for the production of events.
                    You are responsible of the consistency of the model in that case.
                PA: Include hellicity information for the events generated by MadSpin.
                OM: Fix a bug in MadSpin preventing the gridpack to run with NLO processes.

2.0.2(07/02/14) RF: Suppressed the writing of the 'ERROR in OneLOop dilog2_r' messages (introduced in the 
                    previous version)
                OM: Fix the bug that the shower_card.dat was wrongly identified as a pythia_card.
                OM: add one MadSpin option allowing to control the number of simultaneous open files.
                OM: Fix a bug in eps preventing evince preventing label to be displayed on page 2 and following
                    Thanks to Gauthier Durieux for the fix.
                OM: Fix a bug(crash) for p p > w+ w- j j introduce in 2.0.0 due to some jet sometimes tagged as QCD
                    and sometimes not (which was making the automatic scale computation to crash)
                OM: Change the way to writte the <init> line of the lhe file to take into account
                    - process with more that 100 subprocesses (note that you need to hack the pythia-pgs
                      package to deal with such large number of sub-process
                    - deal with pdf identification number bigger than 1 million.  
                OM: Fixed a bug preventing the Madevent to detect external module (pythia-pgs, syscalc,...)
                    Bug #1271216 (thanks Iwamoto)
                PT: PYTHIA8 scale and pdf variations

2.0.1(20/01/14) OM: Fix a bug in h > l+ l- l+ l- for group_subproceses =False (decay only). A follow up of 
                    the bug fix in 2.0.0
                RF: Replaced the Error#10 in the generation of the phase-space (for NLO) to a Warning#10.
                    In rare cases this error stopped the code, while this was not needed.
                RF: When using non-optimized loop output, the code now also works fine.
                OM: Modification of the code to allow the code to run on our servers
                VH: Improve the timing routine of the NLO code (displayed in debug mode)
                VH: FIX the import of old UFO model (those without the all_orders attribute).
                OM: Add a functionalities for restrict_model if a file paramcard_RESTRICTNAME.dat
                    exists, then this file is use as default param_card for that restriction.
                HS: Updated CutTools to v1.9.2

2.0.0(14/12/13)    CHANGE IN DEFAULT:
                   ------------------
                      OM: Change the Higgs mass to 125 GeV for most of the model (but the susy/v4 one).
                      OM: Change the default energy of collision to 13 TeV.
                      RF: Default renormalisation and factorisation scales are now set to H_T/2. (for aMC only)

                   MadEvent Update:
                   ----------------
                      OM+SF+RF: Add Frixione Photon isolation (also for aMC)
                      OM: Implementation of the reweight module for Leading Order matrix-element
                      JA+OM+AK: Store parameters needed for systematics studies.
                          This can be turned on with the use_syst parameter in
                          run_card.dat.
                          This output can be used to generate event weights for
                          a variety of variational parameters, including scalefact,
                          alpsfact, PDF choice, and matching scale. Note that this require
                          pythia-pgs v2.2 for matching scale.
                      OM+JA+Chia: Implement MadWidth (automatic/smart computation of the widths)
                      OM: Support for Form-Factor defined in the UFO model. and support for model
                          parameter presence inside the Lorentz expression.
                      OM: Support for a arbitrary functions.f file present inside the UFO model. 
                      JA: Included <clustering> tag in matched .lhe output, to be 
                          used together with Pythia 8 CKKW-L matching. This can be 
                          turned off with the clusinfo flag in run_card.dat.
                      JA: New treatment of matching for diagrams that have no
                          corresponding lower-multiplicity diagrams. Jets that
                          are not classified as shower-type emission jets are
                          flagged in the cluster scale info at the end of the event,
                          which is recognized by the Pythia interface in Pythia-PGS
                          package v. 2.2. For such jets, xqcut does not apply. This
                          allows for consistent matching e.g. of p p > w+ b b~ in 
                          the 4-flavor scheme. Note that auto_ptj_mjj must be set to
                          .false. for this to work properly.
                      OM: Change model restriction behavior: two widths with identical are not merged anymore.
                      S.Prestel(via OM): implement KT Durham cut. (thanks to Z. Marshall)
                      OM: Improved check for unresponsive of PBS cluster (thanks J. Mc Fayden)
                      OM: Implement a maximum number (2500) of jobs which can be submitted at the same time
                          by the PBS cluster. This number is currently not editable via configuration file.
                     
                   MadEvent Bug Fixing:
                   --------------------
                      OM: Fix a bug for h > l+ l- l+ l- (introduce in 1.5.9) where the phase-space parametrization 
                          fails to cover the full phase-space. This bugs occurs only if two identical particles decays
                          in identical particles and if both of those particles can't be on-shell simultaneously. 
                      OM: Fix a bug for multi_run sample in presence of negative weights (possible if NLO pdf)
                          The negative weights were not propagated to the merged sample. 
                          (thanks to Sebastien Brochet for the fix)
	         
                   aMC@NLO Update:       ! FIRST OFFICIAL RELEASE WITH NLO CAPABILITIES !
                   ---------------
                       PT: MC@NLO matching to PYTHIA8 available.
                       RF: Added FxFx merging
                       RF: Use MC over helicities for the MadLoop virtual corrections.
                       RF: Using "virtual tricks" to reduce the number of PS points for which to include
                           the virtual corrections, leading to a speed up of the code.
                       OM+SF+RF: Add Frixione Photon isolation (also in MadEvent)
                       PA+OM: Fast version of MadSpin implemented (PS generation in Fortran).
		       OM: Allow to have MadSpin in "gridpack mode" (same cards/same decay). 
                           Add in the madspin_card "set ms_dir PATH". If the path didn't exist MS will
                           create the gridpack on that path, otherwise it will reuse the information 
                           (diagram generated, maximum weight of each channel, branching ratio,...)
                           This allow to bypass all the initialization steps BUT is valid only for the 
                           exact same event generation.
                       VH: Fixed set_run.f which incorrectly sets a default value for ptl, drll and
                           etal making the code insensitive to the values set in the run_card.dat 
                       VH: Fixed a bug in MadLoop that doubled the computing time for quad precision
                       VH+RF: Added MadLoop stability information to the log files (and run summary
                           in DEBUG mode).
                       RF: Fixed a stability problem in the reweighting to get PDF and scale uncertainties.
                       VH+RF: Improved the Binoth LHA interface
                       RF: Improved the multi-channeling for processes with more amplitudes than diagrams.
                       RF: Added a new parameter in the run_card to set the required accuracy for fixed 
                           order runs.
                       SF+RF: Improved handling of fixed order analysis

                    From beta3 (13/02/13):
                       OM: Merge with 1.5.7+1.5.8 (See information below)
                       OM: Allow the customize_model to be scriptable in a 
                           friendly way.
                       RF: Event normalization is now Les Houches compliant (the weights
		           of the events should average to the total rate). The old normalization
                           can still be chosen by setting the flag 'sum = event_norm' in the run_card.
		       RF: Fixes a bug related to the mass of the tau that was not consistently 
 		           taking into account in the phase-space set-up.
		       VH: Fixed the incorrect implementation of the four gluons R2 in the loop_sm UFO.
		       VH: Fixed the UV renormalization for the SM with massive c quarks.
                       RF: The PDF uncertainty for NNPDF is now also correctly given in the run summary
                       RF: Some improvements in the test_MC and test_ME when matrix elements are
                           numerically very large
                       OM+RF: Added the running at LO to the 'launch questions'
                       OM: Allow "check" command to use a event file.
                           This will use the related param_card and the first
                           event compatible with the requested process.
                       RF: Improved the phase-space generation in the case of competing resonances

                    From beta2 (23/12/12):
                       MG5 Team: Include 1.5.4+1.5.5+1.5.6 modifications
                       MadSpin Team: Include MadSpin
                       VH: Fix computation in the Feynman gauge for the loops
                       RF: automatic computation of the NLO uncertainties
                       OM: NLO can now be runned with no central disk
                       MZ: change the format of number (using e and not d)
                       MZ: compilation and tests are possible in multicore
                       RF: allow to precise either uncertainty or number of events
                           for aMC@NLO/NLO
                       OM: ./bin/mg5 cmd.cmd is now working for NLO process

                    From beta1 (31/10/12):
                       aMCatNLO Team: First public (beta) version of aMCatNLO.
                         In order to learn aMCatNLO, please do "tutorial aMCatNLO"
                         Please also visit: http://amcatnlo.cern.ch/list.htm for more
                         information.

1.5.15 (11/12/13) OM: Fix the auto-update function in order to allow to pass to 2.0.0

1.5.14 (27/11/13) OM: Add warning about the fact that newprocess_mg5 is going to be remove in MG5_aMC_V2.0.0
                  OM: Improved cluster submision/re-submition control. 

1.5.13 (04/11/13) OM: Implement a function which check if jobs submitted to cluster are correctly runned.
                      In case of failure, you can re-submitted the failing jobs automatically. The maximal 
                      number of re-submission for a job can be parametrize (default 1) and how long you have to
                      wait before this resubmission [to avoid slow filesystem problem, i.e. condor](default 300s)
                      Supported cluster for this function: condor, lsf, pbs
                  OM: Fix a problem when more than 10k diagrams are present for a given subprocesses.
                      (tt~+4jets).
                  BF: Change nmssm model (The couplings orders were not correctly assigned for some triple 
                      Higgs interactions) 
                  OM: use evince by default to open eps file instead of gv.
		  OM: Fix a problem with the set command for the card edition for the mssm model.
                  OM: Update EWdim6 paper according to the snowmass paper. (3 more operator)
                      The default model is restricted in order to exclude those operators. In order
                      to have those you have to use import model EWdim6-full
                  OM: Fix bug #1243189, impossible to load v4 model if a local directory has the name of
                      the models (which is present in the models directory)
                  OM: Fix a bug in the complex mass scheme in the reading of the param_card (it was clearly stated)
                  OM: Improve numerical stability of the phase-space point generation. (thanks Z. Surujon)

1.5.12 (21/08/13) OM: Improve phase-space integration for processes with strong MMJJ cut. Cases where
                      the cross-section were slightly (~4%) under-evaluated due to such strong cut.
                  OM: Add a command print_results in the madevent interface. This command print the 
                      cross-section/number of events/... 
                  OM: change the way prompt color is handle (no systematic reset). Which provides better
                      result when the log is printed to a file. (thanks Bae Taegil) 
                  OM: Fix Bug #1199514: Wrong assignment of mass in the lhe events file if the initial 
                      state has one massive and one massless particles. (Thanks Wojciech Kotlarski)
                  OM: Fix a compilation problem for SLC6 for the installation of pythia-pgs
                  OM: Fix a crash linked to bug #1209113.
                  OM: Fix a crash if python is not a valid executation (Bug #1211777)
		  OM: Fix a bug in the edition of the run_card if some parameters were missing in the cards
                      (Bug #1183334)

1.5.11 (21/06/13) OM: Fix CRITICAL bug (returning wrong cross-section) for processes with more than
                      one W decaying leptonically. For such processes the lepton cuts were also used
                      on the neutrino particle reducing the cross-section. This bug was present only
                      for group_subprocesses=True (the default)
                  OM: Fix Bug #1184213: crash in presence of GIM mechanism (occur on some 
                      LINUX computer only)
                  OM: The compilation of madevent is now performed by the number of core specify
                      in the configuration file. Same for pythia, ...
                  OM: Improve support for Read-Only system
                  OM: Fix a bug with the detection of the compiler when user specifiy a specific
                      compiler.
                  OM: Fix a problem that MG5 fails to compute the cross-section/width after that 
                      a first computation fails to integrate due to a wrong mass spectrum. 
                  OM: Fix a wrong output (impossible to compile) for pythia in presence of photon/gluon
                      propagator (introduce in 1.5.8)
                  OM: Allow to have UFO model with "goldstone" attribute instead of "GoldstoneBoson", since
                      FR change convention in order to match the UFO paper.

1.5.10 (16/05/13) OM: Fix Bug #1170417: fix crash for conjugate routine in presence of 
                      massless propagator. (introduce in 1.5.9)
                  OM: Fix question #226810: checking that patch program exists before
                      trying to update MG5 code.
                  OM: Fix Bug #1171049: an error in the order of wavefunctions 
                      making the code to crash (introduce in 1.5.7)
		  OM: Allow to use an additional syntax for the set command.
                      set gauge = Feynman is now valid. (Was not valid before due to the '=')
                  OM: Fix By Arian Abrahantes. Fix SGE cluster which was not working when
                      running full simulation (PGS/Delphes).
                  OM: adding txxxxx.cc (Thanks to Aurelijus Rinkevicius for having 
                      written the routine) 
                  OM: Fix Bug #1177442. This crash occurs only for very large model. 
                      None of the model shipped with MG5 are impacted.
                  OM: Fix Question #228315. On some filesystem, some of the executable 
                      loose the permission to be executable. Recover those errors 
                      automatically.
                  OM: Modify the diagram enhancement technique. When more diagram have 
                      the same propagator structure we still combine them but we now include
                      the interference term in the enhancement technique for those diagrams.
                      This fix a crash for some multi-jet process in presence of non diagonal
                      ckm matrices.

1.5.9 (01/04/13)  JA: Fix bug in identification of symmetric diagrams, which could
                      give the wrong propagators included in event files for certain
                      processes (such as p p > z z j, z > l+ l-). Apart from the 
                      propagators (with status 2) in the event file, this bug didn't
                      affect any other results (such as distributions).
                  JA: Fix problem in gensym which made some decay chain processes
                      slower than they should be. Thanks Eric Mintun for reporting.
                  JA: Fix problem in event clustering (introduced in v. 1.5.8)
                      which made events from some processes fail Pythia running.
                  JA: Fixed bug #1156474, Pythia 8 C++ matrix element output for 
                      decay chain processes such as p p > z j, z > j j.
                      (Bug #1156474)
                  JA + OM: Automatically remove libpdf and libgeneric before survey,
                      so everything works automatically when switching between
                      built-in PDFs and LHAPDF.
                  JA: Allow syntax / to remove particles in the define command.
                      Example: define q = p / g
                  JA: Added fat warning if any decay process in a decay chain
                      includes a particle decaying to itself (as is the case
                      if you do w+ > all all, since you include w+ > w+ a).
                  JA: Forbid running newprocess_mg5 from a process directory
                      that has already been generated, to avoid confusion.
                  OM: Fix lxplus server issue (Bug #1159929)
                  OM: Fix an issue when MG5 directory is on a read only disk 
                      (Bug #1160629)
                  OM: Fix a bug which prevent to have the pythia matching plot/cross-section
                      in some particular case.
                  OM: Support of new UFO convention allowing to define custom propagator.
                      (Both in MG5 and ALOHA)
                  OM: Change ALOHA default propagator to have a specific expression for the
                      massless case allowing to speed up matrix element computation with 
                      photon/gluon.
                  OM: Correct the default spin 3/2 propagator (wrong incoming/outcoming 
                      definition)
                  ML (by OM): Adding support of the SLURM cluster. Thanks to 
                      Matthew Low for the implementation.
                  OM: Fixing the standalone_cpp output for the mssm model. (only model impacted)
                      Thanks to Silvan S Kuttimalai for reporting. 
                  OM: Fix Bug #1162512: Wrong line splitting in cpp when some name were very long.
                      (shorten the name + fix the splitting)

1.5.8 (05/03/13)  OM: Fix critical bug introduce in 1.5.0. ALOHA was wrongly written
                      HELAS routine for expression containing expression square. 
                      (like P(-1,1)**2). None of the default model of MG5 (like sm/mssm)
                      have such type of expression. More information in bug report #1132996
                      (Thanks Gezim) 		
                  OM+JA: install Delphes now installs Delphes 3 
                      [added command install Delphes2 to install Delphes 2]
                  OM: Add command in MadEvent interface: add_time_of_flight
                      This command modifies the lhe events file by adding the time of 
                      flight information in the lhe events. To run this you need to do
                      $> ./bin/madevent
                      MGME> generate_events --laststep=parton -f 
                      MGME> add_time_of_flight
		      MGME> pythia    [if needed]
                  OM: Fix bug in pythia8 output for process using decay chains syntax.
                      See bug #1099790.
                  CDe+OM: Update EWdim6 model
                  OM: Fix a bug preventing model customized via the "customize_model"
                      command to use the automatic width computation.
                  OM: Change model restriction behavior: a value of 1 for a width is 
                      not treated as a restriction rule.
                  OM: Fix incomplete restriction of the MSSM model leading to inefficient
                      process merging (and larger-than-necessary files) for the MSSM.
                  OM: Correct bug #1107603 (problem with condor cluster for submission 
                      associated to a large number of jobs). Thanks Sanjay.
                  JA: Fix one part of the problem in bug #1123974: take into 
                      account invariant mass cuts mmXX above the peak range in 
                      s-channel resonances in the phase space integration,
                      to make sure such channels find events even for narrow
                      invariant mass cut ranges. Please note the discussion in 
                      that bug report for other types of channels however.
                  JA: Fixed bug #1139303: matrix elements for identical 
                      decay chain processes with different propagators (such as 
                      p p > w+, w+ > e+ ve and p p > w-,  w- > vm~ mu-) 
                      are now no longer combined, to ensure that resonances are
                      correctly represented in event file.
                  OM: Support lhapdf set which contains photon (See bug #1131995).
                  RF+JA: Reuse last two PDF calls also for LHAPDF PDFs, clarify code
                      for reuse of PDFs in pdg2pdf.f and pdg2pdf_lhapdf.f
                  OM: Update the default delphes card to latest Delphes version. This 
                      default card is automatically overwritten by the default Delphes
                      card when running "install Delphes".
                  JA: Make sure cuts are only checked once per event - this can save
                      a lot of time for multiparton event generation.
                  OM: Fix Bug #1142042 (crash in gridpack).

1.5.7 (15/01/13)  OM+JA: Fixed crash linked to model_v4 for processes containing wwww or
                      zzww interactions. (See bug #1095603. Thanks to Tim Lu) 
                  OM: Fix a bug affecting 2>1 process when the final states particles is 
                      (outcoming fermion) introduced in version 1.5.0. (Thanks to 
                      B. Fuks) 
                  OM: Fix a problem of fermion flow for v4 model (thanks to A. Abrahantes) 
                  OM+DBF: Change the automatically the electroweak-scheme when passing to 
                      complex-mass scheme: the mass of the W is the an external parameter
                      and Gf is an internal parameter fixed by LO gauge relation. 
                  OM+DBF: Remove the model sm_mw of the model database. 
                  OM: Fix problem in the ./bin/mg5 file command when some question are 
                      present in the file.
                  OM: Extend support for ~ and ${vars} in path.
                  OM: Fix a crash in multi_run for more than 300 successive runs.
                      (Thanks to Diptimoy)
                  OM: Allow to choose the center of mass energy for the check command.
                  OM: small change in the pbs cluster submission (see question #218824)
                  OM: Adding possibility to check gauge/lorentz/...for  2>1 processes.                    

1.5.6 (20/12/12)  JA: Replaced error with warning when there are decay processes
                      without corresponding core processes final state (see 
                      Question #216037). If you get this warning, please check
                      carefully the process list and diagrams to make sure you
                      have the processes you were expecting.
                  JA: Included option to set the highest flavor for alpha_s reweighting
                      (useful for 4-flavor matching with massive b:s). Note that
                      this does not affect the choice of factorization scale.
                  JA: Fixed Bug #1089199, where decay processes with symmetric 
                      diagrams were missing a symmetry factor. 
                      Note that this only affects decay processes (A > B C ..) 
                      with multiple identical particles in the final state and 
                      some propagators not able to go on the mass shell.
                  JA: Updated the restriction cards for the sm model to set 
                      Yukawa couplings equal to the corresponding masses
                      (in order to avoid stupid gauge check failures).


1.5.5 (18/11/12)  JA: Fixed Bug #1078168, giving asymmetries in X+gamma generation
                      (e.g. Z+gamma) when ickkw=1 and pdfwgt=T. Thanks Irakli!
                  JA: Ensure that t-channel single top gives non-zero cross section
                      even if maxjetflavor=4 (note that if run with matching,
                      maxjetflavor=5 is necessary for correct PDF reweighting).
                  OM: Fixed Bug #1077877. Aloha crashing for pseudo-scalar, 3 bosons 
                      interactions (introduces in 1.5.4)
                  OM: Fix Bug for the command "check gauge". The test of comparing
                      results between the two gauge (unitary and Feynman) was not 
                      changing the gauge correctly.
                  OM: Improvment in LSF cluster support (see bug #1071765) Thanks to
                      Brian Dorney.

1.5.4 (11/11/12)  JA: Fixed bug in combine_runs.py (introduced in v. 1.5.0) for
                      processes with 5 final-state particles, which might prevent
                      matching to Pythia to work properly (thanks Priscila).
                  OM: Fix Bug #1076043, error in kinematics for e- p collisions,
 		      thanks to Uta Klein (introduced in 1.5.0).
                  JA: Fix Bug #1075525, combination of decay processes for 
                      particle and antiparticle (e.g. w+ > all all and 
                      w- > all all), thanks Pierre.
                  OM: Fix a compilation crash due to aloha (thanks Tim T)
                  JA: Fixed dynamical scale settings for e- p collisions.
                  JA: Fixed running LHAPDF on a cluster with cluster_temp_path.
                  JA: Ensure that the seed is stored in the banner even when Pythia
                      is run (this was broken in v. 1.5.0).
                  JA: Improved and clarified phase space presetting for processes
                      with competing BWs.

1.5.3 (01/11/12)  OM: Fix a crash in the gridpack mode (Thanks Baris Altunkaynak)
                  OM: Fix a crash occuring on cluster with no central disk (only
                      condor by default) for some complicated process.
                  OM: If launch command is typed before any output command, 
                      "output madevent" is run automatically.
                  OM: Fix bug preventing to set width to Auto in the mssm model.
                  OM: Allow "set width PID VALUE" as an additional possibility to
                      answer edit card function.
                  OM: Improve ME5_debug file (include now the content of the 
                      proc_card as well).

1.5.2 (11/10/12)  OM: Fix Bug for mssm model. The param_card was not read properly
                      for this model. (introduce in 1.5.0)
                  OM: If the code is run with an input file (./bin/mg5 cmd.cmd)
                      All question not answered in the file will be answered by the 
                      default value. Running with piping data is not affected by this.
                      i.e. running ./bin/mg5 cmd.cmd < answer_to_question 
                       or echo 'answer_to_question' | ./bin/mg5 cmd.cmd      
                      are not affected by this change and will work as expected.
                  OM: Fixing a bug preventing to use the "set MH 125" command in a
                      script file.
                  JA: Fixed a bug in format of results.dat file for impossible
                      configurations in processes with conflicting BWs.
                  OM: Adding command "launch" in madevent interface which is the
                      exact equivalent to the launch command in the MG5 interface
                      in madevent output.
                  OM: Secure the auto-update, since we receive some report of incomplete
                      version file information.

1.5.1 (06/10/12)  JA: Fixed symmetry factors in non-grouped MadEvent mode
                      (bug introduced in v. 1.5.0).
                  JA: Fixed phase space integration problem with multibody 
                      decay processes (thanks Kentarou for finding this!).
                  OM: Fix that standalone output was not reading correctly the param_card
                      (introduce in 1.5.0)
                  OM: Fix a crash when trying to load heft
                  OM: Fix the case when the UFO model contains one mass which 
                      has the same name as another parameter up to the case.
                  OM: Fix a bug for result lower than 1e-100 those one are now 
                      consider as zero.
                  OM: Fix a bug present in the param_card create by width computation 
                      computation where the qnumbers data were written as a float 
                      (makes Pythia 6 crash).

1.5.0 (28/09/12)  OM: Allow MG5 to run in complex mass scheme mode
                      (mg5> set complex_mass True)
                  OM: Allow MG5 to run in feynman Gauge
                      (mg5> set gauge Feynman)
                  OM: Add a new command: 'customize_model' which allow (for a
                      selection of model) to fine tune the model to your need.
                  FR team: add a file decays.py in the UFO format, this files 
                      contains the analytical expression for one to two decays
       		  OM: implement a function for computing the 1 to 2 width on 
                      the fly. (requires MG5 installed on the computer, not only
                      the process directory)
                  OM: The question asking for the edition of the param_card/run_card
                      now accepts a command "set" to change values in those cards
                      without opening an editor. This allow simple implemetation 
                      of scanning. (Thanks G. Durieux to have push me to do it)
                  OM: Support UFO model with spin 3/2
                  OM + CDe: Support four fermion interactions. Fermion flow 
                       violation/Majorana are not yet allowed in four fermion 
                       interactions.
                  OM + PdA: Allow Large Extra Dimension Model (LED) to run in the
                      MG5 framework.
                  OM: Add auto-detection if MG5 is up-to-date and propose to
                      apply a patch if not.
                  OM: MadEvent changes automatically the compiler according to 
                      the value present in the configuration file.
                  OM: Aloha modifications: faster to create routines and more 
                      optimized routines (up to 40% faster than previous version).
                  OM: Aloha now supports Lorentz expression with denominator.
                  OM: Improve error message when Source didn't compile properly.
                  OM: The numerical evaluation of the matrix element requires now 
                      less memory than before (madevent and standalone output)
                  OM: Fix a series of bugs with the madevent command 'remove' and 
                      'run_banner'                    
                  JA: Ensure identical results for identical seeds also with
                      multiple runs in the same directory. Note that identical runs
                      with previous versions can't be guaranteed (but different
                      seeds are guaranteed to give statistically independent runs).
                      Save the results.dat files from all runs.
                  JA: Amended kinematics to correctly deal with the case of
                      massive beams, as well as fixed-target proton collisions.
                  JA: Changed default in the run_card.dat to use -1 as "no cut"
                      for the max-type cuts (etaj, ptjmax, etc.).
                  JA: Added support for negative weights in matrix elements
                      (as required for interference-only terms) and PDFs.
                  JA: Avoid creating directories for integration channels
                      that can not give events based on BW settings
                      (further improvement compared to v. 1.4.8).
                  JA: Optimize phase space integration when there are resonances
                      with mass above ECM.
                  JA: Fixed issue in replace.pl script with more than 9 particles
                      in an event.
                  JA+OM: Allow cluster run to run everything on a local (node) disk.
                      This is done fully automatically for condor cluster.
                      For the other clusters, the user should set the variable
                      "cluster_temp_path" pointing to a directory (usefull only if 
                      the directory is on the node filesystem). This still requires
                      access to central disk for copying, event combination,
                      running Pythia/PGS/Delphes etc.
                  OM: Replace fortran script combine_runs by a python script. 
                      This script allows to be more stable when running on clusters 
                      with slow filesystem response (bugs #1050269 and #1028844)
                  JA: Ensure that process mirroring is turned off for decay
                      processes of type A > B C...

1.4.8.4 (29/08/12) OM: Fix a web problem which creates generations to run twice on the web.

1.4.8.3 (21/08/12) JA: Ensure that the correct seed is written also in the .lhe
                       file header.
                   JA: Stop run in presence of empty results.dat files 
                       (which can happen if there are problems with disk access
                       in a cluster run).
                   JA: Allow reading up to 5M weighted events in combine_events.

1.4.8.2 (30/07/12) OM: Allow AE(1,1), AE(2,2) to not be present in SLAH1 card
                       (1.4.8 crashes if they were not define in the param_card)
                   OM: Add a button Stop-job for the cluster and make nicer output 
                       when the user press Ctrl-C during the job.

1.4.8 (24/07/12)  JA: Cancel running of integration channels where the BW
                      structure makes it impossible to get any events. This
                      can significantly speed up event generation for processes
                      with conflicting BWs.
                  JA: Minor modification of integration grid presetting in
                      myamp.f, due to the above point.
                  JA: Raise exception if a decay process has decaying particles
                      that are not present in the corresponding core process
                      (this might help avoid syntax mistakes).
                  JA: Fixed subprocess group combination also for the case
                      when different process flags @N are given to different
                      decays of the same core process (sorry, this was missed
                      in v. 1.4.7).
                  JA: Fixed crash for process p p > w+ w+ j j t t~ when all 
                      w and t/t~ are decayed (bug #1017912, thanks to Nicolas
                      Deutschmann).
                  JA: Fixed array dimension for diagrams with a single s-channel
                      propagator (caused crash for certain compilers, bug #1022415
                      thanks Sho Iwamoto).
                  JA: Fixed crash for identical decay chains for particle-anti- 
                      particle when only one of the two is decayed, introduced 
                      in v. 1.4.7 (thanks John Lee).
                  OM: Ensure that matching plots are replaced correctly when
                      Pythia is run reusing a tag name.
                  OM: Improved check for YE/AE, YU/AU, YD/AD for first two
                      generations in SLHA1<->2 converter (thanks Abhishek).

1.4.7 (25/06/12)  JA: Change the random seed treatment to ensure that the original 
                      seed is stored in the banner (this was broken in v. 1.4.0).
                      If a non-zero seed is given in the run_card, this seed
                      is used as starting value for the SubProcesses/randinit file,
                      while the seed in the run_card is set to 0.
                      This way, the seed for a multi_run is automatically
                      updated in the same way as for individual runs.
                  TS + JA: Fix problem with duplicate random seeds above 64000.
                      Now, random seeds up to 30081*30081 can safely be used.
                  JA: Turn off automatic checking for minimal coupling orders
                      in decay processes A > B C ...
                  JA: Ensure that automatic coupling order determination works
                      also for effective theories with multiple orders in an
                      interaction (thanks Claude and Gizem Ozturk).
                  JA: Optimize phase space integration and event generation
                      for decay processes with very squeezed mass spectrum.
                  JA: Ensure that identical matrix elements in different process 
                      definitions are combined also when using the decay chain 
                      formalism (thanks to Zhen Liu for pointing this out).
                  BF+JA: Updated the NMSSM model to the latest FR version.
                  OM: Change EW_dim6 to remove all interactions which don't 
                      impact three boson scattering.
                  JA: Fixed problem in matrix element combination which allowed
                      non-identical matrix elements to be combined in certain
                      complicated processes (such as p p > l vl l vl l vl),
                      resulting in lines with Z > e+ mu- in the event file
                      (bug #1015032, thanks Johannes E for reporting).
                  JA: Fixed minor typo in myamp.f.
                  OM: Fixed minor behavior restriction of multi_run (thanks to
                      Joachim Kopp).
                  OM: Improved condor cluster support when the cluster is 
                      unresponsive (should avoid some crashes on the web).
                  JA: Fixed support for color sextets in addmothers.f
                      (thanks Nicolas Deutschmann for reporting).          
                  JA: Make sure that also the SubProcesses directories are 
                      cleaned when running bin/compile in a gridpack.
                  JA: Removed the confusing makefile in Template and replace it
                      with scripts to create madevent.tar.gz and gridpack.tar.gz.
                  
1.4.6 (16/05/12)  JA: Added cuts on lepton pt for each of the 4 hardest leptons
                  OM: Allow bin/madevent script to be run with a single line command
                      example ./bin/madevent multi_run 10 
                  OM: Adding the 4 higgs interactions in the standard model UFO model
                  JA: Added new restriction card for the sm model with massive
                      muon and electron, and non-zero tau decay width
                  JA: Ensure assignment of colors to intermediate propagators
                      works also in fermion flow- and color flow-violating 
                      RPV processes (thanks Brock Tweedie for finding this).
                  JA: Fix crash for certain fermion flow violating decay chains
                      (introduced in v. 1.3.27) (again thanks to Brock Tweedie).
                  JA: Fix crash for decay chains with multiple decays involving 
                      the same particles (thanks Steve Blanchet for reporting)
                  JA+OM: Fix crash for Pythia8 output with multiparticle vertices
                      (thanks to Moritz Huck for reporting this.)
                  OM: Fixing ALOHA output for C++/python.
                  OM: Fix a crash occuring when trying to create an output on 
                      an existing directory (thanks Celine)

1.4.5 (11/04/12)  OM: Change the seed automatically in multi_run. (Even if the seed
                      was set to a non automatic value in the card.)
                  OM: correct a minor bug #975647 (SLAH convention problem) 
                      Thanks to Sho Iwamoto
                  OM: Improve cluster support (more secure and complete version)
                  JA: Increased the number of events tested for non-zero helicity
                      configurations (needed for goldstino processes).
                  OM: Add a command to remove the file RunWeb which were not always
                      deleted correctly
                  OM+JA: Correct the display of number of events and error for Pythia 
                     in the html files.
                  OM: Changed the way the stdout/stderr are treated on the cluster
                      since some cluster cann't support to have the same output file
                      for both. (thanks abhishek)

1.4.4 (29/03/12)  OM: Added a command: "output aloha" which allows to creates a 
                      subset (or all) of the aloha routines linked to the
                      current model
                  OM: allow to choose the duration of the timer for the questions.
                      (via ./input/mg5_configuration.txt)
                  OM: Allow UFO model where G is not defined.
                  OM: allow to use ~,~user, ${var} in the path. Improve support
                      for path containing spaces.
                  JA: Fixed LHAPDF functionality which was broken in v. 1.4.0
                  JA: Allow non-equal mixing angles in mssm restrict cards
                      (as needed for cards from some spectrum generators)
                  JA: Fixed script addmasses.py for complicated events such as
                      p p > t t~ + jets with decays of t and t~.
                  JA: Added GE cluster to the list in cluster.py.
                  JA: Allow up to 1M events in a single run. Note that the 
                      unweighting (combine events) step gets quite slow with
                      so many events. Also note that if Pythia is run, still
                      maximum 50k events is recommended in a single run. 
                  OM: Fix problem linked to filesystem which makes new files
                      non executables by default. (bug #958616)
                  JA: Fixed buffer overflow in gen_ximprove when number of
                      configs > number of diagrams due to competing resonances
                      (introduced in v. 1.4.3).

1.4.3 (08/03/12)  JA: Reintroduced the possibility to completely forbid
                      s-channel diagrams, using the $$ notation. Note that
                      this should be used with great care, since the result
                      is in general not gauge-invariant. It is in general
                      better to use the $ notation, forbidding only onshell
                      s-channel particles (the inverse of decay chains).
                  JA: Automatically ensure that ptj and mmjj are below xqcut
                      when xqcut > 0, since ptj or mmjj > xqcut ruins matching.
                  OM: Add LSF to the list of supported cluster (thanks to Alexis).
                  OM: change the param_card reader for the restrict file.
                      This allow to restrict model with 3 lha id (or more)
                      (thanks to Eduardo Ponton).
                  OM: forbids to run 'generate events' with python 2.4.
                  OM: Include the configuration file in the .tar.gz created on 
                      the web (thanks to Simon) .
                  OM: Fix a Mac specific problem for edition of Delphes card.
                      (thanks to Sho Iwamoto).
                  OM: ALOHA modifications:
                       - Change sign convention for Epsilon (matching FR choices)
                       - For Fermion vertex forces that _1 always returns the  
                         incoming fermion and _2 returns the outcoming fermion. 
                         (This modifies conjugate routine output)
                       - Change the order of argument for conjugate routine
                         to expect IO order of fermion in all cases.
                       Note that the two last modifications matches MG5 conventions
                       and that those modifications correct bugs for interactions
                       a) subject to conjugate routine (i.e. if the model has 
                          majorana)                       
                       b) containing fermion momentum dependencies in the Lorentz
                          structure  
                       All model included by default in MG5 (in particular sm/mssm)
                       were not affected by those mismatch of conventions.
                       (Thanks to Benjamin fuks) 
                  OM: make acceptance test more silent.  
                  OM: return the correct error message when a compilation occur. 
                  OM: some code re-factoring.

1.4.2 (16/02/12) JA: Ensure that matching works properly with > 9 final state
                      particles (by increasing a buffer size in event output)
                 OM: add a command "import banner" in order to run a full run
                      from a given banner.
                 OM: Fix the Bug #921487, fixing a problem with home made model
                      In the definition of Particle/Anti-Particle. (Thanks Ben)
                 OM: Fix a formatting problem in me5_configuration.txt 
                      (Bug #930101) Thanks to Arian
                 OM: allow to run ./bin/mg5 BANNER_PATH and
                      ./bin/mg5 PROC_CARD_V4_PATH
                 OM: Various small fixes concerning the stability of the html 
                      output.
                 OM: Changes the server to download td since cp3wks05 has an 
                      harddisk failures.

1.4.1 (06/02/12) OM: Fix the fermion flow check which was wrongly failing on 
                      some model  (Thanks to Benjamin)
                 OM: Improve run organization efficiency (which speeds up the 
                      code on cluster) (Thanks to Johan)
                 OM: More secure html output (Thanks to Simon)

1.4.0 (04/02/12) OM: New user interface for the madevent run. Type:
                      1) (from madevent output) ./bin/madevent
                      2) (from MG5 command line) launch [MADEVENT_PATH] -i
                      This interface replaces various script like refine, 
                      survey, combine, run_..., rm_run, ...
                      The script generate_events still exists but now calls
                       ./bin/madevent. 
                 OM: For MSSM model, convert param_card to SLAH1. This card is
                      converted to SLAH2 during the MadEvent run since the UFO 
                      model uses SLAH2. This allows to use Pythia 6,
                      as well as having a coherent definition for the flavor.
                 JA+OM: For decay width computations, the launch command in 
                      addition to compute the width, creates a new param_card 
                      with the width set to the associated values, and with the 
                      Branching ratio associated (usefull for pythia). 
                 NOTE: This param_card makes sense for future run ONLY if all 
                      relevant decay are generated.
                 EXAMPLE: (after launch bin/mg5):
                       import model sm-full
                       generate t > b w+
                       define all = p b b~ l+ l- ta+ ta- vl vl~
                       add process w+ > all all
                       add process z > all all
                       define v = z w+ w-
                       add process h > all all
                       add process h > v v, v > all all
                       output
                       launch
                 OM: change output pythia8 syntax: If a path is specified this 
                      is considered as the output directory.
                 OM: Change the path of the madevent output files. This allows 
                      to run pythia/pgs/delphes mulitple times for the same set 
                      of events (with different pythia/... parameters).
                 OM: Madevent output is now insensitive to the relative path
                      to pythia-pgs, delphes, ... In consequence you don't need
                      anymore to have your directory at the same level as 
                      Template directory. 
                 OM: MadEvent checks that the param_card is coherent with the 
                      restriction used during the model generation. 
                 OM: Model restrictions will now also force opposite number to 
                      match (helpfull for constraining to rotation matrix).  
                 OM: Change the import command. It's now allowed to omit the 
                      type of import. The type is guessed automaticaly. 
                      This is NOT allowed on the web.
                 OM: Add a check that the fermion flow is coherent with the 
                      Lorentz structure associates to the vertex.
                 OM: Add a check that the color representation is coherent. 
                      This allow to detect/fix various problem linked
                      to some new models created by FR and SARAH.
                 OM: Change the default fortran compiler to gfortran.
                 OM: Add the possibility to force which fortran compiler will
                      be used, either via the configuration file or via the set 
                      command.
                 OM: Add the possibility to bypass the automatic opening of 
                      the web browser (via the configuration file: 
                      ./input/mg5_configuration.txt )
                 OM: add 'save options' command to save the current configuration 
                      in the configuration file. 
                 OM: Change the scheme of questions when running madevent and 
                      allow to specify in the command interface if you
                      want to run pythia/pgs/...
                      Allow to put the answers to the questions in the 
                      proc_card.dat.
                 OM: Add options for the display command:
                      a) display options: return the current option value. 
                        i.e. those set via the set command and/or via the 
                        configuration file
                      b) display variable NAME: return the current string 
                        representation of NAME and/or self.NAME .
                      c) display coupling_order: return the coupling orders with
                        their associated weight (for automatic order restriction)
                      d) display couplings now returns the list of all couplings
                        with the associated expression
                      e) display interactions [PART1] [PART2] [PART3] ...
                         display all interactions containing the particles set
                         in arguments 
                 OM: New Python script for the creation of the various html pages.
                      This Requires less disk access for the generation of the files.
                 OM: Modify error treatment, especially for Invalid commands
                      and Configuration problems.
                 JA: Ensure that we get zero cross section if we have
                      non-parton initial states with proton/antiproton beams
                 OM: Improve cluster support. MadEvent now supports PBS/Condor/SGE
                      Thanks to Arian Abrahantes for the SGE implementation.
                 OM: Improve auto-completion (better output/dealing with multi line/...)
                 OM: Improve the parallel suite and change the release script to run
                      some of the parallel tests. This ensures even higher stability 
                      of the  code for the future releases.
                 JA: Changed the way gridpacks work: Set granularity to 1
                      (so randomly select channels only if they should generate 
                      less than 1 event), but allowing channels to run down to a single
                      iteration. This removes all old problems with increased
                      variance for small channels in the gridpacks, while giving 
                      even faster event generation.

                 Thanks to Johan Alwall, Sho Iwamoto for all the important 
                 testing/bug reports.


1.3.33 (01/01/12) JA: Revisited colors for propagators in addmothers.f
                      to ensure that propagators in color flow
                      violating processes get the correct color
                      from initial state particles (thanks to
                      Michele Gabusi for forcing me to do this).

1.3.32 (21/12/11) JA: Fixed a bug in the PDF reweighting routine,
                      which caused skewed eta distributions for
                      matched samples with pdfwgt=T. Thanks to Giulio
                      Lenzi for finding this.
 
1.3.31 (29/11/11) OM: Fix a bug an overflow in RAMBO (affects standalone 
                     output only)
                  PdA (via OM): Change RS model (add a width to the spin2)
                  OM: Fix a bug in the cuts associate to  allowed mass of all 
                      neutrinos+leptons (thanks to Brock Tweedie for finding it)
                  OM: Remove some limitation in the name for the particles


1.3.30 (18/11/11) OM: Fix a bug for the instalation of pythia-pgs on a 64 bit
                      UNIX machine.
                  OM: If ROOTSYS is define but root in the PATH, add it 
                      automatically in create_matching_plots.sh
                     This is require for the UIUC cluster.

1.3.29 (16/11/11) OM: Fixed particle identities in the Feynman diagram drawing
                  JA: Fixed bug in pdf reweighting when external LHAPDF is used.
                  OM+JA: Simplify the compilation of pythia-pgs package.


1.3.28 (14/11/11) OM+JA: Fix special case when Lorentz structure combining
                      two different Majorana particles depends on the
                      incoming/outgoing status of the Majorana particles
                      (needed for MSSM with Goldstino).
                  JA: Fixed problem with colors in addmothers.f for complicated
                      multiparticle vertices and simplified color treatment 
                      (thanks to Gauthier Durieux for pointing this out).
                  JA: Further improved gridpack parameters
                  OM: Update the parallel test (now testing against MG5 1.3.3)
                  OM: Include some parallel test in the release script.


1.3.27 (05/11/11) JA: Fix bug in mirrored amplitudes (sometimes
                      amplitudes that should not be flagged as
                      mirrored were flagged as mirrored). Thanks
                      Marco Zaro for reporting this!
                  JA: Fix another problem getting enough events in
                      gridpack mode (it was not completely fixed in
                      v. 1.3.24). Thanks Alexis!
                  JA: Added "!" comments for all parameters in the default
                      run_card, since apparently this is still needed
                      for g77 to correctly read the parameters.
 
1.3.26 (31/10/11) JA: Fix color setting in MadEvent event file for
                      multiparticle vertices, which was not taken into
                      account in the upgrade in v. 1.3.18
                  OM: Fixed mmnl cut (inv. mass of all leptons and neutrinos)
                      which was never active.
                  OM: Fix td install in Linux were a chmod was missing

1.3.25 (27/10/11) JA: Ensure that the correct intermediate resonance
                      is always written in the event file, even when we
                      have resonances with identical properties.
                  OM: Fix the bug forcing to quit the web browser in order to
                      have MG5 continuing to run.
                  OM: Change the tutorial in order to allow open index.html
                      after the output command. 

1.3.24 (22/10/11) JA: Fix problem with getting enough events in gridpack
                      mode (this was broken in v. 1.3.11 when we moved
                      from events to luminocity in refine). Thanks to
                      Alexis Kalogeropoulos.

1.3.23 (19/10/11) JA: Allow user to set scales using setscales.f again 
                      (this was broken in v. 1.3.18). Thanks to Arindam Das.
                  JA: Ensure that the error message is displayed if the
                     "make" command is not installed on the system.
 
1.3.22 (12/10/11) JA: Fixed another bug (also introduced in 1.3.18), which 
                      could give the wrong ordering between the s-channel 
                      propagators for certain multiprocess cases (this
                      also lead to a hard stop, so don't worry, if you get 
                      your events, the bug doesn't affect you). Sorry about
                      that, this is what happens when you add a lot of
                      new functionality...

1.3.21 (12/10/11) OM: Add a new command: install.
                      This allow to install quite easily different package
                      devellop for Madgraph/MadEvent. The list of available
                      package are pythia-pgs/MadAnalysis/ExRootAnalysis/Delphes
                  OM: Adding TopEffth Model
                  OM: Improve display particles and autocompletion in
                      presence of nonpropagating particles
                  OM: Fix Aloha bug linked to four fermion operator
                  PA: fix the problem of degenerate color basis in the
                      diquark sextet model
                  JA: Fixed bug in cluster.f that created a hard stop,
                      introduced in 1.3.18.

1.3.20 (09/10/11) JA: Fixed bug in myamp.f that created a hard stop
                      error for certain cases with many processes with
                      different propagators in the same subprocess dir.

1.3.19 (06/10/11) JA: Fixed problem with SubProcesses makefile on Linux,
                      introduced in 1.3.18.

1.3.18 (04/10/11) JA: Use model information to determine color of particles
                      for reweighting and propagator color info.
                  JA: Changed the definition of "forbidden s-channels"
                      denoted by "$" to exclude on-shell s-channels while
                      keeping all diagrams (i.e., complemetary to the decay
                      chain formalism). This reduces the problems with 
                      gauge invariance compared to previously.
                      "Onshell" is as usual defined by the "bwcutoff" flag 
                      in the run_card.dat.
                  JA: Enable proper 4-flavor matching (such as gg>hbb~+jets)
                      Note that you need the Pythia/PGS package v. 2.1.9 or 
                      later to use with 4F matching.
                      Changes include: alpha_s reweighting also for b vertices,
                      new scale treatment (mu_F for pp>hbb~ is (pT_b^max*m_Th)),
                      no clustering of gluons to final-state massive particles
                      in MadEvent.
                  JA: Ensure that factorization scale settings and matching works
                      also in singlet t-channel exchange processes like
                      single top and VBF. The dynamic factorization
                      scale is given by the pT of the scattered quark
                      (on each side of the event).
                Note: You need the Pythia/PGS package v. 2.1.10 or later
                      to use with VBF matching, to ensure that both radiated
                      and scattered partons are treated correctly
                      - scattered partons need to be excluded from the matching,
                      since their pT can be below QCUT. An even better
                      treatment would require to individually shower and match
                      the two sides in Pythia, which is not presently possible.
                Note: In the matched 4-flavor process p p > t b~ j $ w+ w- t~ +
                      p p > t b~ j j $ w+ w- t~, there is an admixture
                      of t-channel single top (with up to 1 radiated jet) 
                      and s-channel single top (with up to 2 radiated jets). 
                      In this case, the automatic determination of maximum 
                      multiplicity sample doesn't work (since max in the file 
                      will be 2 jets, but for t-channel max is 1 jet).
                      So MAXJETS=1 must be specified in the pythia_card.dat.
                  JA: Fixed pdf reweighting for matching, which due to a mistake
                      had never been activated.
                  JA: Improved phase space integration presetting further by 
                      taking into account special cuts like xpt, ht etc.
                  JA: Introduce new convention for invariant mass cuts
                      - if max < min, exclude intermediate range
                      (allows to exclude W/Z dijet resonances in VBF processes)

1.3.17 (30/09/11) OM: Fix a crash created by ALOHA when it tries to create the full
                      set of ALOHA routines (pythia8 output only).

1.3.16 (11/09/11) JA: Fixed the problem from 1.3.12.

1.3.15 (09/09/11) OM: remove the fix of 1.3.12
                      (No events in output for some given processes)

1.3.14 (08/09/11) OM: Fix a bug in the RS model introduced in 1.3.8

1.3.13 (05/09/11) JA: Fixed bug with cut_decays=F which removed cuts also for
                      non-decay products in certain channels if there is
                      a forced decay present. Note that this does not affect
                      xqcut, only pt, minv and eta cuts.
                  JA: If non-zero phase space cutoff, don't use minimum of
                      1 GeV (this allows to go to e.g. 2m_e invariant mass for
                      \gamma* > e+ e-).

1.3.12 (01/09/11) JA: Fixed problem with decay chains when different decays
                      result in identical final states, such as
                      p p > go go, (go > b1/b1~ b/b~, b1/b1~ > b/b~ n1)
                      (only one of the decay chains was chosen, instead of
                      all 3 combinations (b1,b1), (b1,b1~), (b1~,b1~))
                  JA: Allow for overall orders also with grouped subprocesses
                  JA: Ensure that only leading color flows are included in event
                      output (so no singlet flows from color octets).
                  JA: Fixed small bug in fermion flow determination for multifermion
                      vertices.

1.3.11 (26/08/11) JA: Improved precision of "survey" by allowing 4th and 5th 
                      iteration if accuracy after 3 iterations < 10%.
                  JA: Subdivide BW in phase space integration for conflicting BWs 
                      also for forced decays, to improve generation with large
                      bwcutoff in e.g. W+ W- production with decays.
                  JA: Do refine using luminocity instead of number of events,
                      to work with badly determined channels.
                  JA: Don't use BW for shat if mass > sqrt(s).
                  JA: Fixed insertion of colors for octet resonances decaying to 
                      octet+singlet (thanks Bogdan for finding this)

1.3.10 (23/08/11) OM: Update ALOHA version
                  OM: increase waiting time for jobs to write physically the results on
                      the disks (in ordre to reduce trouble on the cluster).

1.3.9 (01/08/11)  OM: Add a new model DY_SM (arXiv:1107.5830). Thanks to Neil 
                      for the generation of the model 

1.3.8 (25/07/11)  JA: Replace the SM and HEFT models with latest versions using
                      the Wolfenstein parameterization for the CKM matrix.
                  JA: Implemented reading of the new UFO information about
                      coupling orders (order hierarchy and expansion_order).
                  JA: New "coupling order" specification WEIGHTED which checks
                      for  sum of coupling orders weighted by their hierarchy.
                  JA: Implemented optimal coupling orders for processes from any
                      model if no coupling orders specified.

1.3.7 (21/07/11)  JA: Fix makefiles for some v4 models that were forgotten
                      in v. 1.3.5

1.3.6 (18/07/11)  OM: Ensure that the new makefiles work on the web

1.3.5 (14/07/11): JA: New organization of make files, ensure that compilation works 
                      for all modes (with/without LHAPDF, static/dynamic, 
                      regular/gridpack) for both Linux and Mac OS X (be careful with 
                      dynamic libraries on Mac OS X though, since it seems that 
                      common blocks might not work properly)
                  JA: Fixed proper error messages and clean stop for compilation 
                      errors during MadEvent run.

1.3.4 (05/07/11): OM: More informative error message when a compilation error occurs

1.3.3 (29/06/11): JA: Fixed diagram symmetry for case when there are
                      no 3-vertex-only diagrams
                  JA (by OM): More informative error when trying to generate invalid 
                      pythia8 process

1.3.2 (14/06/11): OM: Fix fortran output when a model is case sensitive 
                        (Bug if a coupling was depending of a case sensitive parameter)
                  SdV: Remove a annoying print in the new cuts (added in 1.3.0)
                  OM: Fix a compilation problem in the standalone cpp output

1.3.1 (02/06/11): JA: Fixed missing file bug with the introduction of
                      inclusive HT cut

1.3.0 (02/06/11): JA: Allow for grouped subprocesses also for MG4 models
                  JA: Improved multiprocess diagram generation to reuse
                      diagrams for crossed processes
                  JA: Automatic optimization of order of particles in
                      multiparticle labels for optimal multiprocess generation
                  JA: Improved efficiency of identification of identical
                      matrix elements
                  JA: Improved identification of diagrams with identical
                      divergency structure for grouped subprocesses
                  JA: Included more fine-grained run options in the
                      run_card, including helicity summation options,
                      whether or not to set ptj and mjj automatically
                      based on xqcut, etc.
                  JA: Fixed some minor array limit and arithmetics warnings
                      for extreme decay and decay chain processes.
                  SdV: Added cuts on H_T(all jets, light and b)
                  OM: Fixed minor bug related to cluster option in launch

1.2.4 (15/05/11): JA: Fixed long-standing bug in DECAY relating to
                      the cross section info in <init> block, and
                      fixed parameter reading for MG5 SM model.

1.2.3 (11/05/11): JA: Fixed problem with scale choice in processes with mixed 
                      QED/QCD orders, e.g. p p > t t~ QED=2. Note that this fix
                      doesn't work for p p > t t~ j j QED=4 which should still
                      be avoided.
                  JA: Added the ptllmin/max options in the default run_card.dat

1.2.2 (09/05/11): OM: fix ALOHA symmetries creating not gauge invariant result 
                      for scalar octet

1.2.1 (08/05/11): OM: reduce the quantity of RAM use by matrix.f
                  OM: support speed of psyco if this python module is installed
                  OM: fix a minor bug in the model parsing
                  OM: add the check of valid model.pkl also for v4 model
                  OM: add a check that UpdatesNotes is up-to-date when
                      making a release
                  JA: Fixed problem in phase space generation for
                      s-channel mass > s_tot

1.2.0 (05/05/11): OM: minor fixes on check charge conjugation
                  OM: add a check on the path for the validity of the model.pkl
                  JA: Fixed problem with combine_runs on certain compilers

1.1.2 (03/05/11): OM+JA: Fixed problem for models with multiple
                      interactions for the same set of particles,
                      introduced in v. 1.1.1
 
1.1.1 (02/05/11): JA: Replaced (slow) diagram symmetry determination by
                      evaluation with fast identification based on diagram tags.
                  JA: Replacing the "p=-p" id=0 vertex produced by diagram 
                      generation algorithm already in the diagram generation,
                      simplifying drawing, helas objects and color.
                  JA: Fixed compiler warnings for unary operator.
                  JA: Always set all coupling orders for diagrams
                      (needed for NLO implementations).
                  OM: Improved and more elegant "open" implementation for
                      the user interface.
                  OM: minor fixes related to checking the gauge

1.1.0 (21/04/11): JA: Removed hard limit on number of external particles in 
                      MadEvent, allowing for unlimited length decay chains there
                      (up to 14 final state particles successfully integrated).
                  JA: Improved helicity selection and automatic full helicity 
                      sum if needed. Optimization of run parameters.
                  JA: New flag in run_card.dat to decide whether basic cuts
                      are applied to decay products or not.
                  OM: Merged ALOHA calls for different lorentz structures 
                      with the same color structures, increasing the speed and 
                      efficiency of matrix element evaluations.
                  OM: Added new "open" command in command line interface,
                      allowing to open standard file types directly.
                      Automatically open crossx.html at launch.
                  JA: Fixed MadEvent bugs for multiparton processes with 
                      conflicting decays and some faulty array limits.
                  JA: Suppressed scary but irrelevant warnings for compiling 
                      2->1 and 1->2 processes in MadEvent.
                  JA: Pythia 8 output further optimized.
                  JA, OM: Several minor fixes relating to user interface etc.

1.0.0 (12/04/11): Official release of MadGraph 5. Some of the features:
                  - Complete FeynRules compatibility through the UFO interface
                  - Automatic writing of HELAS routines for any model in
                    Fortran, C++ or Python through ALOHA
                  - Matrix element output in Fortran, C++ or Python
                  - Output formats: MadEvent, Pythia 8, Standalone (Fortran/C++)
                  - Support for spin 0, 1/2, 1, 2 particles
                  - Support for color 1, 3, 6, 8
                  - Revamped MadEvent with improved subprocess directory 
                    organization and vastly increased speed and stability
                  - Unlimited length decay chains (up to 12 final state
                    particles tested with MadEvent, see v. 1.0.1)
                  - Process checks for new model implementations
                  - ...and much more (see paper "MadGraph 5: Going Beyond")<|MERGE_RESOLUTION|>--- conflicted
+++ resolved
@@ -13,12 +13,9 @@
             (maxchannels is kept the same in both cases)
       RF: Fix for montecarlocounter in case the Born is not strictly positive
            (i.e., only interference contributions).
-<<<<<<< HEAD
       OM: adding a new cut dsqrt_shat to set a minimum center of mass energy cut	   
-=======
       OM: allow the support of latest LUX PDF with lepton content of the proton
           Note that running PY8 is automatically forbidden in that case.
->>>>>>> 391e28df
       ALL: include bug fixing from Long Term Stable version  version (2.9.6) see below
       OM+RR: better handling of multiparticles with both photon and massive vector when
          the user ask for longitudinal polarization. longitudinal photon are automaticlly

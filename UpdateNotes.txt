--- conflicted
+++ resolved
@@ -1,6 +1,5 @@
 Update notes for MadGraph 5 (in reverse time order)
 
-<<<<<<< HEAD
 1.5.0 (XX/XX/XX)  OM: Allow MG5 to run in complex mass scheme mode
                       (mg5> set complex_mass True)
                   OM: Allow MG5 to run in feynman Gauge
@@ -18,7 +17,6 @@
 		  OM + PdA: Allow Large Extra Dimension Model (LED) to run in the
 		      MG5 framework.
 		            
-=======
 1.4.8 (XX/06/12)  JA: Fixed subprocess group combination also for the case
                       when different process flags @N are given to different
                       decays of the same core process (sorry, this was missed
@@ -42,7 +40,6 @@
                       (this might help avoid syntax mistakes).
 
 
->>>>>>> cb6f0996
 1.4.7 (25/06/12)  JA: Change the random seed treatment to ensure that the original 
                       seed is stored in the banner (this was broken in v. 1.4.0).
                       If a non-zero seed is given in the run_card, this seed

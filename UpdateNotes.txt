--- conflicted
+++ resolved
@@ -1,10 +1,7 @@
 Update notes for MadGraph5_aMC@NLO (in reverse time order)
 
-<<<<<<< HEAD
-2.9.16(19/07/23):
-=======
+
 2.9.16(26/07/23):
->>>>>>> 90f6fd44
      OM: fix for helicity recycling
      OM: Update numpy support to latest version
      OM: Fix some interface issue

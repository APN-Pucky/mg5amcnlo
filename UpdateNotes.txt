Update notes for MadGraph5_aMC@NLO (in reverse time order)

<<<<<<< HEAD

=======
>>>>>>> d547f2d1
                        ** PARRALEL VERSION FOR EW branch **

3.0.4 (21/08/20)
    ALL: include all changes up to 2.8.0 of the official release
    ALL: pass to python3 by defauult
<<<<<<< HEAD
    DP+HS+MZ: Allow for the computation of NLO EW and complete NLO corrections in the 4FS
=======
    MZ+SC+ERN+CS: The code can be linked to PineAPPL (arXiv:2008.12789), making it possible
	 to generate PDF-independent fast-interploation grids including EW corrections.
	 This supersedes the interface to ApplGrid+aMCFast which was not working in v3
    MZ: Change syntax meaning in 3.0 series to be consistent with the one of 2.0 series:
        QCD<=X, QED<=Y apply at the amplitude level (not to the squared amplitude anymore).
        Squared-amplitude constraints can be imposed by using the usual squared-order 
        syntax, e.g.:
	QCD^2<=X, QED^2<=Y (constrained at the diagram squared level).
    MZ: Different coupling combinations and their scale variations are written in the
        event file as extra weights
    OM: Some aliases have been added for the orders constraints:
            - aEW<=X / aS<=Y is equivalent to QCD^2<=2X / QED^2<=2Y
            - EW<=X / EW^2<=X is equivalent to QED<=X / QED^2<=X
>>>>>>> d547f2d1

3.0.3 (06/07/20)
     include up to 2.7.3

3.0.2
     include up to 2.7.2
     MZ: better handling of zeros in color-linked borns 
     RF: improved the behaviour for integration channels that give zero cross section
     RF: Rewritten the mint integrator package. Makes for easier extensions.
     RF: Fixed a problem related to the multi-channel enhancement factor for
         NLO runs that only appeared in BSM theories (or EFTs)
     RF: In the virt-tricks, replaced the grids for the virtuals with a
         polynomial fit, which is more precise and allows for a reduction of
         the number of calls to the virtual. However, requires to save all the
         phase-space points for which the virtual has been computed to disk,
         hence requires more disk space and memory for highly-accurate
         runs. Can be disabled in the FKS_params.dat card, if disk space
         and/or memory use needs to be limited.

3.0.1 
     include up to 2.6.4
     MZ: Enable shower for QCD-only splittings
     RF: Fixed a major bug in the code that affected 3.0.0 that affected processes with
         cuts and --to a lesser extend-- processes with massive final state particles:
	 the phase-space region where "xi_i_fks != xinorm*xi_i_hat" had the wrong "prefact".

3.0.0 (01/05/18):
     RF+SF+VH+DP+HS+MZ: Allow for the computation of NLO EW corrections (and more subleading NLO corrections).
         [Note: when requiring NLO corrections ([QCD], [QED] or [QCD QED]), internally the code always treats this [QCD QED],
	 and then uses the coupling orders to specify which contributions should be considered. Among other things, this means
	 that when doing QCD corrections only --contrary to previous versions-- also loop diagrams with non-QCD-charged 
	 particles will be included (e.g., the pentagons in Higgs production via vector-boson fusion).]
     HS: inclusion of SMWidth for fast evaluation of NLO accurate widths for all SM particles
     RF+SF: Resonance-aware phase-space mapping for NLO computations 
     RF: Reduction of the number of jobs -- results in earlier detection of small integration channels for fNLO
     OM: remove ./bin/mg5 executable

                             ** Main Branch (version 2.x) Update **

2.8.0 (21/08/20):
      OM: pass to python3 by default
      OM: For LO process, you can now set lpp1 and lpp2 to "4" for process with initial photon in order to get the
          effective photon approximation. This mode behaves like the "3" one: The cut-off scale of the approximation
	  is taken from the fixed renormalization factorisation scale: "dsqrt_q2fact1/dsqrt_q2fact2"
      OM: The width ao T-channel propagator are now set to zero automatically.
          To return to the previous behaviour , you can use the options "set zerowidth_tchannel False"
	  (to set before the output command)
      OM: Change in madevent phase-space integrator for T-channel:
            - The integration of photon/Z/Higgs are now done together rather than separatly and follow importance
	       sampling of the photon channel
	    - A new option "set max_t_for_channel X" allows to veto some channel of integration with more than X
	       t-channel propagator. This options can speed-up significantly the computation in VBF process.
	       (We advise to set X to 2 in those cases)
	    - Fix a numerical issue occuring for low invariant mass in T-channel creating spurious configuration.   
      OM: In madspin_card you can now replace the line "launch"
          by "launch -n NAME", this will allow to specify the name of the
	  directory in EVENTS where that run is stored.
      OM: Change in the python interface of the standalone output. In top of the pdg of the particles,
          you can now use the process_id (the one specified with @X) to distinguish process with the same particle
	  content. This parameter can be set to -1 and the function then ignore that parameter.
      OM: Adding new option in reweighting to allow the user to use the process_id in presence of ambiguous
          initial/final state.
      OM: Update the makefile of standalone interface to python to be able to compile in multicore.
           (thanks Matthias Komm)
      OM: Update of the auto-width code to support UFO form-factors
      OM: Fixing numerical issue  with the boost in EPA mode.
     

                        ** PARRALEL VERSION FOR PYTHON 3 **

2.7.3.py3(28/06/20):
      ALL: Contains all feature of 2.7.3 (see below)
      OM: Fix a crash when running PY8 in matched/merged mode (bug not present in not .py3 version of the code)
      MZ: low_mem_multicore_nlo_generation is working again
          but not for LOonly mode and not in OLP mode

2.7.2.py3(25/03/20):
      ALL: Contains all feature of 2.7.2 (see below)

2.7.1.py3(09/03/20):
      ALL: Contains all feature of 2.7.1 (see below)
      OM: Fixed a lot of python3 compatibility issue raised by user
          Particular Thanks to Congqio Li (CMS), Richard Ruiz and Leif Gellersen
	  for their reports.

2.7.0.py3 (27/02/20):
      ALL: Contains all feature of 2.7.0			
      OM: Support for python3.7 in top of python 2.7
          - python2.6  is not supported anymore
	  - this requires the module "six" [pip install six --user]
      OM: dropping function set low_mem_multicore_nlo
      OM: dropping support for syscalc (c++ version)
      OM: introduction of new setup variable
          - f2py_compiler_py2 and f2py_compiler_py3
	    which will be used to overwrite f2py_compiler when using the associate python version
          - lhapdf_py2 and lhapdf_py3
	    same for lhapdf
      OM: introduction of a new command "convert model FULLPATH"
          - try to convert a UFO model compatible to python2 only to a new model compatible both with
	    Python2 and Python3 (no guarantee)


                             ** Main Branch  Update **

2.7.3(21/06/20)
      OM: Fixing some bug for read-only LO gridpacks (wrong cross-section and shape when generating events).
          Thanks to Congqiao Li for this
      OM: Allowing loop-induced process to run on LO gridpack with read-only mode.
          Thanks to Congqiao Li for this      
      OM: Fix a bug in the longitudinal polarization for off-shell effect, leading to deviation at large invariant mass.
      OM: Adding more option to the run_card for fine tuning phase-space integration steps
          All are hidden by default:
	    - hard_survey [default=1]: request for more points in survey (and subsequent refine)
	    - second_refine_treshold [default=1.5]: forbid second refine if cross section after first refine is
	       is smaller than cross-section of the survey times such treshold
      OM: new command for the editions of the cards:
           - set nodecay: remove all decay line from the madspin_card
	   - set BLOCKNAME all VALUE: set all entry of the param_card "BLOCKNAME" to VALUE
	   - edit CARDNAME --comment_line='<regular_expression>' : new syntax to comment all lines of a card
	       that are matching a given regular expression
      OM: For Mac only, when running in script mode, MG5aMC will now prevent the computer to go to idle sleep.
          You can prevent this by running with the '-s' option. like ./bin/mg5_aMC -s PATH_TO_CMD


2.7.2(17/03/20)
      OM: Fix a Bug in pythia8 running on Ubuntu 18.04.4 machine
      OM: Speed up standalone_cpp code by changing compilation flag

2.7.1.2(09/03/20)
      OM: Fixing issue (wrong cross-section and differential cross-section) for
          polarised sample when
	   1) you have identical polarised particles
	   2) those particles are decays
	  examples: p p > j j w+{0} w+{T}, w+ > e+ e-
      OM: In presence of identical particles, if you define the exact number of decays
          (either via the decay chain syntax or via MadSpin) then they are assigned in an ordered way:
          generate p p > z{0} z{T}, z > l+ l-, z > j j
	  means that the Longitudinal Z decays to lepton (transverse to jet)
	  Thanks to Jie Xiao for reporting such issues. 
      OM: Effective Photon approximation is now always done with a fix cutoff. This use the FIXED factorization scale
          of the associate beam as the cutoff of the Improved Weizsaecker-Williams.
      OM: Allow to install lhapdf6.2 by default
      OM: Fixing website used to download pdf since lhapdf removed their previous hepforge page for pdf set.
      OM: Fixed a bug (leading to a crash) introduced in 2.6.6 related to the ckkw/MLM check for BSM model
          with gluon with non QCD interaction
      OM: For fortran standalone with python binding, this is not necessary anymore to run the code from a specific directory.
          You need however need to use the standard path for the param_card or have the file ident_card within the same
	  directory as the param_card.dat.


2.7.0(20/01/20)
      OM: Allow for a new syntax in presence of multi-jet/lepton process:
         generate p p > 3j replaces p p > j j j 
      OM: Allow syntax for (fully) polarized particles at LO: [1912.01725]
           ex: p p > w+{0} j, e+{L} e-{R} > mu+ mu- Z{T}
               p p > w+{T} w-{0} j j, w+ > e+ ve, w- > j j
      OM: (Thanks to K. Mawatari, K. Hagiwara) implemention of the axial gauge for the photon/gluon propagator.
          via "set gauge axial"
      OM: Support for elastic photon from heavy ion implemented. For PA collision, you have to generate your diagram
          with "set group_subprocesses False"
      OM: The default run_card.dat is now by default even more specific to your process. 
          Nearly all the cuts are now hidden by default if they do not impact your current process.
          This allows to have less information by default in the run_card which should simplifies its 
          readibility. 
      OM: distinguish in the code if zero contribution are related to no point passing cuts or if
          they are related to vanishing matrix-element. In the later case, allow for a lower threshold.
          (This allow to fasten the computation of such zero contribution)


2.6.7(16/10/19)
      OM: Fix a bug introduced in 2.6.2, some processes with gluon like particles which can lead to the wrong sign for interference term. 
      OM: Fix a bug introduced in 2.6.6 related to the restriction of model which was leading to wrong result for re-weighitng with loop model (but impact can in principle be not limited to re-weighting).
      OM: systematics now supports the option --weight_format and --weight_info (see help command for details)
      OM: set the auto_ptj_mjj variable to True by default
      OM: the systematics_arguments default value is modified in presence of matching/merging.
      OM: reweight: add an option --rwgt_info to allow to customise the banner information associate to that weight
      RF: Fixed a bug in the warning when using FxFx in conjunction with Herwig++/Herwig7. Also, with latest version of
          Herwig7.1.x, the FxFx needed files are compiled by default with in the Herwig code. Thanks Andreas Papaefstathiou.

2.6.6(28/07/19)
      OM: Bug in the edition of the shower_card. The set command of logical parameter was never setting the 
          parameter to False. (Thanks to Richard Ruiz) 
      RF: Fixed a bug in the creation of the energy-stripped i_FKS momentum. Tested for several processes,
          and seems to have been completely harmless.
      OM: Forbidding the use of CKKW/default scale for some UFO model allowing gluon emission from quark with
          no dependence in aS
      OM: Add an option "keep_ordering" for reweighting feature to allow to sometimes use decay chain even if
          you have ambiguity between final state particles.
      OM: Fixed an issue with interference which sometimes happens when some polarization contribution were negative but not all of them.
      VH: Change in the pythia8 output mode (thanks to Peter Skands)
      OM: Any number in the cards (not only integer) can use multiplication, division and k/M suffix for times 1000 and 1 million respectively
      OM: Energy cut (at LO) are now hidden by default for LHC type of run but visible for lepton collider ones.
      OM: Same for beam polarization

2.6.5 (03/02/19)
      OM: Fix some speed issue with the generated gridpack --speed issue introduced in 2.6.1--
      OM: Fix a bug in the computation of systematics when running with Python 2.6.
      OM: import model PATH, where PATH does not exists yet, will now connect to the online db
          if the model_name is present in the online db, then the model will be installed in the specified path.
      MZ: Applgrid+aMCFast was broken for some processes (since 2.6.0), due to wrong 
          information written into initial_states_map.dat. This has been fixed now
      OM: change in the gridpack. It automatically runs the systematics.py (if configure in the run_card)
      OM: Fix  a MLM crash occuring for p p > go go (0,1,2 j)
      OM: Fix issue for BSM model with additional colored particle where the default dynamical scale choice 
          was crashing


2.6.4 (09/11/18)
      OM: add specific treatement for small width (at LO only and not for loop-induced)
          if the width is smaller than 1e-6 times the mass, a fake width (at that value) is used for the
          numerical evaluation of the matrix-element. S-channel resonances are re-scaled according to 
          narrow-width approximation to return the correct total cross-section (the distribution of events 
          will on the other hand follow the new width). 
          The parameter '1e-6' can be changed by adding to (LO) run_card the parameter: "small_width_treatment"
      OM: add a new command "install looptools" to trigger the question that is automatically trigger 
          the first time a loop computation is needed.
      RF: Fixed a bug when using TopDrawer plots for f(N)LO runs, where the combination of the plots could lead
          to completely wrong histograms/distributions in case of high-precision runs.
      OM: Fix some MLM crash for some processes (in particular BSM processes with W'). 
      OM: Fix a bug in the reweighting due to the new lhe format (the one avoiding some issue with py8)
      OM: Fix a behavior for negative mass, the width was set to negative in the param_card automatically
          making the Parton-shower (and other code) to crash since this does not follow the convention.
      OM: Change compiler flag to support Mojave.

2.6.3.2 (22/06/18)
      OM: Fix a bug in auto-width when mass are below QCD scale.
      OM: Fix a bug for g b initial state where the mass in the lhe file was not always correctly assigned
          Note that the momentum was fine (i.e. in the file P^2 was not equal to the mention M but to the correct one)
      OM: Improvment for madspin in the mode spinmode=none
      OM: Fix a bug in MadSpin which was making MadSpin to work only in debug mode

2.6.3 (15/06/18)
      OM: When importing model, we now run one additional layer of optimisation:
           - if a vertex as two identical coupling for the same color structure then the associated lorentz 
             structure are merged in a single one and the vertex is modified accordingly
      OM: When restricting a model, we also run one additional layer of optimisation
           - Opposite sign coupling are now identified and merged into a single one
           - if a vertex as two identical coupling (up to the sign) for the same color structure
             then the associated lorentz structure are merged in a single one and the 
             vertex is modified accordingly 
      VH+OM: changing the ALOHA naming scheme for combine routine when the function name starts to be too long. 
      OM: adding a hidden parameter to the run_card (python_seed) to allow to control the randon number 
          generated within python and be able to have full reproducibility of the events
      OM: Fixing some issue with the default dynamical scale choice for 
            - non minimal QED sample
            - heft model when multiple radiation coming from the higgs decay/scattering
          This can also impact MLM since it use the same definition for the dynamical scale
      OM: Fix some issue for DIS scattering where the shat was wrongly defined for low energy scattering.
          Low energy scattering are not adviced since they break the factorization theorem.
          In particular the z-boost of the events are quite ill defined in that scenario.
      OM: changing the format of the param_card for NLO model to match expectation from the latest PY8
      OM: Update of MadSpin to allow special input file for the case of spinmode=none. 
          With that very simple mode of decay, you can now decay hepmc file or wrongly formatted leshouches event
          (in that mode we do not have spin correlation and width effect)
      PT: in montecarlocounter.f: improved colour-flow treatment in the case gluons are twice colour-connected to each other
          new gfunction(w) to get smoothly to 0 as w -> 1. (for NLO+PS run)
      OM: Fix some issue for the new QED model (including one in the handling of complex mass scheme of such model)
      OM: Fixing an issue of the param_card out of sync when running compute-widths
      OM: Adding Qnumbers block for ghost (the latest version of py8 was crashing due to their absence)

2.6.2 (29/04/18)

      Heavy ion pdf / pdf in general:
      -------------------------------
      OM: Support for rescaling PDF to ion PDF (assuming independent hadron), this is well suited for Lead-Lead collision, p-Lead collision and fix-target
      OM: Support in systematics.py for ion pdf. Possiblity to rescale only one beam (usefull to change only on PDF for fix target experiment)
      OM: Removing internal support for old type of PDF (only supported internal pdf are now cteq6 and nnpdf23)


      User Interface
      --------------
      OM: introduce "update to_full" command to display all the hidden parameter.
      OM: introduce "update ion_pdf" and "update beam_pol" to add related section in the run_card.
          the polarization of the beam is set as hidden parameter instead as default parameter
      OM: improve handling of (some) run_card parameter:
            - add comment that can be displayed via "help NAME"
            - add autocompletion for some parameter
            - add direct rejection of parameter edition if not in some allowed list/range
      
      Bug fixes:
      ----------
      OM: Fix issue with madspin introduced in 2.6.1 (failing to generate correct diagram for NLO process)
      OM: fix crash in 1>N reweighting
      RF+MZ: Fixed a problem with (f)NLO(+PS) runs in case the Born has identical QCD-charged
      	     particles. Cross sections were typically correct, but some distributions might
	     have shown an asymmetry. 
      OM: Change in LO maching for HEFT (or any model with hgg vertex) in the way to flag jet that should
          not take part in the matching/merging procedure.
      OM: Fixed a bug for loop induced in gridpack mode
      RF: Fixed a bug for ApplGrid: in rare cases the ApplGrid tables were filled twice for the same event
      OM: Fixed a bug for fixed target experiment when the energy of the beam was set to 0. 
      RF: Fixed an issue where too many files were opened for fNLO runs in rare cases
      OM: Fix issue on Madevent html output where some link where broken
      OM: Fix issue for the display lorentz function (was also presenting security issue for online use)
      OM: Fix issue for spin 3/2 (one in presence of fermion flow violation and one for custom propagator)

      Enhancement:
      -----------
      OM: add the value of all the widths in Auto-width in the scan summary file
      OM: For 1>N, if the user set fixed_run_scale to True, then the scale is choose accordingly
          and not following the mass of the inital state anymore
      RF: For the HwU histograms, if no gnuplot installation is found, write the gnuplot scripts in v5
          format (instead of the very old v4 format).
      OM: Change the default LO output directory structure. Now by default the lepton and neutrino are split 
          in two different directory. This avoids to face problem with the assymetric cut on lepton/neutrino
      OM: loop-filter commands are now working for loop-induced processes
      OM: New  method avoiding that two process are running inside the same output directory.
          This is implemented only for Gridpack and LO run so far. 
          The new method should be more robust in case of crash (i.e. not wrongly trigger as before)
      OM: For LO scan, if a crash (or ctrl-c) occurs during the scan, the original param_card is now
          restored.

2.6.1 (12/12/17)

      RF+MZ: It is now possible to add LO matrix elements (with [LOonly]) 
             to Fx-Fx merged samples. Thanks to Josh Bendavid for testing.
      OM: Re-factoring the code asking which program to use (both at LO and NLO)
          - design modular, designed for PLUGIN interactions
          - the length of the question auto adapts to the size of the shell
      OM: Allowing to have the gridpack stored on a readonly filesystem
      OM: Fix a bug in matching/merging forbiding the pdf reweighting for some processes (since 2.4.0)
      OM: Creation of online database with the name of known UFO model. If a use try to import a model
          which does not exits locally, the code will automatically check that database and download the 
          associate model if it exists. You can contact us if you are the author of one model which is not
          on our database. 
	  The list of all available model is available by typing "display model_list"
      OM: Model with __arxiv__ attribute will display "please cite XXXX.XXXXX when using this model" when
          loaded for the first time.
      OM: A fail of importing a UFO model does not try anymore to import v4 model
      OM: Many model present in models directory have been removed, however they can still be imported
          since they are available via automatic-download
      OM: Refactoring of the gridpack functionality with an infinite loop to reach the requested number of events
      OM+RF: Adding new class of cut at LO/NLO defined via the pdg of the particle
      VH: Support for the latest version of MA5
      MZ: Adding support for lhapdf v6.2
      OM: Fixing various bug in the spinmode=onshell mode of MadSpin
      OM: Fix a bug for model with 4 fermion in presence of restrict_card
      OM: Fix aloha bug in presence of complex form-factor.
      OM: improve auto-detection and handling of slha1/slha2 input file when expecting slha2. 

2.6.0 (16/08/17)
      New Functionalities:
      --------------------
      RF+OM: Added the possibility to also have a bias-function for event generation at (f)NLO(+PS)
      OM: Improve Re-WEIGHTING module
          1) creation of a single library by hyppothesis. 
          2) library for new hyppothesis can be specify via the new
             options: change tree_path and change virt_path
          3) allows to re-weight with different mass in the final states (LO only)
             This forces to rewrite a new lhe file, not adding weight inside the file
             (via the command: change output 2.0)
          4) allows to run the systematics on the newly generated file (for new output file)
             (via the command change systematics True)
          5) Fix some Nan issue for NLO reweighting in presence of colinear emission
	  6) various bug fixing, speed improvement,...
      OM: Add new option to SYSTEMATICS program:
           --remove_weights, --keep_weights, --start_id
           See "help systematics for more details."
      OM: Allow to specify param_card, run_card,... directly via an html link.

      Bug Fixing:
      -----------
      OM: Update condor class to support CERN type of cluster (thanks Daria Satco)
      OM: Fixing a bug leading to a crash in pythia8 due to one event wrongly written when splitting the
          events for the parralelization of pythia8
      OM: Fixing an issue, leading to NAN for some of the channel of integration for complicated processes.
      OM: Fix a bug in gripack@NLO which forbids to run it when the gridpack was generated with 0 events.
      RF: Fixed bug #1694548 (problem with NLO for QCD-charged heavy vector bosons).
      RF: Another fix (adding on a fix in 2.5.5) related to FxFx merging in case there are
      RF: Fixed bug #1706072 related to wrong path with NLO gridpack mode
          diagrams with 1->3 decays.
      RF: Fixed a bug (found by SF) that gave a seriously biased resonance mass when using MadSpin for decaying a 2->1 process.
      PT: Fix in montecarlocounter.f. Previously, for NLO+PS it was reading some subleading-colour information, now all
          information passed to the MC counterterms is correctly leading colour. 
      OM: Fix systematics computation for lepton collider
      OM+VH: Remove the proposition to install pjfry by default, due to many installation problem. The user can still force to 
          install it, if he wants to.
      OM: Fix a problem of madspin when recomputing width for model loaded with --modelname option
      OM: Fix events writing for DIS (thanks to Sho Iwamoto)
      OM: Fix a problem of output files written .lhe.gz, even if not zipped (python2.6 only)
      OM: Fixing some issue related to the customised propagator options of UFO model
 
      Code Re-factorisation:
      ----------------------
      RF: Refactor of the HwU.f fortran code. Gives more flexibility and potentially lower
          memory requirements.
      RF: Refactor of the (NLO) code related to extra weights (for PDF/scale uncertainties).
      OM: Increase modularity of the code for the support of plugin (maddm and MPI@LO)     
          - Now we support the HPC plugin allowing to generate LO-gridpack on MPI machine
          - Plugin can now use the "launch" keyword

2.5.5(26/05/17)
      OM: Fixing bug in the creation of the LO gridpack introduced in 2.4.3. Since 2.4.3 the generated 
          gridpack were lacking to include the generated grid for each channel. This does not lead to 
          bias but to a significant slow down of the associated gridpack.
      OM: Supporting user function calling other non default function.
      OM: adding the command "update to_slha1" and "update to_slha2" (still beta)
      RF: some cleanup in the NLO/Template files. Many unused subroutines deleted.
      OM: fixing some bug related to complex_mass_scheme
      OM: fixing bug in ALOHA for C++ output (in presence of form-factor)
      OM: fixing lhe event for 1 to N process such that the <init> block is consistently set for the shower
      OM: ExRootAnalysis interface is modified (need to be requested as an analysis)
      RF: Fix for FxFx merging in case there are diagrams with 1->3 decays.

2.5.4(28/03/17)
      OM: Add a warning in presense of small width
      OM: Fix a bug related to a missing library (introduced in 2.5.3)
      OM: Improve stability of the onshell mode of MadSpin
      VH: Fix some problem related to LHAPDF

2.5.3(09/03/17)
      PT: Modified the default shower starting scale in montecarlocounter.f.
          The new reference scale from which the dampening profile is computed is sum_i mt_i/2, i
          being Born level final-state momenta.
      OM: New "special mode" for madspin accessible via "set spinmode onshell".
          This mode allow for full spin-correlation with 3 (or more) body decay but the decaying particle
          remains exactly onshell in this mode. Loop-induced production/decay are not allowed in this mode.
      OM+RF: Allowing for creation of LHE like output of the fixed order run at NLO.
          This LHEF file is unvalid for parton-shower (all PS should crash on such file). It will be 
          unphysical to shower such sample anyway.
          Two hidden parameters of the  FO_analyse_card.dat allow some control on the LHEF creation
       	  "fo_lhe_weight_ratio" allows to control the strength of a partial unweighting [default:1e-3]
             increasing this number reduce the LHEF size.
          "fo_lhe_postprocessing" can take value like nogrouping, norandom, noidentification.
             nogrouping forbids the appearance of the LHEF(version2) tag <eventgroup>
             norandom   does not apply the randomization of the events.
             noidentification does not merge born event with other born like counter-event
      RF: Better job handling for fNLO runs.
      VH: Fixing various problem with the pythia8 interface (especially for MLM merging)
      Team: Fixing a series of small crash

2.5.2(10/12/16)
      OM: improve systematics (thanks to Philipp Pigard)
      OM: new syntax to modify the run_card: set no_parton_cut
          This removes all the cut present in the card.
      OM: change the default configuration parameter cluster_local_path to None
      OM: change the syscalc syntax for the pdf to avoid using & since this is not xml compliant
      OM: avoid to bias module to include trivial weight in gridpack mode
      OM: Fix a bug making 2.5.1 not compatible with python2.6
      OM: Improve "add missing" command if a full block is missing
      OM: Fixing a bug reporting wrong cross-section in the lhef <init> flag (only in presence of 
          more than 80 channel of integration)

2.5.1 (04/11/16)
       PT+MZ: New interface for Herwig7.
              Fixed a bug in the Herwig7/Herwig++ counterterm (relevant to 2 -> n, n>2:
              in particular, the bug affected the dead zone for final-final colour connection
              in processes with more than two particles in the Born final state)
       VH: Parallelization of PY8 at LO
       OM: add the possibility to automatically missing parameter in a param_card
           with command "update missing" at the time of the card edition. Usefull for 
           some SUSY card where some block entry are sometimes missing.
       OM: Possibility to automatically run systematics program at NLO or Turn it off at LO
           (hidden entry of the run_card systematics_program = systematics|syscalc|none)
       RF: Some refactoring of the NLO phase-space generation,
           including some small improvements in efficiency.
       OM: Plugin can be include in a directory MG5aMC_PLUGIN the above directory need to be in
           the $PYTHONPATH
       OM: Fix systematics for e+ e- initial state.
       VH: Fix various bug in the HepMc handling related to PY8 (LO generation)
       OM: allow install maddm functionality (install ./bin/maddm executable)

2.5.0 (08/09/16)
     FUNCTIONALITY
       VH+OM: Adding an official interface to Pythia8 (parton shower) at Leading-Order
	        More information at https://cp3.irmp.ucl.ac.be/projects/madgraph/wiki/LOPY8Merging	   
       VH+OM+MA5: Adding an official interface to MadAnalysis5 for plotting/analysis/recasting
	        More information at https://cp3.irmp.ucl.ac.be/projects/madgraph/wiki/UseMA5withinMG5aMC	   
       OM: Introduces a new function for LO/NLO interface "systematics"
            This function allows to compute systematics uncertainty from the event sample
            It requires the event sample to have been generated with 
                - use_syst = T (for LO sample)
                - store_reweight_info = T (for NLO sample)
            At LO the code is run automatically if use_syst=T (but if SysCalc is installed)
       VH+OM: Adding the possibility to bias the event weight for LO generation  via plugin.
            More informtion: https://cp3.irmp.ucl.ac.be/projects/madgraph/wiki/LOEventGenerationBias
       VH+SP: extend support for CKKWL

     CODE IMPROVMENT / small feature
     -------------------------------
       OM: Modify the structure of the output format such that all the internal format have the same structure
       OM: Adding the Plugin directory. Three kind of plugin are currently supported
           - plugin defining a new type of output format
           - plugin defining a new type of cluster handling
           - plugin modifying the main interface of MG5aMCnlo 
           More informations/examples are available here:
           https://cp3.irmp.ucl.ac.be/projects/madgraph/wiki/Plugin
       OM: Adding the possiblity of having detailled help at the time of the edition of the cards.
            help mass / help mt / help nevents provided some information on the parameters.
       OM: NLO/LO Re-weighting works in multi-core
       OM: add an automatic update of the param_card to write the correct value for all dependent parameter.
       OM: add the check that the param_card is compatible with the model restriction.
       OM: Adding the run_card options "event_norm" for the LO run_card (same meaning as NLO one)
       VH: extend install command to install: lhapdf/pythia8
       VH: Interfaced MadLoop to COLLIER for tensor integral reduction.	   
       OM+VH: At the first loop/NLO computation, a new question will now be asked to choose which program
           to install to compute the loop. You can still install additional method later via the "install" command
       OM: Replace the mssm model by the MSSM_SLHA2 following the SLHA2 instead of the SLHA1 convention

     BUG FIXING
     ----------
       OM: Fix a bug in the helicity by helicity reweighting method. (introduced in 2.4.3)
       OM: Fix a bug in the reweight_card where relative path was not understood from the local directory 
            where the program was runned by the user.

2.4.3 (01/08/16)
        OM: Reduce the amount of log file/output generated for LO run (output can use up to three times less output).
        OM: For the LO combination of events (unweighting) pass to the method previously used for loop-induced.
            This method is faster and requires less I/O operation.
            This fully remove the need of the file events.lhe.gz which is not created anymore (further reduce the ouput size)
        OM: Optimise the code in order to be able to run scan with more than 2k steps.
        OM: Optimise the lhe_parser module (use for the unweighting/re-weighing/...) around 20% faster than before.
        OM: Fix a bug in MadSpin where the cross-section reported in the <init> block of the LHEF
            was wrongly assigned when multiple process were present in the LHEF and that different Brancing ratio
            were associated to each of those processes.
        RF: For NLO process generation, fix a problem with turning on PDF reweighting with sets that have only a
            single member. Also, allow for reweighting with up to 25 PDF sets (and their error members) for a single run.
        OM: Fixing bug allowing to specify a UFO model by his full path for NLO computation (thanks Zachary Marschal).
        OM: Fixing bug in LO re-weighting in case of helicity by helicity re-weighting. Now the events is boost back in 
            the center of mass frame to ensure consistency with the helicity definition.

2.4.2 (10/06/16)
        OM: fix a compilation problem for non standard gfortran system
        OM: reduce the need of lhapdf for standard LO run. (was making some run to test due to missing dependencies)

2.4.1 (10/06/16)
        OM: Fix a bug in fix target experiment with PDF on the particle at rest.
            The cross-section was correct but the z-boost was not performed correctly.
        OM: Fix various bug in MadSpin
        OM: Fix some bug in MLM merging, where chcluster was forced to True (introduced in 2.2.0)
        OM: Allow to specify a path for a custom directory where to look for model via the environment 
            variable PYTHONPATH. Note this used AFTER the standard ./models directory

2.4.0 (12/05/16)
        OM: Allowing the proper NLO reweighting for NLO sample
        RF: For NLO processes allow for multiple PDF and scales reweighting, directy by inputting lists
            in the run_card.dat.
        VH: Interfaced MadLoop to Samurai and Ninja (the latter is now the default)
        HS: Turn IREGI to off by default
        MZ: new NLO generation mode. It is more efficient from the memory and CPU point of 
            view, in particular for high-multiplicity processes. 
            Many thanks to Josh Bendavid for his fundamental contribution for this.
            The mode can be enabled with
            > set low_mem_multicore_nlo_generation True
            before generating the process.
        OM: Adding the possibility to use new syntax for tree-level processes:
            QED==2 and QCD>2: The first allows to select exactly a power of the coupling (at amplitude level
            While the second ask for a minimum value.   
        RF: In the PDF uncertainty for fixed-order NLO runs, variations of alphaS were not included.
        OM: In MLM matching, fix a bug where the alpha_s reweighting was not fully applied on some events. 
            (This was leading to effects smaller than the theoretical uncertainty)
        OM: Fixing the problem of using lhapdf6 on Mac
        MZ: Faster interface for LHAPDF6
        OM: Add support of epsilon_ijk in MadSpin
        OM: Fix multiple problem with multiparticles in MadSpin
        OM: Improve spinmode=None in MadSpin
        OM: Update the TopEffTh model
        MZ: Fix problem with slurm cluster
        OM: Improve scan functionalities
        PT: New way of handling Pythia8 decays
        RF: Fixed a bug that resulted in wrong event weights for NLO processes when requiring
            a very small number of events (introduced in 2.3.3)
        OM: Allow to keep the reweight information in the final lhe file for future computation 
        MZ: updated FJcore to version 3.1.3 (was 3.0.5)

2.3.3 (15/10/15)
        OM: Allow new syntax for the param_card: instead of an entry you can enter scan:[val1, val2,...]
            To perform a scan on this parameter.
        OM: Having two mode for "output pythia8" one (default) for pythia8.2 and one for pythia8.1 (with --version=8.1)
        RF: Rewriting of job-control for NLO processes. Better accuracy estimates for FO processes
        RF: Fix for factorisation scale setting in FxFx merging when very large difference in scale in the
            non-QCD part of a process. 
        RF: Better discarding of numerical instabilities in the real-emission matrix elements. Only of interested for
	    processes which have jets at Born level, but do not require generation cut (like t-channel single-top). 
        RF: Added an option to the run_card to allow for easier variation of the shower starting scale (NLO only).
        RF: Fixed a problem in the setting of the flavour map used for runs with iAPPL >= 1. 
        RF: Allow for decay processes to compute (partial) decay widths at NLO accuracy (fixed order only).
        OM: (SysCalc interface) Allow to bypass the pdf reweighting/alpsfact reweighting
        MZ: fixed bug related to slurm clusters
	OM: remove the addmasses.py script of running by default on gridpack mode. 
            if you want to have it running, you just have to rename the file madevent/bin/internal/addmasses_optional.py to
            madevent/bin/internal/addmasses_optional.py and it will work as before. (Do not work with SysCalc tag)
        OM: make the code compatible with "python -tt" option

2.3.2.2 (06/09/15)
        VH: Finalized the MG5aMC-GoSam interface

2.3.2(20/08/15)   
        OM: Improve reweighting module. (https://cp3.irmp.ucl.ac.be/projects/madgraph/wiki/Reweight)
            New Capabilities: 
             - allow to reweight by loop-induced processes
             - allow to change model 
             - allow to change process definition
             - allow to unweight the sample to have an idea of the statistical power.
             - allow to perform some crude reweighting on NLO sample (reweighting by LO matrix element). NLO
               accuracy is not preserved (in general) for such computation.
            New dependencies:
	     - require the f2py module (part of numpy)
	OM: change the kt-durham cut (at LO) such that particle comming from decay are not impacted if cut_decays
            is on False.
        VH: Fixed the check in helas wavefunction appearance order in an helas diagrams. It failed in cases
	    where additional wf were created during the fix of fermion flow in presence of majorana fermions.         
	RF: Fixed a bug in the aMCFast/ApplGrid interfaced introduced in the previous version.
        OM: Fix a crash when using mssm-no_b_mass model (due to the SLHA1-SLHA2 conversion)
        OM: Fix a bug in the add_time_of_flight function (not called by default) where the displaced vertex information
            was written in second and not in mm as it should. Note that this function can now be run on the flight
	    by adding the following line in the run_card: "  1e-2 = time_of_flight #threshold for the displaced vertex" 
	RF: Small fix that leads to an improvement in the phase-space generation for NLO processes
        OM: Fix a crash introduce in 2.3.0 when running sequentially in the same directory (thanks Gauthier)
        OM: Improve aloha in the case of some expression reduces to pure float.
        OM: In MadSpin, allow to specify cut for the 1>N decay in spinmode=none.
	RF: Fixed a bug that gave bogus results for NLO runs when using an internal PDF which is not
            NNPDF (like for the old cteq_6m, etc).
	RF: Fixed a bug in the PDF combination in the HwU histograms: there was no consistent use if Hessian
            and Gaussian approaches for MSTW/CTEQ and NNPDF, respectively.
        OM: Fixed a small bug in EWdim6 which was removing a coupling in AZHH interaction.
        OM: improve customize_model function to avoid problem with unity coupling.
	RF: Improved the treatment of the bottom Yukawa. Thanks Marius Wiesemann. 

2.3.1  
     OM+VH: Automation of event generation for loop-induced processes.
		OM: Automatic change of the p/j definition to include the b particle if the model has a massless b.
	RF: Reduce the collision energy for the soft and collinear tests: for 100TeV collider many were failing
	    due to numerical instabilities. 
        OM: Fixing bug associate to the epsilon_ijk structure
        OM+VH: Various bug fixing for the loop-induced processes
        OM: Fix a crash in MadWidth which occurs for some 4 body decay
        PT: Fixed a bug concerning the use of Herwig++ with LHAPDF. Bug was introduced in 2.3.0.beta
	OM: Fix a crash in ALOHA for form-factor in presence of fermion flow violation

2.3.0.beta(10/04/15) OM+VH: Adding the possibility to compute cross-section/generate events for loop-induced process
		JB+OM: Addign matchbox output for matching in the Matchbox framework
                OM+VH: Change the handling of the run_card.
                      - The default value depends now of your running process
                      - cut_decays is now on False by default
                      - nhel can only take 0/1 value. 1 is a real MC over helicity (with importance sampling)
                      - use_syst is set on by default (but for matching where it is keep off)                    
                      - New options added: dynamical_scale_choice, it can take the following value
		            -1 : MadGraph5_aMC@NLO default (different for LO/NLO/ ickkw mode) same as previous version. 
                             0 : Tag reserved for user define dynamical scale (need to be added in setscales.f).
                             1 : Total transverse energy of the event.
                             2 : sum of the transverse mass 
                             3 : sum of the transverse mass divide by 2 
			     4 : \sqrt(s), partonic energy 
                OM: Cuts are also applied for 1>N processes (but the default run_card doesn't have any cut).         
                PT: Set command available for shower_card parameters
                OM: New MultiCore class with better thread support
                RF: Fixed a bug in the aMCfast/APPLGrid interface introduced in version 2.2.3
		RF: Fixed a bug in the setting of the integration grids (LO process generation) for the minimum
		    energy needed for photons. The bug did not lead to any bias in event generation.
		RF: Re-factoring of the structure of the code for NLO+PS computations.
		RF+VH: Replaced the default topdrawer histograms with HwU histograms for f(N)LO runs
                    and allow it also for aMC@NLO runs.
		RF+VB: Allow for variable bin-sizes in MG5_aMC+aMCfast+ApplGrid runs.
                MZ+RF: Added 'LOonly' asNLO mode to export processes without any real and virtuals 
                       (useful e.g. for higher multiplicities when merging)
		RF: Added support for the computation of NLO+NNLL jet veto cross sections
		RF: Fixed a bug in the Pythia8 interface: FxFx was not correctly initialized and all
                    events were incorrectly kept (introduced in v.2.2.3)
                OM: Improve the function "print_result" (in the running interface)
                    add an option --format=short allowing to print the result in a multi-column format
                OM: Possibility to not transfer pdf file to the node for each job. 
                       This is done via a new option (cluster_local_path) which should contain the pdf set.
                       This path is intented to point to a node specific filesystem.
                    New way to submit job on cluster without writting the command file on the disk.
                OM: Allowing MadSpin to have a mode without full spin-correlation but handling three (and more) 
                    body decay. (set spinmode=none).
                OM+PA: Fixing various bug in MadSpin.

2.2.3(10/02/15) RF: Re-factoring of the structure of the code for fNLO computations.
                OM: Fix a bug in MadWeight (correlated param_card was not creating the correct input file)
		RF: When requiring more than 1M events for (N)LO+PS runs, do not go to higher precision than 0.001
                    for the grids and cross section (can be overwritten with the req_acc run_card parameter).
		RF: Make sure that reweight info (for PDF and scale uncertainties) also works for UNLOPS events.
		RF: When setting the B's stable in the shower_card, also set the eta_b (PDG=551) stable.
		OM: Change the Breit-Wigner splitting for the multi-channel integration, use the bwcutoff instead of
                    the hardcoded value 5.
                MZ: Fix to bug 1406000 (segfault appearing when doing FxFx merging). Thanks to Josh Bendavid for
                    having reported it
                MZ: Fix to a bug occurring when generating event in the "split" mode: the required output was 
                    not correctly specified
                OM: The built-in pdf "nn23lo" and "nn23lo1" where associate to the wrong lhapdfid in the lhef file
                    This was creating bias in using SysCalc. (Thanks Alexis)
                OM: Fix a bug in the LO re-weighing  module which was removing the 
                    SysCalc weight from the lhe file (thanks Shin-Shan)
                Team: Fixes to different small bugs / improvement in the error and warning messages
		RF: For aMC runs, If a NAN is found, the code now skips that PS point and continues instead of
		    leading to NAN.
                RF: For fNLO runs the virtuals were included twice in the setting of the integration grids. 
                    This was not leading to any bias in previous version of the code.

2.2.2(06/11/14) OM: Correct a bug in the integration grid (introduces in 2.1.2). This was biasing the cross-section of 
                    processes like a a > mu+ mu- in the Effective Photon Approximation by three order of magnitude.
                    For LHC processes no sizeable effect have been observe so far.
                MZ: some informations for aMC@NLO runs which were before passed via include files are
                    now read at runtime. The size of executables as well as compilation time / memory usage
                    is reduced for complicated processes
                RF: Fix crash #1377187 (check that cuts were consistent with the grouping was too restrictive) 
		RF: For NLO running: added 'strip' to the makefiles to reduce executable sizes (removes symbol info)
		Stefano Carrazza (by RF): fix for the photon PDF for the internal NNPDF sets
		RF: Improved the check on the consistency of the cuts and the grouping of subprocesse (LO running)
                PT: enabled PYTHIA8.2
                OM: restore the usage of external gzip library for file larger than 4Gb which were crashing with
                    the python gzip library
                OM: Fixing the default card for Delphes
                OM: Improve support of lsf cluster (thanks Josh) 
                OM: Adding support for the UFO file functions.py (which was ignored before)
                OM: Reduce the amount of RAM used by MadSpin in gridpack mode.
                OM: discard in MadWidth partial width lower than \Lambda_QCD for colored particle.

2.2.1(25/09/14) OM: Fix a bug preventing the generation of events at LO due to a wrong treatment of 
                      the color-flow.

2.2.0(24/09/14) VH: General mixed order corrections in MadLoop (only), including QCD/EW/QED and 
                    the UFO@NLO model 'loop_qcd_qed_sm'.
                VH: Re-design of both the tree and MadLoop matrix elements output to compute
                    contributions of different coupling order combinations independently from one another.
                VH+HS: Tensor integral reduction as implemented in PJFry and IREGI readily available
                    and interfaced to MadLoop's output.
                VH: Re-structuring of MadLoop's standalone output so as to easily create a single dynamic 
                    library including many processes at once. Useful for interfacing MadLoop to other MC's
                    and already working with Sherpa.
                VH+HS: This branch contains all the fixes for proper treatment of the latest BSM@NLO models 
                    produced by FeynRules@NLO. In particular, the fixed related to the presence of majorana 
                    particles in loop ME's.
                RF: Corrected the behaviour of the pdfcode parameter in the shower_card for NLO+PS runs.
                PT: Redesigned shower_card.dat and eliminated modbos options for Herwig6          
                RF: Change the SPINUP information in the NLO LHEF from 0 to 9 (i.e. sum over helicities)
                RF: Fixed a bug in the check on the determination of the conflicting BWs.
		RF: Added the aMCfast+APPLgrid interface (arXiv:1406.7693 [hep-ph])
                PT: Redesigned shower_card.dat and eliminated modbos options for Herwig6          
                RF: Change the SPINUP information in the NLO LHEF from 0 to 9 (i.e. sum over helicities)
                RF: Fixed a bug in the check on the determination of the conflicting BWs.
                MZ: enabled LHAPDF6 interface 
                OM: Fixed a crash in some HEFT merging case.
                OM: Fix various compatibility problem created by the LHEFv3 version (Thanks to S. Brochet)
                OM: Fix a bug for MadSpin in gridpack mode
                OM: Add a routine to check the validity of LHE file (check_event command)
                OM: Fix bug for UFO model with custom propagators
                OM: Fix Bug in the computation of cross-section in presence of negative contribution 
                OM: Change colorflow information of LHE file in presence of two epsilon_ijk
                    since PY8 was not able to handle such flow in that format.
                OM: Add the function print_result for aMC@(n)LO run.
                OM: Add some shortcut in the card edition 
                    set ebeam 500 # edit both beams
                    set lpp 0     # edit both lpp1 and lpp2
                    set lhc 14    # configure for LHC 14TeV
                    set ilc 1000  # configure for ilc 1TeV
                    set fixed_scale 100 # set all scale to fixed and at 100GeV
		    set showerkt T # set showerkt on T in the shower card
 		    set qcut 20    # set the qctu to 20 in the shower card 
                OM: Fix a bug in the card edition mode which was sometimes returning to default value
                    which were edited by hand and not via the set command.
                Seoyoung Kim (by OM): Implementation of the htcaas (super-)cluster support.
		Juan Rojo (by RF): extended the 3 internal NNPDF sets for scales relevant for a 100TeV collider.
                OM: Fix a problem with the creation of DJR plot with root 6
                OM: allow the set the width to Auto in NLO computation (width computated at LO accuracy)
                OM: Adding the possibility to have automatic plot after the parton shower for Herwig6/Pythia6.
                    This require MadAnalysis and the pythia-pgs package. 

2.1.2(03/07/14) OM: Fix a bug in ALOHA in presence of customized propagator (Thanks Saurabh)
                OM: Fixing some compilation issue with MadWeight (Thanks A. Pin)
                OM: Fixing a bug preventing MadWidth to run due to the model prefixing (depending
                    on the way it was called)
                OM: Fixing a bug in MadSpin in the mssm model
		RF: Added the invariant mass and DeltaR cuts for *same flavour* opposite sign lepton
                    pairs to the run_card for NLO-type generations.
		RF: Added FxFx and UNLOPS merging with Pythia8
		RF: Prevent an infinite loop in MadSpin by forcing the correct sign to the invariants
		RF: Catch a possible error related to grouping subprocesses and setcuts
		OM: Fix an error when using the "customize_model" command
                S. Mrenna (by OM): Fix the include file in pythia8 output to be compliant with the latest
                    PY8 version
		RF: Added a string with functional form for the scales to the event file banner (NLO only)
                S. Brochet (by OM): Fix a bug in MadSpin with the writting of the mother ID in the LHE file.
                    Force the tag in the banner to always have the same case
                    increase momenta precision for the LHE file written by MadSpin 
                    (thanks a lot to S. Brochet for all those patch)
                PT: Integrated Jimmy's underlying event for Herwig6
                OM: improve "add model" functionality allow to force particle identification.
                PT: Bug fix in the normalisation of topdrawer plots for option 'sum' (as opposed to 'average')
		RF: Fixed a bug related to the random seed when the code was not recompiled for a new run.
                OM: Fixed a bug in MadEvent(LO) run, the generated sample were bias in presence of 
                    negative cross-section. A negative cross-section is possible only if you use a NLO PDF 
                    and/or if you edit the matrix.f by hand to have a non-definite positive matrix-element.
		OM: When importing a model, check that there is not more than 1 parameter with the same name.
                PT: Subsantial recoding of montecarlocounter.f and of a subroutine in fks_singular.f. Will help 
                    future extensions like EW NLO+PS matching and numerical derivatives      
                OM: Fixing a wrong assignement in the color flow in presence of epsilon_ijk color structure.
                    Those events were rejected by Pythia8 due to this wrong color-flow.
                MZ: Added the possibility to run the shower on a cluster, possibly splitting the lhe file 
                MZ: The c++ compiler can be specified as an option in the interface. On MACOSX, clang should
                    work now
                OM: MadEvent output is now LHEFv3 fully compliant. A parameter in the run_tag (lhe_version) 
                    allows to return LHEF version 2 format for retro-compatibility.

2.1.1(31/03/14) OM: Change the way the UFO model is handle by adding a prefix (mdl_) to all model variable.
                    This avoid any potential name conflict with other part of the code. This feature can be
                    bypassed by using the option --noprefix when importing the model.
                OM: New command "add model XXX" supported. This command creates a new UFO model from two UFO model.
                    The main interest stand in the command "add model hgg_plugin", which add the effective operator
                    h g g to the original UFO model. The model is written on disk for edition/future reference.
		RF: Reduced the calls to fastjet and skipped the computation of the reweight coeffients when
 		    they are not needed.
                OM: Fixed a bug for LO processes where the MMLL cut was not applied to the event sample.
                PA: Fix a bug in MadSpin to avoid numerical instabitities when extracting t-channel invariants
                    from the production event file (see modification in driver.f, search for 'MODIF March 5, 2014') 
                OM: Better determination of which particles are in representation 3/3bar since FR is ambiguous on that point.
                    Now the determination also looks for 3 -3 1 interactions to check if that help.
                OM: Fix a bug(crash) in MW linked to the permutation pre-selection module.
		RF: Better comments in the code for user-defined cuts in the ./SubProcesses/cuts.f function.
                    Also the maxjetflavor parameter in the run_card is now actually working.
                OM: Update SysCalc to:
                      - Fix a bug that some file where sometimes truncated.
                      - Allow for independant scale variation for the factorization/renormalization scale.
                RF+OM: Improve the handling of conflicting Breit-Wigners at NLO
		RF: Print the scale and PDF uncertainties for fNLO runs in the summary at the end of the run

2.1.0(21/02/14) MADWEIGHT RELEASE:
                ------------------
                
                OM+PA: First Official release of MadWeight inside MG5_aMC
                      Main update:
                        - ISR corrections
                        - possibility to use narrow-width approximation
                        - introducing a module for the pre-selection of the parton-jet assignment.
                        - extended formalism for the transfer function (more generic)
                        - possibility to evaluate the weights for multiple choices of transfer function 
      			  on the same phase-space point. The phase-space is optimized for the first set of 
                          parameters.
		      Speed update:
                        - More efficient way to group the computation for identical process with different final state.
                        - Possibility to Monte-Carlo over the permutation.
                        - More efficient way to choose between the various change of variable.
                        - Possibility to use mint (not compatible with all of the options)
			- Possibility to use sobol for the generation of PS point (sometimes faster than pure 
                          random point generator.

                MadEvent/aMC@NLO UPDATE/BUG FIXING:
 		-----------------------------------

                OM: Fix critical bug (returns wrong cross-section/width) for processes where the center of mass 
                    energy of the beam is lower than 1 GeV. So this has no impact for LHC-collider phenomenology.
                    This can also impact computation of decay-width if the mass of that particle is below 1 GeV.
		RF: Critical bug fixed (introduced in 2.0.2) for fixed order NLO runs that could
		    give the wrong cross section when the phase-space generation is inefficient
                    (like in the case for conflicting Breit-Wigners). This bug did not affect runs
                    with matching to the parton shower.
                OM: Fix a bug leading to a crash with some decay syntax. i.e., p p > t t~, (t > w+ b), (t~ >w- b~)
                OM: Fix format of LHE output for 1>N events when the <init> and mother information were wrongly set 
                    to LHC default. Specific support of this option will be part of pythia8 (8.185 and later)
                OM: Fix the syntax for the custom propagator to follow the description of arXiv:1308.1668 
                OM: Allow to call ASperGe on the flight if ASperGe module is include in the UFO model.
                    just type "asperge" at the moment where the code propose you to edit the param_card.

                MADSPIN UPDATE:
                ---------------
                OM: Allow to use another model for the decay than the one used for the production of events.
                    You are responsible of the consistency of the model in that case.
                PA: Include hellicity information for the events generated by MadSpin.
                OM: Fix a bug in MadSpin preventing the gridpack to run with NLO processes.

2.0.2(07/02/14) RF: Suppressed the writing of the 'ERROR in OneLOop dilog2_r' messages (introduced in the 
                    previous version)
                OM: Fix the bug that the shower_card.dat was wrongly identified as a pythia_card.
                OM: add one MadSpin option allowing to control the number of simultaneous open files.
                OM: Fix a bug in eps preventing evince preventing label to be displayed on page 2 and following
                    Thanks to Gauthier Durieux for the fix.
                OM: Fix a bug(crash) for p p > w+ w- j j introduce in 2.0.0 due to some jet sometimes tagged as QCD
                    and sometimes not (which was making the automatic scale computation to crash)
                OM: Change the way to writte the <init> line of the lhe file to take into account
                    - process with more that 100 subprocesses (note that you need to hack the pythia-pgs
                      package to deal with such large number of sub-process
                    - deal with pdf identification number bigger than 1 million.  
                OM: Fixed a bug preventing the Madevent to detect external module (pythia-pgs, syscalc,...)
                    Bug #1271216 (thanks Iwamoto)
                PT: PYTHIA8 scale and pdf variations

2.0.1(20/01/14) OM: Fix a bug in h > l+ l- l+ l- for group_subproceses =False (decay only). A follow up of 
                    the bug fix in 2.0.0
                RF: Replaced the Error#10 in the generation of the phase-space (for NLO) to a Warning#10.
                    In rare cases this error stopped the code, while this was not needed.
                RF: When using non-optimized loop output, the code now also works fine.
                OM: Modification of the code to allow the code to run on our servers
                VH: Improve the timing routine of the NLO code (displayed in debug mode)
                VH: FIX the import of old UFO model (those without the all_orders attribute).
                OM: Add a functionalities for restrict_model if a file paramcard_RESTRICTNAME.dat
                    exists, then this file is use as default param_card for that restriction.
                HS: Updated CutTools to v1.9.2

2.0.0(14/12/13)    CHANGE IN DEFAULT:
                   ------------------
                      OM: Change the Higgs mass to 125 GeV for most of the model (but the susy/v4 one).
                      OM: Change the default energy of collision to 13 TeV.
                      RF: Default renormalisation and factorisation scales are now set to H_T/2. (for aMC only)

                   MadEvent Update:
                   ----------------
                      OM+SF+RF: Add Frixione Photon isolation (also for aMC)
                      OM: Implementation of the reweight module for Leading Order matrix-element
                      JA+OM+AK: Store parameters needed for systematics studies.
                          This can be turned on with the use_syst parameter in
                          run_card.dat.
                          This output can be used to generate event weights for
                          a variety of variational parameters, including scalefact,
                          alpsfact, PDF choice, and matching scale. Note that this require
                          pythia-pgs v2.2 for matching scale.
                      OM+JA+Chia: Implement MadWidth (automatic/smart computation of the widths)
                      OM: Support for Form-Factor defined in the UFO model. and support for model
                          parameter presence inside the Lorentz expression.
                      OM: Support for a arbitrary functions.f file present inside the UFO model. 
                      JA: Included <clustering> tag in matched .lhe output, to be 
                          used together with Pythia 8 CKKW-L matching. This can be 
                          turned off with the clusinfo flag in run_card.dat.
                      JA: New treatment of matching for diagrams that have no
                          corresponding lower-multiplicity diagrams. Jets that
                          are not classified as shower-type emission jets are
                          flagged in the cluster scale info at the end of the event,
                          which is recognized by the Pythia interface in Pythia-PGS
                          package v. 2.2. For such jets, xqcut does not apply. This
                          allows for consistent matching e.g. of p p > w+ b b~ in 
                          the 4-flavor scheme. Note that auto_ptj_mjj must be set to
                          .false. for this to work properly.
                      OM: Change model restriction behavior: two widths with identical are not merged anymore.
                      S.Prestel(via OM): implement KT Durham cut. (thanks to Z. Marshall)
                      OM: Improved check for unresponsive of PBS cluster (thanks J. Mc Fayden)
                      OM: Implement a maximum number (2500) of jobs which can be submitted at the same time
                          by the PBS cluster. This number is currently not editable via configuration file.
                     
                   MadEvent Bug Fixing:
                   --------------------
                      OM: Fix a bug for h > l+ l- l+ l- (introduce in 1.5.9) where the phase-space parametrization 
                          fails to cover the full phase-space. This bugs occurs only if two identical particles decays
                          in identical particles and if both of those particles can't be on-shell simultaneously. 
                      OM: Fix a bug for multi_run sample in presence of negative weights (possible if NLO pdf)
                          The negative weights were not propagated to the merged sample. 
                          (thanks to Sebastien Brochet for the fix)
	         
                   aMC@NLO Update:       ! FIRST OFFICIAL RELEASE WITH NLO CAPABILITIES !
                   ---------------
                       PT: MC@NLO matching to PYTHIA8 available.
                       RF: Added FxFx merging
                       RF: Use MC over helicities for the MadLoop virtual corrections.
                       RF: Using "virtual tricks" to reduce the number of PS points for which to include
                           the virtual corrections, leading to a speed up of the code.
                       OM+SF+RF: Add Frixione Photon isolation (also in MadEvent)
                       PA+OM: Fast version of MadSpin implemented (PS generation in Fortran).
		       OM: Allow to have MadSpin in "gridpack mode" (same cards/same decay). 
                           Add in the madspin_card "set ms_dir PATH". If the path didn't exist MS will
                           create the gridpack on that path, otherwise it will reuse the information 
                           (diagram generated, maximum weight of each channel, branching ratio,...)
                           This allow to bypass all the initialization steps BUT is valid only for the 
                           exact same event generation.
                       VH: Fixed set_run.f which incorrectly sets a default value for ptl, drll and
                           etal making the code insensitive to the values set in the run_card.dat 
                       VH: Fixed a bug in MadLoop that doubled the computing time for quad precision
                       VH+RF: Added MadLoop stability information to the log files (and run summary
                           in DEBUG mode).
                       RF: Fixed a stability problem in the reweighting to get PDF and scale uncertainties.
                       VH+RF: Improved the Binoth LHA interface
                       RF: Improved the multi-channeling for processes with more amplitudes than diagrams.
                       RF: Added a new parameter in the run_card to set the required accuracy for fixed 
                           order runs.
                       SF+RF: Improved handling of fixed order analysis

                    From beta3 (13/02/13):
                       OM: Merge with 1.5.7+1.5.8 (See information below)
                       OM: Allow the customize_model to be scriptable in a 
                           friendly way.
                       RF: Event normalization is now Les Houches compliant (the weights
		           of the events should average to the total rate). The old normalization
                           can still be chosen by setting the flag 'sum = event_norm' in the run_card.
		       RF: Fixes a bug related to the mass of the tau that was not consistently 
 		           taking into account in the phase-space set-up.
		       VH: Fixed the incorrect implementation of the four gluons R2 in the loop_sm UFO.
		       VH: Fixed the UV renormalization for the SM with massive c quarks.
                       RF: The PDF uncertainty for NNPDF is now also correctly given in the run summary
                       RF: Some improvements in the test_MC and test_ME when matrix elements are
                           numerically very large
                       OM+RF: Added the running at LO to the 'launch questions'
                       OM: Allow "check" command to use a event file.
                           This will use the related param_card and the first
                           event compatible with the requested process.
                       RF: Improved the phase-space generation in the case of competing resonances

                    From beta2 (23/12/12):
                       MG5 Team: Include 1.5.4+1.5.5+1.5.6 modifications
                       MadSpin Team: Include MadSpin
                       VH: Fix computation in the Feynman gauge for the loops
                       RF: automatic computation of the NLO uncertainties
                       OM: NLO can now be runned with no central disk
                       MZ: change the format of number (using e and not d)
                       MZ: compilation and tests are possible in multicore
                       RF: allow to precise either uncertainty or number of events
                           for aMC@NLO/NLO
                       OM: ./bin/mg5 cmd.cmd is now working for NLO process

                    From beta1 (31/10/12):
                       aMCatNLO Team: First public (beta) version of aMCatNLO.
                         In order to learn aMCatNLO, please do "tutorial aMCatNLO"
                         Please also visit: http://amcatnlo.cern.ch/list.htm for more
                         information.

1.5.15 (11/12/13) OM: Fix the auto-update function in order to allow to pass to 2.0.0

1.5.14 (27/11/13) OM: Add warning about the fact that newprocess_mg5 is going to be remove in MG5_aMC_V2.0.0
                  OM: Improved cluster submision/re-submition control. 

1.5.13 (04/11/13) OM: Implement a function which check if jobs submitted to cluster are correctly runned.
                      In case of failure, you can re-submitted the failing jobs automatically. The maximal 
                      number of re-submission for a job can be parametrize (default 1) and how long you have to
                      wait before this resubmission [to avoid slow filesystem problem, i.e. condor](default 300s)
                      Supported cluster for this function: condor, lsf, pbs
                  OM: Fix a problem when more than 10k diagrams are present for a given subprocesses.
                      (tt~+4jets).
                  BF: Change nmssm model (The couplings orders were not correctly assigned for some triple 
                      Higgs interactions) 
                  OM: use evince by default to open eps file instead of gv.
		  OM: Fix a problem with the set command for the card edition for the mssm model.
                  OM: Update EWdim6 paper according to the snowmass paper. (3 more operator)
                      The default model is restricted in order to exclude those operators. In order
                      to have those you have to use import model EWdim6-full
                  OM: Fix bug #1243189, impossible to load v4 model if a local directory has the name of
                      the models (which is present in the models directory)
                  OM: Fix a bug in the complex mass scheme in the reading of the param_card (it was clearly stated)
                  OM: Improve numerical stability of the phase-space point generation. (thanks Z. Surujon)

1.5.12 (21/08/13) OM: Improve phase-space integration for processes with strong MMJJ cut. Cases where
                      the cross-section were slightly (~4%) under-evaluated due to such strong cut.
                  OM: Add a command print_results in the madevent interface. This command print the 
                      cross-section/number of events/... 
                  OM: change the way prompt color is handle (no systematic reset). Which provides better
                      result when the log is printed to a file. (thanks Bae Taegil) 
                  OM: Fix Bug #1199514: Wrong assignment of mass in the lhe events file if the initial 
                      state has one massive and one massless particles. (Thanks Wojciech Kotlarski)
                  OM: Fix a compilation problem for SLC6 for the installation of pythia-pgs
                  OM: Fix a crash linked to bug #1209113.
                  OM: Fix a crash if python is not a valid executation (Bug #1211777)
		  OM: Fix a bug in the edition of the run_card if some parameters were missing in the cards
                      (Bug #1183334)

1.5.11 (21/06/13) OM: Fix CRITICAL bug (returning wrong cross-section) for processes with more than
                      one W decaying leptonically. For such processes the lepton cuts were also used
                      on the neutrino particle reducing the cross-section. This bug was present only
                      for group_subprocesses=True (the default)
                  OM: Fix Bug #1184213: crash in presence of GIM mechanism (occur on some 
                      LINUX computer only)
                  OM: The compilation of madevent is now performed by the number of core specify
                      in the configuration file. Same for pythia, ...
                  OM: Improve support for Read-Only system
                  OM: Fix a bug with the detection of the compiler when user specifiy a specific
                      compiler.
                  OM: Fix a problem that MG5 fails to compute the cross-section/width after that 
                      a first computation fails to integrate due to a wrong mass spectrum. 
                  OM: Fix a wrong output (impossible to compile) for pythia in presence of photon/gluon
                      propagator (introduce in 1.5.8)
                  OM: Allow to have UFO model with "goldstone" attribute instead of "GoldstoneBoson", since
                      FR change convention in order to match the UFO paper.

1.5.10 (16/05/13) OM: Fix Bug #1170417: fix crash for conjugate routine in presence of 
                      massless propagator. (introduce in 1.5.9)
                  OM: Fix question #226810: checking that patch program exists before
                      trying to update MG5 code.
                  OM: Fix Bug #1171049: an error in the order of wavefunctions 
                      making the code to crash (introduce in 1.5.7)
		  OM: Allow to use an additional syntax for the set command.
                      set gauge = Feynman is now valid. (Was not valid before due to the '=')
                  OM: Fix By Arian Abrahantes. Fix SGE cluster which was not working when
                      running full simulation (PGS/Delphes).
                  OM: adding txxxxx.cc (Thanks to Aurelijus Rinkevicius for having 
                      written the routine) 
                  OM: Fix Bug #1177442. This crash occurs only for very large model. 
                      None of the model shipped with MG5 are impacted.
                  OM: Fix Question #228315. On some filesystem, some of the executable 
                      loose the permission to be executable. Recover those errors 
                      automatically.
                  OM: Modify the diagram enhancement technique. When more diagram have 
                      the same propagator structure we still combine them but we now include
                      the interference term in the enhancement technique for those diagrams.
                      This fix a crash for some multi-jet process in presence of non diagonal
                      ckm matrices.

1.5.9 (01/04/13)  JA: Fix bug in identification of symmetric diagrams, which could
                      give the wrong propagators included in event files for certain
                      processes (such as p p > z z j, z > l+ l-). Apart from the 
                      propagators (with status 2) in the event file, this bug didn't
                      affect any other results (such as distributions).
                  JA: Fix problem in gensym which made some decay chain processes
                      slower than they should be. Thanks Eric Mintun for reporting.
                  JA: Fix problem in event clustering (introduced in v. 1.5.8)
                      which made events from some processes fail Pythia running.
                  JA: Fixed bug #1156474, Pythia 8 C++ matrix element output for 
                      decay chain processes such as p p > z j, z > j j.
                      (Bug #1156474)
                  JA + OM: Automatically remove libpdf and libgeneric before survey,
                      so everything works automatically when switching between
                      built-in PDFs and LHAPDF.
                  JA: Allow syntax / to remove particles in the define command.
                      Example: define q = p / g
                  JA: Added fat warning if any decay process in a decay chain
                      includes a particle decaying to itself (as is the case
                      if you do w+ > all all, since you include w+ > w+ a).
                  JA: Forbid running newprocess_mg5 from a process directory
                      that has already been generated, to avoid confusion.
                  OM: Fix lxplus server issue (Bug #1159929)
                  OM: Fix an issue when MG5 directory is on a read only disk 
                      (Bug #1160629)
                  OM: Fix a bug which prevent to have the pythia matching plot/cross-section
                      in some particular case.
                  OM: Support of new UFO convention allowing to define custom propagator.
                      (Both in MG5 and ALOHA)
                  OM: Change ALOHA default propagator to have a specific expression for the
                      massless case allowing to speed up matrix element computation with 
                      photon/gluon.
                  OM: Correct the default spin 3/2 propagator (wrong incoming/outcoming 
                      definition)
                  ML (by OM): Adding support of the SLURM cluster. Thanks to 
                      Matthew Low for the implementation.
                  OM: Fixing the standalone_cpp output for the mssm model. (only model impacted)
                      Thanks to Silvan S Kuttimalai for reporting. 
                  OM: Fix Bug #1162512: Wrong line splitting in cpp when some name were very long.
                      (shorten the name + fix the splitting)

1.5.8 (05/03/13)  OM: Fix critical bug introduce in 1.5.0. ALOHA was wrongly written
                      HELAS routine for expression containing expression square. 
                      (like P(-1,1)**2). None of the default model of MG5 (like sm/mssm)
                      have such type of expression. More information in bug report #1132996
                      (Thanks Gezim) 		
                  OM+JA: install Delphes now installs Delphes 3 
                      [added command install Delphes2 to install Delphes 2]
                  OM: Add command in MadEvent interface: add_time_of_flight
                      This command modifies the lhe events file by adding the time of 
                      flight information in the lhe events. To run this you need to do
                      $> ./bin/madevent
                      MGME> generate_events --laststep=parton -f 
                      MGME> add_time_of_flight
		      MGME> pythia    [if needed]
                  OM: Fix bug in pythia8 output for process using decay chains syntax.
                      See bug #1099790.
                  CDe+OM: Update EWdim6 model
                  OM: Fix a bug preventing model customized via the "customize_model"
                      command to use the automatic width computation.
                  OM: Change model restriction behavior: a value of 1 for a width is 
                      not treated as a restriction rule.
                  OM: Fix incomplete restriction of the MSSM model leading to inefficient
                      process merging (and larger-than-necessary files) for the MSSM.
                  OM: Correct bug #1107603 (problem with condor cluster for submission 
                      associated to a large number of jobs). Thanks Sanjay.
                  JA: Fix one part of the problem in bug #1123974: take into 
                      account invariant mass cuts mmXX above the peak range in 
                      s-channel resonances in the phase space integration,
                      to make sure such channels find events even for narrow
                      invariant mass cut ranges. Please note the discussion in 
                      that bug report for other types of channels however.
                  JA: Fixed bug #1139303: matrix elements for identical 
                      decay chain processes with different propagators (such as 
                      p p > w+, w+ > e+ ve and p p > w-,  w- > vm~ mu-) 
                      are now no longer combined, to ensure that resonances are
                      correctly represented in event file.
                  OM: Support lhapdf set which contains photon (See bug #1131995).
                  RF+JA: Reuse last two PDF calls also for LHAPDF PDFs, clarify code
                      for reuse of PDFs in pdg2pdf.f and pdg2pdf_lhapdf.f
                  OM: Update the default delphes card to latest Delphes version. This 
                      default card is automatically overwritten by the default Delphes
                      card when running "install Delphes".
                  JA: Make sure cuts are only checked once per event - this can save
                      a lot of time for multiparton event generation.
                  OM: Fix Bug #1142042 (crash in gridpack).

1.5.7 (15/01/13)  OM+JA: Fixed crash linked to model_v4 for processes containing wwww or
                      zzww interactions. (See bug #1095603. Thanks to Tim Lu) 
                  OM: Fix a bug affecting 2>1 process when the final states particles is 
                      (outcoming fermion) introduced in version 1.5.0. (Thanks to 
                      B. Fuks) 
                  OM: Fix a problem of fermion flow for v4 model (thanks to A. Abrahantes) 
                  OM+DBF: Change the automatically the electroweak-scheme when passing to 
                      complex-mass scheme: the mass of the W is the an external parameter
                      and Gf is an internal parameter fixed by LO gauge relation. 
                  OM+DBF: Remove the model sm_mw of the model database. 
                  OM: Fix problem in the ./bin/mg5 file command when some question are 
                      present in the file.
                  OM: Extend support for ~ and ${vars} in path.
                  OM: Fix a crash in multi_run for more than 300 successive runs.
                      (Thanks to Diptimoy)
                  OM: Allow to choose the center of mass energy for the check command.
                  OM: small change in the pbs cluster submission (see question #218824)
                  OM: Adding possibility to check gauge/lorentz/...for  2>1 processes.                    

1.5.6 (20/12/12)  JA: Replaced error with warning when there are decay processes
                      without corresponding core processes final state (see 
                      Question #216037). If you get this warning, please check
                      carefully the process list and diagrams to make sure you
                      have the processes you were expecting.
                  JA: Included option to set the highest flavor for alpha_s reweighting
                      (useful for 4-flavor matching with massive b:s). Note that
                      this does not affect the choice of factorization scale.
                  JA: Fixed Bug #1089199, where decay processes with symmetric 
                      diagrams were missing a symmetry factor. 
                      Note that this only affects decay processes (A > B C ..) 
                      with multiple identical particles in the final state and 
                      some propagators not able to go on the mass shell.
                  JA: Updated the restriction cards for the sm model to set 
                      Yukawa couplings equal to the corresponding masses
                      (in order to avoid stupid gauge check failures).


1.5.5 (18/11/12)  JA: Fixed Bug #1078168, giving asymmetries in X+gamma generation
                      (e.g. Z+gamma) when ickkw=1 and pdfwgt=T. Thanks Irakli!
                  JA: Ensure that t-channel single top gives non-zero cross section
                      even if maxjetflavor=4 (note that if run with matching,
                      maxjetflavor=5 is necessary for correct PDF reweighting).
                  OM: Fixed Bug #1077877. Aloha crashing for pseudo-scalar, 3 bosons 
                      interactions (introduces in 1.5.4)
                  OM: Fix Bug for the command "check gauge". The test of comparing
                      results between the two gauge (unitary and Feynman) was not 
                      changing the gauge correctly.
                  OM: Improvment in LSF cluster support (see bug #1071765) Thanks to
                      Brian Dorney.

1.5.4 (11/11/12)  JA: Fixed bug in combine_runs.py (introduced in v. 1.5.0) for
                      processes with 5 final-state particles, which might prevent
                      matching to Pythia to work properly (thanks Priscila).
                  OM: Fix Bug #1076043, error in kinematics for e- p collisions,
 		      thanks to Uta Klein (introduced in 1.5.0).
                  JA: Fix Bug #1075525, combination of decay processes for 
                      particle and antiparticle (e.g. w+ > all all and 
                      w- > all all), thanks Pierre.
                  OM: Fix a compilation crash due to aloha (thanks Tim T)
                  JA: Fixed dynamical scale settings for e- p collisions.
                  JA: Fixed running LHAPDF on a cluster with cluster_temp_path.
                  JA: Ensure that the seed is stored in the banner even when Pythia
                      is run (this was broken in v. 1.5.0).
                  JA: Improved and clarified phase space presetting for processes
                      with competing BWs.

1.5.3 (01/11/12)  OM: Fix a crash in the gridpack mode (Thanks Baris Altunkaynak)
                  OM: Fix a crash occuring on cluster with no central disk (only
                      condor by default) for some complicated process.
                  OM: If launch command is typed before any output command, 
                      "output madevent" is run automatically.
                  OM: Fix bug preventing to set width to Auto in the mssm model.
                  OM: Allow "set width PID VALUE" as an additional possibility to
                      answer edit card function.
                  OM: Improve ME5_debug file (include now the content of the 
                      proc_card as well).

1.5.2 (11/10/12)  OM: Fix Bug for mssm model. The param_card was not read properly
                      for this model. (introduce in 1.5.0)
                  OM: If the code is run with an input file (./bin/mg5 cmd.cmd)
                      All question not answered in the file will be answered by the 
                      default value. Running with piping data is not affected by this.
                      i.e. running ./bin/mg5 cmd.cmd < answer_to_question 
                       or echo 'answer_to_question' | ./bin/mg5 cmd.cmd      
                      are not affected by this change and will work as expected.
                  OM: Fixing a bug preventing to use the "set MH 125" command in a
                      script file.
                  JA: Fixed a bug in format of results.dat file for impossible
                      configurations in processes with conflicting BWs.
                  OM: Adding command "launch" in madevent interface which is the
                      exact equivalent to the launch command in the MG5 interface
                      in madevent output.
                  OM: Secure the auto-update, since we receive some report of incomplete
                      version file information.

1.5.1 (06/10/12)  JA: Fixed symmetry factors in non-grouped MadEvent mode
                      (bug introduced in v. 1.5.0).
                  JA: Fixed phase space integration problem with multibody 
                      decay processes (thanks Kentarou for finding this!).
                  OM: Fix that standalone output was not reading correctly the param_card
                      (introduce in 1.5.0)
                  OM: Fix a crash when trying to load heft
                  OM: Fix the case when the UFO model contains one mass which 
                      has the same name as another parameter up to the case.
                  OM: Fix a bug for result lower than 1e-100 those one are now 
                      consider as zero.
                  OM: Fix a bug present in the param_card create by width computation 
                      computation where the qnumbers data were written as a float 
                      (makes Pythia 6 crash).

1.5.0 (28/09/12)  OM: Allow MG5 to run in complex mass scheme mode
                      (mg5> set complex_mass True)
                  OM: Allow MG5 to run in feynman Gauge
                      (mg5> set gauge Feynman)
                  OM: Add a new command: 'customize_model' which allow (for a
                      selection of model) to fine tune the model to your need.
                  FR team: add a file decays.py in the UFO format, this files 
                      contains the analytical expression for one to two decays
       		  OM: implement a function for computing the 1 to 2 width on 
                      the fly. (requires MG5 installed on the computer, not only
                      the process directory)
                  OM: The question asking for the edition of the param_card/run_card
                      now accepts a command "set" to change values in those cards
                      without opening an editor. This allow simple implemetation 
                      of scanning. (Thanks G. Durieux to have push me to do it)
                  OM: Support UFO model with spin 3/2
                  OM + CDe: Support four fermion interactions. Fermion flow 
                       violation/Majorana are not yet allowed in four fermion 
                       interactions.
                  OM + PdA: Allow Large Extra Dimension Model (LED) to run in the
                      MG5 framework.
                  OM: Add auto-detection if MG5 is up-to-date and propose to
                      apply a patch if not.
                  OM: MadEvent changes automatically the compiler according to 
                      the value present in the configuration file.
                  OM: Aloha modifications: faster to create routines and more 
                      optimized routines (up to 40% faster than previous version).
                  OM: Aloha now supports Lorentz expression with denominator.
                  OM: Improve error message when Source didn't compile properly.
                  OM: The numerical evaluation of the matrix element requires now 
                      less memory than before (madevent and standalone output)
                  OM: Fix a series of bugs with the madevent command 'remove' and 
                      'run_banner'                    
                  JA: Ensure identical results for identical seeds also with
                      multiple runs in the same directory. Note that identical runs
                      with previous versions can't be guaranteed (but different
                      seeds are guaranteed to give statistically independent runs).
                      Save the results.dat files from all runs.
                  JA: Amended kinematics to correctly deal with the case of
                      massive beams, as well as fixed-target proton collisions.
                  JA: Changed default in the run_card.dat to use -1 as "no cut"
                      for the max-type cuts (etaj, ptjmax, etc.).
                  JA: Added support for negative weights in matrix elements
                      (as required for interference-only terms) and PDFs.
                  JA: Avoid creating directories for integration channels
                      that can not give events based on BW settings
                      (further improvement compared to v. 1.4.8).
                  JA: Optimize phase space integration when there are resonances
                      with mass above ECM.
                  JA: Fixed issue in replace.pl script with more than 9 particles
                      in an event.
                  JA+OM: Allow cluster run to run everything on a local (node) disk.
                      This is done fully automatically for condor cluster.
                      For the other clusters, the user should set the variable
                      "cluster_temp_path" pointing to a directory (usefull only if 
                      the directory is on the node filesystem). This still requires
                      access to central disk for copying, event combination,
                      running Pythia/PGS/Delphes etc.
                  OM: Replace fortran script combine_runs by a python script. 
                      This script allows to be more stable when running on clusters 
                      with slow filesystem response (bugs #1050269 and #1028844)
                  JA: Ensure that process mirroring is turned off for decay
                      processes of type A > B C...

1.4.8.4 (29/08/12) OM: Fix a web problem which creates generations to run twice on the web.

1.4.8.3 (21/08/12) JA: Ensure that the correct seed is written also in the .lhe
                       file header.
                   JA: Stop run in presence of empty results.dat files 
                       (which can happen if there are problems with disk access
                       in a cluster run).
                   JA: Allow reading up to 5M weighted events in combine_events.

1.4.8.2 (30/07/12) OM: Allow AE(1,1), AE(2,2) to not be present in SLAH1 card
                       (1.4.8 crashes if they were not define in the param_card)
                   OM: Add a button Stop-job for the cluster and make nicer output 
                       when the user press Ctrl-C during the job.

1.4.8 (24/07/12)  JA: Cancel running of integration channels where the BW
                      structure makes it impossible to get any events. This
                      can significantly speed up event generation for processes
                      with conflicting BWs.
                  JA: Minor modification of integration grid presetting in
                      myamp.f, due to the above point.
                  JA: Raise exception if a decay process has decaying particles
                      that are not present in the corresponding core process
                      (this might help avoid syntax mistakes).
                  JA: Fixed subprocess group combination also for the case
                      when different process flags @N are given to different
                      decays of the same core process (sorry, this was missed
                      in v. 1.4.7).
                  JA: Fixed crash for process p p > w+ w+ j j t t~ when all 
                      w and t/t~ are decayed (bug #1017912, thanks to Nicolas
                      Deutschmann).
                  JA: Fixed array dimension for diagrams with a single s-channel
                      propagator (caused crash for certain compilers, bug #1022415
                      thanks Sho Iwamoto).
                  JA: Fixed crash for identical decay chains for particle-anti- 
                      particle when only one of the two is decayed, introduced 
                      in v. 1.4.7 (thanks John Lee).
                  OM: Ensure that matching plots are replaced correctly when
                      Pythia is run reusing a tag name.
                  OM: Improved check for YE/AE, YU/AU, YD/AD for first two
                      generations in SLHA1<->2 converter (thanks Abhishek).

1.4.7 (25/06/12)  JA: Change the random seed treatment to ensure that the original 
                      seed is stored in the banner (this was broken in v. 1.4.0).
                      If a non-zero seed is given in the run_card, this seed
                      is used as starting value for the SubProcesses/randinit file,
                      while the seed in the run_card is set to 0.
                      This way, the seed for a multi_run is automatically
                      updated in the same way as for individual runs.
                  TS + JA: Fix problem with duplicate random seeds above 64000.
                      Now, random seeds up to 30081*30081 can safely be used.
                  JA: Turn off automatic checking for minimal coupling orders
                      in decay processes A > B C ...
                  JA: Ensure that automatic coupling order determination works
                      also for effective theories with multiple orders in an
                      interaction (thanks Claude and Gizem Ozturk).
                  JA: Optimize phase space integration and event generation
                      for decay processes with very squeezed mass spectrum.
                  JA: Ensure that identical matrix elements in different process 
                      definitions are combined also when using the decay chain 
                      formalism (thanks to Zhen Liu for pointing this out).
                  BF+JA: Updated the NMSSM model to the latest FR version.
                  OM: Change EW_dim6 to remove all interactions which don't 
                      impact three boson scattering.
                  JA: Fixed problem in matrix element combination which allowed
                      non-identical matrix elements to be combined in certain
                      complicated processes (such as p p > l vl l vl l vl),
                      resulting in lines with Z > e+ mu- in the event file
                      (bug #1015032, thanks Johannes E for reporting).
                  JA: Fixed minor typo in myamp.f.
                  OM: Fixed minor behavior restriction of multi_run (thanks to
                      Joachim Kopp).
                  OM: Improved condor cluster support when the cluster is 
                      unresponsive (should avoid some crashes on the web).
                  JA: Fixed support for color sextets in addmothers.f
                      (thanks Nicolas Deutschmann for reporting).          
                  JA: Make sure that also the SubProcesses directories are 
                      cleaned when running bin/compile in a gridpack.
                  JA: Removed the confusing makefile in Template and replace it
                      with scripts to create madevent.tar.gz and gridpack.tar.gz.
                  
1.4.6 (16/05/12)  JA: Added cuts on lepton pt for each of the 4 hardest leptons
                  OM: Allow bin/madevent script to be run with a single line command
                      example ./bin/madevent multi_run 10 
                  OM: Adding the 4 higgs interactions in the standard model UFO model
                  JA: Added new restriction card for the sm model with massive
                      muon and electron, and non-zero tau decay width
                  JA: Ensure assignment of colors to intermediate propagators
                      works also in fermion flow- and color flow-violating 
                      RPV processes (thanks Brock Tweedie for finding this).
                  JA: Fix crash for certain fermion flow violating decay chains
                      (introduced in v. 1.3.27) (again thanks to Brock Tweedie).
                  JA: Fix crash for decay chains with multiple decays involving 
                      the same particles (thanks Steve Blanchet for reporting)
                  JA+OM: Fix crash for Pythia8 output with multiparticle vertices
                      (thanks to Moritz Huck for reporting this.)
                  OM: Fixing ALOHA output for C++/python.
                  OM: Fix a crash occuring when trying to create an output on 
                      an existing directory (thanks Celine)

1.4.5 (11/04/12)  OM: Change the seed automatically in multi_run. (Even if the seed
                      was set to a non automatic value in the card.)
                  OM: correct a minor bug #975647 (SLAH convention problem) 
                      Thanks to Sho Iwamoto
                  OM: Improve cluster support (more secure and complete version)
                  JA: Increased the number of events tested for non-zero helicity
                      configurations (needed for goldstino processes).
                  OM: Add a command to remove the file RunWeb which were not always
                      deleted correctly
                  OM+JA: Correct the display of number of events and error for Pythia 
                     in the html files.
                  OM: Changed the way the stdout/stderr are treated on the cluster
                      since some cluster cann't support to have the same output file
                      for both. (thanks abhishek)

1.4.4 (29/03/12)  OM: Added a command: "output aloha" which allows to creates a 
                      subset (or all) of the aloha routines linked to the
                      current model
                  OM: allow to choose the duration of the timer for the questions.
                      (via ./input/mg5_configuration.txt)
                  OM: Allow UFO model where G is not defined.
                  OM: allow to use ~,~user, ${var} in the path. Improve support
                      for path containing spaces.
                  JA: Fixed LHAPDF functionality which was broken in v. 1.4.0
                  JA: Allow non-equal mixing angles in mssm restrict cards
                      (as needed for cards from some spectrum generators)
                  JA: Fixed script addmasses.py for complicated events such as
                      p p > t t~ + jets with decays of t and t~.
                  JA: Added GE cluster to the list in cluster.py.
                  JA: Allow up to 1M events in a single run. Note that the 
                      unweighting (combine events) step gets quite slow with
                      so many events. Also note that if Pythia is run, still
                      maximum 50k events is recommended in a single run. 
                  OM: Fix problem linked to filesystem which makes new files
                      non executables by default. (bug #958616)
                  JA: Fixed buffer overflow in gen_ximprove when number of
                      configs > number of diagrams due to competing resonances
                      (introduced in v. 1.4.3).

1.4.3 (08/03/12)  JA: Reintroduced the possibility to completely forbid
                      s-channel diagrams, using the $$ notation. Note that
                      this should be used with great care, since the result
                      is in general not gauge-invariant. It is in general
                      better to use the $ notation, forbidding only onshell
                      s-channel particles (the inverse of decay chains).
                  JA: Automatically ensure that ptj and mmjj are below xqcut
                      when xqcut > 0, since ptj or mmjj > xqcut ruins matching.
                  OM: Add LSF to the list of supported cluster (thanks to Alexis).
                  OM: change the param_card reader for the restrict file.
                      This allow to restrict model with 3 lha id (or more)
                      (thanks to Eduardo Ponton).
                  OM: forbids to run 'generate events' with python 2.4.
                  OM: Include the configuration file in the .tar.gz created on 
                      the web (thanks to Simon) .
                  OM: Fix a Mac specific problem for edition of Delphes card.
                      (thanks to Sho Iwamoto).
                  OM: ALOHA modifications:
                       - Change sign convention for Epsilon (matching FR choices)
                       - For Fermion vertex forces that _1 always returns the  
                         incoming fermion and _2 returns the outcoming fermion. 
                         (This modifies conjugate routine output)
                       - Change the order of argument for conjugate routine
                         to expect IO order of fermion in all cases.
                       Note that the two last modifications matches MG5 conventions
                       and that those modifications correct bugs for interactions
                       a) subject to conjugate routine (i.e. if the model has 
                          majorana)                       
                       b) containing fermion momentum dependencies in the Lorentz
                          structure  
                       All model included by default in MG5 (in particular sm/mssm)
                       were not affected by those mismatch of conventions.
                       (Thanks to Benjamin fuks) 
                  OM: make acceptance test more silent.  
                  OM: return the correct error message when a compilation occur. 
                  OM: some code re-factoring.

1.4.2 (16/02/12) JA: Ensure that matching works properly with > 9 final state
                      particles (by increasing a buffer size in event output)
                 OM: add a command "import banner" in order to run a full run
                      from a given banner.
                 OM: Fix the Bug #921487, fixing a problem with home made model
                      In the definition of Particle/Anti-Particle. (Thanks Ben)
                 OM: Fix a formatting problem in me5_configuration.txt 
                      (Bug #930101) Thanks to Arian
                 OM: allow to run ./bin/mg5 BANNER_PATH and
                      ./bin/mg5 PROC_CARD_V4_PATH
                 OM: Various small fixes concerning the stability of the html 
                      output.
                 OM: Changes the server to download td since cp3wks05 has an 
                      harddisk failures.

1.4.1 (06/02/12) OM: Fix the fermion flow check which was wrongly failing on 
                      some model  (Thanks to Benjamin)
                 OM: Improve run organization efficiency (which speeds up the 
                      code on cluster) (Thanks to Johan)
                 OM: More secure html output (Thanks to Simon)

1.4.0 (04/02/12) OM: New user interface for the madevent run. Type:
                      1) (from madevent output) ./bin/madevent
                      2) (from MG5 command line) launch [MADEVENT_PATH] -i
                      This interface replaces various script like refine, 
                      survey, combine, run_..., rm_run, ...
                      The script generate_events still exists but now calls
                       ./bin/madevent. 
                 OM: For MSSM model, convert param_card to SLAH1. This card is
                      converted to SLAH2 during the MadEvent run since the UFO 
                      model uses SLAH2. This allows to use Pythia 6,
                      as well as having a coherent definition for the flavor.
                 JA+OM: For decay width computations, the launch command in 
                      addition to compute the width, creates a new param_card 
                      with the width set to the associated values, and with the 
                      Branching ratio associated (usefull for pythia). 
                 NOTE: This param_card makes sense for future run ONLY if all 
                      relevant decay are generated.
                 EXAMPLE: (after launch bin/mg5):
                       import model sm-full
                       generate t > b w+
                       define all = p b b~ l+ l- ta+ ta- vl vl~
                       add process w+ > all all
                       add process z > all all
                       define v = z w+ w-
                       add process h > all all
                       add process h > v v, v > all all
                       output
                       launch
                 OM: change output pythia8 syntax: If a path is specified this 
                      is considered as the output directory.
                 OM: Change the path of the madevent output files. This allows 
                      to run pythia/pgs/delphes mulitple times for the same set 
                      of events (with different pythia/... parameters).
                 OM: Madevent output is now insensitive to the relative path
                      to pythia-pgs, delphes, ... In consequence you don't need
                      anymore to have your directory at the same level as 
                      Template directory. 
                 OM: MadEvent checks that the param_card is coherent with the 
                      restriction used during the model generation. 
                 OM: Model restrictions will now also force opposite number to 
                      match (helpfull for constraining to rotation matrix).  
                 OM: Change the import command. It's now allowed to omit the 
                      type of import. The type is guessed automaticaly. 
                      This is NOT allowed on the web.
                 OM: Add a check that the fermion flow is coherent with the 
                      Lorentz structure associates to the vertex.
                 OM: Add a check that the color representation is coherent. 
                      This allow to detect/fix various problem linked
                      to some new models created by FR and SARAH.
                 OM: Change the default fortran compiler to gfortran.
                 OM: Add the possibility to force which fortran compiler will
                      be used, either via the configuration file or via the set 
                      command.
                 OM: Add the possibility to bypass the automatic opening of 
                      the web browser (via the configuration file: 
                      ./input/mg5_configuration.txt )
                 OM: add 'save options' command to save the current configuration 
                      in the configuration file. 
                 OM: Change the scheme of questions when running madevent and 
                      allow to specify in the command interface if you
                      want to run pythia/pgs/...
                      Allow to put the answers to the questions in the 
                      proc_card.dat.
                 OM: Add options for the display command:
                      a) display options: return the current option value. 
                        i.e. those set via the set command and/or via the 
                        configuration file
                      b) display variable NAME: return the current string 
                        representation of NAME and/or self.NAME .
                      c) display coupling_order: return the coupling orders with
                        their associated weight (for automatic order restriction)
                      d) display couplings now returns the list of all couplings
                        with the associated expression
                      e) display interactions [PART1] [PART2] [PART3] ...
                         display all interactions containing the particles set
                         in arguments 
                 OM: New Python script for the creation of the various html pages.
                      This Requires less disk access for the generation of the files.
                 OM: Modify error treatment, especially for Invalid commands
                      and Configuration problems.
                 JA: Ensure that we get zero cross section if we have
                      non-parton initial states with proton/antiproton beams
                 OM: Improve cluster support. MadEvent now supports PBS/Condor/SGE
                      Thanks to Arian Abrahantes for the SGE implementation.
                 OM: Improve auto-completion (better output/dealing with multi line/...)
                 OM: Improve the parallel suite and change the release script to run
                      some of the parallel tests. This ensures even higher stability 
                      of the  code for the future releases.
                 JA: Changed the way gridpacks work: Set granularity to 1
                      (so randomly select channels only if they should generate 
                      less than 1 event), but allowing channels to run down to a single
                      iteration. This removes all old problems with increased
                      variance for small channels in the gridpacks, while giving 
                      even faster event generation.

                 Thanks to Johan Alwall, Sho Iwamoto for all the important 
                 testing/bug reports.


1.3.33 (01/01/12) JA: Revisited colors for propagators in addmothers.f
                      to ensure that propagators in color flow
                      violating processes get the correct color
                      from initial state particles (thanks to
                      Michele Gabusi for forcing me to do this).

1.3.32 (21/12/11) JA: Fixed a bug in the PDF reweighting routine,
                      which caused skewed eta distributions for
                      matched samples with pdfwgt=T. Thanks to Giulio
                      Lenzi for finding this.
 
1.3.31 (29/11/11) OM: Fix a bug an overflow in RAMBO (affects standalone 
                     output only)
                  PdA (via OM): Change RS model (add a width to the spin2)
                  OM: Fix a bug in the cuts associate to  allowed mass of all 
                      neutrinos+leptons (thanks to Brock Tweedie for finding it)
                  OM: Remove some limitation in the name for the particles


1.3.30 (18/11/11) OM: Fix a bug for the instalation of pythia-pgs on a 64 bit
                      UNIX machine.
                  OM: If ROOTSYS is define but root in the PATH, add it 
                      automatically in create_matching_plots.sh
                     This is require for the UIUC cluster.

1.3.29 (16/11/11) OM: Fixed particle identities in the Feynman diagram drawing
                  JA: Fixed bug in pdf reweighting when external LHAPDF is used.
                  OM+JA: Simplify the compilation of pythia-pgs package.


1.3.28 (14/11/11) OM+JA: Fix special case when Lorentz structure combining
                      two different Majorana particles depends on the
                      incoming/outgoing status of the Majorana particles
                      (needed for MSSM with Goldstino).
                  JA: Fixed problem with colors in addmothers.f for complicated
                      multiparticle vertices and simplified color treatment 
                      (thanks to Gauthier Durieux for pointing this out).
                  JA: Further improved gridpack parameters
                  OM: Update the parallel test (now testing against MG5 1.3.3)
                  OM: Include some parallel test in the release script.


1.3.27 (05/11/11) JA: Fix bug in mirrored amplitudes (sometimes
                      amplitudes that should not be flagged as
                      mirrored were flagged as mirrored). Thanks
                      Marco Zaro for reporting this!
                  JA: Fix another problem getting enough events in
                      gridpack mode (it was not completely fixed in
                      v. 1.3.24). Thanks Alexis!
                  JA: Added "!" comments for all parameters in the default
                      run_card, since apparently this is still needed
                      for g77 to correctly read the parameters.
 
1.3.26 (31/10/11) JA: Fix color setting in MadEvent event file for
                      multiparticle vertices, which was not taken into
                      account in the upgrade in v. 1.3.18
                  OM: Fixed mmnl cut (inv. mass of all leptons and neutrinos)
                      which was never active.
                  OM: Fix td install in Linux were a chmod was missing

1.3.25 (27/10/11) JA: Ensure that the correct intermediate resonance
                      is always written in the event file, even when we
                      have resonances with identical properties.
                  OM: Fix the bug forcing to quit the web browser in order to
                      have MG5 continuing to run.
                  OM: Change the tutorial in order to allow open index.html
                      after the output command. 

1.3.24 (22/10/11) JA: Fix problem with getting enough events in gridpack
                      mode (this was broken in v. 1.3.11 when we moved
                      from events to luminocity in refine). Thanks to
                      Alexis Kalogeropoulos.

1.3.23 (19/10/11) JA: Allow user to set scales using setscales.f again 
                      (this was broken in v. 1.3.18). Thanks to Arindam Das.
                  JA: Ensure that the error message is displayed if the
                     "make" command is not installed on the system.
 
1.3.22 (12/10/11) JA: Fixed another bug (also introduced in 1.3.18), which 
                      could give the wrong ordering between the s-channel 
                      propagators for certain multiprocess cases (this
                      also lead to a hard stop, so don't worry, if you get 
                      your events, the bug doesn't affect you). Sorry about
                      that, this is what happens when you add a lot of
                      new functionality...

1.3.21 (12/10/11) OM: Add a new command: install.
                      This allow to install quite easily different package
                      devellop for Madgraph/MadEvent. The list of available
                      package are pythia-pgs/MadAnalysis/ExRootAnalysis/Delphes
                  OM: Adding TopEffth Model
                  OM: Improve display particles and autocompletion in
                      presence of nonpropagating particles
                  OM: Fix Aloha bug linked to four fermion operator
                  PA: fix the problem of degenerate color basis in the
                      diquark sextet model
                  JA: Fixed bug in cluster.f that created a hard stop,
                      introduced in 1.3.18.

1.3.20 (09/10/11) JA: Fixed bug in myamp.f that created a hard stop
                      error for certain cases with many processes with
                      different propagators in the same subprocess dir.

1.3.19 (06/10/11) JA: Fixed problem with SubProcesses makefile on Linux,
                      introduced in 1.3.18.

1.3.18 (04/10/11) JA: Use model information to determine color of particles
                      for reweighting and propagator color info.
                  JA: Changed the definition of "forbidden s-channels"
                      denoted by "$" to exclude on-shell s-channels while
                      keeping all diagrams (i.e., complemetary to the decay
                      chain formalism). This reduces the problems with 
                      gauge invariance compared to previously.
                      "Onshell" is as usual defined by the "bwcutoff" flag 
                      in the run_card.dat.
                  JA: Enable proper 4-flavor matching (such as gg>hbb~+jets)
                      Note that you need the Pythia/PGS package v. 2.1.9 or 
                      later to use with 4F matching.
                      Changes include: alpha_s reweighting also for b vertices,
                      new scale treatment (mu_F for pp>hbb~ is (pT_b^max*m_Th)),
                      no clustering of gluons to final-state massive particles
                      in MadEvent.
                  JA: Ensure that factorization scale settings and matching works
                      also in singlet t-channel exchange processes like
                      single top and VBF. The dynamic factorization
                      scale is given by the pT of the scattered quark
                      (on each side of the event).
                Note: You need the Pythia/PGS package v. 2.1.10 or later
                      to use with VBF matching, to ensure that both radiated
                      and scattered partons are treated correctly
                      - scattered partons need to be excluded from the matching,
                      since their pT can be below QCUT. An even better
                      treatment would require to individually shower and match
                      the two sides in Pythia, which is not presently possible.
                Note: In the matched 4-flavor process p p > t b~ j $ w+ w- t~ +
                      p p > t b~ j j $ w+ w- t~, there is an admixture
                      of t-channel single top (with up to 1 radiated jet) 
                      and s-channel single top (with up to 2 radiated jets). 
                      In this case, the automatic determination of maximum 
                      multiplicity sample doesn't work (since max in the file 
                      will be 2 jets, but for t-channel max is 1 jet).
                      So MAXJETS=1 must be specified in the pythia_card.dat.
                  JA: Fixed pdf reweighting for matching, which due to a mistake
                      had never been activated.
                  JA: Improved phase space integration presetting further by 
                      taking into account special cuts like xpt, ht etc.
                  JA: Introduce new convention for invariant mass cuts
                      - if max < min, exclude intermediate range
                      (allows to exclude W/Z dijet resonances in VBF processes)

1.3.17 (30/09/11) OM: Fix a crash created by ALOHA when it tries to create the full
                      set of ALOHA routines (pythia8 output only).

1.3.16 (11/09/11) JA: Fixed the problem from 1.3.12.

1.3.15 (09/09/11) OM: remove the fix of 1.3.12
                      (No events in output for some given processes)

1.3.14 (08/09/11) OM: Fix a bug in the RS model introduced in 1.3.8

1.3.13 (05/09/11) JA: Fixed bug with cut_decays=F which removed cuts also for
                      non-decay products in certain channels if there is
                      a forced decay present. Note that this does not affect
                      xqcut, only pt, minv and eta cuts.
                  JA: If non-zero phase space cutoff, don't use minimum of
                      1 GeV (this allows to go to e.g. 2m_e invariant mass for
                      \gamma* > e+ e-).

1.3.12 (01/09/11) JA: Fixed problem with decay chains when different decays
                      result in identical final states, such as
                      p p > go go, (go > b1/b1~ b/b~, b1/b1~ > b/b~ n1)
                      (only one of the decay chains was chosen, instead of
                      all 3 combinations (b1,b1), (b1,b1~), (b1~,b1~))
                  JA: Allow for overall orders also with grouped subprocesses
                  JA: Ensure that only leading color flows are included in event
                      output (so no singlet flows from color octets).
                  JA: Fixed small bug in fermion flow determination for multifermion
                      vertices.

1.3.11 (26/08/11) JA: Improved precision of "survey" by allowing 4th and 5th 
                      iteration if accuracy after 3 iterations < 10%.
                  JA: Subdivide BW in phase space integration for conflicting BWs 
                      also for forced decays, to improve generation with large
                      bwcutoff in e.g. W+ W- production with decays.
                  JA: Do refine using luminocity instead of number of events,
                      to work with badly determined channels.
                  JA: Don't use BW for shat if mass > sqrt(s).
                  JA: Fixed insertion of colors for octet resonances decaying to 
                      octet+singlet (thanks Bogdan for finding this)

1.3.10 (23/08/11) OM: Update ALOHA version
                  OM: increase waiting time for jobs to write physically the results on
                      the disks (in ordre to reduce trouble on the cluster).

1.3.9 (01/08/11)  OM: Add a new model DY_SM (arXiv:1107.5830). Thanks to Neil 
                      for the generation of the model 

1.3.8 (25/07/11)  JA: Replace the SM and HEFT models with latest versions using
                      the Wolfenstein parameterization for the CKM matrix.
                  JA: Implemented reading of the new UFO information about
                      coupling orders (order hierarchy and expansion_order).
                  JA: New "coupling order" specification WEIGHTED which checks
                      for  sum of coupling orders weighted by their hierarchy.
                  JA: Implemented optimal coupling orders for processes from any
                      model if no coupling orders specified.

1.3.7 (21/07/11)  JA: Fix makefiles for some v4 models that were forgotten
                      in v. 1.3.5

1.3.6 (18/07/11)  OM: Ensure that the new makefiles work on the web

1.3.5 (14/07/11): JA: New organization of make files, ensure that compilation works 
                      for all modes (with/without LHAPDF, static/dynamic, 
                      regular/gridpack) for both Linux and Mac OS X (be careful with 
                      dynamic libraries on Mac OS X though, since it seems that 
                      common blocks might not work properly)
                  JA: Fixed proper error messages and clean stop for compilation 
                      errors during MadEvent run.

1.3.4 (05/07/11): OM: More informative error message when a compilation error occurs

1.3.3 (29/06/11): JA: Fixed diagram symmetry for case when there are
                      no 3-vertex-only diagrams
                  JA (by OM): More informative error when trying to generate invalid 
                      pythia8 process

1.3.2 (14/06/11): OM: Fix fortran output when a model is case sensitive 
                        (Bug if a coupling was depending of a case sensitive parameter)
                  SdV: Remove a annoying print in the new cuts (added in 1.3.0)
                  OM: Fix a compilation problem in the standalone cpp output

1.3.1 (02/06/11): JA: Fixed missing file bug with the introduction of
                      inclusive HT cut

1.3.0 (02/06/11): JA: Allow for grouped subprocesses also for MG4 models
                  JA: Improved multiprocess diagram generation to reuse
                      diagrams for crossed processes
                  JA: Automatic optimization of order of particles in
                      multiparticle labels for optimal multiprocess generation
                  JA: Improved efficiency of identification of identical
                      matrix elements
                  JA: Improved identification of diagrams with identical
                      divergency structure for grouped subprocesses
                  JA: Included more fine-grained run options in the
                      run_card, including helicity summation options,
                      whether or not to set ptj and mjj automatically
                      based on xqcut, etc.
                  JA: Fixed some minor array limit and arithmetics warnings
                      for extreme decay and decay chain processes.
                  SdV: Added cuts on H_T(all jets, light and b)
                  OM: Fixed minor bug related to cluster option in launch

1.2.4 (15/05/11): JA: Fixed long-standing bug in DECAY relating to
                      the cross section info in <init> block, and
                      fixed parameter reading for MG5 SM model.

1.2.3 (11/05/11): JA: Fixed problem with scale choice in processes with mixed 
                      QED/QCD orders, e.g. p p > t t~ QED=2. Note that this fix
                      doesn't work for p p > t t~ j j QED=4 which should still
                      be avoided.
                  JA: Added the ptllmin/max options in the default run_card.dat

1.2.2 (09/05/11): OM: fix ALOHA symmetries creating not gauge invariant result 
                      for scalar octet

1.2.1 (08/05/11): OM: reduce the quantity of RAM use by matrix.f
                  OM: support speed of psyco if this python module is installed
                  OM: fix a minor bug in the model parsing
                  OM: add the check of valid model.pkl also for v4 model
                  OM: add a check that UpdatesNotes is up-to-date when
                      making a release
                  JA: Fixed problem in phase space generation for
                      s-channel mass > s_tot

1.2.0 (05/05/11): OM: minor fixes on check charge conjugation
                  OM: add a check on the path for the validity of the model.pkl
                  JA: Fixed problem with combine_runs on certain compilers

1.1.2 (03/05/11): OM+JA: Fixed problem for models with multiple
                      interactions for the same set of particles,
                      introduced in v. 1.1.1
 
1.1.1 (02/05/11): JA: Replaced (slow) diagram symmetry determination by
                      evaluation with fast identification based on diagram tags.
                  JA: Replacing the "p=-p" id=0 vertex produced by diagram 
                      generation algorithm already in the diagram generation,
                      simplifying drawing, helas objects and color.
                  JA: Fixed compiler warnings for unary operator.
                  JA: Always set all coupling orders for diagrams
                      (needed for NLO implementations).
                  OM: Improved and more elegant "open" implementation for
                      the user interface.
                  OM: minor fixes related to checking the gauge

1.1.0 (21/04/11): JA: Removed hard limit on number of external particles in 
                      MadEvent, allowing for unlimited length decay chains there
                      (up to 14 final state particles successfully integrated).
                  JA: Improved helicity selection and automatic full helicity 
                      sum if needed. Optimization of run parameters.
                  JA: New flag in run_card.dat to decide whether basic cuts
                      are applied to decay products or not.
                  OM: Merged ALOHA calls for different lorentz structures 
                      with the same color structures, increasing the speed and 
                      efficiency of matrix element evaluations.
                  OM: Added new "open" command in command line interface,
                      allowing to open standard file types directly.
                      Automatically open crossx.html at launch.
                  JA: Fixed MadEvent bugs for multiparton processes with 
                      conflicting decays and some faulty array limits.
                  JA: Suppressed scary but irrelevant warnings for compiling 
                      2->1 and 1->2 processes in MadEvent.
                  JA: Pythia 8 output further optimized.
                  JA, OM: Several minor fixes relating to user interface etc.

1.0.0 (12/04/11): Official release of MadGraph 5. Some of the features:
                  - Complete FeynRules compatibility through the UFO interface
                  - Automatic writing of HELAS routines for any model in
                    Fortran, C++ or Python through ALOHA
                  - Matrix element output in Fortran, C++ or Python
                  - Output formats: MadEvent, Pythia 8, Standalone (Fortran/C++)
                  - Support for spin 0, 1/2, 1, 2 particles
                  - Support for color 1, 3, 6, 8
                  - Revamped MadEvent with improved subprocess directory 
                    organization and vastly increased speed and stability
                  - Unlimited length decay chains (up to 12 final state
                    particles tested with MadEvent, see v. 1.0.1)
                  - Process checks for new model implementations
                  - ...and much more (see paper "MadGraph 5: Going Beyond")<|MERGE_RESOLUTION|>--- conflicted
+++ resolved
@@ -1,17 +1,12 @@
 Update notes for MadGraph5_aMC@NLO (in reverse time order)
 
-<<<<<<< HEAD
-
-=======
->>>>>>> d547f2d1
+
                         ** PARRALEL VERSION FOR EW branch **
 
 3.0.4 (21/08/20)
     ALL: include all changes up to 2.8.0 of the official release
     ALL: pass to python3 by defauult
-<<<<<<< HEAD
     DP+HS+MZ: Allow for the computation of NLO EW and complete NLO corrections in the 4FS
-=======
     MZ+SC+ERN+CS: The code can be linked to PineAPPL (arXiv:2008.12789), making it possible
 	 to generate PDF-independent fast-interploation grids including EW corrections.
 	 This supersedes the interface to ApplGrid+aMCFast which was not working in v3
@@ -25,7 +20,6 @@
     OM: Some aliases have been added for the orders constraints:
             - aEW<=X / aS<=Y is equivalent to QCD^2<=2X / QED^2<=2Y
             - EW<=X / EW^2<=X is equivalent to QED<=X / QED^2<=X
->>>>>>> d547f2d1
 
 3.0.3 (06/07/20)
      include up to 2.7.3

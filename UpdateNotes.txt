--- conflicted
+++ resolved
@@ -1,11 +1,8 @@
 Update notes for MadGraph5_aMC@NLO (in reverse time order)
 
-<<<<<<< HEAD
-2.1.3(XX/XX/XX) RF: Added the aMCfast+APPLgrid interface (arXiv:1406.7693 [hep-ph])
-
-=======
-      PT: Redesigned shower_card.dat and eliminated modbos options for Herwig6          
->>>>>>> 49a9b129
+2.2.0(XX/XX/XX) RF: Added the aMCfast+APPLgrid interface (arXiv:1406.7693 [hep-ph])
+                PT: Redesigned shower_card.dat and eliminated modbos options for Herwig6
+
 2.1.2(03/07/14) OM: Fix a bug in ALOHA in presence of customized propagator (Thanks Saurabh)
                 OM: Fixing some compilation issue with MadWeight (Thanks A. Pin)
                 OM: Fixing a bug preventing MadWidth to run due to the model prefixing (depending

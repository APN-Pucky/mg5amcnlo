Update notes for MadGraph5_aMC@NLO (in reverse time order)

<<<<<<< HEAD
3.3.1 (XX/XX/XX)
      RF: Fix for bug #1928364 related to the new FxFx clustering routines.
      OM: Fix for bug #1952050 systematics/reweighting run at NLO that was broken
          introduced in 3.3.0

3.3.0 (12/11/21)
      DP+HS+IT+MZ: EW corrections can be computed for tagged photons
      OM+RR+AC: Implementation of EWA within MG5aMC (PDF for W/Z boson out of lepton beam)
      MZ+CS: A fix in amcatnlo_run_interface to prevent integer overflows when a
        very high precision is requested.
      MZ+CS: Fixes/improvements relevant to PineAPPL: 
            - the function pineappl_grid_optimize is called by pineappl_interface,
              to reduce the size of the grids. PineAPPL v0.5 or later is required
            - minor fix on the gluon pdg code in pineappl_interface.cc
            - the integration channels are threated the same way with or without PineAPPL 
            (maxchannels is kept the same in both cases)
      RF: Fix for montecarlocounter in case the Born is not strictly positive
           (i.e., only interference contributions).
      RF+IT: Rewritten the clustering code for FxFx. This allows for
             seperation of QCD and EW jets. Needs special JetMatching.h for
             Pythia8 (can be found in Template/NLO/MCatNLO/Scripts/JetMatching.h)
      OM: adding a new cut dsqrt_shat to set a minimum center of mass energy cut	   
      OM: allow the support of latest LUX PDF with lepton content of the proton
          Note that running PY8 is automatically forbidden in that case.
      ALL: include bug fixing from Long Term Stable version  version (2.9.6) see below
      OM+RR: better handling of multiparticles with both photon and massive vector when
         the user ask for longitudinal polarization. longitudinal photon are automaticlly
	 discarded. (This overwrite LTS fix that was simply making the code to crash)
      OM: Fixing a bug introduced in 3.1.0, with the automatic setup of FxFx
          was broken.
      OM: Code update to avoid randomness in ordering in code generation (only in debug mode)	  
         

3.2.0 (22/08/21)
      SF/OM/MZ/XZ: Implementation (at LO) of ISR and beamstrhalung for e+e- collider
      BUG FIX (from 2.9.5 long term stable, see below)
      OM: Fix an infinite loop when running with condor cluster
          or with other cluster/multi-core when cluster_temp_path
	  was used.
      
3.1.1 (28/05/21)
      ALL: put a crash for potentially ambiguous syntax with explanation
           on how to bypass such crash via a new entry in
	   input/mg5_configuration.txt
      BUG FIX (from 2.9.4 long term stable)

3.1.0 (30/03/21)
    ALL: include all changes up to 2.9.3 of the 2.x release
    ALL: pass to python3 by default
    MZ+RF+OM: Fix relevant to the case when PDG specific cuts are set in the NLO run_card.
        The generation of tau was not taking into account the information.
    DP+HS+MZ: Allow for the computation of NLO EW and complete NLO corrections in the 4FS
    MZ+SC+ERN+CS: The code can be linked to PineAPPL (arXiv:2008.12789), making it possible
	 to generate PDF-independent fast-interploation grids including EW corrections.
	 This supersedes the interface to ApplGrid+aMCFast which was not working in v3
    MZ: Change syntax meaning in 3.0 series to be consistent with the one of 2.0 series:
        QCD<=X, QED<=Y apply at the amplitude level (not to the squared amplitude anymore).
        Squared-amplitude constraints can be imposed by using the usual squared-order 
        syntax, e.g.:
	QCD^2<=X, QED^2<=Y (constrained at the diagram squared level).
    MZ: Different coupling combinations and their scale variations are written in the
        event file as extra weights
    OM: Some aliases have been added for the orders constraints:
            - aEW<=X / aS<=Y is equivalent to QCD^2<=2X / QED^2<=2Y
            - EW<=X / EW^2<=X is equivalent to QED<=X / QED^2<=X

                        ** Long Term Stable Update **
=======

2.9.7 (29/11/21)
     OM: Fix the behavior of python seed for madevent/madwidth/mcatnlo/madspin
         Now the first of those to setup a python seed will forbid any future reset of the seed
	 Frequent reset of the seed when moving to one package to the next was creating
	 a bias in the effective branching ratio out of madspin (observed only of NLO sample)
	 see: https://bugs.launchpad.net/mg5amcnlo/+bug/1951120
	 Thanks Hannes for the information.
     RF+PT+SF: Fixed a 10-year-old bug that was there in the importance sampling over the FKS configurations.
	 - Fix to pick one shower scale for the S event at random among the FKS configurations,
	   instead of taking the weighted average.
	 - removed the n-body contributions from the random picking of the showerscale among FKS configurations.
        Those bugs were leading at an incorect pick of the shower scale. The observed impact is relatively small
	and occur in the matching region.
>>>>>>> afcf55bc

2.9.6 (02/11/21)
     OM: Forbid the possibity to ask for massless boson to be longitudinally polarised.
         Asking for those with large multi-particle label could have hide the fact that the code
	 was returning a non zero cross-section for such request.
     OM: for process like p p > w+{X} w+{Y}, w+ > l+ vl
         i.e. process with polarization of  identical particle where the decay involves multi-particles and 
         where the lepton does not all have the same mass, some of the process were incorrectly discarded.
     OM: fix an issue for photon initial state with lpp=+-4 where the lhef output was not setting the muon
         as the correct colliding particles (thanks to Yuunjia Bao) 	  
     OM: Fixing an issue that madspin was not always using the python executable that was used by the
         mg5_aMC executable
     OM+PT: Change the shower script running pythia8 in order to be working with pythia8.3.
         Running with Pythia8.2 (or lower) is then not possible anymore.
     OM: Fix issue that some loop-induced processes were not working anymore since 2.9.0
     OM: Fix the default set of cut present in the default run_card if gluon were present in the final state but no
         light (or b) quark. The absence of those cuts, in that situation, were leading to hardcoded cut that was
	 not easy to overwrite by non expert user.
	 
2.9.5 (22/08/21)
      OM+LM: [LO only] Fix the factorization scale dependence for lpp=2/3/4.
<<<<<<< HEAD

            This was claimed to be using fixed scale computation while
	    in some case the scale was dynamical
            To have full flexibility we introduced two additional
	    (hidden) parameter: "fixed_fac_scale1" and "fixed_fac_scale2"
	    that allow to choose fixed scale for only one beam.
=======
             This was claimed to be using fixed scale computation while in
	     some case the scale was dynamical
             To have full flexibility we introduced two additional (hidden)
	     parameter
             fixed_fac_scale1 and fixed_fac_scale2 that allow to choose
	     fixed scale for only one beam.
>>>>>>> afcf55bc
      OM: fix auto-width that was not following	run_mode specification
      OM: fixing missing rwgt_info for reweighting with gridpack mode
      OM: fixing 'check' command with the skip_event mode
      OM: fixing auto-width computation for 3 body decay and identical particle which was sometimes leading to crash
      OM: Fix some potential infinite loop when running with python3
      
2.9.4(30/05/21)
      OM: Fix a python3 issue for madSpin when using in a gridpack mode (set ms_dir)
      OM: Fix an issue for non positive definite matrix-element when using the
          "set group_subprocesses False"  mode of MG5aMc
      OM: Fix a speed issue for gridpack in readonly mode where the grid were recomputed 



                        ** PARRALEL VERSION FOR EW branch **

3.0.3 (06/07/20)
     include up to 2.7.3

3.0.2
     include up to 2.7.2
     MZ: better handling of zeros in color-linked borns 
     RF: improved the behaviour for integration channels that give zero cross section
     RF: Rewritten the mint integrator package. Makes for easier extensions.
     RF: Fixed a problem related to the multi-channel enhancement factor for
         NLO runs that only appeared in BSM theories (or EFTs)
     RF: In the virt-tricks, replaced the grids for the virtuals with a
         polynomial fit, which is more precise and allows for a reduction of
         the number of calls to the virtual. However, requires to save all the
         phase-space points for which the virtual has been computed to disk,
         hence requires more disk space and memory for highly-accurate
         runs. Can be disabled in the FKS_params.dat card, if disk space
         and/or memory use needs to be limited.

3.0.1 
     include up to 2.6.4
     MZ: Enable shower for QCD-only splittings
     RF: Fixed a major bug in the code that affected 3.0.0 that affected processes with
         cuts and --to a lesser extend-- processes with massive final state particles:
	 the phase-space region where "xi_i_fks != xinorm*xi_i_hat" had the wrong "prefact".

3.0.0 (01/05/18):
     RF+SF+VH+DP+HS+MZ: Allow for the computation of NLO EW corrections (and more subleading NLO corrections).
         [Note: when requiring NLO corrections ([QCD], [QED] or [QCD QED]), internally the code always treats this [QCD QED],
	 and then uses the coupling orders to specify which contributions should be considered. Among other things, this means
	 that when doing QCD corrections only --contrary to previous versions-- also loop diagrams with non-QCD-charged 
	 particles will be included (e.g., the pentagons in Higgs production via vector-boson fusion).]
     HS: inclusion of SMWidth for fast evaluation of NLO accurate widths for all SM particles
     RF+SF: Resonance-aware phase-space mapping for NLO computations 
     RF: Reduction of the number of jobs -- results in earlier detection of small integration channels for fNLO
     OM: remove ./bin/mg5 executable

                             ** Main Branch (version 2.x) Update **


2.9.3(25/03/21)
      OM: Fix an issue with t-channel particles for massive initial state where sqrt(S)
          was close to the mass of the initial mass. boundary condition on t-channnel were
	  incorrectly setup leading to strange spectrum in various distribution (very old bug)
      OM: Fix an issue with a crash for loop computation
      OM: more python3 fixing bug
      OM: Fix a bug in the re-writting of the run_card when seed was specify leading to a wrong templating
      OM: various small fix of crash/better logging/debug information
     
2.9.2(14/02/21)
      MZ+RF+OM: Fix relevant to the case when PDG specific cuts are set in the NLO run_card.
        The generation of tau was not taking into account the information.
      OM: fix an issue when running with python3 where the normalization of pythia8 file were wrong
          when pythia8 was run in parralel.
      OM: fixing more issue  related to MSSM (introduced within 2.9.0)
      OM: fixing issue with loop-induced processus (introduced within 2.9.0)
      OM: Fix some wrong scale variation at NLO+PS (introduced in 2.9.0)
      OM: Fix an issue with the installation of pythia-pgs
      

2.9.1.2 (02/02/21)
      Kiran+OM: Fixing issue for the MSSM model
      OM: Fixing issue with mac support
      OM: fix a bug introduced within 2.8.2 related to a wrong phase-space mapping of conflicting resonances.
          Leading to zero cross-section and/or potential bias cross-section for more complex cases.
	  The issue occurs only if you have a conflicting resonances followed by a massless propopagator.
	  one example is generate p p > z h , z > e+ e-, h > b b~ a

2.9.0 (30/01/21)    **** Major speed-up update for LO computation ***
      Kiran+OM: Optimization of the matrix-element at run-time using recycling helicity method
                - This fasten LO computation by a factor around 2
		- This can be turned off via the command "output PATH --hel_recycling=False"
      OM: Various optimization fot T-channel integration
          - use different ordering for T-channel. Four different ordering have been implemented
	    at generation time, the code decides which ordering to use channel-per-channel.
	    This can be turned off via the command "output PATH --t_strategy=2"
	  - increase number of maximum iteration for double or more T-channel
	  - implement an alternative to the standard multi-channel.
	     instead of using the amplitude square it use the product of the denominator
	     (the default strategy use depends of the process)
	  - speed-up for VBF type of process  are often around 100 times faster
	  - This fixes a lot of issue for processes failing to generate the targetted number of events.
      OM: Better version of the color-computation (but this leads to only modest gain but for very complex processes.)
          This optimizations leads to a longer generation time of the code (only for complex processes).
	  This can be turned off  via "output PATH --jamp_optim=False"
      OM: New parameter in the run_card:
          - sde_strategy: allows to change the default multi-channel strategy
	  - a new phase-space optimization parameter are now easily availabe via the command "update ps_optim" 
      OM: New global parameter "auto_convert_model"
          if set on True (set auto_convert_model T or via input/mg5_configuration.txt)
	  all model crashing due to a python3 compatibility issue of the UFO model will be automatically converted
	  to a python3 compatible model. 

2.8.3 (26/01/21):
      OM: Buch of bunch fixing related to python3 issue (mainly related to unicode encoding)
      OM: Various fix for reweighting with loop (mainly with python3 as well)
      OM: Fix a potential bug for polarized sample with at least three polarised particles with a least two
          identical particles and one different polarised particle.
      OM: Fix various bug for maddm interface (thanks Daniele)
      OM: Fix various issue with overall order usage
      OM: Fix compatibility with MacOS 11
      OM: fix additional GCC10 compatibility issue
      OM: fix issue for 1>n process where width were set to zero automatically (introduced in 2.8.0)
      OM: fix aloha output mode for python output
      OM: avoid a bug with helicity filtering that was kept for all benchmark when using
          multiple successive re-weighting
      OM: Edition of the reweighting card via "set" command is not starting from the original param_card
          used to generated the events file and not from the model default anymore.
      OM: Interference have now their default dynamical scale set to HT/2


2.8.2 (30/10/20):
      OM: Fix a bug when setting width to zero where they were actually set to 1e-6 times the width
          This can lead to bias in the cross-section if your process is very sensitive to the cross-section
	  due to gauge cancelation. Bug introduced in version 2.6.4.
      OM: Hide Block parameter loop from NLO model but for madloop run.
          The factorization scale is still determine by the setup of the run_card as before
      OM: Fix couple of python3 specific bug

2.8.1(24/09/20):
      OM: Change user interface related to FxFx mode
          - If you have multiple multiplicities at NLO,
	    - the default run_card is modified accordingly
	        - has icckw=3 and follow the official FxFx recomendation (i.e. for
		  scale and jet algo)
            - the shower card has two parameter that are dynamically set 
                - njmax (default: -1) is automatically set depending of the process definition
                - Qcut (default: -1) is now automatically set to twice ptj parameter
            - the default parton-shower is automatically set to Pythia8
          - The value of the cross-section after FxFx formalism (removing double counting) is
	    now printed on the log and available on the HTML page
      OM: Fix for the auto width for three body decay in presence of identical particles.
      OM: add support for __header__ in UFO model
      OM: allow restriction card to have auto-width
      OM: fixing some html link (removed ajax link forbidden by major web browser)
      OM: Various fix related to the python3 support
          - including more efficient model conversion method

2.8.0 (21/08/20):
      OM: pass to python3 by default
      OM: For LO process, you can now set lpp1 and lpp2 to "4" for process with initial photon in order to get the
          effective photon approximation. This mode behaves like the "3" one: The cut-off scale of the approximation
	  is taken from the fixed renormalization factorisation scale: "dsqrt_q2fact1/dsqrt_q2fact2"
      OM: The width ao T-channel propagator are now set to zero automatically.
          To return to the previous behaviour , you can use the options "set zerowidth_tchannel False"
	  (to set before the output command)
      OM: Change in madevent phase-space integrator for T-channel:
            - The integration of photon/Z/Higgs are now done together rather than separatly and follow importance
	       sampling of the photon channel
	    - A new option "set max_t_for_channel X" allows to veto some channel of integration with more than X
	       t-channel propagator. This options can speed-up significantly the computation in VBF process.
	       (We advise to set X to 2 in those cases)
	    - Fix a numerical issue occuring for low invariant mass in T-channel creating spurious configuration.   
      OM: In madspin_card you can now replace the line "launch"
          by "launch -n NAME", this will allow to specify the name of the
	  directory in EVENTS where that run is stored.
      OM: Change in the python interface of the standalone output. In top of the pdg of the particles,
          you can now use the process_id (the one specified with @X) to distinguish process with the same particle
	  content. This parameter can be set to -1 and the function then ignore that parameter.
      OM: Adding new option in reweighting to allow the user to use the process_id in presence of ambiguous
          initial/final state.
      OM: Update the makefile of standalone interface to python to be able to compile in multicore.
           (thanks Matthias Komm)
      OM: Update of the auto-width code to support UFO form-factors
      OM: Fixing numerical issue  with the boost in EPA mode.
     

                        ** PARRALEL VERSION FOR PYTHON 3 **

2.7.3.py3(28/06/20):
      ALL: Contains all feature of 2.7.3 (see below)
      OM: Fix a crash when running PY8 in matched/merged mode (bug not present in not .py3 version of the code)
      MZ: low_mem_multicore_nlo_generation is working again
          but not for LOonly mode and not in OLP mode

2.7.2.py3(25/03/20):
      ALL: Contains all feature of 2.7.2 (see below)

2.7.1.py3(09/03/20):
      ALL: Contains all feature of 2.7.1 (see below)
      OM: Fixed a lot of python3 compatibility issue raised by user
          Particular Thanks to Congqio Li (CMS), Richard Ruiz and Leif Gellersen
	  for their reports.

2.7.0.py3 (27/02/20):
      ALL: Contains all feature of 2.7.0			
      OM: Support for python3.7 in top of python 2.7
          - python2.6  is not supported anymore
	  - this requires the module "six" [pip install six --user]
      OM: dropping function set low_mem_multicore_nlo
      OM: dropping support for syscalc (c++ version)
      OM: introduction of new setup variable
          - f2py_compiler_py2 and f2py_compiler_py3
	    which will be used to overwrite f2py_compiler when using the associate python version
          - lhapdf_py2 and lhapdf_py3
	    same for lhapdf
      OM: introduction of a new command "convert model FULLPATH"
          - try to convert a UFO model compatible to python2 only to a new model compatible both with
	    Python2 and Python3 (no guarantee)


                             ** Main Branch  Update **

2.7.3(21/06/20)
      OM: Fixing some bug for read-only LO gridpacks (wrong cross-section and shape when generating events).
          Thanks to Congqiao Li for this
      OM: Allowing loop-induced process to run on LO gridpack with read-only mode.
          Thanks to Congqiao Li for this      
      OM: Fix a bug in the longitudinal polarization for off-shell effect, leading to deviation at large invariant mass.
      OM: Adding more option to the run_card for fine tuning phase-space integration steps
          All are hidden by default:
	    - hard_survey [default=1]: request for more points in survey (and subsequent refine)
	    - second_refine_treshold [default=1.5]: forbid second refine if cross section after first refine is
	       is smaller than cross-section of the survey times such treshold
      OM: new command for the editions of the cards:
           - set nodecay: remove all decay line from the madspin_card
	   - set BLOCKNAME all VALUE: set all entry of the param_card "BLOCKNAME" to VALUE
	   - edit CARDNAME --comment_line='<regular_expression>' : new syntax to comment all lines of a card
	       that are matching a given regular expression
      OM: For Mac only, when running in script mode, MG5aMC will now prevent the computer to go to idle sleep.
          You can prevent this by running with the '-s' option. like ./bin/mg5_aMC -s PATH_TO_CMD


2.7.2(17/03/20)
      OM: Fix a Bug in pythia8 running on Ubuntu 18.04.4 machine
      OM: Speed up standalone_cpp code by changing compilation flag

2.7.1.2(09/03/20)
      OM: Fixing issue (wrong cross-section and differential cross-section) for
          polarised sample when
	   1) you have identical polarised particles
	   2) those particles are decays
	  examples: p p > j j w+{0} w+{T}, w+ > e+ e-
      OM: In presence of identical particles, if you define the exact number of decays
          (either via the decay chain syntax or via MadSpin) then they are assigned in an ordered way:
          generate p p > z{0} z{T}, z > l+ l-, z > j j
	  means that the Longitudinal Z decays to lepton (transverse to jet)
	  Thanks to Jie Xiao for reporting such issues. 
      OM: Effective Photon approximation is now always done with a fix cutoff. This use the FIXED factorization scale
          of the associate beam as the cutoff of the Improved Weizsaecker-Williams.
      OM: Allow to install lhapdf6.2 by default
      OM: Fixing website used to download pdf since lhapdf removed their previous hepforge page for pdf set.
      OM: Fixed a bug (leading to a crash) introduced in 2.6.6 related to the ckkw/MLM check for BSM model
          with gluon with non QCD interaction
      OM: For fortran standalone with python binding, this is not necessary anymore to run the code from a specific directory.
          You need however need to use the standard path for the param_card or have the file ident_card within the same
	  directory as the param_card.dat.


2.7.0(20/01/20)
      OM: Allow for a new syntax in presence of multi-jet/lepton process:
         generate p p > 3j replaces p p > j j j 
      OM: Allow syntax for (fully) polarized particles at LO: [1912.01725]
           ex: p p > w+{0} j, e+{L} e-{R} > mu+ mu- Z{T}
               p p > w+{T} w-{0} j j, w+ > e+ ve, w- > j j
      OM: (Thanks to K. Mawatari, K. Hagiwara) implemention of the axial gauge for the photon/gluon propagator.
          via "set gauge axial"
      OM: Support for elastic photon from heavy ion implemented. For PA collision, you have to generate your diagram
          with "set group_subprocesses False"
      OM: The default run_card.dat is now by default even more specific to your process. 
          Nearly all the cuts are now hidden by default if they do not impact your current process.
          This allows to have less information by default in the run_card which should simplifies its 
          readibility. 
      OM: distinguish in the code if zero contribution are related to no point passing cuts or if
          they are related to vanishing matrix-element. In the later case, allow for a lower threshold.
          (This allow to fasten the computation of such zero contribution)


2.6.7(16/10/19)
      OM: Fix a bug introduced in 2.6.2, some processes with gluon like particles which can lead to the wrong sign for interference term. 
      OM: Fix a bug introduced in 2.6.6 related to the restriction of model which was leading to wrong result for re-weighitng with loop model (but impact can in principle be not limited to re-weighting).
      OM: systematics now supports the option --weight_format and --weight_info (see help command for details)
      OM: set the auto_ptj_mjj variable to True by default
      OM: the systematics_arguments default value is modified in presence of matching/merging.
      OM: reweight: add an option --rwgt_info to allow to customise the banner information associate to that weight
      RF: Fixed a bug in the warning when using FxFx in conjunction with Herwig++/Herwig7. Also, with latest version of
          Herwig7.1.x, the FxFx needed files are compiled by default with in the Herwig code. Thanks Andreas Papaefstathiou.

2.6.6(28/07/19)
      OM: Bug in the edition of the shower_card. The set command of logical parameter was never setting the 
          parameter to False. (Thanks to Richard Ruiz) 
      RF: Fixed a bug in the creation of the energy-stripped i_FKS momentum. Tested for several processes,
          and seems to have been completely harmless.
      OM: Forbidding the use of CKKW/default scale for some UFO model allowing gluon emission from quark with
          no dependence in aS
      OM: Add an option "keep_ordering" for reweighting feature to allow to sometimes use decay chain even if
          you have ambiguity between final state particles.
      OM: Fixed an issue with interference which sometimes happens when some polarization contribution were negative but not all of them.
      VH: Change in the pythia8 output mode (thanks to Peter Skands)
      OM: Any number in the cards (not only integer) can use multiplication, division and k/M suffix for times 1000 and 1 million respectively
      OM: Energy cut (at LO) are now hidden by default for LHC type of run but visible for lepton collider ones.
      OM: Same for beam polarization

2.6.5 (03/02/19)
      OM: Fix some speed issue with the generated gridpack --speed issue introduced in 2.6.1--
      OM: Fix a bug in the computation of systematics when running with Python 2.6.
      OM: import model PATH, where PATH does not exists yet, will now connect to the online db
          if the model_name is present in the online db, then the model will be installed in the specified path.
      MZ: Applgrid+aMCFast was broken for some processes (since 2.6.0), due to wrong 
          information written into initial_states_map.dat. This has been fixed now
      OM: change in the gridpack. It automatically runs the systematics.py (if configure in the run_card)
      OM: Fix  a MLM crash occuring for p p > go go (0,1,2 j)
      OM: Fix issue for BSM model with additional colored particle where the default dynamical scale choice 
          was crashing


2.6.4 (09/11/18)
      OM: add specific treatement for small width (at LO only and not for loop-induced)
          if the width is smaller than 1e-6 times the mass, a fake width (at that value) is used for the
          numerical evaluation of the matrix-element. S-channel resonances are re-scaled according to 
          narrow-width approximation to return the correct total cross-section (the distribution of events 
          will on the other hand follow the new width). 
          The parameter '1e-6' can be changed by adding to (LO) run_card the parameter: "small_width_treatment"
      OM: add a new command "install looptools" to trigger the question that is automatically trigger 
          the first time a loop computation is needed.
      RF: Fixed a bug when using TopDrawer plots for f(N)LO runs, where the combination of the plots could lead
          to completely wrong histograms/distributions in case of high-precision runs.
      OM: Fix some MLM crash for some processes (in particular BSM processes with W'). 
      OM: Fix a bug in the reweighting due to the new lhe format (the one avoiding some issue with py8)
      OM: Fix a behavior for negative mass, the width was set to negative in the param_card automatically
          making the Parton-shower (and other code) to crash since this does not follow the convention.
      OM: Change compiler flag to support Mojave.

2.6.3.2 (22/06/18)
      OM: Fix a bug in auto-width when mass are below QCD scale.
      OM: Fix a bug for g b initial state where the mass in the lhe file was not always correctly assigned
          Note that the momentum was fine (i.e. in the file P^2 was not equal to the mention M but to the correct one)
      OM: Improvment for madspin in the mode spinmode=none
      OM: Fix a bug in MadSpin which was making MadSpin to work only in debug mode

2.6.3 (15/06/18)
      OM: When importing model, we now run one additional layer of optimisation:
           - if a vertex as two identical coupling for the same color structure then the associated lorentz 
             structure are merged in a single one and the vertex is modified accordingly
      OM: When restricting a model, we also run one additional layer of optimisation
           - Opposite sign coupling are now identified and merged into a single one
           - if a vertex as two identical coupling (up to the sign) for the same color structure
             then the associated lorentz structure are merged in a single one and the 
             vertex is modified accordingly 
      VH+OM: changing the ALOHA naming scheme for combine routine when the function name starts to be too long. 
      OM: adding a hidden parameter to the run_card (python_seed) to allow to control the randon number 
          generated within python and be able to have full reproducibility of the events
      OM: Fixing some issue with the default dynamical scale choice for 
            - non minimal QED sample
            - heft model when multiple radiation coming from the higgs decay/scattering
          This can also impact MLM since it use the same definition for the dynamical scale
      OM: Fix some issue for DIS scattering where the shat was wrongly defined for low energy scattering.
          Low energy scattering are not adviced since they break the factorization theorem.
          In particular the z-boost of the events are quite ill defined in that scenario.
      OM: changing the format of the param_card for NLO model to match expectation from the latest PY8
      OM: Update of MadSpin to allow special input file for the case of spinmode=none. 
          With that very simple mode of decay, you can now decay hepmc file or wrongly formatted leshouches event
          (in that mode we do not have spin correlation and width effect)
      PT: in montecarlocounter.f: improved colour-flow treatment in the case gluons are twice colour-connected to each other
          new gfunction(w) to get smoothly to 0 as w -> 1. (for NLO+PS run)
      OM: Fix some issue for the new QED model (including one in the handling of complex mass scheme of such model)
      OM: Fixing an issue of the param_card out of sync when running compute-widths
      OM: Adding Qnumbers block for ghost (the latest version of py8 was crashing due to their absence)

2.6.2 (29/04/18)

      Heavy ion pdf / pdf in general:
      -------------------------------
      OM: Support for rescaling PDF to ion PDF (assuming independent hadron), this is well suited for Lead-Lead collision, p-Lead collision and fix-target
      OM: Support in systematics.py for ion pdf. Possiblity to rescale only one beam (usefull to change only on PDF for fix target experiment)
      OM: Removing internal support for old type of PDF (only supported internal pdf are now cteq6 and nnpdf23)


      User Interface
      --------------
      OM: introduce "update to_full" command to display all the hidden parameter.
      OM: introduce "update ion_pdf" and "update beam_pol" to add related section in the run_card.
          the polarization of the beam is set as hidden parameter instead as default parameter
      OM: improve handling of (some) run_card parameter:
            - add comment that can be displayed via "help NAME"
            - add autocompletion for some parameter
            - add direct rejection of parameter edition if not in some allowed list/range
      
      Bug fixes:
      ----------
      OM: Fix issue with madspin introduced in 2.6.1 (failing to generate correct diagram for NLO process)
      OM: fix crash in 1>N reweighting
      RF+MZ: Fixed a problem with (f)NLO(+PS) runs in case the Born has identical QCD-charged
      	     particles. Cross sections were typically correct, but some distributions might
	     have shown an asymmetry. 
      OM: Change in LO maching for HEFT (or any model with hgg vertex) in the way to flag jet that should
          not take part in the matching/merging procedure.
      OM: Fixed a bug for loop induced in gridpack mode
      RF: Fixed a bug for ApplGrid: in rare cases the ApplGrid tables were filled twice for the same event
      OM: Fixed a bug for fixed target experiment when the energy of the beam was set to 0. 
      RF: Fixed an issue where too many files were opened for fNLO runs in rare cases
      OM: Fix issue on Madevent html output where some link where broken
      OM: Fix issue for the display lorentz function (was also presenting security issue for online use)
      OM: Fix issue for spin 3/2 (one in presence of fermion flow violation and one for custom propagator)

      Enhancement:
      -----------
      OM: add the value of all the widths in Auto-width in the scan summary file
      OM: For 1>N, if the user set fixed_run_scale to True, then the scale is choose accordingly
          and not following the mass of the inital state anymore
      RF: For the HwU histograms, if no gnuplot installation is found, write the gnuplot scripts in v5
          format (instead of the very old v4 format).
      OM: Change the default LO output directory structure. Now by default the lepton and neutrino are split 
          in two different directory. This avoids to face problem with the assymetric cut on lepton/neutrino
      OM: loop-filter commands are now working for loop-induced processes
      OM: New  method avoiding that two process are running inside the same output directory.
          This is implemented only for Gridpack and LO run so far. 
          The new method should be more robust in case of crash (i.e. not wrongly trigger as before)
      OM: For LO scan, if a crash (or ctrl-c) occurs during the scan, the original param_card is now
          restored.

2.6.1 (12/12/17)

      RF+MZ: It is now possible to add LO matrix elements (with [LOonly]) 
             to Fx-Fx merged samples. Thanks to Josh Bendavid for testing.
      OM: Re-factoring the code asking which program to use (both at LO and NLO)
          - design modular, designed for PLUGIN interactions
          - the length of the question auto adapts to the size of the shell
      OM: Allowing to have the gridpack stored on a readonly filesystem
      OM: Fix a bug in matching/merging forbiding the pdf reweighting for some processes (since 2.4.0)
      OM: Creation of online database with the name of known UFO model. If a use try to import a model
          which does not exits locally, the code will automatically check that database and download the 
          associate model if it exists. You can contact us if you are the author of one model which is not
          on our database. 
	  The list of all available model is available by typing "display model_list"
      OM: Model with __arxiv__ attribute will display "please cite XXXX.XXXXX when using this model" when
          loaded for the first time.
      OM: A fail of importing a UFO model does not try anymore to import v4 model
      OM: Many model present in models directory have been removed, however they can still be imported
          since they are available via automatic-download
      OM: Refactoring of the gridpack functionality with an infinite loop to reach the requested number of events
      OM+RF: Adding new class of cut at LO/NLO defined via the pdg of the particle
      VH: Support for the latest version of MA5
      MZ: Adding support for lhapdf v6.2
      OM: Fixing various bug in the spinmode=onshell mode of MadSpin
      OM: Fix a bug for model with 4 fermion in presence of restrict_card
      OM: Fix aloha bug in presence of complex form-factor.
      OM: improve auto-detection and handling of slha1/slha2 input file when expecting slha2. 

2.6.0 (16/08/17)
      New Functionalities:
      --------------------
      RF+OM: Added the possibility to also have a bias-function for event generation at (f)NLO(+PS)
      OM: Improve Re-WEIGHTING module
          1) creation of a single library by hyppothesis. 
          2) library for new hyppothesis can be specify via the new
             options: change tree_path and change virt_path
          3) allows to re-weight with different mass in the final states (LO only)
             This forces to rewrite a new lhe file, not adding weight inside the file
             (via the command: change output 2.0)
          4) allows to run the systematics on the newly generated file (for new output file)
             (via the command change systematics True)
          5) Fix some Nan issue for NLO reweighting in presence of colinear emission
	  6) various bug fixing, speed improvement,...
      OM: Add new option to SYSTEMATICS program:
           --remove_weights, --keep_weights, --start_id
           See "help systematics for more details."
      OM: Allow to specify param_card, run_card,... directly via an html link.

      Bug Fixing:
      -----------
      OM: Update condor class to support CERN type of cluster (thanks Daria Satco)
      OM: Fixing a bug leading to a crash in pythia8 due to one event wrongly written when splitting the
          events for the parralelization of pythia8
      OM: Fixing an issue, leading to NAN for some of the channel of integration for complicated processes.
      OM: Fix a bug in gripack@NLO which forbids to run it when the gridpack was generated with 0 events.
      RF: Fixed bug #1694548 (problem with NLO for QCD-charged heavy vector bosons).
      RF: Another fix (adding on a fix in 2.5.5) related to FxFx merging in case there are
      RF: Fixed bug #1706072 related to wrong path with NLO gridpack mode
          diagrams with 1->3 decays.
      RF: Fixed a bug (found by SF) that gave a seriously biased resonance mass when using MadSpin for decaying a 2->1 process.
      PT: Fix in montecarlocounter.f. Previously, for NLO+PS it was reading some subleading-colour information, now all
          information passed to the MC counterterms is correctly leading colour. 
      OM: Fix systematics computation for lepton collider
      OM+VH: Remove the proposition to install pjfry by default, due to many installation problem. The user can still force to 
          install it, if he wants to.
      OM: Fix a problem of madspin when recomputing width for model loaded with --modelname option
      OM: Fix events writing for DIS (thanks to Sho Iwamoto)
      OM: Fix a problem of output files written .lhe.gz, even if not zipped (python2.6 only)
      OM: Fixing some issue related to the customised propagator options of UFO model
 
      Code Re-factorisation:
      ----------------------
      RF: Refactor of the HwU.f fortran code. Gives more flexibility and potentially lower
          memory requirements.
      RF: Refactor of the (NLO) code related to extra weights (for PDF/scale uncertainties).
      OM: Increase modularity of the code for the support of plugin (maddm and MPI@LO)     
          - Now we support the HPC plugin allowing to generate LO-gridpack on MPI machine
          - Plugin can now use the "launch" keyword

2.5.5(26/05/17)
      OM: Fixing bug in the creation of the LO gridpack introduced in 2.4.3. Since 2.4.3 the generated 
          gridpack were lacking to include the generated grid for each channel. This does not lead to 
          bias but to a significant slow down of the associated gridpack.
      OM: Supporting user function calling other non default function.
      OM: adding the command "update to_slha1" and "update to_slha2" (still beta)
      RF: some cleanup in the NLO/Template files. Many unused subroutines deleted.
      OM: fixing some bug related to complex_mass_scheme
      OM: fixing bug in ALOHA for C++ output (in presence of form-factor)
      OM: fixing lhe event for 1 to N process such that the <init> block is consistently set for the shower
      OM: ExRootAnalysis interface is modified (need to be requested as an analysis)
      RF: Fix for FxFx merging in case there are diagrams with 1->3 decays.

2.5.4(28/03/17)
      OM: Add a warning in presense of small width
      OM: Fix a bug related to a missing library (introduced in 2.5.3)
      OM: Improve stability of the onshell mode of MadSpin
      VH: Fix some problem related to LHAPDF

2.5.3(09/03/17)
      PT: Modified the default shower starting scale in montecarlocounter.f.
          The new reference scale from which the dampening profile is computed is sum_i mt_i/2, i
          being Born level final-state momenta.
      OM: New "special mode" for madspin accessible via "set spinmode onshell".
          This mode allow for full spin-correlation with 3 (or more) body decay but the decaying particle
          remains exactly onshell in this mode. Loop-induced production/decay are not allowed in this mode.
      OM+RF: Allowing for creation of LHE like output of the fixed order run at NLO.
          This LHEF file is unvalid for parton-shower (all PS should crash on such file). It will be 
          unphysical to shower such sample anyway.
          Two hidden parameters of the  FO_analyse_card.dat allow some control on the LHEF creation
       	  "fo_lhe_weight_ratio" allows to control the strength of a partial unweighting [default:1e-3]
             increasing this number reduce the LHEF size.
          "fo_lhe_postprocessing" can take value like nogrouping, norandom, noidentification.
             nogrouping forbids the appearance of the LHEF(version2) tag <eventgroup>
             norandom   does not apply the randomization of the events.
             noidentification does not merge born event with other born like counter-event
      RF: Better job handling for fNLO runs.
      VH: Fixing various problem with the pythia8 interface (especially for MLM merging)
      Team: Fixing a series of small crash

2.5.2(10/12/16)
      OM: improve systematics (thanks to Philipp Pigard)
      OM: new syntax to modify the run_card: set no_parton_cut
          This removes all the cut present in the card.
      OM: change the default configuration parameter cluster_local_path to None
      OM: change the syscalc syntax for the pdf to avoid using & since this is not xml compliant
      OM: avoid to bias module to include trivial weight in gridpack mode
      OM: Fix a bug making 2.5.1 not compatible with python2.6
      OM: Improve "add missing" command if a full block is missing
      OM: Fixing a bug reporting wrong cross-section in the lhef <init> flag (only in presence of 
          more than 80 channel of integration)

2.5.1 (04/11/16)
       PT+MZ: New interface for Herwig7.
              Fixed a bug in the Herwig7/Herwig++ counterterm (relevant to 2 -> n, n>2:
              in particular, the bug affected the dead zone for final-final colour connection
              in processes with more than two particles in the Born final state)
       VH: Parallelization of PY8 at LO
       OM: add the possibility to automatically missing parameter in a param_card
           with command "update missing" at the time of the card edition. Usefull for 
           some SUSY card where some block entry are sometimes missing.
       OM: Possibility to automatically run systematics program at NLO or Turn it off at LO
           (hidden entry of the run_card systematics_program = systematics|syscalc|none)
       RF: Some refactoring of the NLO phase-space generation,
           including some small improvements in efficiency.
       OM: Plugin can be include in a directory MG5aMC_PLUGIN the above directory need to be in
           the $PYTHONPATH
       OM: Fix systematics for e+ e- initial state.
       VH: Fix various bug in the HepMc handling related to PY8 (LO generation)
       OM: allow install maddm functionality (install ./bin/maddm executable)

2.5.0 (08/09/16)
     FUNCTIONALITY
       VH+OM: Adding an official interface to Pythia8 (parton shower) at Leading-Order
	        More information at https://cp3.irmp.ucl.ac.be/projects/madgraph/wiki/LOPY8Merging	   
       VH+OM+MA5: Adding an official interface to MadAnalysis5 for plotting/analysis/recasting
	        More information at https://cp3.irmp.ucl.ac.be/projects/madgraph/wiki/UseMA5withinMG5aMC	   
       OM: Introduces a new function for LO/NLO interface "systematics"
            This function allows to compute systematics uncertainty from the event sample
            It requires the event sample to have been generated with 
                - use_syst = T (for LO sample)
                - store_reweight_info = T (for NLO sample)
            At LO the code is run automatically if use_syst=T (but if SysCalc is installed)
       VH+OM: Adding the possibility to bias the event weight for LO generation  via plugin.
            More informtion: https://cp3.irmp.ucl.ac.be/projects/madgraph/wiki/LOEventGenerationBias
       VH+SP: extend support for CKKWL

     CODE IMPROVMENT / small feature
     -------------------------------
       OM: Modify the structure of the output format such that all the internal format have the same structure
       OM: Adding the Plugin directory. Three kind of plugin are currently supported
           - plugin defining a new type of output format
           - plugin defining a new type of cluster handling
           - plugin modifying the main interface of MG5aMCnlo 
           More informations/examples are available here:
           https://cp3.irmp.ucl.ac.be/projects/madgraph/wiki/Plugin
       OM: Adding the possiblity of having detailled help at the time of the edition of the cards.
            help mass / help mt / help nevents provided some information on the parameters.
       OM: NLO/LO Re-weighting works in multi-core
       OM: add an automatic update of the param_card to write the correct value for all dependent parameter.
       OM: add the check that the param_card is compatible with the model restriction.
       OM: Adding the run_card options "event_norm" for the LO run_card (same meaning as NLO one)
       VH: extend install command to install: lhapdf/pythia8
       VH: Interfaced MadLoop to COLLIER for tensor integral reduction.	   
       OM+VH: At the first loop/NLO computation, a new question will now be asked to choose which program
           to install to compute the loop. You can still install additional method later via the "install" command
       OM: Replace the mssm model by the MSSM_SLHA2 following the SLHA2 instead of the SLHA1 convention

     BUG FIXING
     ----------
       OM: Fix a bug in the helicity by helicity reweighting method. (introduced in 2.4.3)
       OM: Fix a bug in the reweight_card where relative path was not understood from the local directory 
            where the program was runned by the user.

2.4.3 (01/08/16)
        OM: Reduce the amount of log file/output generated for LO run (output can use up to three times less output).
        OM: For the LO combination of events (unweighting) pass to the method previously used for loop-induced.
            This method is faster and requires less I/O operation.
            This fully remove the need of the file events.lhe.gz which is not created anymore (further reduce the ouput size)
        OM: Optimise the code in order to be able to run scan with more than 2k steps.
        OM: Optimise the lhe_parser module (use for the unweighting/re-weighing/...) around 20% faster than before.
        OM: Fix a bug in MadSpin where the cross-section reported in the <init> block of the LHEF
            was wrongly assigned when multiple process were present in the LHEF and that different Brancing ratio
            were associated to each of those processes.
        RF: For NLO process generation, fix a problem with turning on PDF reweighting with sets that have only a
            single member. Also, allow for reweighting with up to 25 PDF sets (and their error members) for a single run.
        OM: Fixing bug allowing to specify a UFO model by his full path for NLO computation (thanks Zachary Marschal).
        OM: Fixing bug in LO re-weighting in case of helicity by helicity re-weighting. Now the events is boost back in 
            the center of mass frame to ensure consistency with the helicity definition.

2.4.2 (10/06/16)
        OM: fix a compilation problem for non standard gfortran system
        OM: reduce the need of lhapdf for standard LO run. (was making some run to test due to missing dependencies)

2.4.1 (10/06/16)
        OM: Fix a bug in fix target experiment with PDF on the particle at rest.
            The cross-section was correct but the z-boost was not performed correctly.
        OM: Fix various bug in MadSpin
        OM: Fix some bug in MLM merging, where chcluster was forced to True (introduced in 2.2.0)
        OM: Allow to specify a path for a custom directory where to look for model via the environment 
            variable PYTHONPATH. Note this used AFTER the standard ./models directory

2.4.0 (12/05/16)
        OM: Allowing the proper NLO reweighting for NLO sample
        RF: For NLO processes allow for multiple PDF and scales reweighting, directy by inputting lists
            in the run_card.dat.
        VH: Interfaced MadLoop to Samurai and Ninja (the latter is now the default)
        HS: Turn IREGI to off by default
        MZ: new NLO generation mode. It is more efficient from the memory and CPU point of 
            view, in particular for high-multiplicity processes. 
            Many thanks to Josh Bendavid for his fundamental contribution for this.
            The mode can be enabled with
            > set low_mem_multicore_nlo_generation True
            before generating the process.
        OM: Adding the possibility to use new syntax for tree-level processes:
            QED==2 and QCD>2: The first allows to select exactly a power of the coupling (at amplitude level
            While the second ask for a minimum value.   
        RF: In the PDF uncertainty for fixed-order NLO runs, variations of alphaS were not included.
        OM: In MLM matching, fix a bug where the alpha_s reweighting was not fully applied on some events. 
            (This was leading to effects smaller than the theoretical uncertainty)
        OM: Fixing the problem of using lhapdf6 on Mac
        MZ: Faster interface for LHAPDF6
        OM: Add support of epsilon_ijk in MadSpin
        OM: Fix multiple problem with multiparticles in MadSpin
        OM: Improve spinmode=None in MadSpin
        OM: Update the TopEffTh model
        MZ: Fix problem with slurm cluster
        OM: Improve scan functionalities
        PT: New way of handling Pythia8 decays
        RF: Fixed a bug that resulted in wrong event weights for NLO processes when requiring
            a very small number of events (introduced in 2.3.3)
        OM: Allow to keep the reweight information in the final lhe file for future computation 
        MZ: updated FJcore to version 3.1.3 (was 3.0.5)

2.3.3 (15/10/15)
        OM: Allow new syntax for the param_card: instead of an entry you can enter scan:[val1, val2,...]
            To perform a scan on this parameter.
        OM: Having two mode for "output pythia8" one (default) for pythia8.2 and one for pythia8.1 (with --version=8.1)
        RF: Rewriting of job-control for NLO processes. Better accuracy estimates for FO processes
        RF: Fix for factorisation scale setting in FxFx merging when very large difference in scale in the
            non-QCD part of a process. 
        RF: Better discarding of numerical instabilities in the real-emission matrix elements. Only of interested for
	    processes which have jets at Born level, but do not require generation cut (like t-channel single-top). 
        RF: Added an option to the run_card to allow for easier variation of the shower starting scale (NLO only).
        RF: Fixed a problem in the setting of the flavour map used for runs with iAPPL >= 1. 
        RF: Allow for decay processes to compute (partial) decay widths at NLO accuracy (fixed order only).
        OM: (SysCalc interface) Allow to bypass the pdf reweighting/alpsfact reweighting
        MZ: fixed bug related to slurm clusters
	OM: remove the addmasses.py script of running by default on gridpack mode. 
            if you want to have it running, you just have to rename the file madevent/bin/internal/addmasses_optional.py to
            madevent/bin/internal/addmasses_optional.py and it will work as before. (Do not work with SysCalc tag)
        OM: make the code compatible with "python -tt" option

2.3.2.2 (06/09/15)
        VH: Finalized the MG5aMC-GoSam interface

2.3.2(20/08/15)   
        OM: Improve reweighting module. (https://cp3.irmp.ucl.ac.be/projects/madgraph/wiki/Reweight)
            New Capabilities: 
             - allow to reweight by loop-induced processes
             - allow to change model 
             - allow to change process definition
             - allow to unweight the sample to have an idea of the statistical power.
             - allow to perform some crude reweighting on NLO sample (reweighting by LO matrix element). NLO
               accuracy is not preserved (in general) for such computation.
            New dependencies:
	     - require the f2py module (part of numpy)
	OM: change the kt-durham cut (at LO) such that particle comming from decay are not impacted if cut_decays
            is on False.
        VH: Fixed the check in helas wavefunction appearance order in an helas diagrams. It failed in cases
	    where additional wf were created during the fix of fermion flow in presence of majorana fermions.         
	RF: Fixed a bug in the aMCFast/ApplGrid interfaced introduced in the previous version.
        OM: Fix a crash when using mssm-no_b_mass model (due to the SLHA1-SLHA2 conversion)
        OM: Fix a bug in the add_time_of_flight function (not called by default) where the displaced vertex information
            was written in second and not in mm as it should. Note that this function can now be run on the flight
	    by adding the following line in the run_card: "  1e-2 = time_of_flight #threshold for the displaced vertex" 
	RF: Small fix that leads to an improvement in the phase-space generation for NLO processes
        OM: Fix a crash introduce in 2.3.0 when running sequentially in the same directory (thanks Gauthier)
        OM: Improve aloha in the case of some expression reduces to pure float.
        OM: In MadSpin, allow to specify cut for the 1>N decay in spinmode=none.
	RF: Fixed a bug that gave bogus results for NLO runs when using an internal PDF which is not
            NNPDF (like for the old cteq_6m, etc).
	RF: Fixed a bug in the PDF combination in the HwU histograms: there was no consistent use if Hessian
            and Gaussian approaches for MSTW/CTEQ and NNPDF, respectively.
        OM: Fixed a small bug in EWdim6 which was removing a coupling in AZHH interaction.
        OM: improve customize_model function to avoid problem with unity coupling.
	RF: Improved the treatment of the bottom Yukawa. Thanks Marius Wiesemann. 

2.3.1  
     OM+VH: Automation of event generation for loop-induced processes.
		OM: Automatic change of the p/j definition to include the b particle if the model has a massless b.
	RF: Reduce the collision energy for the soft and collinear tests: for 100TeV collider many were failing
	    due to numerical instabilities. 
        OM: Fixing bug associate to the epsilon_ijk structure
        OM+VH: Various bug fixing for the loop-induced processes
        OM: Fix a crash in MadWidth which occurs for some 4 body decay
        PT: Fixed a bug concerning the use of Herwig++ with LHAPDF. Bug was introduced in 2.3.0.beta
	OM: Fix a crash in ALOHA for form-factor in presence of fermion flow violation

2.3.0.beta(10/04/15) OM+VH: Adding the possibility to compute cross-section/generate events for loop-induced process
		JB+OM: Addign matchbox output for matching in the Matchbox framework
                OM+VH: Change the handling of the run_card.
                      - The default value depends now of your running process
                      - cut_decays is now on False by default
                      - nhel can only take 0/1 value. 1 is a real MC over helicity (with importance sampling)
                      - use_syst is set on by default (but for matching where it is keep off)                    
                      - New options added: dynamical_scale_choice, it can take the following value
		            -1 : MadGraph5_aMC@NLO default (different for LO/NLO/ ickkw mode) same as previous version. 
                             0 : Tag reserved for user define dynamical scale (need to be added in setscales.f).
                             1 : Total transverse energy of the event.
                             2 : sum of the transverse mass 
                             3 : sum of the transverse mass divide by 2 
			     4 : \sqrt(s), partonic energy 
                OM: Cuts are also applied for 1>N processes (but the default run_card doesn't have any cut).         
                PT: Set command available for shower_card parameters
                OM: New MultiCore class with better thread support
                RF: Fixed a bug in the aMCfast/APPLGrid interface introduced in version 2.2.3
		RF: Fixed a bug in the setting of the integration grids (LO process generation) for the minimum
		    energy needed for photons. The bug did not lead to any bias in event generation.
		RF: Re-factoring of the structure of the code for NLO+PS computations.
		RF+VH: Replaced the default topdrawer histograms with HwU histograms for f(N)LO runs
                    and allow it also for aMC@NLO runs.
		RF+VB: Allow for variable bin-sizes in MG5_aMC+aMCfast+ApplGrid runs.
                MZ+RF: Added 'LOonly' asNLO mode to export processes without any real and virtuals 
                       (useful e.g. for higher multiplicities when merging)
		RF: Added support for the computation of NLO+NNLL jet veto cross sections
		RF: Fixed a bug in the Pythia8 interface: FxFx was not correctly initialized and all
                    events were incorrectly kept (introduced in v.2.2.3)
                OM: Improve the function "print_result" (in the running interface)
                    add an option --format=short allowing to print the result in a multi-column format
                OM: Possibility to not transfer pdf file to the node for each job. 
                       This is done via a new option (cluster_local_path) which should contain the pdf set.
                       This path is intented to point to a node specific filesystem.
                    New way to submit job on cluster without writting the command file on the disk.
                OM: Allowing MadSpin to have a mode without full spin-correlation but handling three (and more) 
                    body decay. (set spinmode=none).
                OM+PA: Fixing various bug in MadSpin.

2.2.3(10/02/15) RF: Re-factoring of the structure of the code for fNLO computations.
                OM: Fix a bug in MadWeight (correlated param_card was not creating the correct input file)
		RF: When requiring more than 1M events for (N)LO+PS runs, do not go to higher precision than 0.001
                    for the grids and cross section (can be overwritten with the req_acc run_card parameter).
		RF: Make sure that reweight info (for PDF and scale uncertainties) also works for UNLOPS events.
		RF: When setting the B's stable in the shower_card, also set the eta_b (PDG=551) stable.
		OM: Change the Breit-Wigner splitting for the multi-channel integration, use the bwcutoff instead of
                    the hardcoded value 5.
                MZ: Fix to bug 1406000 (segfault appearing when doing FxFx merging). Thanks to Josh Bendavid for
                    having reported it
                MZ: Fix to a bug occurring when generating event in the "split" mode: the required output was 
                    not correctly specified
                OM: The built-in pdf "nn23lo" and "nn23lo1" where associate to the wrong lhapdfid in the lhef file
                    This was creating bias in using SysCalc. (Thanks Alexis)
                OM: Fix a bug in the LO re-weighing  module which was removing the 
                    SysCalc weight from the lhe file (thanks Shin-Shan)
                Team: Fixes to different small bugs / improvement in the error and warning messages
		RF: For aMC runs, If a NAN is found, the code now skips that PS point and continues instead of
		    leading to NAN.
                RF: For fNLO runs the virtuals were included twice in the setting of the integration grids. 
                    This was not leading to any bias in previous version of the code.

2.2.2(06/11/14) OM: Correct a bug in the integration grid (introduces in 2.1.2). This was biasing the cross-section of 
                    processes like a a > mu+ mu- in the Effective Photon Approximation by three order of magnitude.
                    For LHC processes no sizeable effect have been observe so far.
                MZ: some informations for aMC@NLO runs which were before passed via include files are
                    now read at runtime. The size of executables as well as compilation time / memory usage
                    is reduced for complicated processes
                RF: Fix crash #1377187 (check that cuts were consistent with the grouping was too restrictive) 
		RF: For NLO running: added 'strip' to the makefiles to reduce executable sizes (removes symbol info)
		Stefano Carrazza (by RF): fix for the photon PDF for the internal NNPDF sets
		RF: Improved the check on the consistency of the cuts and the grouping of subprocesse (LO running)
                PT: enabled PYTHIA8.2
                OM: restore the usage of external gzip library for file larger than 4Gb which were crashing with
                    the python gzip library
                OM: Fixing the default card for Delphes
                OM: Improve support of lsf cluster (thanks Josh) 
                OM: Adding support for the UFO file functions.py (which was ignored before)
                OM: Reduce the amount of RAM used by MadSpin in gridpack mode.
                OM: discard in MadWidth partial width lower than \Lambda_QCD for colored particle.

2.2.1(25/09/14) OM: Fix a bug preventing the generation of events at LO due to a wrong treatment of 
                      the color-flow.

2.2.0(24/09/14) VH: General mixed order corrections in MadLoop (only), including QCD/EW/QED and 
                    the UFO@NLO model 'loop_qcd_qed_sm'.
                VH: Re-design of both the tree and MadLoop matrix elements output to compute
                    contributions of different coupling order combinations independently from one another.
                VH+HS: Tensor integral reduction as implemented in PJFry and IREGI readily available
                    and interfaced to MadLoop's output.
                VH: Re-structuring of MadLoop's standalone output so as to easily create a single dynamic 
                    library including many processes at once. Useful for interfacing MadLoop to other MC's
                    and already working with Sherpa.
                VH+HS: This branch contains all the fixes for proper treatment of the latest BSM@NLO models 
                    produced by FeynRules@NLO. In particular, the fixed related to the presence of majorana 
                    particles in loop ME's.
                RF: Corrected the behaviour of the pdfcode parameter in the shower_card for NLO+PS runs.
                PT: Redesigned shower_card.dat and eliminated modbos options for Herwig6          
                RF: Change the SPINUP information in the NLO LHEF from 0 to 9 (i.e. sum over helicities)
                RF: Fixed a bug in the check on the determination of the conflicting BWs.
		RF: Added the aMCfast+APPLgrid interface (arXiv:1406.7693 [hep-ph])
                PT: Redesigned shower_card.dat and eliminated modbos options for Herwig6          
                RF: Change the SPINUP information in the NLO LHEF from 0 to 9 (i.e. sum over helicities)
                RF: Fixed a bug in the check on the determination of the conflicting BWs.
                MZ: enabled LHAPDF6 interface 
                OM: Fixed a crash in some HEFT merging case.
                OM: Fix various compatibility problem created by the LHEFv3 version (Thanks to S. Brochet)
                OM: Fix a bug for MadSpin in gridpack mode
                OM: Add a routine to check the validity of LHE file (check_event command)
                OM: Fix bug for UFO model with custom propagators
                OM: Fix Bug in the computation of cross-section in presence of negative contribution 
                OM: Change colorflow information of LHE file in presence of two epsilon_ijk
                    since PY8 was not able to handle such flow in that format.
                OM: Add the function print_result for aMC@(n)LO run.
                OM: Add some shortcut in the card edition 
                    set ebeam 500 # edit both beams
                    set lpp 0     # edit both lpp1 and lpp2
                    set lhc 14    # configure for LHC 14TeV
                    set ilc 1000  # configure for ilc 1TeV
                    set fixed_scale 100 # set all scale to fixed and at 100GeV
		    set showerkt T # set showerkt on T in the shower card
 		    set qcut 20    # set the qctu to 20 in the shower card 
                OM: Fix a bug in the card edition mode which was sometimes returning to default value
                    which were edited by hand and not via the set command.
                Seoyoung Kim (by OM): Implementation of the htcaas (super-)cluster support.
		Juan Rojo (by RF): extended the 3 internal NNPDF sets for scales relevant for a 100TeV collider.
                OM: Fix a problem with the creation of DJR plot with root 6
                OM: allow the set the width to Auto in NLO computation (width computated at LO accuracy)
                OM: Adding the possibility to have automatic plot after the parton shower for Herwig6/Pythia6.
                    This require MadAnalysis and the pythia-pgs package. 

2.1.2(03/07/14) OM: Fix a bug in ALOHA in presence of customized propagator (Thanks Saurabh)
                OM: Fixing some compilation issue with MadWeight (Thanks A. Pin)
                OM: Fixing a bug preventing MadWidth to run due to the model prefixing (depending
                    on the way it was called)
                OM: Fixing a bug in MadSpin in the mssm model
		RF: Added the invariant mass and DeltaR cuts for *same flavour* opposite sign lepton
                    pairs to the run_card for NLO-type generations.
		RF: Added FxFx and UNLOPS merging with Pythia8
		RF: Prevent an infinite loop in MadSpin by forcing the correct sign to the invariants
		RF: Catch a possible error related to grouping subprocesses and setcuts
		OM: Fix an error when using the "customize_model" command
                S. Mrenna (by OM): Fix the include file in pythia8 output to be compliant with the latest
                    PY8 version
		RF: Added a string with functional form for the scales to the event file banner (NLO only)
                S. Brochet (by OM): Fix a bug in MadSpin with the writting of the mother ID in the LHE file.
                    Force the tag in the banner to always have the same case
                    increase momenta precision for the LHE file written by MadSpin 
                    (thanks a lot to S. Brochet for all those patch)
                PT: Integrated Jimmy's underlying event for Herwig6
                OM: improve "add model" functionality allow to force particle identification.
                PT: Bug fix in the normalisation of topdrawer plots for option 'sum' (as opposed to 'average')
		RF: Fixed a bug related to the random seed when the code was not recompiled for a new run.
                OM: Fixed a bug in MadEvent(LO) run, the generated sample were bias in presence of 
                    negative cross-section. A negative cross-section is possible only if you use a NLO PDF 
                    and/or if you edit the matrix.f by hand to have a non-definite positive matrix-element.
		OM: When importing a model, check that there is not more than 1 parameter with the same name.
                PT: Subsantial recoding of montecarlocounter.f and of a subroutine in fks_singular.f. Will help 
                    future extensions like EW NLO+PS matching and numerical derivatives      
                OM: Fixing a wrong assignement in the color flow in presence of epsilon_ijk color structure.
                    Those events were rejected by Pythia8 due to this wrong color-flow.
                MZ: Added the possibility to run the shower on a cluster, possibly splitting the lhe file 
                MZ: The c++ compiler can be specified as an option in the interface. On MACOSX, clang should
                    work now
                OM: MadEvent output is now LHEFv3 fully compliant. A parameter in the run_tag (lhe_version) 
                    allows to return LHEF version 2 format for retro-compatibility.

2.1.1(31/03/14) OM: Change the way the UFO model is handle by adding a prefix (mdl_) to all model variable.
                    This avoid any potential name conflict with other part of the code. This feature can be
                    bypassed by using the option --noprefix when importing the model.
                OM: New command "add model XXX" supported. This command creates a new UFO model from two UFO model.
                    The main interest stand in the command "add model hgg_plugin", which add the effective operator
                    h g g to the original UFO model. The model is written on disk for edition/future reference.
		RF: Reduced the calls to fastjet and skipped the computation of the reweight coeffients when
 		    they are not needed.
                OM: Fixed a bug for LO processes where the MMLL cut was not applied to the event sample.
                PA: Fix a bug in MadSpin to avoid numerical instabitities when extracting t-channel invariants
                    from the production event file (see modification in driver.f, search for 'MODIF March 5, 2014') 
                OM: Better determination of which particles are in representation 3/3bar since FR is ambiguous on that point.
                    Now the determination also looks for 3 -3 1 interactions to check if that help.
                OM: Fix a bug(crash) in MW linked to the permutation pre-selection module.
		RF: Better comments in the code for user-defined cuts in the ./SubProcesses/cuts.f function.
                    Also the maxjetflavor parameter in the run_card is now actually working.
                OM: Update SysCalc to:
                      - Fix a bug that some file where sometimes truncated.
                      - Allow for independant scale variation for the factorization/renormalization scale.
                RF+OM: Improve the handling of conflicting Breit-Wigners at NLO
		RF: Print the scale and PDF uncertainties for fNLO runs in the summary at the end of the run

2.1.0(21/02/14) MADWEIGHT RELEASE:
                ------------------
                
                OM+PA: First Official release of MadWeight inside MG5_aMC
                      Main update:
                        - ISR corrections
                        - possibility to use narrow-width approximation
                        - introducing a module for the pre-selection of the parton-jet assignment.
                        - extended formalism for the transfer function (more generic)
                        - possibility to evaluate the weights for multiple choices of transfer function 
      			  on the same phase-space point. The phase-space is optimized for the first set of 
                          parameters.
		      Speed update:
                        - More efficient way to group the computation for identical process with different final state.
                        - Possibility to Monte-Carlo over the permutation.
                        - More efficient way to choose between the various change of variable.
                        - Possibility to use mint (not compatible with all of the options)
			- Possibility to use sobol for the generation of PS point (sometimes faster than pure 
                          random point generator.

                MadEvent/aMC@NLO UPDATE/BUG FIXING:
 		-----------------------------------

                OM: Fix critical bug (returns wrong cross-section/width) for processes where the center of mass 
                    energy of the beam is lower than 1 GeV. So this has no impact for LHC-collider phenomenology.
                    This can also impact computation of decay-width if the mass of that particle is below 1 GeV.
		RF: Critical bug fixed (introduced in 2.0.2) for fixed order NLO runs that could
		    give the wrong cross section when the phase-space generation is inefficient
                    (like in the case for conflicting Breit-Wigners). This bug did not affect runs
                    with matching to the parton shower.
                OM: Fix a bug leading to a crash with some decay syntax. i.e., p p > t t~, (t > w+ b), (t~ >w- b~)
                OM: Fix format of LHE output for 1>N events when the <init> and mother information were wrongly set 
                    to LHC default. Specific support of this option will be part of pythia8 (8.185 and later)
                OM: Fix the syntax for the custom propagator to follow the description of arXiv:1308.1668 
                OM: Allow to call ASperGe on the flight if ASperGe module is include in the UFO model.
                    just type "asperge" at the moment where the code propose you to edit the param_card.

                MADSPIN UPDATE:
                ---------------
                OM: Allow to use another model for the decay than the one used for the production of events.
                    You are responsible of the consistency of the model in that case.
                PA: Include hellicity information for the events generated by MadSpin.
                OM: Fix a bug in MadSpin preventing the gridpack to run with NLO processes.

2.0.2(07/02/14) RF: Suppressed the writing of the 'ERROR in OneLOop dilog2_r' messages (introduced in the 
                    previous version)
                OM: Fix the bug that the shower_card.dat was wrongly identified as a pythia_card.
                OM: add one MadSpin option allowing to control the number of simultaneous open files.
                OM: Fix a bug in eps preventing evince preventing label to be displayed on page 2 and following
                    Thanks to Gauthier Durieux for the fix.
                OM: Fix a bug(crash) for p p > w+ w- j j introduce in 2.0.0 due to some jet sometimes tagged as QCD
                    and sometimes not (which was making the automatic scale computation to crash)
                OM: Change the way to writte the <init> line of the lhe file to take into account
                    - process with more that 100 subprocesses (note that you need to hack the pythia-pgs
                      package to deal with such large number of sub-process
                    - deal with pdf identification number bigger than 1 million.  
                OM: Fixed a bug preventing the Madevent to detect external module (pythia-pgs, syscalc,...)
                    Bug #1271216 (thanks Iwamoto)
                PT: PYTHIA8 scale and pdf variations

2.0.1(20/01/14) OM: Fix a bug in h > l+ l- l+ l- for group_subproceses =False (decay only). A follow up of 
                    the bug fix in 2.0.0
                RF: Replaced the Error#10 in the generation of the phase-space (for NLO) to a Warning#10.
                    In rare cases this error stopped the code, while this was not needed.
                RF: When using non-optimized loop output, the code now also works fine.
                OM: Modification of the code to allow the code to run on our servers
                VH: Improve the timing routine of the NLO code (displayed in debug mode)
                VH: FIX the import of old UFO model (those without the all_orders attribute).
                OM: Add a functionalities for restrict_model if a file paramcard_RESTRICTNAME.dat
                    exists, then this file is use as default param_card for that restriction.
                HS: Updated CutTools to v1.9.2

2.0.0(14/12/13)    CHANGE IN DEFAULT:
                   ------------------
                      OM: Change the Higgs mass to 125 GeV for most of the model (but the susy/v4 one).
                      OM: Change the default energy of collision to 13 TeV.
                      RF: Default renormalisation and factorisation scales are now set to H_T/2. (for aMC only)

                   MadEvent Update:
                   ----------------
                      OM+SF+RF: Add Frixione Photon isolation (also for aMC)
                      OM: Implementation of the reweight module for Leading Order matrix-element
                      JA+OM+AK: Store parameters needed for systematics studies.
                          This can be turned on with the use_syst parameter in
                          run_card.dat.
                          This output can be used to generate event weights for
                          a variety of variational parameters, including scalefact,
                          alpsfact, PDF choice, and matching scale. Note that this require
                          pythia-pgs v2.2 for matching scale.
                      OM+JA+Chia: Implement MadWidth (automatic/smart computation of the widths)
                      OM: Support for Form-Factor defined in the UFO model. and support for model
                          parameter presence inside the Lorentz expression.
                      OM: Support for a arbitrary functions.f file present inside the UFO model. 
                      JA: Included <clustering> tag in matched .lhe output, to be 
                          used together with Pythia 8 CKKW-L matching. This can be 
                          turned off with the clusinfo flag in run_card.dat.
                      JA: New treatment of matching for diagrams that have no
                          corresponding lower-multiplicity diagrams. Jets that
                          are not classified as shower-type emission jets are
                          flagged in the cluster scale info at the end of the event,
                          which is recognized by the Pythia interface in Pythia-PGS
                          package v. 2.2. For such jets, xqcut does not apply. This
                          allows for consistent matching e.g. of p p > w+ b b~ in 
                          the 4-flavor scheme. Note that auto_ptj_mjj must be set to
                          .false. for this to work properly.
                      OM: Change model restriction behavior: two widths with identical are not merged anymore.
                      S.Prestel(via OM): implement KT Durham cut. (thanks to Z. Marshall)
                      OM: Improved check for unresponsive of PBS cluster (thanks J. Mc Fayden)
                      OM: Implement a maximum number (2500) of jobs which can be submitted at the same time
                          by the PBS cluster. This number is currently not editable via configuration file.
                     
                   MadEvent Bug Fixing:
                   --------------------
                      OM: Fix a bug for h > l+ l- l+ l- (introduce in 1.5.9) where the phase-space parametrization 
                          fails to cover the full phase-space. This bugs occurs only if two identical particles decays
                          in identical particles and if both of those particles can't be on-shell simultaneously. 
                      OM: Fix a bug for multi_run sample in presence of negative weights (possible if NLO pdf)
                          The negative weights were not propagated to the merged sample. 
                          (thanks to Sebastien Brochet for the fix)
	         
                   aMC@NLO Update:       ! FIRST OFFICIAL RELEASE WITH NLO CAPABILITIES !
                   ---------------
                       PT: MC@NLO matching to PYTHIA8 available.
                       RF: Added FxFx merging
                       RF: Use MC over helicities for the MadLoop virtual corrections.
                       RF: Using "virtual tricks" to reduce the number of PS points for which to include
                           the virtual corrections, leading to a speed up of the code.
                       OM+SF+RF: Add Frixione Photon isolation (also in MadEvent)
                       PA+OM: Fast version of MadSpin implemented (PS generation in Fortran).
		       OM: Allow to have MadSpin in "gridpack mode" (same cards/same decay). 
                           Add in the madspin_card "set ms_dir PATH". If the path didn't exist MS will
                           create the gridpack on that path, otherwise it will reuse the information 
                           (diagram generated, maximum weight of each channel, branching ratio,...)
                           This allow to bypass all the initialization steps BUT is valid only for the 
                           exact same event generation.
                       VH: Fixed set_run.f which incorrectly sets a default value for ptl, drll and
                           etal making the code insensitive to the values set in the run_card.dat 
                       VH: Fixed a bug in MadLoop that doubled the computing time for quad precision
                       VH+RF: Added MadLoop stability information to the log files (and run summary
                           in DEBUG mode).
                       RF: Fixed a stability problem in the reweighting to get PDF and scale uncertainties.
                       VH+RF: Improved the Binoth LHA interface
                       RF: Improved the multi-channeling for processes with more amplitudes than diagrams.
                       RF: Added a new parameter in the run_card to set the required accuracy for fixed 
                           order runs.
                       SF+RF: Improved handling of fixed order analysis

                    From beta3 (13/02/13):
                       OM: Merge with 1.5.7+1.5.8 (See information below)
                       OM: Allow the customize_model to be scriptable in a 
                           friendly way.
                       RF: Event normalization is now Les Houches compliant (the weights
		           of the events should average to the total rate). The old normalization
                           can still be chosen by setting the flag 'sum = event_norm' in the run_card.
		       RF: Fixes a bug related to the mass of the tau that was not consistently 
 		           taking into account in the phase-space set-up.
		       VH: Fixed the incorrect implementation of the four gluons R2 in the loop_sm UFO.
		       VH: Fixed the UV renormalization for the SM with massive c quarks.
                       RF: The PDF uncertainty for NNPDF is now also correctly given in the run summary
                       RF: Some improvements in the test_MC and test_ME when matrix elements are
                           numerically very large
                       OM+RF: Added the running at LO to the 'launch questions'
                       OM: Allow "check" command to use a event file.
                           This will use the related param_card and the first
                           event compatible with the requested process.
                       RF: Improved the phase-space generation in the case of competing resonances

                    From beta2 (23/12/12):
                       MG5 Team: Include 1.5.4+1.5.5+1.5.6 modifications
                       MadSpin Team: Include MadSpin
                       VH: Fix computation in the Feynman gauge for the loops
                       RF: automatic computation of the NLO uncertainties
                       OM: NLO can now be runned with no central disk
                       MZ: change the format of number (using e and not d)
                       MZ: compilation and tests are possible in multicore
                       RF: allow to precise either uncertainty or number of events
                           for aMC@NLO/NLO
                       OM: ./bin/mg5 cmd.cmd is now working for NLO process

                    From beta1 (31/10/12):
                       aMCatNLO Team: First public (beta) version of aMCatNLO.
                         In order to learn aMCatNLO, please do "tutorial aMCatNLO"
                         Please also visit: http://amcatnlo.cern.ch/list.htm for more
                         information.

1.5.15 (11/12/13) OM: Fix the auto-update function in order to allow to pass to 2.0.0

1.5.14 (27/11/13) OM: Add warning about the fact that newprocess_mg5 is going to be remove in MG5_aMC_V2.0.0
                  OM: Improved cluster submision/re-submition control. 

1.5.13 (04/11/13) OM: Implement a function which check if jobs submitted to cluster are correctly runned.
                      In case of failure, you can re-submitted the failing jobs automatically. The maximal 
                      number of re-submission for a job can be parametrize (default 1) and how long you have to
                      wait before this resubmission [to avoid slow filesystem problem, i.e. condor](default 300s)
                      Supported cluster for this function: condor, lsf, pbs
                  OM: Fix a problem when more than 10k diagrams are present for a given subprocesses.
                      (tt~+4jets).
                  BF: Change nmssm model (The couplings orders were not correctly assigned for some triple 
                      Higgs interactions) 
                  OM: use evince by default to open eps file instead of gv.
		  OM: Fix a problem with the set command for the card edition for the mssm model.
                  OM: Update EWdim6 paper according to the snowmass paper. (3 more operator)
                      The default model is restricted in order to exclude those operators. In order
                      to have those you have to use import model EWdim6-full
                  OM: Fix bug #1243189, impossible to load v4 model if a local directory has the name of
                      the models (which is present in the models directory)
                  OM: Fix a bug in the complex mass scheme in the reading of the param_card (it was clearly stated)
                  OM: Improve numerical stability of the phase-space point generation. (thanks Z. Surujon)

1.5.12 (21/08/13) OM: Improve phase-space integration for processes with strong MMJJ cut. Cases where
                      the cross-section were slightly (~4%) under-evaluated due to such strong cut.
                  OM: Add a command print_results in the madevent interface. This command print the 
                      cross-section/number of events/... 
                  OM: change the way prompt color is handle (no systematic reset). Which provides better
                      result when the log is printed to a file. (thanks Bae Taegil) 
                  OM: Fix Bug #1199514: Wrong assignment of mass in the lhe events file if the initial 
                      state has one massive and one massless particles. (Thanks Wojciech Kotlarski)
                  OM: Fix a compilation problem for SLC6 for the installation of pythia-pgs
                  OM: Fix a crash linked to bug #1209113.
                  OM: Fix a crash if python is not a valid executation (Bug #1211777)
		  OM: Fix a bug in the edition of the run_card if some parameters were missing in the cards
                      (Bug #1183334)

1.5.11 (21/06/13) OM: Fix CRITICAL bug (returning wrong cross-section) for processes with more than
                      one W decaying leptonically. For such processes the lepton cuts were also used
                      on the neutrino particle reducing the cross-section. This bug was present only
                      for group_subprocesses=True (the default)
                  OM: Fix Bug #1184213: crash in presence of GIM mechanism (occur on some 
                      LINUX computer only)
                  OM: The compilation of madevent is now performed by the number of core specify
                      in the configuration file. Same for pythia, ...
                  OM: Improve support for Read-Only system
                  OM: Fix a bug with the detection of the compiler when user specifiy a specific
                      compiler.
                  OM: Fix a problem that MG5 fails to compute the cross-section/width after that 
                      a first computation fails to integrate due to a wrong mass spectrum. 
                  OM: Fix a wrong output (impossible to compile) for pythia in presence of photon/gluon
                      propagator (introduce in 1.5.8)
                  OM: Allow to have UFO model with "goldstone" attribute instead of "GoldstoneBoson", since
                      FR change convention in order to match the UFO paper.

1.5.10 (16/05/13) OM: Fix Bug #1170417: fix crash for conjugate routine in presence of 
                      massless propagator. (introduce in 1.5.9)
                  OM: Fix question #226810: checking that patch program exists before
                      trying to update MG5 code.
                  OM: Fix Bug #1171049: an error in the order of wavefunctions 
                      making the code to crash (introduce in 1.5.7)
		  OM: Allow to use an additional syntax for the set command.
                      set gauge = Feynman is now valid. (Was not valid before due to the '=')
                  OM: Fix By Arian Abrahantes. Fix SGE cluster which was not working when
                      running full simulation (PGS/Delphes).
                  OM: adding txxxxx.cc (Thanks to Aurelijus Rinkevicius for having 
                      written the routine) 
                  OM: Fix Bug #1177442. This crash occurs only for very large model. 
                      None of the model shipped with MG5 are impacted.
                  OM: Fix Question #228315. On some filesystem, some of the executable 
                      loose the permission to be executable. Recover those errors 
                      automatically.
                  OM: Modify the diagram enhancement technique. When more diagram have 
                      the same propagator structure we still combine them but we now include
                      the interference term in the enhancement technique for those diagrams.
                      This fix a crash for some multi-jet process in presence of non diagonal
                      ckm matrices.

1.5.9 (01/04/13)  JA: Fix bug in identification of symmetric diagrams, which could
                      give the wrong propagators included in event files for certain
                      processes (such as p p > z z j, z > l+ l-). Apart from the 
                      propagators (with status 2) in the event file, this bug didn't
                      affect any other results (such as distributions).
                  JA: Fix problem in gensym which made some decay chain processes
                      slower than they should be. Thanks Eric Mintun for reporting.
                  JA: Fix problem in event clustering (introduced in v. 1.5.8)
                      which made events from some processes fail Pythia running.
                  JA: Fixed bug #1156474, Pythia 8 C++ matrix element output for 
                      decay chain processes such as p p > z j, z > j j.
                      (Bug #1156474)
                  JA + OM: Automatically remove libpdf and libgeneric before survey,
                      so everything works automatically when switching between
                      built-in PDFs and LHAPDF.
                  JA: Allow syntax / to remove particles in the define command.
                      Example: define q = p / g
                  JA: Added fat warning if any decay process in a decay chain
                      includes a particle decaying to itself (as is the case
                      if you do w+ > all all, since you include w+ > w+ a).
                  JA: Forbid running newprocess_mg5 from a process directory
                      that has already been generated, to avoid confusion.
                  OM: Fix lxplus server issue (Bug #1159929)
                  OM: Fix an issue when MG5 directory is on a read only disk 
                      (Bug #1160629)
                  OM: Fix a bug which prevent to have the pythia matching plot/cross-section
                      in some particular case.
                  OM: Support of new UFO convention allowing to define custom propagator.
                      (Both in MG5 and ALOHA)
                  OM: Change ALOHA default propagator to have a specific expression for the
                      massless case allowing to speed up matrix element computation with 
                      photon/gluon.
                  OM: Correct the default spin 3/2 propagator (wrong incoming/outcoming 
                      definition)
                  ML (by OM): Adding support of the SLURM cluster. Thanks to 
                      Matthew Low for the implementation.
                  OM: Fixing the standalone_cpp output for the mssm model. (only model impacted)
                      Thanks to Silvan S Kuttimalai for reporting. 
                  OM: Fix Bug #1162512: Wrong line splitting in cpp when some name were very long.
                      (shorten the name + fix the splitting)

1.5.8 (05/03/13)  OM: Fix critical bug introduce in 1.5.0. ALOHA was wrongly written
                      HELAS routine for expression containing expression square. 
                      (like P(-1,1)**2). None of the default model of MG5 (like sm/mssm)
                      have such type of expression. More information in bug report #1132996
                      (Thanks Gezim) 		
                  OM+JA: install Delphes now installs Delphes 3 
                      [added command install Delphes2 to install Delphes 2]
                  OM: Add command in MadEvent interface: add_time_of_flight
                      This command modifies the lhe events file by adding the time of 
                      flight information in the lhe events. To run this you need to do
                      $> ./bin/madevent
                      MGME> generate_events --laststep=parton -f 
                      MGME> add_time_of_flight
		      MGME> pythia    [if needed]
                  OM: Fix bug in pythia8 output for process using decay chains syntax.
                      See bug #1099790.
                  CDe+OM: Update EWdim6 model
                  OM: Fix a bug preventing model customized via the "customize_model"
                      command to use the automatic width computation.
                  OM: Change model restriction behavior: a value of 1 for a width is 
                      not treated as a restriction rule.
                  OM: Fix incomplete restriction of the MSSM model leading to inefficient
                      process merging (and larger-than-necessary files) for the MSSM.
                  OM: Correct bug #1107603 (problem with condor cluster for submission 
                      associated to a large number of jobs). Thanks Sanjay.
                  JA: Fix one part of the problem in bug #1123974: take into 
                      account invariant mass cuts mmXX above the peak range in 
                      s-channel resonances in the phase space integration,
                      to make sure such channels find events even for narrow
                      invariant mass cut ranges. Please note the discussion in 
                      that bug report for other types of channels however.
                  JA: Fixed bug #1139303: matrix elements for identical 
                      decay chain processes with different propagators (such as 
                      p p > w+, w+ > e+ ve and p p > w-,  w- > vm~ mu-) 
                      are now no longer combined, to ensure that resonances are
                      correctly represented in event file.
                  OM: Support lhapdf set which contains photon (See bug #1131995).
                  RF+JA: Reuse last two PDF calls also for LHAPDF PDFs, clarify code
                      for reuse of PDFs in pdg2pdf.f and pdg2pdf_lhapdf.f
                  OM: Update the default delphes card to latest Delphes version. This 
                      default card is automatically overwritten by the default Delphes
                      card when running "install Delphes".
                  JA: Make sure cuts are only checked once per event - this can save
                      a lot of time for multiparton event generation.
                  OM: Fix Bug #1142042 (crash in gridpack).

1.5.7 (15/01/13)  OM+JA: Fixed crash linked to model_v4 for processes containing wwww or
                      zzww interactions. (See bug #1095603. Thanks to Tim Lu) 
                  OM: Fix a bug affecting 2>1 process when the final states particles is 
                      (outcoming fermion) introduced in version 1.5.0. (Thanks to 
                      B. Fuks) 
                  OM: Fix a problem of fermion flow for v4 model (thanks to A. Abrahantes) 
                  OM+DBF: Change the automatically the electroweak-scheme when passing to 
                      complex-mass scheme: the mass of the W is the an external parameter
                      and Gf is an internal parameter fixed by LO gauge relation. 
                  OM+DBF: Remove the model sm_mw of the model database. 
                  OM: Fix problem in the ./bin/mg5 file command when some question are 
                      present in the file.
                  OM: Extend support for ~ and ${vars} in path.
                  OM: Fix a crash in multi_run for more than 300 successive runs.
                      (Thanks to Diptimoy)
                  OM: Allow to choose the center of mass energy for the check command.
                  OM: small change in the pbs cluster submission (see question #218824)
                  OM: Adding possibility to check gauge/lorentz/...for  2>1 processes.                    

1.5.6 (20/12/12)  JA: Replaced error with warning when there are decay processes
                      without corresponding core processes final state (see 
                      Question #216037). If you get this warning, please check
                      carefully the process list and diagrams to make sure you
                      have the processes you were expecting.
                  JA: Included option to set the highest flavor for alpha_s reweighting
                      (useful for 4-flavor matching with massive b:s). Note that
                      this does not affect the choice of factorization scale.
                  JA: Fixed Bug #1089199, where decay processes with symmetric 
                      diagrams were missing a symmetry factor. 
                      Note that this only affects decay processes (A > B C ..) 
                      with multiple identical particles in the final state and 
                      some propagators not able to go on the mass shell.
                  JA: Updated the restriction cards for the sm model to set 
                      Yukawa couplings equal to the corresponding masses
                      (in order to avoid stupid gauge check failures).


1.5.5 (18/11/12)  JA: Fixed Bug #1078168, giving asymmetries in X+gamma generation
                      (e.g. Z+gamma) when ickkw=1 and pdfwgt=T. Thanks Irakli!
                  JA: Ensure that t-channel single top gives non-zero cross section
                      even if maxjetflavor=4 (note that if run with matching,
                      maxjetflavor=5 is necessary for correct PDF reweighting).
                  OM: Fixed Bug #1077877. Aloha crashing for pseudo-scalar, 3 bosons 
                      interactions (introduces in 1.5.4)
                  OM: Fix Bug for the command "check gauge". The test of comparing
                      results between the two gauge (unitary and Feynman) was not 
                      changing the gauge correctly.
                  OM: Improvment in LSF cluster support (see bug #1071765) Thanks to
                      Brian Dorney.

1.5.4 (11/11/12)  JA: Fixed bug in combine_runs.py (introduced in v. 1.5.0) for
                      processes with 5 final-state particles, which might prevent
                      matching to Pythia to work properly (thanks Priscila).
                  OM: Fix Bug #1076043, error in kinematics for e- p collisions,
 		      thanks to Uta Klein (introduced in 1.5.0).
                  JA: Fix Bug #1075525, combination of decay processes for 
                      particle and antiparticle (e.g. w+ > all all and 
                      w- > all all), thanks Pierre.
                  OM: Fix a compilation crash due to aloha (thanks Tim T)
                  JA: Fixed dynamical scale settings for e- p collisions.
                  JA: Fixed running LHAPDF on a cluster with cluster_temp_path.
                  JA: Ensure that the seed is stored in the banner even when Pythia
                      is run (this was broken in v. 1.5.0).
                  JA: Improved and clarified phase space presetting for processes
                      with competing BWs.

1.5.3 (01/11/12)  OM: Fix a crash in the gridpack mode (Thanks Baris Altunkaynak)
                  OM: Fix a crash occuring on cluster with no central disk (only
                      condor by default) for some complicated process.
                  OM: If launch command is typed before any output command, 
                      "output madevent" is run automatically.
                  OM: Fix bug preventing to set width to Auto in the mssm model.
                  OM: Allow "set width PID VALUE" as an additional possibility to
                      answer edit card function.
                  OM: Improve ME5_debug file (include now the content of the 
                      proc_card as well).

1.5.2 (11/10/12)  OM: Fix Bug for mssm model. The param_card was not read properly
                      for this model. (introduce in 1.5.0)
                  OM: If the code is run with an input file (./bin/mg5 cmd.cmd)
                      All question not answered in the file will be answered by the 
                      default value. Running with piping data is not affected by this.
                      i.e. running ./bin/mg5 cmd.cmd < answer_to_question 
                       or echo 'answer_to_question' | ./bin/mg5 cmd.cmd      
                      are not affected by this change and will work as expected.
                  OM: Fixing a bug preventing to use the "set MH 125" command in a
                      script file.
                  JA: Fixed a bug in format of results.dat file for impossible
                      configurations in processes with conflicting BWs.
                  OM: Adding command "launch" in madevent interface which is the
                      exact equivalent to the launch command in the MG5 interface
                      in madevent output.
                  OM: Secure the auto-update, since we receive some report of incomplete
                      version file information.

1.5.1 (06/10/12)  JA: Fixed symmetry factors in non-grouped MadEvent mode
                      (bug introduced in v. 1.5.0).
                  JA: Fixed phase space integration problem with multibody 
                      decay processes (thanks Kentarou for finding this!).
                  OM: Fix that standalone output was not reading correctly the param_card
                      (introduce in 1.5.0)
                  OM: Fix a crash when trying to load heft
                  OM: Fix the case when the UFO model contains one mass which 
                      has the same name as another parameter up to the case.
                  OM: Fix a bug for result lower than 1e-100 those one are now 
                      consider as zero.
                  OM: Fix a bug present in the param_card create by width computation 
                      computation where the qnumbers data were written as a float 
                      (makes Pythia 6 crash).

1.5.0 (28/09/12)  OM: Allow MG5 to run in complex mass scheme mode
                      (mg5> set complex_mass True)
                  OM: Allow MG5 to run in feynman Gauge
                      (mg5> set gauge Feynman)
                  OM: Add a new command: 'customize_model' which allow (for a
                      selection of model) to fine tune the model to your need.
                  FR team: add a file decays.py in the UFO format, this files 
                      contains the analytical expression for one to two decays
       		  OM: implement a function for computing the 1 to 2 width on 
                      the fly. (requires MG5 installed on the computer, not only
                      the process directory)
                  OM: The question asking for the edition of the param_card/run_card
                      now accepts a command "set" to change values in those cards
                      without opening an editor. This allow simple implemetation 
                      of scanning. (Thanks G. Durieux to have push me to do it)
                  OM: Support UFO model with spin 3/2
                  OM + CDe: Support four fermion interactions. Fermion flow 
                       violation/Majorana are not yet allowed in four fermion 
                       interactions.
                  OM + PdA: Allow Large Extra Dimension Model (LED) to run in the
                      MG5 framework.
                  OM: Add auto-detection if MG5 is up-to-date and propose to
                      apply a patch if not.
                  OM: MadEvent changes automatically the compiler according to 
                      the value present in the configuration file.
                  OM: Aloha modifications: faster to create routines and more 
                      optimized routines (up to 40% faster than previous version).
                  OM: Aloha now supports Lorentz expression with denominator.
                  OM: Improve error message when Source didn't compile properly.
                  OM: The numerical evaluation of the matrix element requires now 
                      less memory than before (madevent and standalone output)
                  OM: Fix a series of bugs with the madevent command 'remove' and 
                      'run_banner'                    
                  JA: Ensure identical results for identical seeds also with
                      multiple runs in the same directory. Note that identical runs
                      with previous versions can't be guaranteed (but different
                      seeds are guaranteed to give statistically independent runs).
                      Save the results.dat files from all runs.
                  JA: Amended kinematics to correctly deal with the case of
                      massive beams, as well as fixed-target proton collisions.
                  JA: Changed default in the run_card.dat to use -1 as "no cut"
                      for the max-type cuts (etaj, ptjmax, etc.).
                  JA: Added support for negative weights in matrix elements
                      (as required for interference-only terms) and PDFs.
                  JA: Avoid creating directories for integration channels
                      that can not give events based on BW settings
                      (further improvement compared to v. 1.4.8).
                  JA: Optimize phase space integration when there are resonances
                      with mass above ECM.
                  JA: Fixed issue in replace.pl script with more than 9 particles
                      in an event.
                  JA+OM: Allow cluster run to run everything on a local (node) disk.
                      This is done fully automatically for condor cluster.
                      For the other clusters, the user should set the variable
                      "cluster_temp_path" pointing to a directory (usefull only if 
                      the directory is on the node filesystem). This still requires
                      access to central disk for copying, event combination,
                      running Pythia/PGS/Delphes etc.
                  OM: Replace fortran script combine_runs by a python script. 
                      This script allows to be more stable when running on clusters 
                      with slow filesystem response (bugs #1050269 and #1028844)
                  JA: Ensure that process mirroring is turned off for decay
                      processes of type A > B C...

1.4.8.4 (29/08/12) OM: Fix a web problem which creates generations to run twice on the web.

1.4.8.3 (21/08/12) JA: Ensure that the correct seed is written also in the .lhe
                       file header.
                   JA: Stop run in presence of empty results.dat files 
                       (which can happen if there are problems with disk access
                       in a cluster run).
                   JA: Allow reading up to 5M weighted events in combine_events.

1.4.8.2 (30/07/12) OM: Allow AE(1,1), AE(2,2) to not be present in SLAH1 card
                       (1.4.8 crashes if they were not define in the param_card)
                   OM: Add a button Stop-job for the cluster and make nicer output 
                       when the user press Ctrl-C during the job.

1.4.8 (24/07/12)  JA: Cancel running of integration channels where the BW
                      structure makes it impossible to get any events. This
                      can significantly speed up event generation for processes
                      with conflicting BWs.
                  JA: Minor modification of integration grid presetting in
                      myamp.f, due to the above point.
                  JA: Raise exception if a decay process has decaying particles
                      that are not present in the corresponding core process
                      (this might help avoid syntax mistakes).
                  JA: Fixed subprocess group combination also for the case
                      when different process flags @N are given to different
                      decays of the same core process (sorry, this was missed
                      in v. 1.4.7).
                  JA: Fixed crash for process p p > w+ w+ j j t t~ when all 
                      w and t/t~ are decayed (bug #1017912, thanks to Nicolas
                      Deutschmann).
                  JA: Fixed array dimension for diagrams with a single s-channel
                      propagator (caused crash for certain compilers, bug #1022415
                      thanks Sho Iwamoto).
                  JA: Fixed crash for identical decay chains for particle-anti- 
                      particle when only one of the two is decayed, introduced 
                      in v. 1.4.7 (thanks John Lee).
                  OM: Ensure that matching plots are replaced correctly when
                      Pythia is run reusing a tag name.
                  OM: Improved check for YE/AE, YU/AU, YD/AD for first two
                      generations in SLHA1<->2 converter (thanks Abhishek).

1.4.7 (25/06/12)  JA: Change the random seed treatment to ensure that the original 
                      seed is stored in the banner (this was broken in v. 1.4.0).
                      If a non-zero seed is given in the run_card, this seed
                      is used as starting value for the SubProcesses/randinit file,
                      while the seed in the run_card is set to 0.
                      This way, the seed for a multi_run is automatically
                      updated in the same way as for individual runs.
                  TS + JA: Fix problem with duplicate random seeds above 64000.
                      Now, random seeds up to 30081*30081 can safely be used.
                  JA: Turn off automatic checking for minimal coupling orders
                      in decay processes A > B C ...
                  JA: Ensure that automatic coupling order determination works
                      also for effective theories with multiple orders in an
                      interaction (thanks Claude and Gizem Ozturk).
                  JA: Optimize phase space integration and event generation
                      for decay processes with very squeezed mass spectrum.
                  JA: Ensure that identical matrix elements in different process 
                      definitions are combined also when using the decay chain 
                      formalism (thanks to Zhen Liu for pointing this out).
                  BF+JA: Updated the NMSSM model to the latest FR version.
                  OM: Change EW_dim6 to remove all interactions which don't 
                      impact three boson scattering.
                  JA: Fixed problem in matrix element combination which allowed
                      non-identical matrix elements to be combined in certain
                      complicated processes (such as p p > l vl l vl l vl),
                      resulting in lines with Z > e+ mu- in the event file
                      (bug #1015032, thanks Johannes E for reporting).
                  JA: Fixed minor typo in myamp.f.
                  OM: Fixed minor behavior restriction of multi_run (thanks to
                      Joachim Kopp).
                  OM: Improved condor cluster support when the cluster is 
                      unresponsive (should avoid some crashes on the web).
                  JA: Fixed support for color sextets in addmothers.f
                      (thanks Nicolas Deutschmann for reporting).          
                  JA: Make sure that also the SubProcesses directories are 
                      cleaned when running bin/compile in a gridpack.
                  JA: Removed the confusing makefile in Template and replace it
                      with scripts to create madevent.tar.gz and gridpack.tar.gz.
                  
1.4.6 (16/05/12)  JA: Added cuts on lepton pt for each of the 4 hardest leptons
                  OM: Allow bin/madevent script to be run with a single line command
                      example ./bin/madevent multi_run 10 
                  OM: Adding the 4 higgs interactions in the standard model UFO model
                  JA: Added new restriction card for the sm model with massive
                      muon and electron, and non-zero tau decay width
                  JA: Ensure assignment of colors to intermediate propagators
                      works also in fermion flow- and color flow-violating 
                      RPV processes (thanks Brock Tweedie for finding this).
                  JA: Fix crash for certain fermion flow violating decay chains
                      (introduced in v. 1.3.27) (again thanks to Brock Tweedie).
                  JA: Fix crash for decay chains with multiple decays involving 
                      the same particles (thanks Steve Blanchet for reporting)
                  JA+OM: Fix crash for Pythia8 output with multiparticle vertices
                      (thanks to Moritz Huck for reporting this.)
                  OM: Fixing ALOHA output for C++/python.
                  OM: Fix a crash occuring when trying to create an output on 
                      an existing directory (thanks Celine)

1.4.5 (11/04/12)  OM: Change the seed automatically in multi_run. (Even if the seed
                      was set to a non automatic value in the card.)
                  OM: correct a minor bug #975647 (SLAH convention problem) 
                      Thanks to Sho Iwamoto
                  OM: Improve cluster support (more secure and complete version)
                  JA: Increased the number of events tested for non-zero helicity
                      configurations (needed for goldstino processes).
                  OM: Add a command to remove the file RunWeb which were not always
                      deleted correctly
                  OM+JA: Correct the display of number of events and error for Pythia 
                     in the html files.
                  OM: Changed the way the stdout/stderr are treated on the cluster
                      since some cluster cann't support to have the same output file
                      for both. (thanks abhishek)

1.4.4 (29/03/12)  OM: Added a command: "output aloha" which allows to creates a 
                      subset (or all) of the aloha routines linked to the
                      current model
                  OM: allow to choose the duration of the timer for the questions.
                      (via ./input/mg5_configuration.txt)
                  OM: Allow UFO model where G is not defined.
                  OM: allow to use ~,~user, ${var} in the path. Improve support
                      for path containing spaces.
                  JA: Fixed LHAPDF functionality which was broken in v. 1.4.0
                  JA: Allow non-equal mixing angles in mssm restrict cards
                      (as needed for cards from some spectrum generators)
                  JA: Fixed script addmasses.py for complicated events such as
                      p p > t t~ + jets with decays of t and t~.
                  JA: Added GE cluster to the list in cluster.py.
                  JA: Allow up to 1M events in a single run. Note that the 
                      unweighting (combine events) step gets quite slow with
                      so many events. Also note that if Pythia is run, still
                      maximum 50k events is recommended in a single run. 
                  OM: Fix problem linked to filesystem which makes new files
                      non executables by default. (bug #958616)
                  JA: Fixed buffer overflow in gen_ximprove when number of
                      configs > number of diagrams due to competing resonances
                      (introduced in v. 1.4.3).

1.4.3 (08/03/12)  JA: Reintroduced the possibility to completely forbid
                      s-channel diagrams, using the $$ notation. Note that
                      this should be used with great care, since the result
                      is in general not gauge-invariant. It is in general
                      better to use the $ notation, forbidding only onshell
                      s-channel particles (the inverse of decay chains).
                  JA: Automatically ensure that ptj and mmjj are below xqcut
                      when xqcut > 0, since ptj or mmjj > xqcut ruins matching.
                  OM: Add LSF to the list of supported cluster (thanks to Alexis).
                  OM: change the param_card reader for the restrict file.
                      This allow to restrict model with 3 lha id (or more)
                      (thanks to Eduardo Ponton).
                  OM: forbids to run 'generate events' with python 2.4.
                  OM: Include the configuration file in the .tar.gz created on 
                      the web (thanks to Simon) .
                  OM: Fix a Mac specific problem for edition of Delphes card.
                      (thanks to Sho Iwamoto).
                  OM: ALOHA modifications:
                       - Change sign convention for Epsilon (matching FR choices)
                       - For Fermion vertex forces that _1 always returns the  
                         incoming fermion and _2 returns the outcoming fermion. 
                         (This modifies conjugate routine output)
                       - Change the order of argument for conjugate routine
                         to expect IO order of fermion in all cases.
                       Note that the two last modifications matches MG5 conventions
                       and that those modifications correct bugs for interactions
                       a) subject to conjugate routine (i.e. if the model has 
                          majorana)                       
                       b) containing fermion momentum dependencies in the Lorentz
                          structure  
                       All model included by default in MG5 (in particular sm/mssm)
                       were not affected by those mismatch of conventions.
                       (Thanks to Benjamin fuks) 
                  OM: make acceptance test more silent.  
                  OM: return the correct error message when a compilation occur. 
                  OM: some code re-factoring.

1.4.2 (16/02/12) JA: Ensure that matching works properly with > 9 final state
                      particles (by increasing a buffer size in event output)
                 OM: add a command "import banner" in order to run a full run
                      from a given banner.
                 OM: Fix the Bug #921487, fixing a problem with home made model
                      In the definition of Particle/Anti-Particle. (Thanks Ben)
                 OM: Fix a formatting problem in me5_configuration.txt 
                      (Bug #930101) Thanks to Arian
                 OM: allow to run ./bin/mg5 BANNER_PATH and
                      ./bin/mg5 PROC_CARD_V4_PATH
                 OM: Various small fixes concerning the stability of the html 
                      output.
                 OM: Changes the server to download td since cp3wks05 has an 
                      harddisk failures.

1.4.1 (06/02/12) OM: Fix the fermion flow check which was wrongly failing on 
                      some model  (Thanks to Benjamin)
                 OM: Improve run organization efficiency (which speeds up the 
                      code on cluster) (Thanks to Johan)
                 OM: More secure html output (Thanks to Simon)

1.4.0 (04/02/12) OM: New user interface for the madevent run. Type:
                      1) (from madevent output) ./bin/madevent
                      2) (from MG5 command line) launch [MADEVENT_PATH] -i
                      This interface replaces various script like refine, 
                      survey, combine, run_..., rm_run, ...
                      The script generate_events still exists but now calls
                       ./bin/madevent. 
                 OM: For MSSM model, convert param_card to SLAH1. This card is
                      converted to SLAH2 during the MadEvent run since the UFO 
                      model uses SLAH2. This allows to use Pythia 6,
                      as well as having a coherent definition for the flavor.
                 JA+OM: For decay width computations, the launch command in 
                      addition to compute the width, creates a new param_card 
                      with the width set to the associated values, and with the 
                      Branching ratio associated (usefull for pythia). 
                 NOTE: This param_card makes sense for future run ONLY if all 
                      relevant decay are generated.
                 EXAMPLE: (after launch bin/mg5):
                       import model sm-full
                       generate t > b w+
                       define all = p b b~ l+ l- ta+ ta- vl vl~
                       add process w+ > all all
                       add process z > all all
                       define v = z w+ w-
                       add process h > all all
                       add process h > v v, v > all all
                       output
                       launch
                 OM: change output pythia8 syntax: If a path is specified this 
                      is considered as the output directory.
                 OM: Change the path of the madevent output files. This allows 
                      to run pythia/pgs/delphes mulitple times for the same set 
                      of events (with different pythia/... parameters).
                 OM: Madevent output is now insensitive to the relative path
                      to pythia-pgs, delphes, ... In consequence you don't need
                      anymore to have your directory at the same level as 
                      Template directory. 
                 OM: MadEvent checks that the param_card is coherent with the 
                      restriction used during the model generation. 
                 OM: Model restrictions will now also force opposite number to 
                      match (helpfull for constraining to rotation matrix).  
                 OM: Change the import command. It's now allowed to omit the 
                      type of import. The type is guessed automaticaly. 
                      This is NOT allowed on the web.
                 OM: Add a check that the fermion flow is coherent with the 
                      Lorentz structure associates to the vertex.
                 OM: Add a check that the color representation is coherent. 
                      This allow to detect/fix various problem linked
                      to some new models created by FR and SARAH.
                 OM: Change the default fortran compiler to gfortran.
                 OM: Add the possibility to force which fortran compiler will
                      be used, either via the configuration file or via the set 
                      command.
                 OM: Add the possibility to bypass the automatic opening of 
                      the web browser (via the configuration file: 
                      ./input/mg5_configuration.txt )
                 OM: add 'save options' command to save the current configuration 
                      in the configuration file. 
                 OM: Change the scheme of questions when running madevent and 
                      allow to specify in the command interface if you
                      want to run pythia/pgs/...
                      Allow to put the answers to the questions in the 
                      proc_card.dat.
                 OM: Add options for the display command:
                      a) display options: return the current option value. 
                        i.e. those set via the set command and/or via the 
                        configuration file
                      b) display variable NAME: return the current string 
                        representation of NAME and/or self.NAME .
                      c) display coupling_order: return the coupling orders with
                        their associated weight (for automatic order restriction)
                      d) display couplings now returns the list of all couplings
                        with the associated expression
                      e) display interactions [PART1] [PART2] [PART3] ...
                         display all interactions containing the particles set
                         in arguments 
                 OM: New Python script for the creation of the various html pages.
                      This Requires less disk access for the generation of the files.
                 OM: Modify error treatment, especially for Invalid commands
                      and Configuration problems.
                 JA: Ensure that we get zero cross section if we have
                      non-parton initial states with proton/antiproton beams
                 OM: Improve cluster support. MadEvent now supports PBS/Condor/SGE
                      Thanks to Arian Abrahantes for the SGE implementation.
                 OM: Improve auto-completion (better output/dealing with multi line/...)
                 OM: Improve the parallel suite and change the release script to run
                      some of the parallel tests. This ensures even higher stability 
                      of the  code for the future releases.
                 JA: Changed the way gridpacks work: Set granularity to 1
                      (so randomly select channels only if they should generate 
                      less than 1 event), but allowing channels to run down to a single
                      iteration. This removes all old problems with increased
                      variance for small channels in the gridpacks, while giving 
                      even faster event generation.

                 Thanks to Johan Alwall, Sho Iwamoto for all the important 
                 testing/bug reports.


1.3.33 (01/01/12) JA: Revisited colors for propagators in addmothers.f
                      to ensure that propagators in color flow
                      violating processes get the correct color
                      from initial state particles (thanks to
                      Michele Gabusi for forcing me to do this).

1.3.32 (21/12/11) JA: Fixed a bug in the PDF reweighting routine,
                      which caused skewed eta distributions for
                      matched samples with pdfwgt=T. Thanks to Giulio
                      Lenzi for finding this.
 
1.3.31 (29/11/11) OM: Fix a bug an overflow in RAMBO (affects standalone 
                     output only)
                  PdA (via OM): Change RS model (add a width to the spin2)
                  OM: Fix a bug in the cuts associate to  allowed mass of all 
                      neutrinos+leptons (thanks to Brock Tweedie for finding it)
                  OM: Remove some limitation in the name for the particles


1.3.30 (18/11/11) OM: Fix a bug for the instalation of pythia-pgs on a 64 bit
                      UNIX machine.
                  OM: If ROOTSYS is define but root in the PATH, add it 
                      automatically in create_matching_plots.sh
                     This is require for the UIUC cluster.

1.3.29 (16/11/11) OM: Fixed particle identities in the Feynman diagram drawing
                  JA: Fixed bug in pdf reweighting when external LHAPDF is used.
                  OM+JA: Simplify the compilation of pythia-pgs package.


1.3.28 (14/11/11) OM+JA: Fix special case when Lorentz structure combining
                      two different Majorana particles depends on the
                      incoming/outgoing status of the Majorana particles
                      (needed for MSSM with Goldstino).
                  JA: Fixed problem with colors in addmothers.f for complicated
                      multiparticle vertices and simplified color treatment 
                      (thanks to Gauthier Durieux for pointing this out).
                  JA: Further improved gridpack parameters
                  OM: Update the parallel test (now testing against MG5 1.3.3)
                  OM: Include some parallel test in the release script.


1.3.27 (05/11/11) JA: Fix bug in mirrored amplitudes (sometimes
                      amplitudes that should not be flagged as
                      mirrored were flagged as mirrored). Thanks
                      Marco Zaro for reporting this!
                  JA: Fix another problem getting enough events in
                      gridpack mode (it was not completely fixed in
                      v. 1.3.24). Thanks Alexis!
                  JA: Added "!" comments for all parameters in the default
                      run_card, since apparently this is still needed
                      for g77 to correctly read the parameters.
 
1.3.26 (31/10/11) JA: Fix color setting in MadEvent event file for
                      multiparticle vertices, which was not taken into
                      account in the upgrade in v. 1.3.18
                  OM: Fixed mmnl cut (inv. mass of all leptons and neutrinos)
                      which was never active.
                  OM: Fix td install in Linux were a chmod was missing

1.3.25 (27/10/11) JA: Ensure that the correct intermediate resonance
                      is always written in the event file, even when we
                      have resonances with identical properties.
                  OM: Fix the bug forcing to quit the web browser in order to
                      have MG5 continuing to run.
                  OM: Change the tutorial in order to allow open index.html
                      after the output command. 

1.3.24 (22/10/11) JA: Fix problem with getting enough events in gridpack
                      mode (this was broken in v. 1.3.11 when we moved
                      from events to luminocity in refine). Thanks to
                      Alexis Kalogeropoulos.

1.3.23 (19/10/11) JA: Allow user to set scales using setscales.f again 
                      (this was broken in v. 1.3.18). Thanks to Arindam Das.
                  JA: Ensure that the error message is displayed if the
                     "make" command is not installed on the system.
 
1.3.22 (12/10/11) JA: Fixed another bug (also introduced in 1.3.18), which 
                      could give the wrong ordering between the s-channel 
                      propagators for certain multiprocess cases (this
                      also lead to a hard stop, so don't worry, if you get 
                      your events, the bug doesn't affect you). Sorry about
                      that, this is what happens when you add a lot of
                      new functionality...

1.3.21 (12/10/11) OM: Add a new command: install.
                      This allow to install quite easily different package
                      devellop for Madgraph/MadEvent. The list of available
                      package are pythia-pgs/MadAnalysis/ExRootAnalysis/Delphes
                  OM: Adding TopEffth Model
                  OM: Improve display particles and autocompletion in
                      presence of nonpropagating particles
                  OM: Fix Aloha bug linked to four fermion operator
                  PA: fix the problem of degenerate color basis in the
                      diquark sextet model
                  JA: Fixed bug in cluster.f that created a hard stop,
                      introduced in 1.3.18.

1.3.20 (09/10/11) JA: Fixed bug in myamp.f that created a hard stop
                      error for certain cases with many processes with
                      different propagators in the same subprocess dir.

1.3.19 (06/10/11) JA: Fixed problem with SubProcesses makefile on Linux,
                      introduced in 1.3.18.

1.3.18 (04/10/11) JA: Use model information to determine color of particles
                      for reweighting and propagator color info.
                  JA: Changed the definition of "forbidden s-channels"
                      denoted by "$" to exclude on-shell s-channels while
                      keeping all diagrams (i.e., complemetary to the decay
                      chain formalism). This reduces the problems with 
                      gauge invariance compared to previously.
                      "Onshell" is as usual defined by the "bwcutoff" flag 
                      in the run_card.dat.
                  JA: Enable proper 4-flavor matching (such as gg>hbb~+jets)
                      Note that you need the Pythia/PGS package v. 2.1.9 or 
                      later to use with 4F matching.
                      Changes include: alpha_s reweighting also for b vertices,
                      new scale treatment (mu_F for pp>hbb~ is (pT_b^max*m_Th)),
                      no clustering of gluons to final-state massive particles
                      in MadEvent.
                  JA: Ensure that factorization scale settings and matching works
                      also in singlet t-channel exchange processes like
                      single top and VBF. The dynamic factorization
                      scale is given by the pT of the scattered quark
                      (on each side of the event).
                Note: You need the Pythia/PGS package v. 2.1.10 or later
                      to use with VBF matching, to ensure that both radiated
                      and scattered partons are treated correctly
                      - scattered partons need to be excluded from the matching,
                      since their pT can be below QCUT. An even better
                      treatment would require to individually shower and match
                      the two sides in Pythia, which is not presently possible.
                Note: In the matched 4-flavor process p p > t b~ j $ w+ w- t~ +
                      p p > t b~ j j $ w+ w- t~, there is an admixture
                      of t-channel single top (with up to 1 radiated jet) 
                      and s-channel single top (with up to 2 radiated jets). 
                      In this case, the automatic determination of maximum 
                      multiplicity sample doesn't work (since max in the file 
                      will be 2 jets, but for t-channel max is 1 jet).
                      So MAXJETS=1 must be specified in the pythia_card.dat.
                  JA: Fixed pdf reweighting for matching, which due to a mistake
                      had never been activated.
                  JA: Improved phase space integration presetting further by 
                      taking into account special cuts like xpt, ht etc.
                  JA: Introduce new convention for invariant mass cuts
                      - if max < min, exclude intermediate range
                      (allows to exclude W/Z dijet resonances in VBF processes)

1.3.17 (30/09/11) OM: Fix a crash created by ALOHA when it tries to create the full
                      set of ALOHA routines (pythia8 output only).

1.3.16 (11/09/11) JA: Fixed the problem from 1.3.12.

1.3.15 (09/09/11) OM: remove the fix of 1.3.12
                      (No events in output for some given processes)

1.3.14 (08/09/11) OM: Fix a bug in the RS model introduced in 1.3.8

1.3.13 (05/09/11) JA: Fixed bug with cut_decays=F which removed cuts also for
                      non-decay products in certain channels if there is
                      a forced decay present. Note that this does not affect
                      xqcut, only pt, minv and eta cuts.
                  JA: If non-zero phase space cutoff, don't use minimum of
                      1 GeV (this allows to go to e.g. 2m_e invariant mass for
                      \gamma* > e+ e-).

1.3.12 (01/09/11) JA: Fixed problem with decay chains when different decays
                      result in identical final states, such as
                      p p > go go, (go > b1/b1~ b/b~, b1/b1~ > b/b~ n1)
                      (only one of the decay chains was chosen, instead of
                      all 3 combinations (b1,b1), (b1,b1~), (b1~,b1~))
                  JA: Allow for overall orders also with grouped subprocesses
                  JA: Ensure that only leading color flows are included in event
                      output (so no singlet flows from color octets).
                  JA: Fixed small bug in fermion flow determination for multifermion
                      vertices.

1.3.11 (26/08/11) JA: Improved precision of "survey" by allowing 4th and 5th 
                      iteration if accuracy after 3 iterations < 10%.
                  JA: Subdivide BW in phase space integration for conflicting BWs 
                      also for forced decays, to improve generation with large
                      bwcutoff in e.g. W+ W- production with decays.
                  JA: Do refine using luminocity instead of number of events,
                      to work with badly determined channels.
                  JA: Don't use BW for shat if mass > sqrt(s).
                  JA: Fixed insertion of colors for octet resonances decaying to 
                      octet+singlet (thanks Bogdan for finding this)

1.3.10 (23/08/11) OM: Update ALOHA version
                  OM: increase waiting time for jobs to write physically the results on
                      the disks (in ordre to reduce trouble on the cluster).

1.3.9 (01/08/11)  OM: Add a new model DY_SM (arXiv:1107.5830). Thanks to Neil 
                      for the generation of the model 

1.3.8 (25/07/11)  JA: Replace the SM and HEFT models with latest versions using
                      the Wolfenstein parameterization for the CKM matrix.
                  JA: Implemented reading of the new UFO information about
                      coupling orders (order hierarchy and expansion_order).
                  JA: New "coupling order" specification WEIGHTED which checks
                      for  sum of coupling orders weighted by their hierarchy.
                  JA: Implemented optimal coupling orders for processes from any
                      model if no coupling orders specified.

1.3.7 (21/07/11)  JA: Fix makefiles for some v4 models that were forgotten
                      in v. 1.3.5

1.3.6 (18/07/11)  OM: Ensure that the new makefiles work on the web

1.3.5 (14/07/11): JA: New organization of make files, ensure that compilation works 
                      for all modes (with/without LHAPDF, static/dynamic, 
                      regular/gridpack) for both Linux and Mac OS X (be careful with 
                      dynamic libraries on Mac OS X though, since it seems that 
                      common blocks might not work properly)
                  JA: Fixed proper error messages and clean stop for compilation 
                      errors during MadEvent run.

1.3.4 (05/07/11): OM: More informative error message when a compilation error occurs

1.3.3 (29/06/11): JA: Fixed diagram symmetry for case when there are
                      no 3-vertex-only diagrams
                  JA (by OM): More informative error when trying to generate invalid 
                      pythia8 process

1.3.2 (14/06/11): OM: Fix fortran output when a model is case sensitive 
                        (Bug if a coupling was depending of a case sensitive parameter)
                  SdV: Remove a annoying print in the new cuts (added in 1.3.0)
                  OM: Fix a compilation problem in the standalone cpp output

1.3.1 (02/06/11): JA: Fixed missing file bug with the introduction of
                      inclusive HT cut

1.3.0 (02/06/11): JA: Allow for grouped subprocesses also for MG4 models
                  JA: Improved multiprocess diagram generation to reuse
                      diagrams for crossed processes
                  JA: Automatic optimization of order of particles in
                      multiparticle labels for optimal multiprocess generation
                  JA: Improved efficiency of identification of identical
                      matrix elements
                  JA: Improved identification of diagrams with identical
                      divergency structure for grouped subprocesses
                  JA: Included more fine-grained run options in the
                      run_card, including helicity summation options,
                      whether or not to set ptj and mjj automatically
                      based on xqcut, etc.
                  JA: Fixed some minor array limit and arithmetics warnings
                      for extreme decay and decay chain processes.
                  SdV: Added cuts on H_T(all jets, light and b)
                  OM: Fixed minor bug related to cluster option in launch

1.2.4 (15/05/11): JA: Fixed long-standing bug in DECAY relating to
                      the cross section info in <init> block, and
                      fixed parameter reading for MG5 SM model.

1.2.3 (11/05/11): JA: Fixed problem with scale choice in processes with mixed 
                      QED/QCD orders, e.g. p p > t t~ QED=2. Note that this fix
                      doesn't work for p p > t t~ j j QED=4 which should still
                      be avoided.
                  JA: Added the ptllmin/max options in the default run_card.dat

1.2.2 (09/05/11): OM: fix ALOHA symmetries creating not gauge invariant result 
                      for scalar octet

1.2.1 (08/05/11): OM: reduce the quantity of RAM use by matrix.f
                  OM: support speed of psyco if this python module is installed
                  OM: fix a minor bug in the model parsing
                  OM: add the check of valid model.pkl also for v4 model
                  OM: add a check that UpdatesNotes is up-to-date when
                      making a release
                  JA: Fixed problem in phase space generation for
                      s-channel mass > s_tot

1.2.0 (05/05/11): OM: minor fixes on check charge conjugation
                  OM: add a check on the path for the validity of the model.pkl
                  JA: Fixed problem with combine_runs on certain compilers

1.1.2 (03/05/11): OM+JA: Fixed problem for models with multiple
                      interactions for the same set of particles,
                      introduced in v. 1.1.1
 
1.1.1 (02/05/11): JA: Replaced (slow) diagram symmetry determination by
                      evaluation with fast identification based on diagram tags.
                  JA: Replacing the "p=-p" id=0 vertex produced by diagram 
                      generation algorithm already in the diagram generation,
                      simplifying drawing, helas objects and color.
                  JA: Fixed compiler warnings for unary operator.
                  JA: Always set all coupling orders for diagrams
                      (needed for NLO implementations).
                  OM: Improved and more elegant "open" implementation for
                      the user interface.
                  OM: minor fixes related to checking the gauge

1.1.0 (21/04/11): JA: Removed hard limit on number of external particles in 
                      MadEvent, allowing for unlimited length decay chains there
                      (up to 14 final state particles successfully integrated).
                  JA: Improved helicity selection and automatic full helicity 
                      sum if needed. Optimization of run parameters.
                  JA: New flag in run_card.dat to decide whether basic cuts
                      are applied to decay products or not.
                  OM: Merged ALOHA calls for different lorentz structures 
                      with the same color structures, increasing the speed and 
                      efficiency of matrix element evaluations.
                  OM: Added new "open" command in command line interface,
                      allowing to open standard file types directly.
                      Automatically open crossx.html at launch.
                  JA: Fixed MadEvent bugs for multiparton processes with 
                      conflicting decays and some faulty array limits.
                  JA: Suppressed scary but irrelevant warnings for compiling 
                      2->1 and 1->2 processes in MadEvent.
                  JA: Pythia 8 output further optimized.
                  JA, OM: Several minor fixes relating to user interface etc.

1.0.0 (12/04/11): Official release of MadGraph 5. Some of the features:
                  - Complete FeynRules compatibility through the UFO interface
                  - Automatic writing of HELAS routines for any model in
                    Fortran, C++ or Python through ALOHA
                  - Matrix element output in Fortran, C++ or Python
                  - Output formats: MadEvent, Pythia 8, Standalone (Fortran/C++)
                  - Support for spin 0, 1/2, 1, 2 particles
                  - Support for color 1, 3, 6, 8
                  - Revamped MadEvent with improved subprocess directory 
                    organization and vastly increased speed and stability
                  - Unlimited length decay chains (up to 12 final state
                    particles tested with MadEvent, see v. 1.0.1)
                  - Process checks for new model implementations
                  - ...and much more (see paper "MadGraph 5: Going Beyond")<|MERGE_RESOLUTION|>--- conflicted
+++ resolved
@@ -1,10 +1,13 @@
 Update notes for MadGraph5_aMC@NLO (in reverse time order)
 
-<<<<<<< HEAD
+
 3.3.1 (XX/XX/XX)
       RF: Fix for bug #1928364 related to the new FxFx clustering routines.
       OM: Fix for bug #1952050 systematics/reweighting run at NLO that was broken
           introduced in 3.3.0
+      OM: Fix bug related to python 3.10
+      OM: Fix bug when running from the process directory
+      all: include all bug fix from the LTS version (2.9.7)
 
 3.3.0 (12/11/21)
       DP+HS+IT+MZ: EW corrections can be computed for tagged photons
@@ -68,7 +71,6 @@
             - EW<=X / EW^2<=X is equivalent to QED<=X / QED^2<=X
 
                         ** Long Term Stable Update **
-=======
 
 2.9.7 (29/11/21)
      OM: Fix the behavior of python seed for madevent/madwidth/mcatnlo/madspin
@@ -83,7 +85,6 @@
 	 - removed the n-body contributions from the random picking of the showerscale among FKS configurations.
         Those bugs were leading at an incorect pick of the shower scale. The observed impact is relatively small
 	and occur in the matching region.
->>>>>>> afcf55bc
 
 2.9.6 (02/11/21)
      OM: Forbid the possibity to ask for massless boson to be longitudinally polarised.
@@ -105,21 +106,11 @@
 	 
 2.9.5 (22/08/21)
       OM+LM: [LO only] Fix the factorization scale dependence for lpp=2/3/4.
-<<<<<<< HEAD
-
             This was claimed to be using fixed scale computation while
 	    in some case the scale was dynamical
             To have full flexibility we introduced two additional
 	    (hidden) parameter: "fixed_fac_scale1" and "fixed_fac_scale2"
 	    that allow to choose fixed scale for only one beam.
-=======
-             This was claimed to be using fixed scale computation while in
-	     some case the scale was dynamical
-             To have full flexibility we introduced two additional (hidden)
-	     parameter
-             fixed_fac_scale1 and fixed_fac_scale2 that allow to choose
-	     fixed scale for only one beam.
->>>>>>> afcf55bc
       OM: fix auto-width that was not following	run_mode specification
       OM: fixing missing rwgt_info for reweighting with gridpack mode
       OM: fixing 'check' command with the skip_event mode

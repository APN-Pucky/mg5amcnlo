--- conflicted
+++ resolved
@@ -1,19 +1,14 @@
 Update notes for MadGraph5_aMC@NLO (in reverse time order)
 
-<<<<<<< HEAD
-
-3.1.1 (23/05/21)
+
+3.1.1 (28/05/21)
       ALL: put a crash for potentially ambiguous syntax with explanation
            on how to bypass such crash via a new entry in
 	   input/mg5_configuration.txt
-=======
-2.9.4(28/05/21)
->>>>>>> e488173e
+   BUG FIX (from 2.9.4 long term stable):
       OM: Fix a python3 issue for madSpin when using in a gridpack mode (set ms_dir)
       OM: Fix an issue for non positive definite matrix-element when using the
           "set group_subprocesses False"  mode of MG5aMc 
-
-
 
 3.1.0 (30/03/21)
     ALL: include all changes up to 2.9.3 of the 2.x release

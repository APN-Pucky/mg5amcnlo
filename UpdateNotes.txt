--- conflicted
+++ resolved
@@ -1,7 +1,7 @@
 Update notes for MadGraph5_aMC@NLO (in reverse time order)
 
 
-<<<<<<< HEAD
+
 2.9.0 ()
       Kiran+OM: Optimization of the matrix-element at run-time using recycling helicity method
       OM: Various optimization fot T-channel integration
@@ -9,7 +9,8 @@
 	  - use ping pong strategy for triple or more T-channel
 	  - let madgraph decides the ordering of T-channel for double T-channel
 	  - increase number of phase-space point/iteration for double or more T-channel
-=======
+
+
 2.8.2 ():
       OM: Fix a bug when setting width to zero where they were actually set to 1e-6 times the width
           This can lead to bias in the cross-section if your process is very sensitive to the cross-section
@@ -34,7 +35,6 @@
       OM: fixing some html link (removed ajax link forbidden by major web browser)
       OM: Various fix related to the python3 support
           - including more efficient model conversion method
->>>>>>> 951a50d5
 
 2.8.0 (21/08/20):
       OM: pass to python3 by default

--- conflicted
+++ resolved
@@ -1,6 +1,5 @@
 Update notes for MadGraph5_aMC@NLO (in reverse time order)
 
-<<<<<<< HEAD
 
 
 2.7.0()
@@ -12,15 +11,12 @@
       OM: distinguish in the code if zero contribution are related to no point passing cuts or if
           they are related to vanishing matrix-element. In the later case, allow for a lower threshold.
           (This allow to fasten the computation of such zero contribution)
-
-=======
       OM: The default run_card.dat is now by default even more specific to your process. 
           Nearly all the cut are now hidden by default if they do not impact your current process.
           This allows to have less information by default in the run_card which should simplifies its 
           readibility. 
 
 
->>>>>>> bacb2d3e
 
 2.6.7(16/10/19)
       OM: Fix a bug introduced in 2.6.2, some processes with gluon like particles which can lead to the wrong sign for interference term. 

Update notes for MadGraph 5 (in reverse time order)

<<<<<<< HEAD

2.0.0.beta4(xx/xx/xx) OM: Merge with 1.5.9-13 (See information below)
                      VH: Fixed set_run.f which incorrectly sets a default value for ptl, drll and
                           etal making the code insensitive to the values set in the run_card.dat 
                      VH: Fixed a bug in MadLoop that doubled the computing time for quad precision
		      RF: Use MC over helicities for the MadLoop virtual corrections.
		      VH+RF: Added MadLoop stability information to the log files (and run summary
                           in DEBUG mode).
                      RF: Fixed a stability problem in the reweighting to get PDF and scale uncertainties.
                      OM+SF+RF: Add Frixione Photon isolation
                      PA+OM: Fast version of MadSpin implemented (PS generation in Fortran).
		      VH+RF: Improved the Binoth LHA interface
		      RF: Improved the multi-channeling for processes with more amplitudes than diagrams.
		      OM: Implementation of the rewieght module for Leading Order matrix-element

2.0.0.beta3(13/02/13) OM: Merge with 1.5.7+1.5.8 (See information below)
                      OM: Allow the customize_model to be scriptable in a 
                          friendly way.
                      RF: Event normalization is now Les Houches compliant (the weights
		          of the events should average to the total rate). The old normalization
			  can still be chosen by setting the flag 'sum = event_norm' in the run_card.
		      RF: Fixes a bug related to the mass of the tau that was not consistently 
 		          taking into account in the phase-space set-up.
		      VH: Fixed the incorrect implementation of the four gluons R2 in the loop_sm UFO.
		      VH: Fixed the UV renormalization for the SM with massive c quarks.
			  RF: The PDF uncertainty for NNPDF is now also correctly given in the run summary
		      RF: Some improvements in the test_MC and test_ME when matrix elements are
                          numerically very large
		      OM+RF: Added the running at LO to the 'launch questions'
                      OM: Allow "check" command to use a event file.
                          This will use the related param_card and the first
                          event compatible with the requested process.
		      RF: Improved the phase-space generation in the case of competing resonances

2.0.0.beta2(23/12/12) MG5 Team: Include 1.5.4+1.5.5+1.5.6 modifications
                      MadSpin Team: Include MadSpin
                      VH: Fix computation in the Feynman gauge for the loops
                      RF: automatic computation of the NLO uncertainties
                      OM: NLO can now be runned with no central disk
                      MZ: change the format of number (using e and not d)
                      MZ: compilation and tests are possible in multicore
                      RF: allow to precise either uncertainty or number of events
                          for aMC@NLO/NLO
                      OM: ./bin/mg5 cmd.cmd is now working for NLO process

2.0.0.beta1(31/10/12) aMCatNLO Team: First public (beta) version of aMCatNLO.
                        In order to learn aMCatNLO, please do "tutorial aMCatNLO"
                        Please also visit: http://amcatnlo.cern.ch/list.htm for more
                        information.

1.5.13 (01/10/13) OM: Implement a function which check if jobs submitted to cluster are correctly runned.
=======
1.5.13 (04/11/13) OM: Implement a function which check if jobs submitted to cluster are correctly runned.
>>>>>>> c762c8a3
                      In case of failure, you can re-submitted the failing jobs automatically. The maximal 
                      number of re-submission for a job can be parametrize (default 1) and how long you have to
                      wait before this resubmission [to avoid slow filesystem problem, i.e. condor](default 300s)
                      Supported cluster for this function: condor, lsf, pbs
                  OM: Fix a problem when more than 10k diagrams are present for a given subprocesses.
                      (tt~+4jets).
                  BF: Change nmssm model (The couplings orders were not correctly assigned for some triple 
                      Higgs interactions) 
                  OM: use evince by default to open eps file instead of gv.
		  OM: Fix a problem with the set command for the card edition for the mssm model.
                  OM: Update EWdim6 paper according to the snowmass paper. (3 more operator)
                      The default model is restricted in order to exclude those operators. In order
                      to have those you have to use import model EWdim6-full
                  OM: Fix bug #1243189, impossible to load v4 model if a local directory has the name of
                      the models (which is present in the models directory)
                  OM: Fix a bug in the complex mass scheme in the reading of the param_card (it was clearly stated)
                  OM: Improve numerical stability of the phase-space point generation. (thanks Z. Surujon)

1.5.12 (21/08/13) OM: Improve phase-space integration for processes with strong MMJJ cut. Cases where
                      the cross-section were slightly (~4%) under-evaluated due to such strong cut.
                  OM: Add a command print_results in the madevent interface. This command print the 
                      cross-section/number of events/... 
                  OM: change the way prompt color is handle (no systematic reset). Which provides better
                      result when the log is printed to a file. (thanks Bae Taegil) 
                  OM: Fix Bug #1199514: Wrong assignment of mass in the lhe events file if the initial 
                      state has one massive and one massless particles. (Thanks Wojciech Kotlarski)
                  OM: Fix a compilation problem for SLC6 for the installation of pythia-pgs
                  OM: Fix a crash linked to bug #1209113.
                  OM: Fix a crash if python is not a valid executation (Bug #1211777)
		  OM: Fix a bug in the edition of the run_card if some parameters were missing in the cards
                      (Bug #1183334)

1.5.11 (21/06/13) OM: Fix CRITICAL bug (returning wrong cross-section) for processes with more than
                      one W decaying leptonically. For such processes the lepton cuts were also used
                      on the neutrino particle reducing the cross-section. This bug was present only
                      for group_subprocesses=True (the default)
                  OM: Fix Bug #1184213: crash in presence of JIL mechanism (occur on some 
                      LINUX computer only)
                  OM: The compilation of madevent is now performed by the number of core specify
                      in the configuration file. Same for pythia, ...
                  OM: Improve support for Read-Only system
                  OM: Fix a bug with the detection of the compiler when user specifiy a specific
                      compiler.
                  OM: Fix a problem that MG5 fails to compute the cross-section/width after that 
                      a first computation fails to integrate due to a wrong mass spectrum. 
                  OM: Fix a wrong output (impossible to compile) for pythia in presence of photon/gluon
                      propagator (introduce in 1.5.8)
                  OM: Allow to have UFO model with "goldstone" attribute instead of "GoldstoneBoson", since
                      FR change convention in order to match the UFO paper.

1.5.10 (16/05/13) OM: Fix Bug #1170417: fix crash for conjugate routine in presence of 
                      massless propagator. (introduce in 1.5.9)
                  OM: Fix question #226810: checking that patch program exists before
                      trying to update MG5 code.
                  OM: Fix Bug #1171049: an error in the order of wavefunctions 
                      making the code to crash (introduce in 1.5.7)
		  OM: Allow to use an additional syntax for the set command.
                      set gauge = Feynman is now valid. (Was not valid before due to the '=')
                  OM: Fix By Arian Abrahantes. Fix SGE cluster which was not working when
                      running full simulation (PGS/Delphes).
                  OM: adding txxxxx.cc (Thanks to Aurelijus Rinkevicius for having 
                      written the routine) 
                  OM: Fix Bug #1177442. This crash occurs only for very large model. 
                      None of the model shipped with MG5 are impacted.
                  OM: Fix Question #228315. On some filesystem, some of the executable 
                      loose the permission to be executable. Recover those errors 
                      automatically.
                  OM: Modify the diagram enhancement technique. When more diagram have 
                      the same propagator structure we still combine them but we now include
                      the interference term in the enhancement technique for those diagrams.
                      This fix a crash for some multi-jet process in presence of non diagonal
                      ckm matrices.

1.5.9 (01/04/13)  JA: Fix bug in identification of symmetric diagrams, which could
                      give the wrong propagators included in event files for certain
                      processes (such as p p > z z j, z > l+ l-). Apart from the 
                      propagators (with status 2) in the event file, this bug didn't
                      affect any other results (such as distributions).
                  JA: Fix problem in gensym which made some decay chain processes
                      slower than they should be. Thanks Eric Mintun for reporting.
                  JA: Fix problem in event clustering (introduced in v. 1.5.8)
                      which made events from some processes fail Pythia running.
                  JA: Fixed bug #1156474, Pythia 8 C++ matrix element output for 
                      decay chain processes such as p p > z j, z > j j.
                      (Bug #1156474)
                  JA + OM: Automatically remove libpdf and libgeneric before survey,
                      so everything works automatically when switching between
                      built-in PDFs and LHAPDF.
                  JA: Allow syntax / to remove particles in the define command.
                      Example: define q = p / g
                  JA: Added fat warning if any decay process in a decay chain
                      includes a particle decaying to itself (as is the case
                      if you do w+ > all all, since you include w+ > w+ a).
                  JA: Forbid running newprocess_mg5 from a process directory
                      that has already been generated, to avoid confusion.
                  OM: Fix lxplus server issue (Bug #1159929)
                  OM: Fix an issue when MG5 directory is on a read only disk 
                      (Bug #1160629)
                  OM: Fix a bug which prevent to have the pythia matching plot/cross-section
                      in some particular case.
                  OM: Support of new UFO convention allowing to define custom propagator.
                      (Both in MG5 and ALOHA)
                  OM: Change ALOHA default propagator to have a specific expression for the
                      massless case allowing to speed up matrix element computation with 
                      photon/gluon.
                  OM: Correct the default spin 3/2 propagator (wrong incoming/outcoming 
                      definition)
                  ML (by OM): Adding support of the SLURM cluster. Thanks to 
                      Matthew Low for the implementation.
                  OM: Fixing the standalone_cpp output for the mssm model. (only model impacted)
                      Thanks to Silvan S Kuttimalai for reporting. 
                  OM: Fix Bug #1162512: Wrong line splitting in cpp when some name were very long.
                      (shorten the name + fix the splitting)

1.5.8 (05/03/13)  OM: Fix critical bug introduce in 1.5.0. ALOHA was wrongly written
                      HELAS routine for expression containing expression square. 
                      (like P(-1,1)**2). None of the default model of MG5 (like sm/mssm)
                      have such type of expression. More information in bug report #1132996
                      (Thanks Gezim) 		
                  OM+JA: install Delphes now installs Delphes 3 
                      [added command install Delphes2 to install Delphes 2]
                  OM: Add command in MadEvent interface: add_time_of_flight
                      This command modifies the lhe events file by adding the time of 
                      flight information in the lhe events. To run this you need to do
                      $> ./bin/madevent
                      MGME> generate_events --laststep=parton -f 
                      MGME> add_time_of_flight
		      MGME> pythia    [if needed]
                  OM: Fix bug in pythia8 output for process using decay chains syntax.
                      See bug #1099790.
                  CDe+OM: Update EWdim6 model
                  OM: Fix a bug preventing model customized via the "customize_model"
                      command to use the automatic width computation.
                  OM: Change model restriction behavior: a value of 1 for a width is 
                      not treated as a restriction rule.
                  OM: Fix incomplete restriction of the MSSM model leading to inefficient
                      process merging (and larger-than-necessary files) for the MSSM.
                  OM: Correct bug #1107603 (problem with condor cluster for submission 
                      associated to a large number of jobs). Thanks Sanjay.
                  JA: Fix one part of the problem in bug #1123974: take into 
                      account invariant mass cuts mmXX above the peak range in 
                      s-channel resonances in the phase space integration,
                      to make sure such channels find events even for narrow
                      invariant mass cut ranges. Please note the discussion in 
                      that bug report for other types of channels however.
                  JA: Fixed bug #1139303: matrix elements for identical 
                      decay chain processes with different propagators (such as 
                      p p > w+, w+ > e+ ve and p p > w-,  w- > vm~ mu-) 
                      are now no longer combined, to ensure that resonances are
                      correctly represented in event file.
                  OM: Support lhapdf set which contains photon (See bug #1131995).
                  RF+JA: Reuse last two PDF calls also for LHAPDF PDFs, clarify code
                      for reuse of PDFs in pdg2pdf.f and pdg2pdf_lhapdf.f
                  OM: Update the default delphes card to latest Delphes version. This 
                      default card is automatically overwritten by the default Delphes
                      card when running "install Delphes".
                  JA: Make sure cuts are only checked once per event - this can save
                      a lot of time for multiparton event generation.
                  OM: Fix Bug #1142042 (crash in gridpack).

1.5.7 (15/01/13)  OM+JA: Fixed crash linked to model_v4 for processes containing wwww or
                      zzww interactions. (See bug #1095603. Thanks to Tim Lu) 
                  OM: Fix a bug affecting 2>1 process when the final states particles is 
                      (outcoming fermion) introduced in version 1.5.0. (Thanks to 
                      B. Fuks) 
                  OM: Fix a problem of fermion flow for v4 model (thanks to A. Abrahantes) 
                  OM+DBF: Change the automatically the electroweak-scheme when passing to 
                      complex-mass scheme: the mass of the W is the an external parameter
                      and Gf is an internal parameter fixed by LO gauge relation. 
                  OM+DBF: Remove the model sm_mw of the model database. 
                  OM: Fix problem in the ./bin/mg5 file command when some question are 
                      present in the file.
                  OM: Extend support for ~ and ${vars} in path.
                  OM: Fix a crash in multi_run for more than 300 successive runs.
                      (Thanks to Diptimoy)
                  OM: Allow to choose the center of mass energy for the check command.
                  OM: small change in the pbs cluster submission (see question #218824)
                  OM: Adding possibility to check gauge/lorentz/...for  2>1 processes.                    

1.5.6 (20/12/12)  JA: Replaced error with warning when there are decay processes
                      without corresponding core processes final state (see 
                      Question #216037). If you get this warning, please check
                      carefully the process list and diagrams to make sure you
                      have the processes you were expecting.
                  JA: Included option to set the highest flavor for alpha_s reweighting
                      (useful for 4-flavor matching with massive b:s). Note that
                      this does not affect the choice of factorization scale.
                  JA: Fixed Bug #1089199, where decay processes with symmetric 
                      diagrams were missing a symmetry factor. 
                      Note that this only affects decay processes (A > B C ..) 
                      with multiple identical particles in the final state and 
                      some propagators not able to go on the mass shell.
                  JA: Updated the restriction cards for the sm model to set 
                      Yukawa couplings equal to the corresponding masses
                      (in order to avoid stupid gauge check failures).


1.5.5 (18/11/12)  JA: Fixed Bug #1078168, giving asymmetries in X+gamma generation
                      (e.g. Z+gamma) when ickkw=1 and pdfwgt=T. Thanks Irakli!
                  JA: Ensure that t-channel single top gives non-zero cross section
                      even if maxjetflavor=4 (note that if run with matching,
                      maxjetflavor=5 is necessary for correct PDF reweighting).
                  OM: Fixed Bug #1077877. Aloha crashing for pseudo-scalar, 3 bosons 
                      interactions (introduces in 1.5.4)
                  OM: Fix Bug for the command "check gauge". The test of comparing
                      results between the two gauge (unitary and Feynman) was not 
                      changing the gauge correctly.
                  OM: Improvment in LSF cluster support (see bug #1071765) Thanks to
                      Brian Dorney.

1.5.4 (11/11/12)  JA: Fixed bug in combine_runs.py (introduced in v. 1.5.0) for
                      processes with 5 final-state particles, which might prevent
                      matching to Pythia to work properly (thanks Priscila).
                  OM: Fix Bug #1076043, error in kinematics for e- p collisions,
 		      thanks to Uta Klein (introduced in 1.5.0).
                  JA: Fix Bug #1075525, combination of decay processes for 
                      particle and antiparticle (e.g. w+ > all all and 
                      w- > all all), thanks Pierre.
                  OM: Fix a compilation crash due to aloha (thanks Tim T)
                  JA: Fixed dynamical scale settings for e- p collisions.
                  JA: Fixed running LHAPDF on a cluster with cluster_temp_path.
                  JA: Ensure that the seed is stored in the banner even when Pythia
                      is run (this was broken in v. 1.5.0).
                  JA: Improved and clarified phase space presetting for processes
                      with competing BWs.

1.5.3 (01/11/12)  OM: Fix a crash in the gridpack mode (Thanks Baris Altunkaynak)
                  OM: Fix a crash occuring on cluster with no central disk (only
                      condor by default) for some complicated process.
                  OM: If launch command is typed before any output command, 
                      "output madevent" is run automatically.
                  OM: Fix bug preventing to set width to Auto in the mssm model.
                  OM: Allow "set width PID VALUE" as an additional possibility to
                      answer edit card function.
                  OM: Improve ME5_debug file (include now the content of the 
                      proc_card as well).

1.5.2 (11/10/12)  OM: Fix Bug for mssm model. The param_card was not read properly
                      for this model. (introduce in 1.5.0)
                  OM: If the code is run with an input file (./bin/mg5 cmd.cmd)
                      All question not answered in the file will be answered by the 
                      default value. Running with piping data is not affected by this.
                      i.e. running ./bin/mg5 cmd.cmd < answer_to_question 
                       or echo 'answer_to_question' | ./bin/mg5 cmd.cmd      
                      are not affected by this change and will work as expected.
                  OM: Fixing a bug preventing to use the "set MH 125" command in a
                      script file.
                  JA: Fixed a bug in format of results.dat file for impossible
                      configurations in processes with conflicting BWs.
                  OM: Adding command "launch" in madevent interface which is the
                      exact equivalent to the launch command in the MG5 interface
                      in madevent output.
                  OM: Secure the auto-update, since we receive some report of incomplete
                      version file information.

1.5.1 (06/10/12)  JA: Fixed symmetry factors in non-grouped MadEvent mode
                      (bug introduced in v. 1.5.0).
                  JA: Fixed phase space integration problem with multibody 
                      decay processes (thanks Kentarou for finding this!).
                  OM: Fix that standalone output was not reading correctly the param_card
                      (introduce in 1.5.0)
                  OM: Fix a crash when trying to load heft
                  OM: Fix the case when the UFO model contains one mass which 
                      has the same name as another parameter up to the case.
                  OM: Fix a bug for result lower than 1e-100 those one are now 
                      consider as zero.
                  OM: Fix a bug present in the param_card create by width computation 
                      computation where the qnumbers data were written as a float 
                      (makes Pythia 6 crash).

1.5.0 (28/09/12)  OM: Allow MG5 to run in complex mass scheme mode
                      (mg5> set complex_mass True)
                  OM: Allow MG5 to run in feynman Gauge
                      (mg5> set gauge Feynman)
                  OM: Add a new command: 'customize_model' which allow (for a
                      selection of model) to fine tune the model to your need.
                  FR team: add a file decays.py in the UFO format, this files 
                      contains the analytical expression for one to two decays
       		  OM: implement a function for computing the 1 to 2 width on 
                      the fly. (requires MG5 installed on the computer, not only
                      the process directory)
                  OM: The question asking for the edition of the param_card/run_card
                      now accepts a command "set" to change values in those cards
                      without opening an editor. This allow simple implemetation 
                      of scanning. (Thanks G. Durieux to have push me to do it)
                  OM: Support UFO model with spin 3/2
                  OM + CDe: Support four fermion interactions. Fermion flow 
                       violation/Majorana are not yet allowed in four fermion 
                       interactions.
                  OM + PdA: Allow Large Extra Dimension Model (LED) to run in the
                      MG5 framework.
                  OM: Add auto-detection if MG5 is up-to-date and propose to
                      apply a patch if not.
                  OM: MadEvent changes automatically the compiler according to 
                      the value present in the configuration file.
                  OM: Aloha modifications: faster to create routines and more 
                      optimized routines (up to 40% faster than previous version).
                  OM: Aloha now supports Lorentz expression with denominator.
                  OM: Improve error message when Source didn't compile properly.
                  OM: The numerical evaluation of the matrix element requires now 
                      less memory than before (madevent and standalone output)
                  OM: Fix a series of bugs with the madevent command 'remove' and 
                      'run_banner'                    
                  JA: Ensure identical results for identical seeds also with
                      multiple runs in the same directory. Note that identical runs
                      with previous versions can't be guaranteed (but different
                      seeds are guaranteed to give statistically independent runs).
                      Save the results.dat files from all runs.
                  JA: Amended kinematics to correctly deal with the case of
                      massive beams, as well as fixed-target proton collisions.
                  JA: Changed default in the run_card.dat to use -1 as "no cut"
                      for the max-type cuts (etaj, ptjmax, etc.).
                  JA: Added support for negative weights in matrix elements
                      (as required for interference-only terms) and PDFs.
                  JA: Avoid creating directories for integration channels
                      that can not give events based on BW settings
                      (further improvement compared to v. 1.4.8).
                  JA: Optimize phase space integration when there are resonances
                      with mass above ECM.
                  JA: Fixed issue in replace.pl script with more than 9 particles
                      in an event.
                  JA+OM: Allow cluster run to run everything on a local (node) disk.
                      This is done fully automatically for condor cluster.
                      For the other clusters, the user should set the variable
                      "cluster_temp_path" pointing to a directory (usefull only if 
                      the directory is on the node filesystem). This still requires
                      access to central disk for copying, event combination,
                      running Pythia/PGS/Delphes etc.
                  OM: Replace fortran script combine_runs by a python script. 
                      This script allows to be more stable when running on clusters 
                      with slow filesystem response (bugs #1050269 and #1028844)
                  JA: Ensure that process mirroring is turned off for decay
                      processes of type A > B C...

1.4.8.4 (29/08/12) OM: Fix a web problem which creates generations to run twice on the web.

1.4.8.3 (21/08/12) JA: Ensure that the correct seed is written also in the .lhe
                       file header.
                   JA: Stop run in presence of empty results.dat files 
                       (which can happen if there are problems with disk access
                       in a cluster run).
                   JA: Allow reading up to 5M weighted events in combine_events.

1.4.8.2 (30/07/12) OM: Allow AE(1,1), AE(2,2) to not be present in SLAH1 card
                       (1.4.8 crashes if they were not define in the param_card)
                   OM: Add a button Stop-job for the cluster and make nicer output 
                       when the user press Ctrl-C during the job.

1.4.8 (24/07/12)  JA: Cancel running of integration channels where the BW
                      structure makes it impossible to get any events. This
                      can significantly speed up event generation for processes
                      with conflicting BWs.
                  JA: Minor modification of integration grid presetting in
                      myamp.f, due to the above point.
                  JA: Raise exception if a decay process has decaying particles
                      that are not present in the corresponding core process
                      (this might help avoid syntax mistakes).
                  JA: Fixed subprocess group combination also for the case
                      when different process flags @N are given to different
                      decays of the same core process (sorry, this was missed
                      in v. 1.4.7).
                  JA: Fixed crash for process p p > w+ w+ j j t t~ when all 
                      w and t/t~ are decayed (bug #1017912, thanks to Nicolas
                      Deutschmann).
                  JA: Fixed array dimension for diagrams with a single s-channel
                      propagator (caused crash for certain compilers, bug #1022415
                      thanks Sho Iwamoto).
                  JA: Fixed crash for identical decay chains for particle-anti- 
                      particle when only one of the two is decayed, introduced 
                      in v. 1.4.7 (thanks John Lee).
                  OM: Ensure that matching plots are replaced correctly when
                      Pythia is run reusing a tag name.
                  OM: Improved check for YE/AE, YU/AU, YD/AD for first two
                      generations in SLHA1<->2 converter (thanks Abhishek).

1.4.7 (25/06/12)  JA: Change the random seed treatment to ensure that the original 
                      seed is stored in the banner (this was broken in v. 1.4.0).
                      If a non-zero seed is given in the run_card, this seed
                      is used as starting value for the SubProcesses/randinit file,
                      while the seed in the run_card is set to 0.
                      This way, the seed for a multi_run is automatically
                      updated in the same way as for individual runs.
                  TS + JA: Fix problem with duplicate random seeds above 64000.
                      Now, random seeds up to 30081*30081 can safely be used.
                  JA: Turn off automatic checking for minimal coupling orders
                      in decay processes A > B C ...
                  JA: Ensure that automatic coupling order determination works
                      also for effective theories with multiple orders in an
                      interaction (thanks Claude and Gizem Ozturk).
                  JA: Optimize phase space integration and event generation
                      for decay processes with very squeezed mass spectrum.
                  JA: Ensure that identical matrix elements in different process 
                      definitions are combined also when using the decay chain 
                      formalism (thanks to Zhen Liu for pointing this out).
                  BF+JA: Updated the NMSSM model to the latest FR version.
                  OM: Change EW_dim6 to remove all interactions which don't 
                      impact three boson scattering.
                  JA: Fixed problem in matrix element combination which allowed
                      non-identical matrix elements to be combined in certain
                      complicated processes (such as p p > l vl l vl l vl),
                      resulting in lines with Z > e+ mu- in the event file
                      (bug #1015032, thanks Johannes E for reporting).
                  JA: Fixed minor typo in myamp.f.
                  OM: Fixed minor behavior restriction of multi_run (thanks to
                      Joachim Kopp).
                  OM: Improved condor cluster support when the cluster is 
                      unresponsive (should avoid some crashes on the web).
                  JA: Fixed support for color sextets in addmothers.f
                      (thanks Nicolas Deutschmann for reporting).          
                  JA: Make sure that also the SubProcesses directories are 
                      cleaned when running bin/compile in a gridpack.
                  JA: Removed the confusing makefile in Template and replace it
                      with scripts to create madevent.tar.gz and gridpack.tar.gz.
                  
1.4.6 (16/05/12)  JA: Added cuts on lepton pt for each of the 4 hardest leptons
                  OM: Allow bin/madevent script to be run with a single line command
                      example ./bin/madevent multi_run 10 
                  OM: Adding the 4 higgs interactions in the standard model UFO model
                  JA: Added new restriction card for the sm model with massive
                      muon and electron, and non-zero tau decay width
                  JA: Ensure assignment of colors to intermediate propagators
                      works also in fermion flow- and color flow-violating 
                      RPV processes (thanks Brock Tweedie for finding this).
                  JA: Fix crash for certain fermion flow violating decay chains
                      (introduced in v. 1.3.27) (again thanks to Brock Tweedie).
                  JA: Fix crash for decay chains with multiple decays involving 
                      the same particles (thanks Steve Blanchet for reporting)
                  JA+OM: Fix crash for Pythia8 output with multiparticle vertices
                      (thanks to Moritz Huck for reporting this.)
                  OM: Fixing ALOHA output for C++/python.
                  OM: Fix a crash occuring when trying to create an output on 
                      an existing directory (thanks Celine)

1.4.5 (11/04/12)  OM: Change the seed automatically in multi_run. (Even if the seed
                      was set to a non automatic value in the card.)
                  OM: correct a minor bug #975647 (SLAH convention problem) 
                      Thanks to Sho Iwamoto
                  OM: Improve cluster support (more secure and complete version)
                  JA: Increased the number of events tested for non-zero helicity
                      configurations (needed for goldstino processes).
                  OM: Add a command to remove the file RunWeb which were not always
                      deleted correctly
                  OM+JA: Correct the display of number of events and error for Pythia 
                     in the html files.
                  OM: Changed the way the stdout/stderr are treated on the cluster
                      since some cluster cann't support to have the same output file
                      for both. (thanks abhishek)

1.4.4 (29/03/12)  OM: Added a command: "output aloha" which allows to creates a 
                      subset (or all) of the aloha routines linked to the
                      current model
                  OM: allow to choose the duration of the timer for the questions.
                      (via ./input/mg5_configuration.txt)
                  OM: Allow UFO model where G is not defined.
                  OM: allow to use ~,~user, ${var} in the path. Improve support
                      for path containing spaces.
                  JA: Fixed LHAPDF functionality which was broken in v. 1.4.0
                  JA: Allow non-equal mixing angles in mssm restrict cards
                      (as needed for cards from some spectrum generators)
                  JA: Fixed script addmasses.py for complicated events such as
                      p p > t t~ + jets with decays of t and t~.
                  JA: Added GE cluster to the list in cluster.py.
                  JA: Allow up to 1M events in a single run. Note that the 
                      unweighting (combine events) step gets quite slow with
                      so many events. Also note that if Pythia is run, still
                      maximum 50k events is recommended in a single run. 
                  OM: Fix problem linked to filesystem which makes new files
                      non executables by default. (bug #958616)
                  JA: Fixed buffer overflow in gen_ximprove when number of
                      configs > number of diagrams due to competing resonances
                      (introduced in v. 1.4.3).

1.4.3 (08/03/12)  JA: Reintroduced the possibility to completely forbid
                      s-channel diagrams, using the $$ notation. Note that
                      this should be used with great care, since the result
                      is in general not gauge-invariant. It is in general
                      better to use the $ notation, forbidding only onshell
                      s-channel particles (the inverse of decay chains).
                  JA: Automatically ensure that ptj and mmjj are below xqcut
                      when xqcut > 0, since ptj or mmjj > xqcut ruins matching.
                  OM: Add LSF to the list of supported cluster (thanks to Alexis).
                  OM: change the param_card reader for the restrict file.
                      This allow to restrict model with 3 lha id (or more)
                      (thanks to Eduardo Ponton).
                  OM: forbids to run 'generate events' with python 2.4.
                  OM: Include the configuration file in the .tar.gz created on 
                      the web (thanks to Simon) .
                  OM: Fix a Mac specific problem for edition of Delphes card.
                      (thanks to Sho Iwamoto).
                  OM: ALOHA modifications:
                       - Change sign convention for Epsilon (matching FR choices)
                       - For Fermion vertex forces that _1 always returns the  
                         incoming fermion and _2 returns the outcoming fermion. 
                         (This modifies conjugate routine output)
                       - Change the order of argument for conjugate routine
                         to expect IO order of fermion in all cases.
                       Note that the two last modifications matches MG5 conventions
                       and that those modifications correct bugs for interactions
                       a) subject to conjugate routine (i.e. if the model has 
                          majorana)                       
                       b) containing fermion momentum dependencies in the Lorentz
                          structure  
                       All model included by default in MG5 (in particular sm/mssm)
                       were not affected by those mismatch of conventions.
                       (Thanks to Benjamin fuks) 
                  OM: make acceptance test more silent.  
                  OM: return the correct error message when a compilation occur. 
                  OM: some code re-factoring.

1.4.2 (16/02/12) JA: Ensure that matching works properly with > 9 final state
                      particles (by increasing a buffer size in event output)
                 OM: add a command "import banner" in order to run a full run
                      from a given banner.
                 OM: Fix the Bug #921487, fixing a problem with home made model
                      In the definition of Particle/Anti-Particle. (Thanks Ben)
                 OM: Fix a formatting problem in me5_configuration.txt 
                      (Bug #930101) Thanks to Arian
                 OM: allow to run ./bin/mg5 BANNER_PATH and
                      ./bin/mg5 PROC_CARD_V4_PATH
                 OM: Various small fixes concerning the stability of the html 
                      output.
                 OM: Changes the server to download td since cp3wks05 has an 
                      harddisk failures.

1.4.1 (06/02/12) OM: Fix the fermion flow check which was wrongly failing on 
                      some model  (Thanks to Benjamin)
                 OM: Improve run organization efficiency (which speeds up the 
                      code on cluster) (Thanks to Johan)
                 OM: More secure html output (Thanks to Simon)

1.4.0 (04/02/12) OM: New user interface for the madevent run. Type:
                      1) (from madevent output) ./bin/madevent
                      2) (from MG5 command line) launch [MADEVENT_PATH] -i
                      This interface replaces various script like refine, 
                      survey, combine, run_..., rm_run, ...
                      The script generate_events still exists but now calls
                       ./bin/madevent. 
                 OM: For MSSM model, convert param_card to SLAH1. This card is
                      converted to SLAH2 during the MadEvent run since the UFO 
                      model uses SLAH2. This allows to use Pythia 6,
                      as well as having a coherent definition for the flavor.
                 JA+OM: For decay width computations, the launch command in 
                      addition to compute the width, creates a new param_card 
                      with the width set to the associated values, and with the 
                      Branching ratio associated (usefull for pythia). 
                 NOTE: This param_card makes sense for future run ONLY if all 
                      relevant decay are generated.
                 EXAMPLE: (after launch bin/mg5):
                       import model sm-full
                       generate t > b w+
                       define all = p b b~ l+ l- ta+ ta- vl vl~
                       add process w+ > all all
                       add process z > all all
                       define v = z w+ w-
                       add process h > all all
                       add process h > v v, v > all all
                       output
                       launch
                 OM: change output pythia8 syntax: If a path is specified this 
                      is considered as the output directory.
                 OM: Change the path of the madevent output files. This allows 
                      to run pythia/pgs/delphes mulitple times for the same set 
                      of events (with different pythia/... parameters).
                 OM: Madevent output is now insensitive to the relative path
                      to pythia-pgs, delphes, ... In consequence you don't need
                      anymore to have your directory at the same level as 
                      Template directory. 
                 OM: MadEvent checks that the param_card is coherent with the 
                      restriction used during the model generation. 
                 OM: Model restrictions will now also force opposite number to 
                      match (helpfull for constraining to rotation matrix).  
                 OM: Change the import command. It's now allowed to omit the 
                      type of import. The type is guessed automaticaly. 
                      This is NOT allowed on the web.
                 OM: Add a check that the fermion flow is coherent with the 
                      Lorentz structure associates to the vertex.
                 OM: Add a check that the color representation is coherent. 
                      This allow to detect/fix various problem linked
                      to some new models created by FR and SARAH.
                 OM: Change the default fortran compiler to gfortran.
                 OM: Add the possibility to force which fortran compiler will
                      be used, either via the configuration file or via the set 
                      command.
                 OM: Add the possibility to bypass the automatic opening of 
                      the web browser (via the configuration file: 
                      ./input/mg5_configuration.txt )
                 OM: add 'save options' command to save the current configuration 
                      in the configuration file. 
                 OM: Change the scheme of questions when running madevent and 
                      allow to specify in the command interface if you
                      want to run pythia/pgs/...
                      Allow to put the answers to the questions in the 
                      proc_card.dat.
                 OM: Add options for the display command:
                      a) display options: return the current option value. 
                        i.e. those set via the set command and/or via the 
                        configuration file
                      b) display variable NAME: return the current string 
                        representation of NAME and/or self.NAME .
                      c) display coupling_order: return the coupling orders with
                        their associated weight (for automatic order restriction)
                      d) display couplings now returns the list of all couplings
                        with the associated expression
                      e) display interactions [PART1] [PART2] [PART3] ...
                         display all interactions containing the particles set
                         in arguments 
                 OM: New Python script for the creation of the various html pages.
                      This Requires less disk access for the generation of the files.
                 OM: Modify error treatment, especially for Invalid commands
                      and Configuration problems.
                 JA: Ensure that we get zero cross section if we have
                      non-parton initial states with proton/antiproton beams
                 OM: Improve cluster support. MadEvent now supports PBS/Condor/SGE
                      Thanks to Arian Abrahantes for the SGE implementation.
                 OM: Improve auto-completion (better output/dealing with multi line/...)
                 OM: Improve the parallel suite and change the release script to run
                      some of the parallel tests. This ensures even higher stability 
                      of the  code for the future releases.
                 JA: Changed the way gridpacks work: Set granularity to 1
                      (so randomly select channels only if they should generate 
                      less than 1 event), but allowing channels to run down to a single
                      iteration. This removes all old problems with increased
                      variance for small channels in the gridpacks, while giving 
                      even faster event generation.

                 Thanks to Johan Alwall, Sho Iwamoto for all the important 
                 testing/bug reports.


1.3.33 (01/01/12) JA: Revisited colors for propagators in addmothers.f
                      to ensure that propagators in color flow
                      violating processes get the correct color
                      from initial state particles (thanks to
                      Michele Gabusi for forcing me to do this).

1.3.32 (21/12/11) JA: Fixed a bug in the PDF reweighting routine,
                      which caused skewed eta distributions for
                      matched samples with pdfwgt=T. Thanks to Giulio
                      Lenzi for finding this.
 
1.3.31 (29/11/11) OM: Fix a bug an overflow in RAMBO (affects standalone 
                     output only)
                  PdA (via OM): Change RS model (add a width to the spin2)
                  OM: Fix a bug in the cuts associate to  allowed mass of all 
                      neutrinos+leptons (thanks to Brock Tweedie for finding it)
                  OM: Remove some limitation in the name for the particles


1.3.30 (18/11/11) OM: Fix a bug for the instalation of pythia-pgs on a 64 bit
                      UNIX machine.
                  OM: If ROOTSYS is define but root in the PATH, add it 
                      automatically in create_matching_plots.sh
                     This is require for the UIUC cluster.

1.3.29 (16/11/11) OM: Fixed particle identities in the Feynman diagram drawing
                  JA: Fixed bug in pdf reweighting when external LHAPDF is used.
                  OM+JA: Simplify the compilation of pythia-pgs package.


1.3.28 (14/11/11) OM+JA: Fix special case when Lorentz structure combining
                      two different Majorana particles depends on the
                      incoming/outgoing status of the Majorana particles
                      (needed for MSSM with Goldstino).
                  JA: Fixed problem with colors in addmothers.f for complicated
                      multiparticle vertices and simplified color treatment 
                      (thanks to Gauthier Durieux for pointing this out).
                  JA: Further improved gridpack parameters
                  OM: Update the parallel test (now testing against MG5 1.3.3)
                  OM: Include some parallel test in the release script.


1.3.27 (05/11/11) JA: Fix bug in mirrored amplitudes (sometimes
                      amplitudes that should not be flagged as
                      mirrored were flagged as mirrored). Thanks
                      Marco Zaro for reporting this!
                  JA: Fix another problem getting enough events in
                      gridpack mode (it was not completely fixed in
                      v. 1.3.24). Thanks Alexis!
                  JA: Added "!" comments for all parameters in the default
                      run_card, since apparently this is still needed
                      for g77 to correctly read the parameters.
 
1.3.26 (31/10/11) JA: Fix color setting in MadEvent event file for
                      multiparticle vertices, which was not taken into
                      account in the upgrade in v. 1.3.18
                  OM: Fixed mmnl cut (inv. mass of all leptons and neutrinos)
                      which was never active.
                  OM: Fix td install in Linux were a chmod was missing

1.3.25 (27/10/11) JA: Ensure that the correct intermediate resonance
                      is always written in the event file, even when we
                      have resonances with identical properties.
                  OM: Fix the bug forcing to quit the web browser in order to
                      have MG5 continuing to run.
                  OM: Change the tutorial in order to allow open index.html
                      after the output command. 

1.3.24 (22/10/11) JA: Fix problem with getting enough events in gridpack
                      mode (this was broken in v. 1.3.11 when we moved
                      from events to luminocity in refine). Thanks to
                      Alexis Kalogeropoulos.

1.3.23 (19/10/11) JA: Allow user to set scales using setscales.f again 
                      (this was broken in v. 1.3.18). Thanks to Arindam Das.
                  JA: Ensure that the error message is displayed if the
                     "make" command is not installed on the system.
 
1.3.22 (12/10/11) JA: Fixed another bug (also introduced in 1.3.18), which 
                      could give the wrong ordering between the s-channel 
                      propagators for certain multiprocess cases (this
                      also lead to a hard stop, so don't worry, if you get 
                      your events, the bug doesn't affect you). Sorry about
                      that, this is what happens when you add a lot of
                      new functionality...

1.3.21 (12/10/11) OM: Add a new command: install.
                      This allow to install quite easily different package
                      devellop for Madgraph/MadEvent. The list of available
                      package are pythia-pgs/MadAnalysis/ExRootAnalysis/Delphes
                  OM: Adding TopEffth Model
                  OM: Improve display particles and autocompletion in
                      presence of nonpropagating particles
                  OM: Fix Aloha bug linked to four fermion operator
                  PA: fix the problem of degenerate color basis in the
                      diquark sextet model
                  JA: Fixed bug in cluster.f that created a hard stop,
                      introduced in 1.3.18.

1.3.20 (09/10/11) JA: Fixed bug in myamp.f that created a hard stop
                      error for certain cases with many processes with
                      different propagators in the same subprocess dir.

1.3.19 (06/10/11) JA: Fixed problem with SubProcesses makefile on Linux,
                      introduced in 1.3.18.

1.3.18 (04/10/11) JA: Use model information to determine color of particles
                      for reweighting and propagator color info.
                  JA: Changed the definition of "forbidden s-channels"
                      denoted by "$" to exclude on-shell s-channels while
                      keeping all diagrams (i.e., complemetary to the decay
                      chain formalism). This reduces the problems with 
                      gauge invariance compared to previously.
                      "Onshell" is as usual defined by the "bwcutoff" flag 
                      in the run_card.dat.
                  JA: Enable proper 4-flavor matching (such as gg>hbb~+jets)
                      Note that you need the Pythia/PGS package v. 2.1.9 or 
                      later to use with 4F matching.
                      Changes include: alpha_s reweighting also for b vertices,
                      new scale treatment (mu_F for pp>hbb~ is (pT_b^max*m_Th)),
                      no clustering of gluons to final-state massive particles
                      in MadEvent.
                  JA: Ensure that factorization scale settings and matching works
                      also in singlet t-channel exchange processes like
                      single top and VBF. The dynamic factorization
                      scale is given by the pT of the scattered quark
                      (on each side of the event).
                Note: You need the Pythia/PGS package v. 2.1.10 or later
                      to use with VBF matching, to ensure that both radiated
                      and scattered partons are treated correctly
                      - scattered partons need to be excluded from the matching,
                      since their pT can be below QCUT. An even better
                      treatment would require to individually shower and match
                      the two sides in Pythia, which is not presently possible.
                Note: In the matched 4-flavor process p p > t b~ j $ w+ w- t~ +
                      p p > t b~ j j $ w+ w- t~, there is an admixture
                      of t-channel single top (with up to 1 radiated jet) 
                      and s-channel single top (with up to 2 radiated jets). 
                      In this case, the automatic determination of maximum 
                      multiplicity sample doesn't work (since max in the file 
                      will be 2 jets, but for t-channel max is 1 jet).
                      So MAXJETS=1 must be specified in the pythia_card.dat.
                  JA: Fixed pdf reweighting for matching, which due to a mistake
                      had never been activated.
                  JA: Improved phase space integration presetting further by 
                      taking into account special cuts like xpt, ht etc.
                  JA: Introduce new convention for invariant mass cuts
                      - if max < min, exclude intermediate range
                      (allows to exclude W/Z dijet resonances in VBF processes)

1.3.17 (30/09/11) OM: Fix a crash created by ALOHA when it tries to create the full
                      set of ALOHA routines (pythia8 output only).

1.3.16 (11/09/11) JA: Fixed the problem from 1.3.12.

1.3.15 (09/09/11) OM: remove the fix of 1.3.12
                      (No events in output for some given processes)

1.3.14 (08/09/11) OM: Fix a bug in the RS model introduced in 1.3.8

1.3.13 (05/09/11) JA: Fixed bug with cut_decays=F which removed cuts also for
                      non-decay products in certain channels if there is
                      a forced decay present. Note that this does not affect
                      xqcut, only pt, minv and eta cuts.
                  JA: If non-zero phase space cutoff, don't use minimum of
                      1 GeV (this allows to go to e.g. 2m_e invariant mass for
                      \gamma* > e+ e-).

1.3.12 (01/09/11) JA: Fixed problem with decay chains when different decays
                      result in identical final states, such as
                      p p > go go, (go > b1/b1~ b/b~, b1/b1~ > b/b~ n1)
                      (only one of the decay chains was chosen, instead of
                      all 3 combinations (b1,b1), (b1,b1~), (b1~,b1~))
                  JA: Allow for overall orders also with grouped subprocesses
                  JA: Ensure that only leading color flows are included in event
                      output (so no singlet flows from color octets).
                  JA: Fixed small bug in fermion flow determination for multifermion
                      vertices.

1.3.11 (26/08/11) JA: Improved precision of "survey" by allowing 4th and 5th 
                      iteration if accuracy after 3 iterations < 10%.
                  JA: Subdivide BW in phase space integration for conflicting BWs 
                      also for forced decays, to improve generation with large
                      bwcutoff in e.g. W+ W- production with decays.
                  JA: Do refine using luminocity instead of number of events,
                      to work with badly determined channels.
                  JA: Don't use BW for shat if mass > sqrt(s).
                  JA: Fixed insertion of colors for octet resonances decaying to 
                      octet+singlet (thanks Bogdan for finding this)

1.3.10 (23/08/11) OM: Update ALOHA version
                  OM: increase waiting time for jobs to write physically the results on
                      the disks (in ordre to reduce trouble on the cluster).

1.3.9 (01/08/11)  OM: Add a new model DY_SM (arXiv:1107.5830). Thanks to Neil 
                      for the generation of the model 

1.3.8 (25/07/11)  JA: Replace the SM and HEFT models with latest versions using
                      the Wolfenstein parameterization for the CKM matrix.
                  JA: Implemented reading of the new UFO information about
                      coupling orders (order hierarchy and expansion_order).
                  JA: New "coupling order" specification WEIGHTED which checks
                      for  sum of coupling orders weighted by their hierarchy.
                  JA: Implemented optimal coupling orders for processes from any
                      model if no coupling orders specified.

1.3.7 (21/07/11)  JA: Fix makefiles for some v4 models that were forgotten
                      in v. 1.3.5

1.3.6 (18/07/11)  OM: Ensure that the new makefiles work on the web

1.3.5 (14/07/11): JA: New organization of make files, ensure that compilation works 
                      for all modes (with/without LHAPDF, static/dynamic, 
                      regular/gridpack) for both Linux and Mac OS X (be careful with 
                      dynamic libraries on Mac OS X though, since it seems that 
                      common blocks might not work properly)
                  JA: Fixed proper error messages and clean stop for compilation 
                      errors during MadEvent run.

1.3.4 (05/07/11): OM: More informative error message when a compilation error occurs

1.3.3 (29/06/11): JA: Fixed diagram symmetry for case when there are
                      no 3-vertex-only diagrams
                  JA (by OM): More informative error when trying to generate invalid 
                      pythia8 process

1.3.2 (14/06/11): OM: Fix fortran output when a model is case sensitive 
                        (Bug if a coupling was depending of a case sensitive parameter)
                  SdV: Remove a annoying print in the new cuts (added in 1.3.0)
                  OM: Fix a compilation problem in the standalone cpp output

1.3.1 (02/06/11): JA: Fixed missing file bug with the introduction of
                      inclusive HT cut

1.3.0 (02/06/11): JA: Allow for grouped subprocesses also for MG4 models
                  JA: Improved multiprocess diagram generation to reuse
                      diagrams for crossed processes
                  JA: Automatic optimization of order of particles in
                      multiparticle labels for optimal multiprocess generation
                  JA: Improved efficiency of identification of identical
                      matrix elements
                  JA: Improved identification of diagrams with identical
                      divergency structure for grouped subprocesses
                  JA: Included more fine-grained run options in the
                      run_card, including helicity summation options,
                      whether or not to set ptj and mjj automatically
                      based on xqcut, etc.
                  JA: Fixed some minor array limit and arithmetics warnings
                      for extreme decay and decay chain processes.
                  SdV: Added cuts on H_T(all jets, light and b)
                  OM: Fixed minor bug related to cluster option in launch

1.2.4 (15/05/11): JA: Fixed long-standing bug in DECAY relating to
                      the cross section info in <init> block, and
                      fixed parameter reading for MG5 SM model.

1.2.3 (11/05/11): JA: Fixed problem with scale choice in processes with mixed 
                      QED/QCD orders, e.g. p p > t t~ QED=2. Note that this fix
                      doesn't work for p p > t t~ j j QED=4 which should still
                      be avoided.
                  JA: Added the ptllmin/max options in the default run_card.dat

1.2.2 (09/05/11): OM: fix ALOHA symmetries creating not gauge invariant result 
                      for scalar octet

1.2.1 (08/05/11): OM: reduce the quantity of RAM use by matrix.f
                  OM: support speed of psyco if this python module is installed
                  OM: fix a minor bug in the model parsing
                  OM: add the check of valid model.pkl also for v4 model
                  OM: add a check that UpdatesNotes is up-to-date when
                      making a release
                  JA: Fixed problem in phase space generation for
                      s-channel mass > s_tot

1.2.0 (05/05/11): OM: minor fixes on check charge conjugation
                  OM: add a check on the path for the validity of the model.pkl
                  JA: Fixed problem with combine_runs on certain compilers

1.1.2 (03/05/11): OM+JA: Fixed problem for models with multiple
                      interactions for the same set of particles,
                      introduced in v. 1.1.1
 
1.1.1 (02/05/11): JA: Replaced (slow) diagram symmetry determination by
                      evaluation with fast identification based on diagram tags.
                  JA: Replacing the "p=-p" id=0 vertex produced by diagram 
                      generation algorithm already in the diagram generation,
                      simplifying drawing, helas objects and color.
                  JA: Fixed compiler warnings for unary operator.
                  JA: Always set all coupling orders for diagrams
                      (needed for NLO implementations).
                  OM: Improved and more elegant "open" implementation for
                      the user interface.
                  OM: minor fixes related to checking the gauge

1.1.0 (21/04/11): JA: Removed hard limit on number of external particles in 
                      MadEvent, allowing for unlimited length decay chains there
                      (up to 14 final state particles successfully integrated).
                  JA: Improved helicity selection and automatic full helicity 
                      sum if needed. Optimization of run parameters.
                  JA: New flag in run_card.dat to decide whether basic cuts
                      are applied to decay products or not.
                  OM: Merged ALOHA calls for different lorentz structures 
                      with the same color structures, increasing the speed and 
                      efficiency of matrix element evaluations.
                  OM: Added new "open" command in command line interface,
                      allowing to open standard file types directly.
                      Automatically open crossx.html at launch.
                  JA: Fixed MadEvent bugs for multiparton processes with 
                      conflicting decays and some faulty array limits.
                  JA: Suppressed scary but irrelevant warnings for compiling 
                      2->1 and 1->2 processes in MadEvent.
                  JA: Pythia 8 output further optimized.
                  JA, OM: Several minor fixes relating to user interface etc.

1.0.0 (12/04/11): Official release of MadGraph 5. Some of the features:
                  - Complete FeynRules compatibility through the UFO interface
                  - Automatic writing of HELAS routines for any model in
                    Fortran, C++ or Python through ALOHA
                  - Matrix element output in Fortran, C++ or Python
                  - Output formats: MadEvent, Pythia 8, Standalone (Fortran/C++)
                  - Support for spin 0, 1/2, 1, 2 particles
                  - Support for color 1, 3, 6, 8
                  - Revamped MadEvent with improved subprocess directory 
                    organization and vastly increased speed and stability
                  - Unlimited length decay chains (up to 12 final state
                    particles tested with MadEvent, see v. 1.0.1)
                  - Process checks for new model implementations
                  - ...and much more (see paper "MadGraph 5: Going Beyond")<|MERGE_RESOLUTION|>--- conflicted
+++ resolved
@@ -1,6 +1,4 @@
 Update notes for MadGraph 5 (in reverse time order)
-
-<<<<<<< HEAD
 
 2.0.0.beta4(xx/xx/xx) OM: Merge with 1.5.9-13 (See information below)
                       VH: Fixed set_run.f which incorrectly sets a default value for ptl, drll and
@@ -51,10 +49,7 @@
                         Please also visit: http://amcatnlo.cern.ch/list.htm for more
                         information.
 
-1.5.13 (01/10/13) OM: Implement a function which check if jobs submitted to cluster are correctly runned.
-=======
 1.5.13 (04/11/13) OM: Implement a function which check if jobs submitted to cluster are correctly runned.
->>>>>>> c762c8a3
                       In case of failure, you can re-submitted the failing jobs automatically. The maximal 
                       number of re-submission for a job can be parametrize (default 1) and how long you have to
                       wait before this resubmission [to avoid slow filesystem problem, i.e. condor](default 300s)

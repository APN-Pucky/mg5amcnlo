Update notes for MadGraph 5 (in reverse time order)

<<<<<<< HEAD
1.4.0 (XX/XX/XX): OM: New structure for madevent script (./bin/madevent)
                      allowing to have an interface similar to MG5 
                      for running madevent.
                      (accessible from MG5 via launch [DIR] -i)
		      This script replaces most of the script present before in 
		      ./bin/ (such as survey/refine/combine/run_XXXX/multi_run)
		      The script generate_events still exists but call itself 
                      ./bin/madevent. 
                  OM: Madevent check that the param_card is coherent with the 
                      restriction use during the model generation. 
                  OM: FOR MSSM model, pass param_card in SLAH1. This card will 
                      be converted to the SLAH2 during the run since the UFO 
                      model use SLAH2. This allow to use the pythia6 matching, 
                      as well as have a coherent definition for the flavor.
                  OM: Change the import command. It's now allow to ommit the 
                      type of import. This one will be guess automaticaly.
                  OM: Add the possibility to force which fortran compiler will 
                      be use. Either via the configuration file or via the set 
                      command.
                  OM: Add three options for display command and modify a fourth one:
                      a) display options: return the current option value. 
                        i.e. those set via the set command and/or via the 
                        configuration file
                      b) display variable NAME: return the current string 
                        representation of NAME and/or self.NAME .
                      c) display coupling_order: return the coupling order with 
		        their associate weight (for automatic order restriction)
		      d) display couplings returns now the list of all couplings
		        with the associate formula 
	          OM: New Python script for the creation of the crossx.html page
                      Requiring less disk access for the generation of the file.
=======
1.3.18 (04/10/11) JA: Use model information to determine color of particles
                      for reweighting and propagator color info.
                  JA: Changed the definition of "forbidden s-channels"
                      denoted by "$" to exclude on-shell s-channels while
                      keeping all diagrams (i.e., complemetary to the decay
                      chain formalism). This reduces the problems with 
                      gauge invariance compared to previously.
                      "Onshell" is as usual defined by the "bwcutoff" flag 
                      in the run_card.dat.
                  JA: Enable proper 4-flavor matching (such as gg>hbb~+jets)
                      Note that you need the Pythia/PGS package v. 2.1.9 or 
                      later to use with 4F matching.
                      Changes include: alpha_s reweighting also for b vertices,
                      new scale treatment (mu_F for pp>hbb~ is (pT_b^max*m_Th)),
                      no clustering of gluons to final-state massive particles
                      in MadEvent.
		  JA: Ensure that factorization scale settings and matching works
                      also in singlet t-channel exchange processes like
                      single top and VBF. The dynamic factorization
                      scale is given by the pT of the scattered quark
                      (on each side of the event).
                Note: You need the Pythia/PGS package v. 2.1.10 or later
                      to use with VBF matching, to ensure that both radiated
                      and scattered partons are treated correctly
                      - scattered partons need to be excluded from the matching,
                      since their pT can be below QCUT. An even better
                      treatment would require to individually shower and match
                      the two sides in Pythia, which is not presently possible.
                Note: In the matched 4-flavor process p p > t b~ j $ w+ w- t~ +
                      p p > t b~ j j $ w+ w- t~, there is an admixture
                      of t-channel single top (with up to 1 radiated jet) 
                      and s-channel single top (with up to 2 radiated jets). 
                      In this case, the automatic determination of maximum 
                      multiplicity sample doesn't work (since max in the file 
                      will be 2 jets, but for t-channel max is 1 jet).
                      So MAXJETS=1 must be specified in the pythia_card.dat.
                  JA: Fixed pdf reweighting for matching, which due to a mistake
                      had never been activated.
                  JA: Improved phase space integration presetting further by 
                      taking into account special cuts like xpt, ht etc.
                  JA: Introduce new convention for invariant mass cuts
                      - if max < min, exclude intermediate range
                      (allows to exclude W/Z dijet resonances in VBF processes)

1.3.17 (30/09/11) OM: Fix a crash created by ALOHA when it tries to create the full
                      set of ALOHA routines (pythia8 output only).
>>>>>>> f7f3b271

1.3.16 (11/09/11) JA: Fixed the problem from 1.3.12.

1.3.15 (09/09/11) OM: remove the fix of 1.3.12
                      (No events in output for some given processes)

1.3.14 (08/09/11) OM: Fix a bug in the RS model introduced in 1.3.8

1.3.13 (05/09/11) JA: Fixed bug with cut_decays=F which removed cuts also for
                      non-decay products in certain channels if there is
                      a forced decay present. Note that this does not affect
                      xqcut, only pt, minv and eta cuts.
                  JA: If non-zero phase space cutoff, don't use minimum of
                      1 GeV (this allows to go to e.g. 2m_e invariant mass for
                      \gamma* > e+ e-).

1.3.12 (01/09/11) JA: Fixed problem with decay chains when different decays
                      result in identical final states, such as
                      p p > go go, (go > b1/b1~ b/b~, b1/b1~ > b/b~ n1)
		      (only one of the decay chains was chosen, instead of
                      all 3 combinations (b1,b1), (b1,b1~), (b1~,b1~))
                  JA: Allow for overall orders also with grouped subprocesses
                  JA: Ensure that only leading color flows are included in event
                      output (so no singlet flows from color octets).
                  JA: Fixed small bug in fermion flow determination for multifermion
                      vertices.

1.3.11 (26/08/11) JA: Improved precision of "survey" by allowing 4th and 5th 
                      iteration if accuracy after 3 iterations < 10%.
                  JA: Subdivide BW in phase space integration for conflicting BWs 
                      also for forced decays, to improve generation with large
                      bwcutoff in e.g. W+ W- production with decays.
                  JA: Do refine using luminocity instead of number of events,
                      to work with badly determined channels.
                  JA: Don't use BW for shat if mass > sqrt(s).
                  JA: Fixed insertion of colors for octet resonances decaying to 
                      octet+singlet (thanks Bogdan for finding this)

1.3.10 (23/08/11) OM: Update ALOHA version
                  OM: increase waiting time for jobs to write physically the results on
                      the disks (in ordre to reduce trouble on the cluster).

1.3.9 (01/08/11)  OM: Add a new model DY_SM (arXiv:1107.5830). Thanks to Neil 
                      for the generation of the model 

1.3.8 (25/07/11)  JA: Replace the SM and HEFT models with latest versions using
                      the Wolfenstein parameterization for the CKM matrix.
                  JA: Implemented reading of the new UFO information about
                      coupling orders (order hierarchy and expansion_order).
                  JA: New "coupling order" specification WEIGHTED which checks
                      for  sum of coupling orders weighted by their hierarchy.
                  JA: Implemented optimal coupling orders for processes from any
                      model if no coupling orders specified.

1.3.7 (21/07/11)  JA: Fix makefiles for some v4 models that were forgotten
                      in v. 1.3.5

1.3.6 (18/07/11)  OM: Ensure that the new makefiles work on the web

1.3.5 (14/07/11): JA: New organization of make files, ensure that compilation works 
                      for all modes (with/without LHAPDF, static/dynamic, 
                      regular/gridpack) for both Linux and Mac OS X (be careful with 
                      dynamic libraries on Mac OS X though, since it seems that 
                      common blocks might not work properly)
                  JA: Fixed proper error messages and clean stop for compilation 
                      errors during MadEvent run.

1.3.4 (05/07/11): OM: More informative error message when a compilation error occurs

1.3.3 (29/06/11): JA: Fixed diagram symmetry for case when there are
                      no 3-vertex-only diagrams
                  JA (by OM): More informative error when trying to generate invalid 
                      pythia8 process

1.3.2 (14/06/11): OM: Fix fortran output when a model is case sensitive 
      		      (Bug if a coupling was depending of a case sensitive parameter)
                  SdV: Remove a annoying print in the new cuts (added in 1.3.0)
		  OM: Fix a compilation problem in the standalone cpp output

1.3.1 (02/06/11): JA: Fixed missing file bug with the introduction of
                      inclusive HT cut

1.3.0 (02/06/11): JA: Allow for grouped subprocesses also for MG4 models
                  JA: Improved multiprocess diagram generation to reuse
                      diagrams for crossed processes
                  JA: Automatic optimization of order of particles in
                      multiparticle labels for optimal multiprocess generation
                  JA: Improved efficiency of identification of identical
                      matrix elements
                  JA: Improved identification of diagrams with identical
                      divergency structure for grouped subprocesses
                  JA: Included more fine-grained run options in the
                      run_card, including helicity summation options,
                      whether or not to set ptj and mjj automatically
                      based on xqcut, etc.
                  JA: Fixed some minor array limit and arithmetics warnings
                      for extreme decay and decay chain processes.
                  SdV: Added cuts on H_T(all jets, light and b)
                  OM: Fixed minor bug related to cluster option in launch

1.2.4 (15/05/11): JA: Fixed long-standing bug in DECAY relating to
                      the cross section info in <init> block, and
                      fixed parameter reading for MG5 SM model.

1.2.3 (11/05/11): JA: Fixed problem with scale choice in processes with mixed 
                      QED/QCD orders, e.g. p p > t t~ QED=2. Note that this fix
                      doesn't work for p p > t t~ j j QED=4 which should still
                      be avoided.
		  JA: Added the ptllmin/max options in the default run_card.dat

1.2.2 (09/05/11): OM: fix ALOHA symmetries creating not gauge invariant result 
                      for scalar octet

1.2.1 (08/05/11): OM: reduce the quantity of RAM use by matrix.f
      	          OM: support speed of psyco if this python module is installed
                  OM: fix a minor bug in the model parsing
                  OM: add the check of valid model.pkl also for v4 model
                  OM: add a check that UpdatesNotes is up-to-date when
                      making a release
                  JA: Fixed problem in phase space generation for
                      s-channel mass > s_tot

1.2.0 (05/05/11): OM: minor fixes on check charge conjugation
                  OM: add a check on the path for the validity of the model.pkl
                  JA: Fixed problem with combine_runs on certain compilers

1.1.2 (03/05/11): OM+JA: Fixed problem for models with multiple
                      interactions for the same set of particles,
                      introduced in v. 1.1.1
 
1.1.1 (02/05/11): JA: Replaced (slow) diagram symmetry determination by
                      evaluation with fast identification based on diagram tags.
                  JA: Replacing the "p=-p" id=0 vertex produced by diagram 
                      generation algorithm already in the diagram generation,
                      simplifying drawing, helas objects and color.
                  JA: Fixed compiler warnings for unary operator.
                  JA: Always set all coupling orders for diagrams
                      (needed for NLO implementations).
                  OM: Improved and more elegant "open" implementation for
                      the user interface.
                  OM: minor fixes related to checking the gauge

1.1.0 (21/04/11): JA: Removed hard limit on number of external particles in 
                      MadEvent, allowing for unlimited length decay chains there
                      (up to 14 final state particles successfully integrated).
                  JA: Improved helicity selection and automatic full helicity 
                      sum if needed. Optimization of run parameters.
                  JA: New flag in run_card.dat to decide whether basic cuts
                      are applied to decay products or not.
                  OM: Merged ALOHA calls for different lorentz structures 
                      with the same color structures, increasing the speed and 
                      efficiency of matrix element evaluations.
                  OM: Added new "open" command in command line interface,
                      allowing to open standard file types directly.
                      Automatically open crossx.html at launch.
                  JA: Fixed MadEvent bugs for multiparton processes with 
                      conflicting decays and some faulty array limits.
                  JA: Suppressed scary but irrelevant warnings for compiling 
                      2->1 and 1->2 processes in MadEvent.
                  JA: Pythia 8 output further optimized.
                  JA, OM: Several minor fixes relating to user interface etc.

1.0.0 (12/04/11): Official release of MadGraph 5. Some of the features:
                  - Complete FeynRules compatibility through the UFO interface
                  - Automatic writing of HELAS routines for any model in
                    Fortran, C++ or Python through ALOHA
                  - Matrix element output in Fortran, C++ or Python
                  - Output formats: MadEvent, Pythia 8, Standalone (Fortran/C++)
                  - Support for spin 0, 1/2, 1, 2 particles
                  - Support for color 1, 3, 6, 8
                  - Revamped MadEvent with improved subprocess directory 
                    organization and vastly increased speed and stability
                  - Unlimited length decay chains (up to 12 final state
                    particles tested with MadEvent, see v. 1.0.1)
                  - Process checks for new model implementations
                  - ...and much more (see paper "MadGraph 5: Going Beyond")<|MERGE_RESOLUTION|>--- conflicted
+++ resolved
@@ -1,6 +1,5 @@
 Update notes for MadGraph 5 (in reverse time order)
 
-<<<<<<< HEAD
 1.4.0 (XX/XX/XX): OM: New structure for madevent script (./bin/madevent)
                       allowing to have an interface similar to MG5 
                       for running madevent.
@@ -32,7 +31,7 @@
 		        with the associate formula 
 	          OM: New Python script for the creation of the crossx.html page
                       Requiring less disk access for the generation of the file.
-=======
+
 1.3.18 (04/10/11) JA: Use model information to determine color of particles
                       for reweighting and propagator color info.
                   JA: Changed the definition of "forbidden s-channels"
@@ -79,7 +78,6 @@
 
 1.3.17 (30/09/11) OM: Fix a crash created by ALOHA when it tries to create the full
                       set of ALOHA routines (pythia8 output only).
->>>>>>> f7f3b271
 
 1.3.16 (11/09/11) JA: Fixed the problem from 1.3.12.
 

--- conflicted
+++ resolved
@@ -1,6 +1,6 @@
 Update notes for MadGraph 5 (in reverse time order)
 
-<<<<<<< HEAD
+2.0.0.beta3(13/01/13) OM: Merge with 1.5.7 (See information below)
 
 2.0.0.beta2(23/12/12) MG5 Team: Include 1.5.4+1.5.5+1.5.6 modifications
                       MadSpin Team: Include MadSpin
@@ -17,7 +17,7 @@
                         In order to learn aMCatNLO, please do "tutorial aMCatNLO"
                         Please also visit: http://amcatnlo.cern.ch/list.htm for more
                         information.
-=======
+
 1.5.7 (14/01/13)  OM+JA: Fixed crash linked to model_v4 for processes containing wwww or
                       zzww interactions. (See bug #1095603. Thanks to Tim Lu) 
                   OM: Fix a bug affecting 2>1 process when the final states particles is 
@@ -35,7 +35,6 @@
                   OM: Allow to choose the center of mass energy for the check command.
                   OM: small change in the pbs cluster submission (see question #218824)
                   OM: Adding possibility to check gauge/lorentz/...for  2>1 processes.                    
->>>>>>> 07ba456a
 
 1.5.6 (20/12/12)  JA: Replaced error with warning when there are decay processes
                       without corresponding core processes final state (see 

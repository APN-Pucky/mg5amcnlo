--- conflicted
+++ resolved
@@ -1,15 +1,16 @@
 Update notes for MadGraph5_aMC@NLO (in reverse time order)
 
-<<<<<<< HEAD
-      OM: introduce "update to_full" command to display all the hidden parameter
-
-2.6.1 (XX/XX/17)
-=======
+
 2.6.2 ()
       OM: Fix issue with madspin introduced in 2.6.1 (failing to generate correct diagram for NLO process)
+      OM: introduce "update to_full" command to display all the hidden parameter
+      OM: improve handling of (some) run_card parameter:
+            - add comment that can be displayed via "help NAME"
+            - add autocompletion for some parameter
+            - add direct rejection of parameter edition if not in some allowed list/range
 
 2.6.1 (12/12/17)
->>>>>>> 81810d6c
+
       RF+MZ: It is now possible to add LO matrix elements (with [LOonly]) 
              to Fx-Fx merged samples. Thanks to Josh Bendavid for testing.
       OM: Re-factoring the code asking which program to use (both at LO and NLO)

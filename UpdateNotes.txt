--- conflicted
+++ resolved
@@ -14,12 +14,9 @@
                     PY8 version
 		RF: Added a string with functional form for the scales to the event file banner (NLO only)
                 S. Brochet (by OM): Fix a bug in MadSpin with the writting of the mother ID in the LHE file.
-<<<<<<< HEAD
                 PT: Integrated Jimmy's underlying event for Herwig6
                 OM: improve "add model" functionality allow to force particle identification.
-=======
-      PT: Bug fix in the normalisation of topdrawer plots for option 'sum' (as opposed to 'average')
->>>>>>> 816a2ad9
+                PT: Bug fix in the normalisation of topdrawer plots for option 'sum' (as opposed to 'average')
 
 2.1.1(31/03/14) OM: Change the way the UFO model is handle by adding a prefix (mdl_) to all model variable.
                     This avoid any potential name conflict with other part of the code. This feature can be

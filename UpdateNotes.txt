--- conflicted
+++ resolved
@@ -3,15 +3,13 @@
 
 2.6.2 ()
       OM: Fix issue with madspin introduced in 2.6.1 (failing to generate correct diagram for NLO process)
-<<<<<<< HEAD
       OM: introduce "update to_full" command to display all the hidden parameter
       OM: improve handling of (some) run_card parameter:
             - add comment that can be displayed via "help NAME"
             - add autocompletion for some parameter
             - add direct rejection of parameter edition if not in some allowed list/range
-=======
       RF: Fixed an issue where too many files were opened for fNLO runs in rare cases
->>>>>>> 41ca788e
+
 
 2.6.1 (12/12/17)
 

--- conflicted
+++ resolved
@@ -1,14 +1,10 @@
 Update notes for MadGraph5_aMC@NLO (in reverse time order)
 
-<<<<<<< HEAD
-3.0.1 (20/12/18)
-=======
 3.0.2
      include up to 2.6.5
      RF: improved the behaviour for integration channels that give zero cross section
 
 3.0.1 
->>>>>>> f3bf1813
      include up to 2.6.4
      MZ: Enable shower for QCD-only splittings
      RF: Fixed a major bug in the code that affected 3.0.0 that affected processes with

--- conflicted
+++ resolved
@@ -10,14 +10,11 @@
                            in DEBUG mode).
                       RF: Fixed a stability problem in the reweighting to get PDF and scale uncertainties.
                       OM+SF+RF: Add Frixione Photon isolation
-<<<<<<< HEAD
 		      RF: Added FxFx merging
-=======
                       PA+OM: Fast version of MadSpin implemented (PS generation in Fortran).
 		      VH+RF: Improved the Binoth LHA interface
 		      RF: Improved the multi-channeling for processes with more amplitudes than diagrams.
 		      OM: Implementation of the rewieght module for Leading Order matrix-element
->>>>>>> b537d32a
 
 2.0.0.beta3(13/02/13) OM: Merge with 1.5.7+1.5.8 (See information below)
                       OM: Allow the customize_model to be scriptable in a 

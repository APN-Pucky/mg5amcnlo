--- conflicted
+++ resolved
@@ -1,10 +1,9 @@
 Update notes for MadGraph5_aMC@NLO (in reverse time order)
 
-<<<<<<< HEAD
                         ** PARRALEL VERSION FOR EW branch **
 
 3.0.4 (21/08/20)
-    ALL: include all changes up to 2.9.0 of the official release
+    ALL: include all changes up to 2.9.1.2 of the official release
     ALL: pass to python3 by default
     MZ+RF+OM: Fix relevant to the case when PDG specific cuts are set in the NLO run_card.
         The generation of tau was not taking into account the information.
@@ -61,7 +60,6 @@
      OM: remove ./bin/mg5 executable
 
                              ** Main Branch (version 2.x) Update **
-=======
 2.9.1.2 (02/02/21)
       Kiran+OM: Fixing issue for the MSSM model
       OM: Fixing issue with mac support
@@ -70,7 +68,6 @@
 	  The issue occurs only if you have a conflicting resonances followed by a massless propopagator.
 	  one example is generate p p > z h , z > e+ e-, h > b b~ a
 
->>>>>>> 4fc4e8fd
 2.9.0 (30/01/21)    **** Major speed-up update for LO computation ***
       Kiran+OM: Optimization of the matrix-element at run-time using recycling helicity method
                 - This fasten LO computation by a factor around 2

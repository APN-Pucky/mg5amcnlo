Update notes for MadGraph5_aMC@NLO (in reverse time order)

<<<<<<< HEAD
2.4.0(XX/XX/XX)
        VH+OM: Adding an official interface to PY8 for the parton-shower
        VH: extend install command to install: lhapdf/pythia8
        VH+SP: extend support for CKKWL
	OM: Adding the run_card options "event_norm" for the LO run_card (same meaning as NLO one)
        OM: Adding the possiblity of having detailled help at the time of the edition of the cards.
            help mass / help mt / help nevents provided some information on the parameters.

2.3.3(XX/XX/XX)
        OM: Allow new syntax for the param_card: instead of an entry you can enter scan:[val1, val2,...]
            To perform a scan on this parameter.
        OM: Having two mode for "output pythia8" one (default) for pythia8.2 and one for pythia8.1 (with --version=8.1)
=======
2.4.1 (xx/xx/xx)
        OM: Fix a bug in fix target experiment with PDF on the particle at rest.
            The cross-section was correct but the z-boost was not performed correctly.

2.4.0 (12/06/16)
        OM: Allowing the proper NLO reweighting for NLO sample
	RF: For NLO processes allow for multiple PDF and scales reweighting, directy by inputting lists
	    in the run_card.dat.
        VH: Interfaced MadLoop to Samurai and Ninja (the latter is now the default)
        HS: Turn IREGI to off by default
        MZ: new NLO generation mode. It is more efficient from the memory and CPU point of 
            view, in particular for high-multiplicity processes. 
            Many thanks to Josh Bendavid for his fundamental contribution for this.
            The mode can be enabled with
            > set low_mem_multicore_nlo_generation True
            before generating the process.
        OM: Adding the possibility to use new syntax for tree-level processes:
            QED==2 and QCD>2: The first allows to select exactly a power of the coupling (at amplitude level
            While the second ask for a minimum value.   
        RF: In the PDF uncertainty for fixed-order NLO runs, variations of alphaS were not included.
        OM: In MLM matching, fix a bug where the alpha_s reweighting was not fully applied on some events. 
            (This was leading to effects smaller than the theoretical uncertainty)
        OM: Fixing the problem of using lhapdf6 on Mac
        MZ: Faster interface for LHAPDF6
        OM: Add support of epsilon_ijk in MadSpin
        OM: Fix multiple problem with multiparticles in MadSpin
        OM: Improve spinmode=None in MadSpin
        OM: Update the TopEffTh model
        MZ: Fix problem with slurm cluster
        OM: Improve scan functionalities
        PT: New way of handling Pythia8 decays
	RF: Fixed a bug that resulted in wrong event weights for NLO processes when requiring
            a very small number of events (introduced in 2.3.3)
        OM: Allow to keep the reweight information in the final lhe file for future computation 
        MZ: updated FJcore to version 3.1.3 (was 3.0.5)

2.3.3 (15/10/15)
	OM: Having two mode for "output pythia8" one (default) for pythia8.2 and one for pythia8.1 (with --version=8.1)
    OM: Allow new syntax for the param_card: instead of an entry you can enter scan:[val1, val2,...]
        To perform a scan on this parameter.
    OM: Having two mode for "output pythia8" one (default) for pythia8.2 and one for pythia8.1 (with --version=8.1)
    OM: Allow new syntax for the param_card: instead of an entry you can enter "scan:[val1, val2,...]"
        To perform a scan on this parameter.
    OM: Having two mode for "output pythia8" one (default) for pythia8.2 and one for pythia8.1 (with --version=8.1)
>>>>>>> e93d2438
	RF: Rewriting of job-control for NLO processes. Better accuracy estimates for FO processes
	RF: Fix for factorisation scale setting in FxFx merging when very large difference in scale in the
 	    non-QCD part of a process. 
	RF: Better discarding of numerical instabilities in the real-emission matrix elements. Only of interested for
	    processes which have jets at Born level, but do not require generation cut (like t-channel single-top). 
	RF: Added an option to the run_card to allow for easier variation of the shower starting scale (NLO only).
	RF: Fixed a problem in the setting of the flavour map used for runs with iAPPL >= 1. 
	RF: Allow for decay processes to compute (partial) decay widths at NLO accuracy (fixed order only).
    OM: (SysCalc interface) Allow to bypass the pdf reweighting/alpsfact reweighting
    MZ: fixed bug related to slurm clusters
	OM: remove the addmasses.py script of running by default on gridpack mode. 
            if you want to have it running, you just have to rename the file madevent/bin/internal/addmasses_optional.py to
 	    madevent/bin/internal/addmasses_optional.py and it will work as before. (Do not work with SysCalc tag)
        OM: make the code compatible with "python -tt" option

2.3.2.2 (06/09/15)
    VH: Finalized the MG5aMC-GoSam interface

2.3.2(20/08/15)   
        OM: Improve reweighting module. (https://cp3.irmp.ucl.ac.be/projects/madgraph/wiki/Reweight)
            New Capabilities: 
             - allow to reweight by loop-induced processes
             - allow to change model 
             - allow to change process definition
             - allow to unweight the sample to have an idea of the statistical power.
             - allow to perform some crude reweighting on NLO sample (reweighting by LO matrix element). NLO
               accuracy is not preserved (in general) for such computation.
            New dependencies:
	     - require the f2py module (part of numpy)
	OM: change the kt-durham cut (at LO) such that particle comming from decay are not impacted if cut_decays
            is on False.
        VH: Fixed the check in helas wavefunction appearance order in an helas diagrams. It failed in cases
	    where additional wf were created during the fix of fermion flow in presence of majorana fermions.         
	RF: Fixed a bug in the aMCFast/ApplGrid interfaced introduced in the previous version.
        OM: Fix a crash when using mssm-no_b_mass model (due to the SLHA1-SLHA2 conversion)
        OM: Fix a bug in the add_time_of_flight function (not called by default) where the displaced vertex information
            was written in second and not in mm as it should. Note that this function can now be run on the flight
	    by adding the following line in the run_card: "  1e-2 = time_of_flight #threshold for the displaced vertex" 
	RF: Small fix that leads to an improvement in the phase-space generation for NLO processes
        OM: Fix a crash introduce in 2.3.0 when running sequentially in the same directory (thanks Gauthier)
        OM: Improve aloha in the case of some expression reduces to pure float.
        OM: In MadSpin, allow to specify cut for the 1>N decay in spinmode=none.
	RF: Fixed a bug that gave bogus results for NLO runs when using an internal PDF which is not
            NNPDF (like for the old cteq_6m, etc).
	RF: Fixed a bug in the PDF combination in the HwU histograms: there was no consistent use if Hessian
            and Gaussian approaches for MSTW/CTEQ and NNPDF, respectively.
        OM: Fixed a small bug in EWdim6 which was removing a coupling in AZHH interaction.
        OM: improve customize_model function to avoid problem with unity coupling.
	RF: Improved the treatment of the bottom Yukawa. Thanks Marius Wiesemann. 

2.3.1  
     OM+VH: Automation of event generation for loop-induced processes.
		OM: Automatic change of the p/j definition to include the b particle if the model has a massless b.
	RF: Reduce the collision energy for the soft and collinear tests: for 100TeV collider many were failing
	    due to numerical instabilities. 
        OM: Fixing bug associate to the epsilon_ijk structure
        OM+VH: Various bug fixing for the loop-induced processes
        OM: Fix a crash in MadWidth which occurs for some 4 body decay
        PT: Fixed a bug concerning the use of Herwig++ with LHAPDF. Bug was introduced in 2.3.0.beta
	OM: Fix a crash in ALOHA for form-factor in presence of fermion flow violation

2.3.0.beta(10/04/15) OM+VH: Adding the possibility to compute cross-section/generate events for loop-induced process
		JB+OM: Addign matchbox output for matching in the Matchbox framework
                OM+VH: Change the handling of the run_card.
                      - The default value depends now of your running process
                      - cut_decays is now on False by default
                      - nhel can only take 0/1 value. 1 is a real MC over helicity (with importance sampling)
                      - use_syst is set on by default (but for matching where it is keep off)                    
                      - New options added: dynamical_scale_choice, it can take the following value
		            -1 : MadGraph5_aMC@NLO default (different for LO/NLO/ ickkw mode) same as previous version. 
                             0 : Tag reserved for user define dynamical scale (need to be added in setscales.f).
                             1 : Total transverse energy of the event.
                             2 : sum of the transverse mass 
                             3 : sum of the transverse mass divide by 2 
			     4 : \sqrt(s), partonic energy 
                OM: Cuts are also applied for 1>N processes (but the default run_card doesn't have any cut).         
                PT: Set command available for shower_card parameters
                OM: New MultiCore class with better thread support
                RF: Fixed a bug in the aMCfast/APPLGrid interface introduced in version 2.2.3
		RF: Fixed a bug in the setting of the integration grids (LO process generation) for the minimum
		    energy needed for photons. The bug did not lead to any bias in event generation.
		RF: Re-factoring of the structure of the code for NLO+PS computations.
		RF+VH: Replaced the default topdrawer histograms with HwU histograms for f(N)LO runs
                    and allow it also for aMC@NLO runs.
		RF+VB: Allow for variable bin-sizes in MG5_aMC+aMCfast+ApplGrid runs.
                MZ+RF: Added 'LOonly' asNLO mode to export processes without any real and virtuals 
                       (useful e.g. for higher multiplicities when merging)
		RF: Added support for the computation of NLO+NNLL jet veto cross sections
		RF: Fixed a bug in the Pythia8 interface: FxFx was not correctly initialized and all
                    events were incorrectly kept (introduced in v.2.2.3)
                OM: Improve the function "print_result" (in the running interface)
                    add an option --format=short allowing to print the result in a multi-column format
                OM: Possibility to not transfer pdf file to the node for each job. 
                       This is done via a new option (cluster_local_path) which should contain the pdf set.
                       This path is intented to point to a node specific filesystem.
                    New way to submit job on cluster without writting the command file on the disk.
                OM: Allowing MadSpin to have a mode without full spin-correlation but handling three (and more) 
                    body decay. (set spinmode=none).
                OM+PA: Fixing various bug in MadSpin.

2.2.3(10/02/15) RF: Re-factoring of the structure of the code for fNLO computations.
                OM: Fix a bug in MadWeight (correlated param_card was not creating the correct input file)
		RF: When requiring more than 1M events for (N)LO+PS runs, do not go to higher precision than 0.001
                    for the grids and cross section (can be overwritten with the req_acc run_card parameter).
		RF: Make sure that reweight info (for PDF and scale uncertainties) also works for UNLOPS events.
		RF: When setting the B's stable in the shower_card, also set the eta_b (PDG=551) stable.
		OM: Change the Breit-Wigner splitting for the multi-channel integration, use the bwcutoff instead of
                    the hardcoded value 5.
                MZ: Fix to bug 1406000 (segfault appearing when doing FxFx merging). Thanks to Josh Bendavid for
                    having reported it
                MZ: Fix to a bug occurring when generating event in the "split" mode: the required output was 
                    not correctly specified
                OM: The built-in pdf "nn23lo" and "nn23lo1" where associate to the wrong lhapdfid in the lhef file
                    This was creating bias in using SysCalc. (Thanks Alexis)
                OM: Fix a bug in the LO re-weighing  module which was removing the 
                    SysCalc weight from the lhe file (thanks Shin-Shan)
                Team: Fixes to different small bugs / improvement in the error and warning messages
		RF: For aMC runs, If a NAN is found, the code now skips that PS point and continues instead of
		    leading to NAN.
                RF: For fNLO runs the virtuals were included twice in the setting of the integration grids. 
                    This was not leading to any bias in previous version of the code.

2.2.2(06/11/14) OM: Correct a bug in the integration grid (introduces in 2.1.2). This was biasing the cross-section of 
                    processes like a a > mu+ mu- in the Effective Photon Approximation by three order of magnitude.
                    For LHC processes no sizeable effect have been observe so far.
                MZ: some informations for aMC@NLO runs which were before passed via include files are
                    now read at runtime. The size of executables as well as compilation time / memory usage
                    is reduced for complicated processes
                RF: Fix crash #1377187 (check that cuts were consistent with the grouping was too restrictive) 
		RF: For NLO running: added 'strip' to the makefiles to reduce executable sizes (removes symbol info)
		Stefano Carrazza (by RF): fix for the photon PDF for the internal NNPDF sets
		RF: Improved the check on the consistency of the cuts and the grouping of subprocesse (LO running)
                PT: enabled PYTHIA8.2
                OM: restore the usage of external gzip library for file larger than 4Gb which were crashing with
                    the python gzip library
                OM: Fixing the default card for Delphes
                OM: Improve support of lsf cluster (thanks Josh) 
                OM: Adding support for the UFO file functions.py (which was ignored before)
                OM: Reduce the amount of RAM used by MadSpin in gridpack mode.
                OM: discard in MadWidth partial width lower than \Lambda_QCD for colored particle.

2.2.1(25/09/14) OM: Fix a bug preventing the generation of events at LO due to a wrong treatment of 
                      the color-flow.

2.2.0(24/09/14) VH: General mixed order corrections in MadLoop (only), including QCD/EW/QED and 
                    the UFO@NLO model 'loop_qcd_qed_sm'.
                VH: Re-design of both the tree and MadLoop matrix elements output to compute
                    contributions of different coupling order combinations independently from one another.
                VH+HS: Tensor integral reduction as implemented in PJFry and IREGI readily available
                    and interfaced to MadLoop's output.
                VH: Re-structuring of MadLoop's standalone output so as to easily create a single dynamic 
                    library including many processes at once. Useful for interfacing MadLoop to other MC's
                    and already working with Sherpa.
                VH+HS: This branch contains all the fixes for proper treatment of the latest BSM@NLO models 
                    produced by FeynRules@NLO. In particular, the fixed related to the presence of majorana 
                    particles in loop ME's.
                RF: Corrected the behaviour of the pdfcode parameter in the shower_card for NLO+PS runs.
                PT: Redesigned shower_card.dat and eliminated modbos options for Herwig6          
                RF: Change the SPINUP information in the NLO LHEF from 0 to 9 (i.e. sum over helicities)
                RF: Fixed a bug in the check on the determination of the conflicting BWs.
		RF: Added the aMCfast+APPLgrid interface (arXiv:1406.7693 [hep-ph])
                PT: Redesigned shower_card.dat and eliminated modbos options for Herwig6          
                RF: Change the SPINUP information in the NLO LHEF from 0 to 9 (i.e. sum over helicities)
                RF: Fixed a bug in the check on the determination of the conflicting BWs.
                MZ: enabled LHAPDF6 interface 
                OM: Fixed a crash in some HEFT merging case.
                OM: Fix various compatibility problem created by the LHEFv3 version (Thanks to S. Brochet)
                OM: Fix a bug for MadSpin in gridpack mode
                OM: Add a routine to check the validity of LHE file (check_event command)
                OM: Fix bug for UFO model with custom propagators
                OM: Fix Bug in the computation of cross-section in presence of negative contribution 
                OM: Change colorflow information of LHE file in presence of two epsilon_ijk
                    since PY8 was not able to handle such flow in that format.
                OM: Add the function print_result for aMC@(n)LO run.
                OM: Add some shortcut in the card edition 
                    set ebeam 500 # edit both beams
                    set lpp 0     # edit both lpp1 and lpp2
                    set lhc 14    # configure for LHC 14TeV
                    set ilc 1000  # configure for ilc 1TeV
                    set fixed_scale 100 # set all scale to fixed and at 100GeV
		    set showerkt T # set showerkt on T in the shower card
 		    set qcut 20    # set the qctu to 20 in the shower card 
                OM: Fix a bug in the card edition mode which was sometimes returning to default value
                    which were edited by hand and not via the set command.
                Seoyoung Kim (by OM): Implementation of the htcaas (super-)cluster support.
		Juan Rojo (by RF): extended the 3 internal NNPDF sets for scales relevant for a 100TeV collider.
                OM: Fix a problem with the creation of DJR plot with root 6
                OM: allow the set the width to Auto in NLO computation (width computated at LO accuracy)
                OM: Adding the possibility to have automatic plot after the parton shower for Herwig6/Pythia6.
                    This require MadAnalysis and the pythia-pgs package. 

2.1.2(03/07/14) OM: Fix a bug in ALOHA in presence of customized propagator (Thanks Saurabh)
                OM: Fixing some compilation issue with MadWeight (Thanks A. Pin)
                OM: Fixing a bug preventing MadWidth to run due to the model prefixing (depending
                    on the way it was called)
                OM: Fixing a bug in MadSpin in the mssm model
		RF: Added the invariant mass and DeltaR cuts for *same flavour* opposite sign lepton
                    pairs to the run_card for NLO-type generations.
		RF: Added FxFx and UNLOPS merging with Pythia8
		RF: Prevent an infinite loop in MadSpin by forcing the correct sign to the invariants
		RF: Catch a possible error related to grouping subprocesses and setcuts
		OM: Fix an error when using the "customize_model" command
                S. Mrenna (by OM): Fix the include file in pythia8 output to be compliant with the latest
                    PY8 version
		RF: Added a string with functional form for the scales to the event file banner (NLO only)
                S. Brochet (by OM): Fix a bug in MadSpin with the writting of the mother ID in the LHE file.
                    Force the tag in the banner to always have the same case
                    increase momenta precision for the LHE file written by MadSpin 
                    (thanks a lot to S. Brochet for all those patch)
                PT: Integrated Jimmy's underlying event for Herwig6
                OM: improve "add model" functionality allow to force particle identification.
                PT: Bug fix in the normalisation of topdrawer plots for option 'sum' (as opposed to 'average')
		RF: Fixed a bug related to the random seed when the code was not recompiled for a new run.
                OM: Fixed a bug in MadEvent(LO) run, the generated sample were bias in presence of 
                    negative cross-section. A negative cross-section is possible only if you use a NLO PDF 
                    and/or if you edit the matrix.f by hand to have a non-definite positive matrix-element.
		OM: When importing a model, check that there is not more than 1 parameter with the same name.
                PT: Subsantial recoding of montecarlocounter.f and of a subroutine in fks_singular.f. Will help 
                    future extensions like EW NLO+PS matching and numerical derivatives      
                OM: Fixing a wrong assignement in the color flow in presence of epsilon_ijk color structure.
                    Those events were rejected by Pythia8 due to this wrong color-flow.
                MZ: Added the possibility to run the shower on a cluster, possibly splitting the lhe file 
                MZ: The c++ compiler can be specified as an option in the interface. On MACOSX, clang should
                    work now
                OM: MadEvent output is now LHEFv3 fully compliant. A parameter in the run_tag (lhe_version) 
                    allows to return LHEF version 2 format for retro-compatibility.

2.1.1(31/03/14) OM: Change the way the UFO model is handle by adding a prefix (mdl_) to all model variable.
                    This avoid any potential name conflict with other part of the code. This feature can be
                    bypassed by using the option --noprefix when importing the model.
                OM: New command "add model XXX" supported. This command creates a new UFO model from two UFO model.
                    The main interest stand in the command "add model hgg_plugin", which add the effective operator
                    h g g to the original UFO model. The model is written on disk for edition/future reference.
		RF: Reduced the calls to fastjet and skipped the computation of the reweight coeffients when
 		    they are not needed.
                OM: Fixed a bug for LO processes where the MMLL cut was not applied to the event sample.
                PA: Fix a bug in MadSpin to avoid numerical instabitities when extracting t-channel invariants
                    from the production event file (see modification in driver.f, search for 'MODIF March 5, 2014') 
                OM: Better determination of which particles are in representation 3/3bar since FR is ambiguous on that point.
                    Now the determination also looks for 3 -3 1 interactions to check if that help.
                OM: Fix a bug(crash) in MW linked to the permutation pre-selection module.
		RF: Better comments in the code for user-defined cuts in the ./SubProcesses/cuts.f function.
                    Also the maxjetflavor parameter in the run_card is now actually working.
                OM: Update SysCalc to:
                      - Fix a bug that some file where sometimes truncated.
                      - Allow for independant scale variation for the factorization/renormalization scale.
                RF+OM: Improve the handling of conflicting Breit-Wigners at NLO
		RF: Print the scale and PDF uncertainties for fNLO runs in the summary at the end of the run

2.1.0(21/02/14) MADWEIGHT RELEASE:
                ------------------
                
                OM+PA: First Official release of MadWeight inside MG5_aMC
                      Main update:
                        - ISR corrections
                        - possibility to use narrow-width approximation
                        - introducing a module for the pre-selection of the parton-jet assignment.
                        - extended formalism for the transfer function (more generic)
                        - possibility to evaluate the weights for multiple choices of transfer function 
      			  on the same phase-space point. The phase-space is optimized for the first set of 
                          parameters.
		      Speed update:
                        - More efficient way to group the computation for identical process with different final state.
                        - Possibility to Monte-Carlo over the permutation.
                        - More efficient way to choose between the various change of variable.
                        - Possibility to use mint (not compatible with all of the options)
			- Possibility to use sobol for the generation of PS point (sometimes faster than pure 
                          random point generator.

                MadEvent/aMC@NLO UPDATE/BUG FIXING:
 		-----------------------------------

                OM: Fix critical bug (returns wrong cross-section/width) for processes where the center of mass 
                    energy of the beam is lower than 1 GeV. So this has no impact for LHC-collider phenomenology.
                    This can also impact computation of decay-width if the mass of that particle is below 1 GeV.
		RF: Critical bug fixed (introduced in 2.0.2) for fixed order NLO runs that could
		    give the wrong cross section when the phase-space generation is inefficient
                    (like in the case for conflicting Breit-Wigners). This bug did not affect runs
                    with matching to the parton shower.
                OM: Fix a bug leading to a crash with some decay syntax. i.e., p p > t t~, (t > w+ b), (t~ >w- b~)
                OM: Fix format of LHE output for 1>N events when the <init> and mother information were wrongly set 
                    to LHC default. Specific support of this option will be part of pythia8 (8.185 and later)
                OM: Fix the syntax for the custom propagator to follow the description of arXiv:1308.1668 
                OM: Allow to call ASperGe on the flight if ASperGe module is include in the UFO model.
                    just type "asperge" at the moment where the code propose you to edit the param_card.

                MADSPIN UPDATE:
                ---------------
                OM: Allow to use another model for the decay than the one used for the production of events.
                    You are responsible of the consistency of the model in that case.
                PA: Include hellicity information for the events generated by MadSpin.
                OM: Fix a bug in MadSpin preventing the gridpack to run with NLO processes.

2.0.2(07/02/14) RF: Suppressed the writing of the 'ERROR in OneLOop dilog2_r' messages (introduced in the 
                    previous version)
                OM: Fix the bug that the shower_card.dat was wrongly identified as a pythia_card.
                OM: add one MadSpin option allowing to control the number of simultaneous open files.
                OM: Fix a bug in eps preventing evince preventing label to be displayed on page 2 and following
                    Thanks to Gauthier Durieux for the fix.
                OM: Fix a bug(crash) for p p > w+ w- j j introduce in 2.0.0 due to some jet sometimes tagged as QCD
                    and sometimes not (which was making the automatic scale computation to crash)
                OM: Change the way to writte the <init> line of the lhe file to take into account
                    - process with more that 100 subprocesses (note that you need to hack the pythia-pgs
                      package to deal with such large number of sub-process
                    - deal with pdf identification number bigger than 1 million.  
                OM: Fixed a bug preventing the Madevent to detect external module (pythia-pgs, syscalc,...)
                    Bug #1271216 (thanks Iwamoto)
                PT: PYTHIA8 scale and pdf variations

2.0.1(20/01/14) OM: Fix a bug in h > l+ l- l+ l- for group_subproceses =False (decay only). A follow up of 
                    the bug fix in 2.0.0
                RF: Replaced the Error#10 in the generation of the phase-space (for NLO) to a Warning#10.
                    In rare cases this error stopped the code, while this was not needed.
                RF: When using non-optimized loop output, the code now also works fine.
                OM: Modification of the code to allow the code to run on our servers
                VH: Improve the timing routine of the NLO code (displayed in debug mode)
                VH: FIX the import of old UFO model (those without the all_orders attribute).
                OM: Add a functionalities for restrict_model if a file paramcard_RESTRICTNAME.dat
                    exists, then this file is use as default param_card for that restriction.
                HS: Updated CutTools to v1.9.2

2.0.0(14/12/13)    CHANGE IN DEFAULT:
                   ------------------
                      OM: Change the Higgs mass to 125 GeV for most of the model (but the susy/v4 one).
                      OM: Change the default energy of collision to 13 TeV.
                      RF: Default renormalisation and factorisation scales are now set to H_T/2. (for aMC only)

                   MadEvent Update:
                   ----------------
                      OM+SF+RF: Add Frixione Photon isolation (also for aMC)
                      OM: Implementation of the reweight module for Leading Order matrix-element
                      JA+OM+AK: Store parameters needed for systematics studies.
                          This can be turned on with the use_syst parameter in
                          run_card.dat.
                          This output can be used to generate event weights for
                          a variety of variational parameters, including scalefact,
                          alpsfact, PDF choice, and matching scale. Note that this require
                          pythia-pgs v2.2 for matching scale.
                      OM+JA+Chia: Implement MadWidth (automatic/smart computation of the widths)
                      OM: Support for Form-Factor defined in the UFO model. and support for model
                          parameter presence inside the Lorentz expression.
                      OM: Support for a arbitrary functions.f file present inside the UFO model. 
                      JA: Included <clustering> tag in matched .lhe output, to be 
                          used together with Pythia 8 CKKW-L matching. This can be 
                          turned off with the clusinfo flag in run_card.dat.
                      JA: New treatment of matching for diagrams that have no
                          corresponding lower-multiplicity diagrams. Jets that
                          are not classified as shower-type emission jets are
                          flagged in the cluster scale info at the end of the event,
                          which is recognized by the Pythia interface in Pythia-PGS
                          package v. 2.2. For such jets, xqcut does not apply. This
                          allows for consistent matching e.g. of p p > w+ b b~ in 
                          the 4-flavor scheme. Note that auto_ptj_mjj must be set to
                          .false. for this to work properly.
                      OM: Change model restriction behavior: two widths with identical are not merged anymore.
                      S.Prestel(via OM): implement KT Durham cut. (thanks to Z. Marshall)
                      OM: Improved check for unresponsive of PBS cluster (thanks J. Mc Fayden)
                      OM: Implement a maximum number (2500) of jobs which can be submitted at the same time
                          by the PBS cluster. This number is currently not editable via configuration file.
                     
                   MadEvent Bug Fixing:
                   --------------------
                      OM: Fix a bug for h > l+ l- l+ l- (introduce in 1.5.9) where the phase-space parametrization 
                          fails to cover the full phase-space. This bugs occurs only if two identical particles decays
                          in identical particles and if both of those particles can't be on-shell simultaneously. 
                      OM: Fix a bug for multi_run sample in presence of negative weights (possible if NLO pdf)
                          The negative weights were not propagated to the merged sample. 
                          (thanks to Sebastien Brochet for the fix)
	         
                   aMC@NLO Update:       ! FIRST OFFICIAL RELEASE WITH NLO CAPABILITIES !
                   ---------------
                       PT: MC@NLO matching to PYTHIA8 available.
                       RF: Added FxFx merging
                       RF: Use MC over helicities for the MadLoop virtual corrections.
                       RF: Using "virtual tricks" to reduce the number of PS points for which to include
                           the virtual corrections, leading to a speed up of the code.
                       OM+SF+RF: Add Frixione Photon isolation (also in MadEvent)
                       PA+OM: Fast version of MadSpin implemented (PS generation in Fortran).
		       OM: Allow to have MadSpin in "gridpack mode" (same cards/same decay). 
                           Add in the madspin_card "set ms_dir PATH". If the path didn't exist MS will
                           create the gridpack on that path, otherwise it will reuse the information 
                           (diagram generated, maximum weight of each channel, branching ratio,...)
                           This allow to bypass all the initialization steps BUT is valid only for the 
                           exact same event generation.
                       VH: Fixed set_run.f which incorrectly sets a default value for ptl, drll and
                           etal making the code insensitive to the values set in the run_card.dat 
                       VH: Fixed a bug in MadLoop that doubled the computing time for quad precision
                       VH+RF: Added MadLoop stability information to the log files (and run summary
                           in DEBUG mode).
                       RF: Fixed a stability problem in the reweighting to get PDF and scale uncertainties.
                       VH+RF: Improved the Binoth LHA interface
                       RF: Improved the multi-channeling for processes with more amplitudes than diagrams.
                       RF: Added a new parameter in the run_card to set the required accuracy for fixed 
                           order runs.
                       SF+RF: Improved handling of fixed order analysis

                    From beta3 (13/02/13):
                       OM: Merge with 1.5.7+1.5.8 (See information below)
                       OM: Allow the customize_model to be scriptable in a 
                           friendly way.
                       RF: Event normalization is now Les Houches compliant (the weights
		           of the events should average to the total rate). The old normalization
                           can still be chosen by setting the flag 'sum = event_norm' in the run_card.
		       RF: Fixes a bug related to the mass of the tau that was not consistently 
 		           taking into account in the phase-space set-up.
		       VH: Fixed the incorrect implementation of the four gluons R2 in the loop_sm UFO.
		       VH: Fixed the UV renormalization for the SM with massive c quarks.
                       RF: The PDF uncertainty for NNPDF is now also correctly given in the run summary
                       RF: Some improvements in the test_MC and test_ME when matrix elements are
                           numerically very large
                       OM+RF: Added the running at LO to the 'launch questions'
                       OM: Allow "check" command to use a event file.
                           This will use the related param_card and the first
                           event compatible with the requested process.
                       RF: Improved the phase-space generation in the case of competing resonances

                    From beta2 (23/12/12):
                       MG5 Team: Include 1.5.4+1.5.5+1.5.6 modifications
                       MadSpin Team: Include MadSpin
                       VH: Fix computation in the Feynman gauge for the loops
                       RF: automatic computation of the NLO uncertainties
                       OM: NLO can now be runned with no central disk
                       MZ: change the format of number (using e and not d)
                       MZ: compilation and tests are possible in multicore
                       RF: allow to precise either uncertainty or number of events
                           for aMC@NLO/NLO
                       OM: ./bin/mg5 cmd.cmd is now working for NLO process

                    From beta1 (31/10/12):
                       aMCatNLO Team: First public (beta) version of aMCatNLO.
                         In order to learn aMCatNLO, please do "tutorial aMCatNLO"
                         Please also visit: http://amcatnlo.cern.ch/list.htm for more
                         information.

1.5.15 (11/12/13) OM: Fix the auto-update function in order to allow to pass to 2.0.0

1.5.14 (27/11/13) OM: Add warning about the fact that newprocess_mg5 is going to be remove in MG5_aMC_V2.0.0
                  OM: Improved cluster submision/re-submition control. 

1.5.13 (04/11/13) OM: Implement a function which check if jobs submitted to cluster are correctly runned.
                      In case of failure, you can re-submitted the failing jobs automatically. The maximal 
                      number of re-submission for a job can be parametrize (default 1) and how long you have to
                      wait before this resubmission [to avoid slow filesystem problem, i.e. condor](default 300s)
                      Supported cluster for this function: condor, lsf, pbs
                  OM: Fix a problem when more than 10k diagrams are present for a given subprocesses.
                      (tt~+4jets).
                  BF: Change nmssm model (The couplings orders were not correctly assigned for some triple 
                      Higgs interactions) 
                  OM: use evince by default to open eps file instead of gv.
		  OM: Fix a problem with the set command for the card edition for the mssm model.
                  OM: Update EWdim6 paper according to the snowmass paper. (3 more operator)
                      The default model is restricted in order to exclude those operators. In order
                      to have those you have to use import model EWdim6-full
                  OM: Fix bug #1243189, impossible to load v4 model if a local directory has the name of
                      the models (which is present in the models directory)
                  OM: Fix a bug in the complex mass scheme in the reading of the param_card (it was clearly stated)
                  OM: Improve numerical stability of the phase-space point generation. (thanks Z. Surujon)

1.5.12 (21/08/13) OM: Improve phase-space integration for processes with strong MMJJ cut. Cases where
                      the cross-section were slightly (~4%) under-evaluated due to such strong cut.
                  OM: Add a command print_results in the madevent interface. This command print the 
                      cross-section/number of events/... 
                  OM: change the way prompt color is handle (no systematic reset). Which provides better
                      result when the log is printed to a file. (thanks Bae Taegil) 
                  OM: Fix Bug #1199514: Wrong assignment of mass in the lhe events file if the initial 
                      state has one massive and one massless particles. (Thanks Wojciech Kotlarski)
                  OM: Fix a compilation problem for SLC6 for the installation of pythia-pgs
                  OM: Fix a crash linked to bug #1209113.
                  OM: Fix a crash if python is not a valid executation (Bug #1211777)
		  OM: Fix a bug in the edition of the run_card if some parameters were missing in the cards
                      (Bug #1183334)

1.5.11 (21/06/13) OM: Fix CRITICAL bug (returning wrong cross-section) for processes with more than
                      one W decaying leptonically. For such processes the lepton cuts were also used
                      on the neutrino particle reducing the cross-section. This bug was present only
                      for group_subprocesses=True (the default)
                  OM: Fix Bug #1184213: crash in presence of GIM mechanism (occur on some 
                      LINUX computer only)
                  OM: The compilation of madevent is now performed by the number of core specify
                      in the configuration file. Same for pythia, ...
                  OM: Improve support for Read-Only system
                  OM: Fix a bug with the detection of the compiler when user specifiy a specific
                      compiler.
                  OM: Fix a problem that MG5 fails to compute the cross-section/width after that 
                      a first computation fails to integrate due to a wrong mass spectrum. 
                  OM: Fix a wrong output (impossible to compile) for pythia in presence of photon/gluon
                      propagator (introduce in 1.5.8)
                  OM: Allow to have UFO model with "goldstone" attribute instead of "GoldstoneBoson", since
                      FR change convention in order to match the UFO paper.

1.5.10 (16/05/13) OM: Fix Bug #1170417: fix crash for conjugate routine in presence of 
                      massless propagator. (introduce in 1.5.9)
                  OM: Fix question #226810: checking that patch program exists before
                      trying to update MG5 code.
                  OM: Fix Bug #1171049: an error in the order of wavefunctions 
                      making the code to crash (introduce in 1.5.7)
		  OM: Allow to use an additional syntax for the set command.
                      set gauge = Feynman is now valid. (Was not valid before due to the '=')
                  OM: Fix By Arian Abrahantes. Fix SGE cluster which was not working when
                      running full simulation (PGS/Delphes).
                  OM: adding txxxxx.cc (Thanks to Aurelijus Rinkevicius for having 
                      written the routine) 
                  OM: Fix Bug #1177442. This crash occurs only for very large model. 
                      None of the model shipped with MG5 are impacted.
                  OM: Fix Question #228315. On some filesystem, some of the executable 
                      loose the permission to be executable. Recover those errors 
                      automatically.
                  OM: Modify the diagram enhancement technique. When more diagram have 
                      the same propagator structure we still combine them but we now include
                      the interference term in the enhancement technique for those diagrams.
                      This fix a crash for some multi-jet process in presence of non diagonal
                      ckm matrices.

1.5.9 (01/04/13)  JA: Fix bug in identification of symmetric diagrams, which could
                      give the wrong propagators included in event files for certain
                      processes (such as p p > z z j, z > l+ l-). Apart from the 
                      propagators (with status 2) in the event file, this bug didn't
                      affect any other results (such as distributions).
                  JA: Fix problem in gensym which made some decay chain processes
                      slower than they should be. Thanks Eric Mintun for reporting.
                  JA: Fix problem in event clustering (introduced in v. 1.5.8)
                      which made events from some processes fail Pythia running.
                  JA: Fixed bug #1156474, Pythia 8 C++ matrix element output for 
                      decay chain processes such as p p > z j, z > j j.
                      (Bug #1156474)
                  JA + OM: Automatically remove libpdf and libgeneric before survey,
                      so everything works automatically when switching between
                      built-in PDFs and LHAPDF.
                  JA: Allow syntax / to remove particles in the define command.
                      Example: define q = p / g
                  JA: Added fat warning if any decay process in a decay chain
                      includes a particle decaying to itself (as is the case
                      if you do w+ > all all, since you include w+ > w+ a).
                  JA: Forbid running newprocess_mg5 from a process directory
                      that has already been generated, to avoid confusion.
                  OM: Fix lxplus server issue (Bug #1159929)
                  OM: Fix an issue when MG5 directory is on a read only disk 
                      (Bug #1160629)
                  OM: Fix a bug which prevent to have the pythia matching plot/cross-section
                      in some particular case.
                  OM: Support of new UFO convention allowing to define custom propagator.
                      (Both in MG5 and ALOHA)
                  OM: Change ALOHA default propagator to have a specific expression for the
                      massless case allowing to speed up matrix element computation with 
                      photon/gluon.
                  OM: Correct the default spin 3/2 propagator (wrong incoming/outcoming 
                      definition)
                  ML (by OM): Adding support of the SLURM cluster. Thanks to 
                      Matthew Low for the implementation.
                  OM: Fixing the standalone_cpp output for the mssm model. (only model impacted)
                      Thanks to Silvan S Kuttimalai for reporting. 
                  OM: Fix Bug #1162512: Wrong line splitting in cpp when some name were very long.
                      (shorten the name + fix the splitting)

1.5.8 (05/03/13)  OM: Fix critical bug introduce in 1.5.0. ALOHA was wrongly written
                      HELAS routine for expression containing expression square. 
                      (like P(-1,1)**2). None of the default model of MG5 (like sm/mssm)
                      have such type of expression. More information in bug report #1132996
                      (Thanks Gezim) 		
                  OM+JA: install Delphes now installs Delphes 3 
                      [added command install Delphes2 to install Delphes 2]
                  OM: Add command in MadEvent interface: add_time_of_flight
                      This command modifies the lhe events file by adding the time of 
                      flight information in the lhe events. To run this you need to do
                      $> ./bin/madevent
                      MGME> generate_events --laststep=parton -f 
                      MGME> add_time_of_flight
		      MGME> pythia    [if needed]
                  OM: Fix bug in pythia8 output for process using decay chains syntax.
                      See bug #1099790.
                  CDe+OM: Update EWdim6 model
                  OM: Fix a bug preventing model customized via the "customize_model"
                      command to use the automatic width computation.
                  OM: Change model restriction behavior: a value of 1 for a width is 
                      not treated as a restriction rule.
                  OM: Fix incomplete restriction of the MSSM model leading to inefficient
                      process merging (and larger-than-necessary files) for the MSSM.
                  OM: Correct bug #1107603 (problem with condor cluster for submission 
                      associated to a large number of jobs). Thanks Sanjay.
                  JA: Fix one part of the problem in bug #1123974: take into 
                      account invariant mass cuts mmXX above the peak range in 
                      s-channel resonances in the phase space integration,
                      to make sure such channels find events even for narrow
                      invariant mass cut ranges. Please note the discussion in 
                      that bug report for other types of channels however.
                  JA: Fixed bug #1139303: matrix elements for identical 
                      decay chain processes with different propagators (such as 
                      p p > w+, w+ > e+ ve and p p > w-,  w- > vm~ mu-) 
                      are now no longer combined, to ensure that resonances are
                      correctly represented in event file.
                  OM: Support lhapdf set which contains photon (See bug #1131995).
                  RF+JA: Reuse last two PDF calls also for LHAPDF PDFs, clarify code
                      for reuse of PDFs in pdg2pdf.f and pdg2pdf_lhapdf.f
                  OM: Update the default delphes card to latest Delphes version. This 
                      default card is automatically overwritten by the default Delphes
                      card when running "install Delphes".
                  JA: Make sure cuts are only checked once per event - this can save
                      a lot of time for multiparton event generation.
                  OM: Fix Bug #1142042 (crash in gridpack).

1.5.7 (15/01/13)  OM+JA: Fixed crash linked to model_v4 for processes containing wwww or
                      zzww interactions. (See bug #1095603. Thanks to Tim Lu) 
                  OM: Fix a bug affecting 2>1 process when the final states particles is 
                      (outcoming fermion) introduced in version 1.5.0. (Thanks to 
                      B. Fuks) 
                  OM: Fix a problem of fermion flow for v4 model (thanks to A. Abrahantes) 
                  OM+DBF: Change the automatically the electroweak-scheme when passing to 
                      complex-mass scheme: the mass of the W is the an external parameter
                      and Gf is an internal parameter fixed by LO gauge relation. 
                  OM+DBF: Remove the model sm_mw of the model database. 
                  OM: Fix problem in the ./bin/mg5 file command when some question are 
                      present in the file.
                  OM: Extend support for ~ and ${vars} in path.
                  OM: Fix a crash in multi_run for more than 300 successive runs.
                      (Thanks to Diptimoy)
                  OM: Allow to choose the center of mass energy for the check command.
                  OM: small change in the pbs cluster submission (see question #218824)
                  OM: Adding possibility to check gauge/lorentz/...for  2>1 processes.                    

1.5.6 (20/12/12)  JA: Replaced error with warning when there are decay processes
                      without corresponding core processes final state (see 
                      Question #216037). If you get this warning, please check
                      carefully the process list and diagrams to make sure you
                      have the processes you were expecting.
                  JA: Included option to set the highest flavor for alpha_s reweighting
                      (useful for 4-flavor matching with massive b:s). Note that
                      this does not affect the choice of factorization scale.
                  JA: Fixed Bug #1089199, where decay processes with symmetric 
                      diagrams were missing a symmetry factor. 
                      Note that this only affects decay processes (A > B C ..) 
                      with multiple identical particles in the final state and 
                      some propagators not able to go on the mass shell.
                  JA: Updated the restriction cards for the sm model to set 
                      Yukawa couplings equal to the corresponding masses
                      (in order to avoid stupid gauge check failures).


1.5.5 (18/11/12)  JA: Fixed Bug #1078168, giving asymmetries in X+gamma generation
                      (e.g. Z+gamma) when ickkw=1 and pdfwgt=T. Thanks Irakli!
                  JA: Ensure that t-channel single top gives non-zero cross section
                      even if maxjetflavor=4 (note that if run with matching,
                      maxjetflavor=5 is necessary for correct PDF reweighting).
                  OM: Fixed Bug #1077877. Aloha crashing for pseudo-scalar, 3 bosons 
                      interactions (introduces in 1.5.4)
                  OM: Fix Bug for the command "check gauge". The test of comparing
                      results between the two gauge (unitary and Feynman) was not 
                      changing the gauge correctly.
                  OM: Improvment in LSF cluster support (see bug #1071765) Thanks to
                      Brian Dorney.

1.5.4 (11/11/12)  JA: Fixed bug in combine_runs.py (introduced in v. 1.5.0) for
                      processes with 5 final-state particles, which might prevent
                      matching to Pythia to work properly (thanks Priscila).
                  OM: Fix Bug #1076043, error in kinematics for e- p collisions,
 		      thanks to Uta Klein (introduced in 1.5.0).
                  JA: Fix Bug #1075525, combination of decay processes for 
                      particle and antiparticle (e.g. w+ > all all and 
                      w- > all all), thanks Pierre.
                  OM: Fix a compilation crash due to aloha (thanks Tim T)
                  JA: Fixed dynamical scale settings for e- p collisions.
                  JA: Fixed running LHAPDF on a cluster with cluster_temp_path.
                  JA: Ensure that the seed is stored in the banner even when Pythia
                      is run (this was broken in v. 1.5.0).
                  JA: Improved and clarified phase space presetting for processes
                      with competing BWs.

1.5.3 (01/11/12)  OM: Fix a crash in the gridpack mode (Thanks Baris Altunkaynak)
                  OM: Fix a crash occuring on cluster with no central disk (only
                      condor by default) for some complicated process.
                  OM: If launch command is typed before any output command, 
                      "output madevent" is run automatically.
                  OM: Fix bug preventing to set width to Auto in the mssm model.
                  OM: Allow "set width PID VALUE" as an additional possibility to
                      answer edit card function.
                  OM: Improve ME5_debug file (include now the content of the 
                      proc_card as well).

1.5.2 (11/10/12)  OM: Fix Bug for mssm model. The param_card was not read properly
                      for this model. (introduce in 1.5.0)
                  OM: If the code is run with an input file (./bin/mg5 cmd.cmd)
                      All question not answered in the file will be answered by the 
                      default value. Running with piping data is not affected by this.
                      i.e. running ./bin/mg5 cmd.cmd < answer_to_question 
                       or echo 'answer_to_question' | ./bin/mg5 cmd.cmd      
                      are not affected by this change and will work as expected.
                  OM: Fixing a bug preventing to use the "set MH 125" command in a
                      script file.
                  JA: Fixed a bug in format of results.dat file for impossible
                      configurations in processes with conflicting BWs.
                  OM: Adding command "launch" in madevent interface which is the
                      exact equivalent to the launch command in the MG5 interface
                      in madevent output.
                  OM: Secure the auto-update, since we receive some report of incomplete
                      version file information.

1.5.1 (06/10/12)  JA: Fixed symmetry factors in non-grouped MadEvent mode
                      (bug introduced in v. 1.5.0).
                  JA: Fixed phase space integration problem with multibody 
                      decay processes (thanks Kentarou for finding this!).
                  OM: Fix that standalone output was not reading correctly the param_card
                      (introduce in 1.5.0)
                  OM: Fix a crash when trying to load heft
                  OM: Fix the case when the UFO model contains one mass which 
                      has the same name as another parameter up to the case.
                  OM: Fix a bug for result lower than 1e-100 those one are now 
                      consider as zero.
                  OM: Fix a bug present in the param_card create by width computation 
                      computation where the qnumbers data were written as a float 
                      (makes Pythia 6 crash).

1.5.0 (28/09/12)  OM: Allow MG5 to run in complex mass scheme mode
                      (mg5> set complex_mass True)
                  OM: Allow MG5 to run in feynman Gauge
                      (mg5> set gauge Feynman)
                  OM: Add a new command: 'customize_model' which allow (for a
                      selection of model) to fine tune the model to your need.
                  FR team: add a file decays.py in the UFO format, this files 
                      contains the analytical expression for one to two decays
       		  OM: implement a function for computing the 1 to 2 width on 
                      the fly. (requires MG5 installed on the computer, not only
                      the process directory)
                  OM: The question asking for the edition of the param_card/run_card
                      now accepts a command "set" to change values in those cards
                      without opening an editor. This allow simple implemetation 
                      of scanning. (Thanks G. Durieux to have push me to do it)
                  OM: Support UFO model with spin 3/2
                  OM + CDe: Support four fermion interactions. Fermion flow 
                       violation/Majorana are not yet allowed in four fermion 
                       interactions.
                  OM + PdA: Allow Large Extra Dimension Model (LED) to run in the
                      MG5 framework.
                  OM: Add auto-detection if MG5 is up-to-date and propose to
                      apply a patch if not.
                  OM: MadEvent changes automatically the compiler according to 
                      the value present in the configuration file.
                  OM: Aloha modifications: faster to create routines and more 
                      optimized routines (up to 40% faster than previous version).
                  OM: Aloha now supports Lorentz expression with denominator.
                  OM: Improve error message when Source didn't compile properly.
                  OM: The numerical evaluation of the matrix element requires now 
                      less memory than before (madevent and standalone output)
                  OM: Fix a series of bugs with the madevent command 'remove' and 
                      'run_banner'                    
                  JA: Ensure identical results for identical seeds also with
                      multiple runs in the same directory. Note that identical runs
                      with previous versions can't be guaranteed (but different
                      seeds are guaranteed to give statistically independent runs).
                      Save the results.dat files from all runs.
                  JA: Amended kinematics to correctly deal with the case of
                      massive beams, as well as fixed-target proton collisions.
                  JA: Changed default in the run_card.dat to use -1 as "no cut"
                      for the max-type cuts (etaj, ptjmax, etc.).
                  JA: Added support for negative weights in matrix elements
                      (as required for interference-only terms) and PDFs.
                  JA: Avoid creating directories for integration channels
                      that can not give events based on BW settings
                      (further improvement compared to v. 1.4.8).
                  JA: Optimize phase space integration when there are resonances
                      with mass above ECM.
                  JA: Fixed issue in replace.pl script with more than 9 particles
                      in an event.
                  JA+OM: Allow cluster run to run everything on a local (node) disk.
                      This is done fully automatically for condor cluster.
                      For the other clusters, the user should set the variable
                      "cluster_temp_path" pointing to a directory (usefull only if 
                      the directory is on the node filesystem). This still requires
                      access to central disk for copying, event combination,
                      running Pythia/PGS/Delphes etc.
                  OM: Replace fortran script combine_runs by a python script. 
                      This script allows to be more stable when running on clusters 
                      with slow filesystem response (bugs #1050269 and #1028844)
                  JA: Ensure that process mirroring is turned off for decay
                      processes of type A > B C...

1.4.8.4 (29/08/12) OM: Fix a web problem which creates generations to run twice on the web.

1.4.8.3 (21/08/12) JA: Ensure that the correct seed is written also in the .lhe
                       file header.
                   JA: Stop run in presence of empty results.dat files 
                       (which can happen if there are problems with disk access
                       in a cluster run).
                   JA: Allow reading up to 5M weighted events in combine_events.

1.4.8.2 (30/07/12) OM: Allow AE(1,1), AE(2,2) to not be present in SLAH1 card
                       (1.4.8 crashes if they were not define in the param_card)
                   OM: Add a button Stop-job for the cluster and make nicer output 
                       when the user press Ctrl-C during the job.

1.4.8 (24/07/12)  JA: Cancel running of integration channels where the BW
                      structure makes it impossible to get any events. This
                      can significantly speed up event generation for processes
                      with conflicting BWs.
                  JA: Minor modification of integration grid presetting in
                      myamp.f, due to the above point.
                  JA: Raise exception if a decay process has decaying particles
                      that are not present in the corresponding core process
                      (this might help avoid syntax mistakes).
                  JA: Fixed subprocess group combination also for the case
                      when different process flags @N are given to different
                      decays of the same core process (sorry, this was missed
                      in v. 1.4.7).
                  JA: Fixed crash for process p p > w+ w+ j j t t~ when all 
                      w and t/t~ are decayed (bug #1017912, thanks to Nicolas
                      Deutschmann).
                  JA: Fixed array dimension for diagrams with a single s-channel
                      propagator (caused crash for certain compilers, bug #1022415
                      thanks Sho Iwamoto).
                  JA: Fixed crash for identical decay chains for particle-anti- 
                      particle when only one of the two is decayed, introduced 
                      in v. 1.4.7 (thanks John Lee).
                  OM: Ensure that matching plots are replaced correctly when
                      Pythia is run reusing a tag name.
                  OM: Improved check for YE/AE, YU/AU, YD/AD for first two
                      generations in SLHA1<->2 converter (thanks Abhishek).

1.4.7 (25/06/12)  JA: Change the random seed treatment to ensure that the original 
                      seed is stored in the banner (this was broken in v. 1.4.0).
                      If a non-zero seed is given in the run_card, this seed
                      is used as starting value for the SubProcesses/randinit file,
                      while the seed in the run_card is set to 0.
                      This way, the seed for a multi_run is automatically
                      updated in the same way as for individual runs.
                  TS + JA: Fix problem with duplicate random seeds above 64000.
                      Now, random seeds up to 30081*30081 can safely be used.
                  JA: Turn off automatic checking for minimal coupling orders
                      in decay processes A > B C ...
                  JA: Ensure that automatic coupling order determination works
                      also for effective theories with multiple orders in an
                      interaction (thanks Claude and Gizem Ozturk).
                  JA: Optimize phase space integration and event generation
                      for decay processes with very squeezed mass spectrum.
                  JA: Ensure that identical matrix elements in different process 
                      definitions are combined also when using the decay chain 
                      formalism (thanks to Zhen Liu for pointing this out).
                  BF+JA: Updated the NMSSM model to the latest FR version.
                  OM: Change EW_dim6 to remove all interactions which don't 
                      impact three boson scattering.
                  JA: Fixed problem in matrix element combination which allowed
                      non-identical matrix elements to be combined in certain
                      complicated processes (such as p p > l vl l vl l vl),
                      resulting in lines with Z > e+ mu- in the event file
                      (bug #1015032, thanks Johannes E for reporting).
                  JA: Fixed minor typo in myamp.f.
                  OM: Fixed minor behavior restriction of multi_run (thanks to
                      Joachim Kopp).
                  OM: Improved condor cluster support when the cluster is 
                      unresponsive (should avoid some crashes on the web).
                  JA: Fixed support for color sextets in addmothers.f
                      (thanks Nicolas Deutschmann for reporting).          
                  JA: Make sure that also the SubProcesses directories are 
                      cleaned when running bin/compile in a gridpack.
                  JA: Removed the confusing makefile in Template and replace it
                      with scripts to create madevent.tar.gz and gridpack.tar.gz.
                  
1.4.6 (16/05/12)  JA: Added cuts on lepton pt for each of the 4 hardest leptons
                  OM: Allow bin/madevent script to be run with a single line command
                      example ./bin/madevent multi_run 10 
                  OM: Adding the 4 higgs interactions in the standard model UFO model
                  JA: Added new restriction card for the sm model with massive
                      muon and electron, and non-zero tau decay width
                  JA: Ensure assignment of colors to intermediate propagators
                      works also in fermion flow- and color flow-violating 
                      RPV processes (thanks Brock Tweedie for finding this).
                  JA: Fix crash for certain fermion flow violating decay chains
                      (introduced in v. 1.3.27) (again thanks to Brock Tweedie).
                  JA: Fix crash for decay chains with multiple decays involving 
                      the same particles (thanks Steve Blanchet for reporting)
                  JA+OM: Fix crash for Pythia8 output with multiparticle vertices
                      (thanks to Moritz Huck for reporting this.)
                  OM: Fixing ALOHA output for C++/python.
                  OM: Fix a crash occuring when trying to create an output on 
                      an existing directory (thanks Celine)

1.4.5 (11/04/12)  OM: Change the seed automatically in multi_run. (Even if the seed
                      was set to a non automatic value in the card.)
                  OM: correct a minor bug #975647 (SLAH convention problem) 
                      Thanks to Sho Iwamoto
                  OM: Improve cluster support (more secure and complete version)
                  JA: Increased the number of events tested for non-zero helicity
                      configurations (needed for goldstino processes).
                  OM: Add a command to remove the file RunWeb which were not always
                      deleted correctly
                  OM+JA: Correct the display of number of events and error for Pythia 
                     in the html files.
                  OM: Changed the way the stdout/stderr are treated on the cluster
                      since some cluster cann't support to have the same output file
                      for both. (thanks abhishek)

1.4.4 (29/03/12)  OM: Added a command: "output aloha" which allows to creates a 
                      subset (or all) of the aloha routines linked to the
                      current model
                  OM: allow to choose the duration of the timer for the questions.
                      (via ./input/mg5_configuration.txt)
                  OM: Allow UFO model where G is not defined.
                  OM: allow to use ~,~user, ${var} in the path. Improve support
                      for path containing spaces.
                  JA: Fixed LHAPDF functionality which was broken in v. 1.4.0
                  JA: Allow non-equal mixing angles in mssm restrict cards
                      (as needed for cards from some spectrum generators)
                  JA: Fixed script addmasses.py for complicated events such as
                      p p > t t~ + jets with decays of t and t~.
                  JA: Added GE cluster to the list in cluster.py.
                  JA: Allow up to 1M events in a single run. Note that the 
                      unweighting (combine events) step gets quite slow with
                      so many events. Also note that if Pythia is run, still
                      maximum 50k events is recommended in a single run. 
                  OM: Fix problem linked to filesystem which makes new files
                      non executables by default. (bug #958616)
                  JA: Fixed buffer overflow in gen_ximprove when number of
                      configs > number of diagrams due to competing resonances
                      (introduced in v. 1.4.3).

1.4.3 (08/03/12)  JA: Reintroduced the possibility to completely forbid
                      s-channel diagrams, using the $$ notation. Note that
                      this should be used with great care, since the result
                      is in general not gauge-invariant. It is in general
                      better to use the $ notation, forbidding only onshell
                      s-channel particles (the inverse of decay chains).
                  JA: Automatically ensure that ptj and mmjj are below xqcut
                      when xqcut > 0, since ptj or mmjj > xqcut ruins matching.
                  OM: Add LSF to the list of supported cluster (thanks to Alexis).
                  OM: change the param_card reader for the restrict file.
                      This allow to restrict model with 3 lha id (or more)
                      (thanks to Eduardo Ponton).
                  OM: forbids to run 'generate events' with python 2.4.
                  OM: Include the configuration file in the .tar.gz created on 
                      the web (thanks to Simon) .
                  OM: Fix a Mac specific problem for edition of Delphes card.
                      (thanks to Sho Iwamoto).
                  OM: ALOHA modifications:
                       - Change sign convention for Epsilon (matching FR choices)
                       - For Fermion vertex forces that _1 always returns the  
                         incoming fermion and _2 returns the outcoming fermion. 
                         (This modifies conjugate routine output)
                       - Change the order of argument for conjugate routine
                         to expect IO order of fermion in all cases.
                       Note that the two last modifications matches MG5 conventions
                       and that those modifications correct bugs for interactions
                       a) subject to conjugate routine (i.e. if the model has 
                          majorana)                       
                       b) containing fermion momentum dependencies in the Lorentz
                          structure  
                       All model included by default in MG5 (in particular sm/mssm)
                       were not affected by those mismatch of conventions.
                       (Thanks to Benjamin fuks) 
                  OM: make acceptance test more silent.  
                  OM: return the correct error message when a compilation occur. 
                  OM: some code re-factoring.

1.4.2 (16/02/12) JA: Ensure that matching works properly with > 9 final state
                      particles (by increasing a buffer size in event output)
                 OM: add a command "import banner" in order to run a full run
                      from a given banner.
                 OM: Fix the Bug #921487, fixing a problem with home made model
                      In the definition of Particle/Anti-Particle. (Thanks Ben)
                 OM: Fix a formatting problem in me5_configuration.txt 
                      (Bug #930101) Thanks to Arian
                 OM: allow to run ./bin/mg5 BANNER_PATH and
                      ./bin/mg5 PROC_CARD_V4_PATH
                 OM: Various small fixes concerning the stability of the html 
                      output.
                 OM: Changes the server to download td since cp3wks05 has an 
                      harddisk failures.

1.4.1 (06/02/12) OM: Fix the fermion flow check which was wrongly failing on 
                      some model  (Thanks to Benjamin)
                 OM: Improve run organization efficiency (which speeds up the 
                      code on cluster) (Thanks to Johan)
                 OM: More secure html output (Thanks to Simon)

1.4.0 (04/02/12) OM: New user interface for the madevent run. Type:
                      1) (from madevent output) ./bin/madevent
                      2) (from MG5 command line) launch [MADEVENT_PATH] -i
                      This interface replaces various script like refine, 
                      survey, combine, run_..., rm_run, ...
                      The script generate_events still exists but now calls
                       ./bin/madevent. 
                 OM: For MSSM model, convert param_card to SLAH1. This card is
                      converted to SLAH2 during the MadEvent run since the UFO 
                      model uses SLAH2. This allows to use Pythia 6,
                      as well as having a coherent definition for the flavor.
                 JA+OM: For decay width computations, the launch command in 
                      addition to compute the width, creates a new param_card 
                      with the width set to the associated values, and with the 
                      Branching ratio associated (usefull for pythia). 
                 NOTE: This param_card makes sense for future run ONLY if all 
                      relevant decay are generated.
                 EXAMPLE: (after launch bin/mg5):
                       import model sm-full
                       generate t > b w+
                       define all = p b b~ l+ l- ta+ ta- vl vl~
                       add process w+ > all all
                       add process z > all all
                       define v = z w+ w-
                       add process h > all all
                       add process h > v v, v > all all
                       output
                       launch
                 OM: change output pythia8 syntax: If a path is specified this 
                      is considered as the output directory.
                 OM: Change the path of the madevent output files. This allows 
                      to run pythia/pgs/delphes mulitple times for the same set 
                      of events (with different pythia/... parameters).
                 OM: Madevent output is now insensitive to the relative path
                      to pythia-pgs, delphes, ... In consequence you don't need
                      anymore to have your directory at the same level as 
                      Template directory. 
                 OM: MadEvent checks that the param_card is coherent with the 
                      restriction used during the model generation. 
                 OM: Model restrictions will now also force opposite number to 
                      match (helpfull for constraining to rotation matrix).  
                 OM: Change the import command. It's now allowed to omit the 
                      type of import. The type is guessed automaticaly. 
                      This is NOT allowed on the web.
                 OM: Add a check that the fermion flow is coherent with the 
                      Lorentz structure associates to the vertex.
                 OM: Add a check that the color representation is coherent. 
                      This allow to detect/fix various problem linked
                      to some new models created by FR and SARAH.
                 OM: Change the default fortran compiler to gfortran.
                 OM: Add the possibility to force which fortran compiler will
                      be used, either via the configuration file or via the set 
                      command.
                 OM: Add the possibility to bypass the automatic opening of 
                      the web browser (via the configuration file: 
                      ./input/mg5_configuration.txt )
                 OM: add 'save options' command to save the current configuration 
                      in the configuration file. 
                 OM: Change the scheme of questions when running madevent and 
                      allow to specify in the command interface if you
                      want to run pythia/pgs/...
                      Allow to put the answers to the questions in the 
                      proc_card.dat.
                 OM: Add options for the display command:
                      a) display options: return the current option value. 
                        i.e. those set via the set command and/or via the 
                        configuration file
                      b) display variable NAME: return the current string 
                        representation of NAME and/or self.NAME .
                      c) display coupling_order: return the coupling orders with
                        their associated weight (for automatic order restriction)
                      d) display couplings now returns the list of all couplings
                        with the associated expression
                      e) display interactions [PART1] [PART2] [PART3] ...
                         display all interactions containing the particles set
                         in arguments 
                 OM: New Python script for the creation of the various html pages.
                      This Requires less disk access for the generation of the files.
                 OM: Modify error treatment, especially for Invalid commands
                      and Configuration problems.
                 JA: Ensure that we get zero cross section if we have
                      non-parton initial states with proton/antiproton beams
                 OM: Improve cluster support. MadEvent now supports PBS/Condor/SGE
                      Thanks to Arian Abrahantes for the SGE implementation.
                 OM: Improve auto-completion (better output/dealing with multi line/...)
                 OM: Improve the parallel suite and change the release script to run
                      some of the parallel tests. This ensures even higher stability 
                      of the  code for the future releases.
                 JA: Changed the way gridpacks work: Set granularity to 1
                      (so randomly select channels only if they should generate 
                      less than 1 event), but allowing channels to run down to a single
                      iteration. This removes all old problems with increased
                      variance for small channels in the gridpacks, while giving 
                      even faster event generation.

                 Thanks to Johan Alwall, Sho Iwamoto for all the important 
                 testing/bug reports.


1.3.33 (01/01/12) JA: Revisited colors for propagators in addmothers.f
                      to ensure that propagators in color flow
                      violating processes get the correct color
                      from initial state particles (thanks to
                      Michele Gabusi for forcing me to do this).

1.3.32 (21/12/11) JA: Fixed a bug in the PDF reweighting routine,
                      which caused skewed eta distributions for
                      matched samples with pdfwgt=T. Thanks to Giulio
                      Lenzi for finding this.
 
1.3.31 (29/11/11) OM: Fix a bug an overflow in RAMBO (affects standalone 
                     output only)
                  PdA (via OM): Change RS model (add a width to the spin2)
                  OM: Fix a bug in the cuts associate to  allowed mass of all 
                      neutrinos+leptons (thanks to Brock Tweedie for finding it)
                  OM: Remove some limitation in the name for the particles


1.3.30 (18/11/11) OM: Fix a bug for the instalation of pythia-pgs on a 64 bit
                      UNIX machine.
                  OM: If ROOTSYS is define but root in the PATH, add it 
                      automatically in create_matching_plots.sh
                     This is require for the UIUC cluster.

1.3.29 (16/11/11) OM: Fixed particle identities in the Feynman diagram drawing
                  JA: Fixed bug in pdf reweighting when external LHAPDF is used.
                  OM+JA: Simplify the compilation of pythia-pgs package.


1.3.28 (14/11/11) OM+JA: Fix special case when Lorentz structure combining
                      two different Majorana particles depends on the
                      incoming/outgoing status of the Majorana particles
                      (needed for MSSM with Goldstino).
                  JA: Fixed problem with colors in addmothers.f for complicated
                      multiparticle vertices and simplified color treatment 
                      (thanks to Gauthier Durieux for pointing this out).
                  JA: Further improved gridpack parameters
                  OM: Update the parallel test (now testing against MG5 1.3.3)
                  OM: Include some parallel test in the release script.


1.3.27 (05/11/11) JA: Fix bug in mirrored amplitudes (sometimes
                      amplitudes that should not be flagged as
                      mirrored were flagged as mirrored). Thanks
                      Marco Zaro for reporting this!
                  JA: Fix another problem getting enough events in
                      gridpack mode (it was not completely fixed in
                      v. 1.3.24). Thanks Alexis!
                  JA: Added "!" comments for all parameters in the default
                      run_card, since apparently this is still needed
                      for g77 to correctly read the parameters.
 
1.3.26 (31/10/11) JA: Fix color setting in MadEvent event file for
                      multiparticle vertices, which was not taken into
                      account in the upgrade in v. 1.3.18
                  OM: Fixed mmnl cut (inv. mass of all leptons and neutrinos)
                      which was never active.
                  OM: Fix td install in Linux were a chmod was missing

1.3.25 (27/10/11) JA: Ensure that the correct intermediate resonance
                      is always written in the event file, even when we
                      have resonances with identical properties.
                  OM: Fix the bug forcing to quit the web browser in order to
                      have MG5 continuing to run.
                  OM: Change the tutorial in order to allow open index.html
                      after the output command. 

1.3.24 (22/10/11) JA: Fix problem with getting enough events in gridpack
                      mode (this was broken in v. 1.3.11 when we moved
                      from events to luminocity in refine). Thanks to
                      Alexis Kalogeropoulos.

1.3.23 (19/10/11) JA: Allow user to set scales using setscales.f again 
                      (this was broken in v. 1.3.18). Thanks to Arindam Das.
                  JA: Ensure that the error message is displayed if the
                     "make" command is not installed on the system.
 
1.3.22 (12/10/11) JA: Fixed another bug (also introduced in 1.3.18), which 
                      could give the wrong ordering between the s-channel 
                      propagators for certain multiprocess cases (this
                      also lead to a hard stop, so don't worry, if you get 
                      your events, the bug doesn't affect you). Sorry about
                      that, this is what happens when you add a lot of
                      new functionality...

1.3.21 (12/10/11) OM: Add a new command: install.
                      This allow to install quite easily different package
                      devellop for Madgraph/MadEvent. The list of available
                      package are pythia-pgs/MadAnalysis/ExRootAnalysis/Delphes
                  OM: Adding TopEffth Model
                  OM: Improve display particles and autocompletion in
                      presence of nonpropagating particles
                  OM: Fix Aloha bug linked to four fermion operator
                  PA: fix the problem of degenerate color basis in the
                      diquark sextet model
                  JA: Fixed bug in cluster.f that created a hard stop,
                      introduced in 1.3.18.

1.3.20 (09/10/11) JA: Fixed bug in myamp.f that created a hard stop
                      error for certain cases with many processes with
                      different propagators in the same subprocess dir.

1.3.19 (06/10/11) JA: Fixed problem with SubProcesses makefile on Linux,
                      introduced in 1.3.18.

1.3.18 (04/10/11) JA: Use model information to determine color of particles
                      for reweighting and propagator color info.
                  JA: Changed the definition of "forbidden s-channels"
                      denoted by "$" to exclude on-shell s-channels while
                      keeping all diagrams (i.e., complemetary to the decay
                      chain formalism). This reduces the problems with 
                      gauge invariance compared to previously.
                      "Onshell" is as usual defined by the "bwcutoff" flag 
                      in the run_card.dat.
                  JA: Enable proper 4-flavor matching (such as gg>hbb~+jets)
                      Note that you need the Pythia/PGS package v. 2.1.9 or 
                      later to use with 4F matching.
                      Changes include: alpha_s reweighting also for b vertices,
                      new scale treatment (mu_F for pp>hbb~ is (pT_b^max*m_Th)),
                      no clustering of gluons to final-state massive particles
                      in MadEvent.
                  JA: Ensure that factorization scale settings and matching works
                      also in singlet t-channel exchange processes like
                      single top and VBF. The dynamic factorization
                      scale is given by the pT of the scattered quark
                      (on each side of the event).
                Note: You need the Pythia/PGS package v. 2.1.10 or later
                      to use with VBF matching, to ensure that both radiated
                      and scattered partons are treated correctly
                      - scattered partons need to be excluded from the matching,
                      since their pT can be below QCUT. An even better
                      treatment would require to individually shower and match
                      the two sides in Pythia, which is not presently possible.
                Note: In the matched 4-flavor process p p > t b~ j $ w+ w- t~ +
                      p p > t b~ j j $ w+ w- t~, there is an admixture
                      of t-channel single top (with up to 1 radiated jet) 
                      and s-channel single top (with up to 2 radiated jets). 
                      In this case, the automatic determination of maximum 
                      multiplicity sample doesn't work (since max in the file 
                      will be 2 jets, but for t-channel max is 1 jet).
                      So MAXJETS=1 must be specified in the pythia_card.dat.
                  JA: Fixed pdf reweighting for matching, which due to a mistake
                      had never been activated.
                  JA: Improved phase space integration presetting further by 
                      taking into account special cuts like xpt, ht etc.
                  JA: Introduce new convention for invariant mass cuts
                      - if max < min, exclude intermediate range
                      (allows to exclude W/Z dijet resonances in VBF processes)

1.3.17 (30/09/11) OM: Fix a crash created by ALOHA when it tries to create the full
                      set of ALOHA routines (pythia8 output only).

1.3.16 (11/09/11) JA: Fixed the problem from 1.3.12.

1.3.15 (09/09/11) OM: remove the fix of 1.3.12
                      (No events in output for some given processes)

1.3.14 (08/09/11) OM: Fix a bug in the RS model introduced in 1.3.8

1.3.13 (05/09/11) JA: Fixed bug with cut_decays=F which removed cuts also for
                      non-decay products in certain channels if there is
                      a forced decay present. Note that this does not affect
                      xqcut, only pt, minv and eta cuts.
                  JA: If non-zero phase space cutoff, don't use minimum of
                      1 GeV (this allows to go to e.g. 2m_e invariant mass for
                      \gamma* > e+ e-).

1.3.12 (01/09/11) JA: Fixed problem with decay chains when different decays
                      result in identical final states, such as
                      p p > go go, (go > b1/b1~ b/b~, b1/b1~ > b/b~ n1)
                      (only one of the decay chains was chosen, instead of
                      all 3 combinations (b1,b1), (b1,b1~), (b1~,b1~))
                  JA: Allow for overall orders also with grouped subprocesses
                  JA: Ensure that only leading color flows are included in event
                      output (so no singlet flows from color octets).
                  JA: Fixed small bug in fermion flow determination for multifermion
                      vertices.

1.3.11 (26/08/11) JA: Improved precision of "survey" by allowing 4th and 5th 
                      iteration if accuracy after 3 iterations < 10%.
                  JA: Subdivide BW in phase space integration for conflicting BWs 
                      also for forced decays, to improve generation with large
                      bwcutoff in e.g. W+ W- production with decays.
                  JA: Do refine using luminocity instead of number of events,
                      to work with badly determined channels.
                  JA: Don't use BW for shat if mass > sqrt(s).
                  JA: Fixed insertion of colors for octet resonances decaying to 
                      octet+singlet (thanks Bogdan for finding this)

1.3.10 (23/08/11) OM: Update ALOHA version
                  OM: increase waiting time for jobs to write physically the results on
                      the disks (in ordre to reduce trouble on the cluster).

1.3.9 (01/08/11)  OM: Add a new model DY_SM (arXiv:1107.5830). Thanks to Neil 
                      for the generation of the model 

1.3.8 (25/07/11)  JA: Replace the SM and HEFT models with latest versions using
                      the Wolfenstein parameterization for the CKM matrix.
                  JA: Implemented reading of the new UFO information about
                      coupling orders (order hierarchy and expansion_order).
                  JA: New "coupling order" specification WEIGHTED which checks
                      for  sum of coupling orders weighted by their hierarchy.
                  JA: Implemented optimal coupling orders for processes from any
                      model if no coupling orders specified.

1.3.7 (21/07/11)  JA: Fix makefiles for some v4 models that were forgotten
                      in v. 1.3.5

1.3.6 (18/07/11)  OM: Ensure that the new makefiles work on the web

1.3.5 (14/07/11): JA: New organization of make files, ensure that compilation works 
                      for all modes (with/without LHAPDF, static/dynamic, 
                      regular/gridpack) for both Linux and Mac OS X (be careful with 
                      dynamic libraries on Mac OS X though, since it seems that 
                      common blocks might not work properly)
                  JA: Fixed proper error messages and clean stop for compilation 
                      errors during MadEvent run.

1.3.4 (05/07/11): OM: More informative error message when a compilation error occurs

1.3.3 (29/06/11): JA: Fixed diagram symmetry for case when there are
                      no 3-vertex-only diagrams
                  JA (by OM): More informative error when trying to generate invalid 
                      pythia8 process

1.3.2 (14/06/11): OM: Fix fortran output when a model is case sensitive 
                        (Bug if a coupling was depending of a case sensitive parameter)
                  SdV: Remove a annoying print in the new cuts (added in 1.3.0)
                  OM: Fix a compilation problem in the standalone cpp output

1.3.1 (02/06/11): JA: Fixed missing file bug with the introduction of
                      inclusive HT cut

1.3.0 (02/06/11): JA: Allow for grouped subprocesses also for MG4 models
                  JA: Improved multiprocess diagram generation to reuse
                      diagrams for crossed processes
                  JA: Automatic optimization of order of particles in
                      multiparticle labels for optimal multiprocess generation
                  JA: Improved efficiency of identification of identical
                      matrix elements
                  JA: Improved identification of diagrams with identical
                      divergency structure for grouped subprocesses
                  JA: Included more fine-grained run options in the
                      run_card, including helicity summation options,
                      whether or not to set ptj and mjj automatically
                      based on xqcut, etc.
                  JA: Fixed some minor array limit and arithmetics warnings
                      for extreme decay and decay chain processes.
                  SdV: Added cuts on H_T(all jets, light and b)
                  OM: Fixed minor bug related to cluster option in launch

1.2.4 (15/05/11): JA: Fixed long-standing bug in DECAY relating to
                      the cross section info in <init> block, and
                      fixed parameter reading for MG5 SM model.

1.2.3 (11/05/11): JA: Fixed problem with scale choice in processes with mixed 
                      QED/QCD orders, e.g. p p > t t~ QED=2. Note that this fix
                      doesn't work for p p > t t~ j j QED=4 which should still
                      be avoided.
                  JA: Added the ptllmin/max options in the default run_card.dat

1.2.2 (09/05/11): OM: fix ALOHA symmetries creating not gauge invariant result 
                      for scalar octet

1.2.1 (08/05/11): OM: reduce the quantity of RAM use by matrix.f
                  OM: support speed of psyco if this python module is installed
                  OM: fix a minor bug in the model parsing
                  OM: add the check of valid model.pkl also for v4 model
                  OM: add a check that UpdatesNotes is up-to-date when
                      making a release
                  JA: Fixed problem in phase space generation for
                      s-channel mass > s_tot

1.2.0 (05/05/11): OM: minor fixes on check charge conjugation
                  OM: add a check on the path for the validity of the model.pkl
                  JA: Fixed problem with combine_runs on certain compilers

1.1.2 (03/05/11): OM+JA: Fixed problem for models with multiple
                      interactions for the same set of particles,
                      introduced in v. 1.1.1
 
1.1.1 (02/05/11): JA: Replaced (slow) diagram symmetry determination by
                      evaluation with fast identification based on diagram tags.
                  JA: Replacing the "p=-p" id=0 vertex produced by diagram 
                      generation algorithm already in the diagram generation,
                      simplifying drawing, helas objects and color.
                  JA: Fixed compiler warnings for unary operator.
                  JA: Always set all coupling orders for diagrams
                      (needed for NLO implementations).
                  OM: Improved and more elegant "open" implementation for
                      the user interface.
                  OM: minor fixes related to checking the gauge

1.1.0 (21/04/11): JA: Removed hard limit on number of external particles in 
                      MadEvent, allowing for unlimited length decay chains there
                      (up to 14 final state particles successfully integrated).
                  JA: Improved helicity selection and automatic full helicity 
                      sum if needed. Optimization of run parameters.
                  JA: New flag in run_card.dat to decide whether basic cuts
                      are applied to decay products or not.
                  OM: Merged ALOHA calls for different lorentz structures 
                      with the same color structures, increasing the speed and 
                      efficiency of matrix element evaluations.
                  OM: Added new "open" command in command line interface,
                      allowing to open standard file types directly.
                      Automatically open crossx.html at launch.
                  JA: Fixed MadEvent bugs for multiparton processes with 
                      conflicting decays and some faulty array limits.
                  JA: Suppressed scary but irrelevant warnings for compiling 
                      2->1 and 1->2 processes in MadEvent.
                  JA: Pythia 8 output further optimized.
                  JA, OM: Several minor fixes relating to user interface etc.

1.0.0 (12/04/11): Official release of MadGraph 5. Some of the features:
                  - Complete FeynRules compatibility through the UFO interface
                  - Automatic writing of HELAS routines for any model in
                    Fortran, C++ or Python through ALOHA
                  - Matrix element output in Fortran, C++ or Python
                  - Output formats: MadEvent, Pythia 8, Standalone (Fortran/C++)
                  - Support for spin 0, 1/2, 1, 2 particles
                  - Support for color 1, 3, 6, 8
                  - Revamped MadEvent with improved subprocess directory 
                    organization and vastly increased speed and stability
                  - Unlimited length decay chains (up to 12 final state
                    particles tested with MadEvent, see v. 1.0.1)
                  - Process checks for new model implementations
                  - ...and much more (see paper "MadGraph 5: Going Beyond")<|MERGE_RESOLUTION|>--- conflicted
+++ resolved
@@ -1,7 +1,6 @@
 Update notes for MadGraph5_aMC@NLO (in reverse time order)
 
-<<<<<<< HEAD
-2.4.0(XX/XX/XX)
+2.5.0(XX/XX/XX)
         VH+OM: Adding an official interface to PY8 for the parton-shower
         VH: extend install command to install: lhapdf/pythia8
         VH+SP: extend support for CKKWL
@@ -9,11 +8,6 @@
         OM: Adding the possiblity of having detailled help at the time of the edition of the cards.
             help mass / help mt / help nevents provided some information on the parameters.
 
-2.3.3(XX/XX/XX)
-        OM: Allow new syntax for the param_card: instead of an entry you can enter scan:[val1, val2,...]
-            To perform a scan on this parameter.
-        OM: Having two mode for "output pythia8" one (default) for pythia8.2 and one for pythia8.1 (with --version=8.1)
-=======
 2.4.1 (xx/xx/xx)
         OM: Fix a bug in fix target experiment with PDF on the particle at rest.
             The cross-section was correct but the z-boost was not performed correctly.
@@ -58,7 +52,6 @@
     OM: Allow new syntax for the param_card: instead of an entry you can enter "scan:[val1, val2,...]"
         To perform a scan on this parameter.
     OM: Having two mode for "output pythia8" one (default) for pythia8.2 and one for pythia8.1 (with --version=8.1)
->>>>>>> e93d2438
 	RF: Rewriting of job-control for NLO processes. Better accuracy estimates for FO processes
 	RF: Fix for factorisation scale setting in FxFx merging when very large difference in scale in the
  	    non-QCD part of a process. 

--- conflicted
+++ resolved
@@ -1,10 +1,7 @@
 Update notes for MadGraph5_aMC@NLO (in reverse time order)
 
-<<<<<<< HEAD
-2.2.3(YY/YY/YY) PT: Set command available for shower_card parameters           
-=======
 2.2.3(XX/XX/XX) RF: If a NAN is found, the code now skips that PS point and continues.
->>>>>>> 12606137
+                PT: Set command available for shower_card parameters
 
 2.2.2(06/11/14) OM: Correct a bug in the integration grid (introduces in 2.1.2). This was biasing the cross-section of 
                     processes like a a > mu+ mu- in the Effective Photon Approximation by three order of magnitude.

--- conflicted
+++ resolved
@@ -1,6 +1,6 @@
 Update notes for MadGraph5_aMC@NLO (in reverse time order)
 
-2.6.3 ()
+2.6.3 (13/06/18)
       OM: When importing model, we now run one additional layer of optimisation:
            - if a vertex as two identical coupling for the same color structure then the associated lorentz 
              structure are merged in a single one and the vertex is modified accordingly
@@ -12,7 +12,6 @@
       VH+OM: changing the ALOHA naming scheme for combine routine when the function name starts to be too long. 
       OM: adding a hidden parameter to the run_card (python_seed) to allow to control the randon number 
           generated within python and be able to have full reproducibility of the events
-<<<<<<< HEAD
       OM: Fixing some issue with the default dynamical scale choice for 
             - non minimal QED sample
             - heft model when multiple radiation coming from the higgs decay/scattering
@@ -27,11 +26,8 @@
       PT: 
       OM: Fix some issue for the new QED model (including one in the handling of complex mass scheme of such model)
       OM: Fixing an issue of the param_card out of sync when running compute-widths
-      
-=======
       OM: Adding Qnumbers block for ghost (the latest version of py8 was crashing due to their absence)
 
->>>>>>> 035dcafd
 2.6.2 (29/04/18)
 
       Heavy ion pdf / pdf in general:

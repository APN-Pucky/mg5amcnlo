Update notes for MadGraph5_aMC@NLO (in reverse time order)

<<<<<<< HEAD
=======
2.3.3(XX/XX/XX)
        OM: Allow new syntax for the param_card: instead of an entry you can enter scan:[val1, val2,...]
            To perform a scan on this parameter.
        OM: Having two mode for "output pythia8" one (default) for pythia8.2 and one for pythia8.1 (with --version=8.1)
	RF: Rewriting of job-control for NLO processes. Better accuracy estimates for FO processes
	RF: Fix for factorisation scale setting in FxFx merging when very large difference in scale in the
 	    non-QCD part of a process. 
	RF: Better discarding of numerical instabilities in the real-emission matrix elements. Only of interested for
	    processes which have jets at Born level, but do not require generation cut (like t-channel single-top). 
	RF: Added an option to the run_card to allow for easier variation of the shower starting scale (NLO only).
	RF: Fixed a problem in the setting of the flavour map used for runs with iAPPL >= 1. 
	RF: Allow for decay processes to compute (partial) decay widths at NLO accuracy (fixed order only).
        OM: (SysCalc interface) Allow to bypass the pdf reweighting/alpsfact reweighting
        MZ: fixed bug related to slurm clusters
	OM: remove the addmasses.py script of running by default on gridpack mode. 
            if you want to have it running, you just have to rename the file madevent/bin/internal/addmasses_optional.py to
 	    madevent/bin/internal/addmasses_optional.py and it will work as before. (Do not work with SysCalc tag)

>>>>>>> 6a13416b
2.3.2.2 (06/09/15)
        VH: Finalized the MG5aMC-GoSam interface

2.3.2(20/08/15)   
        OM: Improve reweighting module. (https://cp3.irmp.ucl.ac.be/projects/madgraph/wiki/Reweight)
            New Capabilities: 
             - allow to reweight by loop-induced processes
             - allow to change model 
             - allow to change process definition
             - allow to unweight the sample to have an idea of the statistical power.
             - allow to perform some crude reweighting on NLO sample (reweighting by LO matrix element). NLO
               accuracy is not preserved (in general) for such computation.
            New dependencies:
	     - require the f2py module (part of numpy)
	OM: change the kt-durham cut (at LO) such that particle comming from decay are not impacted if cut_decays
            is on False.
        VH: Fixed the check in helas wavefunction appearance order in an helas diagrams. It failed in cases
	    where additional wf were created during the fix of fermion flow in presence of majorana fermions.         
	RF: Fixed a bug in the aMCFast/ApplGrid interfaced introduced in the previous version.
        OM: Fix a crash when using mssm-no_b_mass model (due to the SLHA1-SLHA2 conversion)
        OM: Fix a bug in the add_time_of_flight function (not called by default) where the displaced vertex information
            was written in second and not in mm as it should. Note that this function can now be run on the flight
	    by adding the following line in the run_card: "  1e-2 = time_of_flight #threshold for the displaced vertex" 
	RF: Small fix that leads to an improvement in the phase-space generation for NLO processes
        OM: Fix a crash introduce in 2.3.0 when running sequentially in the same directory (thanks Gauthier)
        OM: Improve aloha in the case of some expression reduces to pure float.
        OM: In MadSpin, allow to specify cut for the 1>N decay in spinmode=none.
	RF: Fixed a bug that gave bogus results for NLO runs when using an internal PDF which is not
            NNPDF (like for the old cteq_6m, etc).
	RF: Fixed a bug in the PDF combination in the HwU histograms: there was no consistent use if Hessian
            and Gaussian approaches for MSTW/CTEQ and NNPDF, respectively.
        OM: Fixed a small bug in EWdim6 which was removing a coupling in AZHH interaction.
        OM: improve customize_model function to avoid problem with unity coupling.
	RF: Improved the treatment of the bottom Yukawa. Thanks Marius Wiesemann. 

2.3.1  
     OM+VH: Automation of event generation for loop-induced processes.
		OM: Automatic change of the p/j definition to include the b particle if the model has a massless b.
	RF: Reduce the collision energy for the soft and collinear tests: for 100TeV collider many were failing
	    due to numerical instabilities. 
        OM: Fixing bug associate to the epsilon_ijk structure
        OM+VH: Various bug fixing for the loop-induced processes
        OM: Fix a crash in MadWidth which occurs for some 4 body decay
        PT: Fixed a bug concerning the use of Herwig++ with LHAPDF. Bug was introduced in 2.3.0.beta
	OM: Fix a crash in ALOHA for form-factor in presence of fermion flow violation

2.3.0.beta(10/04/15) OM+VH: Adding the possibility to compute cross-section/generate events for loop-induced process
		JB+OM: Addign matchbox output for matching in the Matchbox framework
                OM+VH: Change the handling of the run_card.
                      - The default value depends now of your running process
                      - cut_decays is now on False by default
                      - nhel can only take 0/1 value. 1 is a real MC over helicity (with importance sampling)
                      - use_syst is set on by default (but for matching where it is keep off)                    
                      - New options added: dynamical_scale_choice, it can take the following value
		            -1 : MadGraph5_aMC@NLO default (different for LO/NLO/ ickkw mode) same as previous version. 
                             0 : Tag reserved for user define dynamical scale (need to be added in setscales.f).
                             1 : Total transverse energy of the event.
                             2 : sum of the transverse mass 
                             3 : sum of the transverse mass divide by 2 
			     4 : \sqrt(s), partonic energy 
                OM: Cuts are also applied for 1>N processes (but the default run_card doesn't have any cut).         
                PT: Set command available for shower_card parameters
                OM: New MultiCore class with better thread support
                RF: Fixed a bug in the aMCfast/APPLGrid interface introduced in version 2.2.3
		RF: Fixed a bug in the setting of the integration grids (LO process generation) for the minimum
		    energy needed for photons. The bug did not lead to any bias in event generation.
		RF: Re-factoring of the structure of the code for NLO+PS computations.
		RF+VH: Replaced the default topdrawer histograms with HwU histograms for f(N)LO runs
                    and allow it also for aMC@NLO runs.
		RF+VB: Allow for variable bin-sizes in MG5_aMC+aMCfast+ApplGrid runs.
                MZ+RF: Added 'LOonly' asNLO mode to export processes without any real and virtuals 
                       (useful e.g. for higher multiplicities when merging)
		RF: Added support for the computation of NLO+NNLL jet veto cross sections
		RF: Fixed a bug in the Pythia8 interface: FxFx was not correctly initialized and all
                    events were incorrectly kept (introduced in v.2.2.3)
                OM: Improve the function "print_result" (in the running interface)
                    add an option --format=short allowing to print the result in a multi-column format
                OM: Possibility to not transfer pdf file to the node for each job. 
                       This is done via a new option (cluster_local_path) which should contain the pdf set.
                       This path is intented to point to a node specific filesystem.
                    New way to submit job on cluster without writting the command file on the disk.
                OM: Allowing MadSpin to have a mode without full spin-correlation but handling three (and more) 
                    body decay. (set spinmode=none).
                OM+PA: Fixing various bug in MadSpin.

2.2.3(10/02/15) RF: Re-factoring of the structure of the code for fNLO computations.
                OM: Fix a bug in MadWeight (correlated param_card was not creating the correct input file)
		RF: When requiring more than 1M events for (N)LO+PS runs, do not go to higher precision than 0.001
                    for the grids and cross section (can be overwritten with the req_acc run_card parameter).
		RF: Make sure that reweight info (for PDF and scale uncertainties) also works for UNLOPS events.
		RF: When setting the B's stable in the shower_card, also set the eta_b (PDG=551) stable.
		OM: Change the Breit-Wigner splitting for the multi-channel integration, use the bwcutoff instead of
                    the hardcoded value 5.
                MZ: Fix to bug 1406000 (segfault appearing when doing FxFx merging). Thanks to Josh Bendavid for
                    having reported it
                MZ: Fix to a bug occurring when generating event in the "split" mode: the required output was 
                    not correctly specified
                OM: The built-in pdf "nn23lo" and "nn23lo1" where associate to the wrong lhapdfid in the lhef file
                    This was creating bias in using SysCalc. (Thanks Alexis)
                OM: Fix a bug in the LO re-weighing  module which was removing the 
                    SysCalc weight from the lhe file (thanks Shin-Shan)
                Team: Fixes to different small bugs / improvement in the error and warning messages
		RF: For aMC runs, If a NAN is found, the code now skips that PS point and continues instead of
		    leading to NAN.
                RF: For fNLO runs the virtuals were included twice in the setting of the integration grids. 
                    This was not leading to any bias in previous version of the code.

2.2.2(06/11/14) OM: Correct a bug in the integration grid (introduces in 2.1.2). This was biasing the cross-section of 
                    processes like a a > mu+ mu- in the Effective Photon Approximation by three order of magnitude.
                    For LHC processes no sizeable effect have been observe so far.
                MZ: some informations for aMC@NLO runs which were before passed via include files are
                    now read at runtime. The size of executables as well as compilation time / memory usage
                    is reduced for complicated processes
                RF: Fix crash #1377187 (check that cuts were consistent with the grouping was too restrictive) 
		RF: For NLO running: added 'strip' to the makefiles to reduce executable sizes (removes symbol info)
		Stefano Carrazza (by RF): fix for the photon PDF for the internal NNPDF sets
		RF: Improved the check on the consistency of the cuts and the grouping of subprocesse (LO running)
                PT: enabled PYTHIA8.2
                OM: restore the usage of external gzip library for file larger than 4Gb which were crashing with
                    the python gzip library
                OM: Fixing the default card for Delphes
                OM: Improve support of lsf cluster (thanks Josh) 
                OM: Adding support for the UFO file functions.py (which was ignored before)
                OM: Reduce the amount of RAM used by MadSpin in gridpack mode.
                OM: discard in MadWidth partial width lower than \Lambda_QCD for colored particle.

2.2.1(25/09/14) OM: Fix a bug preventing the generation of events at LO due to a wrong treatment of 
                      the color-flow.

2.2.0(24/09/14) VH: General mixed order corrections in MadLoop (only), including QCD/EW/QED and 
                    the UFO@NLO model 'loop_qcd_qed_sm'.
                VH: Re-design of both the tree and MadLoop matrix elements output to compute
                    contributions of different coupling order combinations independently from one another.
                VH+HS: Tensor integral reduction as implemented in PJFry and IREGI readily available
                    and interfaced to MadLoop's output.
                VH: Re-structuring of MadLoop's standalone output so as to easily create a single dynamic 
                    library including many processes at once. Useful for interfacing MadLoop to other MC's
                    and already working with Sherpa.
                VH+HS: This branch contains all the fixes for proper treatment of the latest BSM@NLO models 
                    produced by FeynRules@NLO. In particular, the fixed related to the presence of majorana 
                    particles in loop ME's.
                RF: Corrected the behaviour of the pdfcode parameter in the shower_card for NLO+PS runs.
                PT: Redesigned shower_card.dat and eliminated modbos options for Herwig6          
                RF: Change the SPINUP information in the NLO LHEF from 0 to 9 (i.e. sum over helicities)
                RF: Fixed a bug in the check on the determination of the conflicting BWs.
		RF: Added the aMCfast+APPLgrid interface (arXiv:1406.7693 [hep-ph])
                PT: Redesigned shower_card.dat and eliminated modbos options for Herwig6          
                RF: Change the SPINUP information in the NLO LHEF from 0 to 9 (i.e. sum over helicities)
                RF: Fixed a bug in the check on the determination of the conflicting BWs.
                MZ: enabled LHAPDF6 interface 
                OM: Fixed a crash in some HEFT merging case.
                OM: Fix various compatibility problem created by the LHEFv3 version (Thanks to S. Brochet)
                OM: Fix a bug for MadSpin in gridpack mode
                OM: Add a routine to check the validity of LHE file (check_event command)
                OM: Fix bug for UFO model with custom propagators
                OM: Fix Bug in the computation of cross-section in presence of negative contribution 
                OM: Change colorflow information of LHE file in presence of two epsilon_ijk
                    since PY8 was not able to handle such flow in that format.
                OM: Add the function print_result for aMC@(n)LO run.
                OM: Add some shortcut in the card edition 
                    set ebeam 500 # edit both beams
                    set lpp 0     # edit both lpp1 and lpp2
                    set lhc 14    # configure for LHC 14TeV
                    set ilc 1000  # configure for ilc 1TeV
                    set fixed_scale 100 # set all scale to fixed and at 100GeV
		    set showerkt T # set showerkt on T in the shower card
 		    set qcut 20    # set the qctu to 20 in the shower card 
                OM: Fix a bug in the card edition mode which was sometimes returning to default value
                    which were edited by hand and not via the set command.
                Seoyoung Kim (by OM): Implementation of the htcaas (super-)cluster support.
		Juan Rojo (by RF): extended the 3 internal NNPDF sets for scales relevant for a 100TeV collider.
                OM: Fix a problem with the creation of DJR plot with root 6
                OM: allow the set the width to Auto in NLO computation (width computated at LO accuracy)
                OM: Adding the possibility to have automatic plot after the parton shower for Herwig6/Pythia6.
                    This require MadAnalysis and the pythia-pgs package. 

2.1.2(03/07/14) OM: Fix a bug in ALOHA in presence of customized propagator (Thanks Saurabh)
                OM: Fixing some compilation issue with MadWeight (Thanks A. Pin)
                OM: Fixing a bug preventing MadWidth to run due to the model prefixing (depending
                    on the way it was called)
                OM: Fixing a bug in MadSpin in the mssm model
		RF: Added the invariant mass and DeltaR cuts for *same flavour* opposite sign lepton
                    pairs to the run_card for NLO-type generations.
		RF: Added FxFx and UNLOPS merging with Pythia8
		RF: Prevent an infinite loop in MadSpin by forcing the correct sign to the invariants
		RF: Catch a possible error related to grouping subprocesses and setcuts
		OM: Fix an error when using the "customize_model" command
                S. Mrenna (by OM): Fix the include file in pythia8 output to be compliant with the latest
                    PY8 version
		RF: Added a string with functional form for the scales to the event file banner (NLO only)
                S. Brochet (by OM): Fix a bug in MadSpin with the writting of the mother ID in the LHE file.
                    Force the tag in the banner to always have the same case
                    increase momenta precision for the LHE file written by MadSpin 
                    (thanks a lot to S. Brochet for all those patch)
                PT: Integrated Jimmy's underlying event for Herwig6
                OM: improve "add model" functionality allow to force particle identification.
                PT: Bug fix in the normalisation of topdrawer plots for option 'sum' (as opposed to 'average')
		RF: Fixed a bug related to the random seed when the code was not recompiled for a new run.
                OM: Fixed a bug in MadEvent(LO) run, the generated sample were bias in presence of 
                    negative cross-section. A negative cross-section is possible only if you use a NLO PDF 
                    and/or if you edit the matrix.f by hand to have a non-definite positive matrix-element.
		OM: When importing a model, check that there is not more than 1 parameter with the same name.
                PT: Subsantial recoding of montecarlocounter.f and of a subroutine in fks_singular.f. Will help 
                    future extensions like EW NLO+PS matching and numerical derivatives      
                OM: Fixing a wrong assignement in the color flow in presence of epsilon_ijk color structure.
                    Those events were rejected by Pythia8 due to this wrong color-flow.
                MZ: Added the possibility to run the shower on a cluster, possibly splitting the lhe file 
                MZ: The c++ compiler can be specified as an option in the interface. On MACOSX, clang should
                    work now
                OM: MadEvent output is now LHEFv3 fully compliant. A parameter in the run_tag (lhe_version) 
                    allows to return LHEF version 2 format for retro-compatibility.

2.1.1(31/03/14) OM: Change the way the UFO model is handle by adding a prefix (mdl_) to all model variable.
                    This avoid any potential name conflict with other part of the code. This feature can be
                    bypassed by using the option --noprefix when importing the model.
                OM: New command "add model XXX" supported. This command creates a new UFO model from two UFO model.
                    The main interest stand in the command "add model hgg_plugin", which add the effective operator
                    h g g to the original UFO model. The model is written on disk for edition/future reference.
		RF: Reduced the calls to fastjet and skipped the computation of the reweight coeffients when
 		    they are not needed.
                OM: Fixed a bug for LO processes where the MMLL cut was not applied to the event sample.
                PA: Fix a bug in MadSpin to avoid numerical instabitities when extracting t-channel invariants
                    from the production event file (see modification in driver.f, search for 'MODIF March 5, 2014') 
                OM: Better determination of which particles are in representation 3/3bar since FR is ambiguous on that point.
                    Now the determination also looks for 3 -3 1 interactions to check if that help.
                OM: Fix a bug(crash) in MW linked to the permutation pre-selection module.
		RF: Better comments in the code for user-defined cuts in the ./SubProcesses/cuts.f function.
                    Also the maxjetflavor parameter in the run_card is now actually working.
                OM: Update SysCalc to:
                      - Fix a bug that some file where sometimes truncated.
                      - Allow for independant scale variation for the factorization/renormalization scale.
                RF+OM: Improve the handling of conflicting Breit-Wigners at NLO
		RF: Print the scale and PDF uncertainties for fNLO runs in the summary at the end of the run

2.1.0(21/02/14) MADWEIGHT RELEASE:
                ------------------
                
                OM+PA: First Official release of MadWeight inside MG5_aMC
                      Main update:
                        - ISR corrections
                        - possibility to use narrow-width approximation
                        - introducing a module for the pre-selection of the parton-jet assignment.
                        - extended formalism for the transfer function (more generic)
                        - possibility to evaluate the weights for multiple choices of transfer function 
      			  on the same phase-space point. The phase-space is optimized for the first set of 
                          parameters.
		      Speed update:
                        - More efficient way to group the computation for identical process with different final state.
                        - Possibility to Monte-Carlo over the permutation.
                        - More efficient way to choose between the various change of variable.
                        - Possibility to use mint (not compatible with all of the options)
			- Possibility to use sobol for the generation of PS point (sometimes faster than pure 
                          random point generator.

                MadEvent/aMC@NLO UPDATE/BUG FIXING:
 		-----------------------------------

                OM: Fix critical bug (returns wrong cross-section/width) for processes where the center of mass 
                    energy of the beam is lower than 1 GeV. So this has no impact for LHC-collider phenomenology.
                    This can also impact computation of decay-width if the mass of that particle is below 1 GeV.
		RF: Critical bug fixed (introduced in 2.0.2) for fixed order NLO runs that could
		    give the wrong cross section when the phase-space generation is inefficient
                    (like in the case for conflicting Breit-Wigners). This bug did not affect runs
                    with matching to the parton shower.
                OM: Fix a bug leading to a crash with some decay syntax. i.e., p p > t t~, (t > w+ b), (t~ >w- b~)
                OM: Fix format of LHE output for 1>N events when the <init> and mother information were wrongly set 
                    to LHC default. Specific support of this option will be part of pythia8 (8.185 and later)
                OM: Fix the syntax for the custom propagator to follow the description of arXiv:1308.1668 
                OM: Allow to call ASperGe on the flight if ASperGe module is include in the UFO model.
                    just type "asperge" at the moment where the code propose you to edit the param_card.

                MADSPIN UPDATE:
                ---------------
                OM: Allow to use another model for the decay than the one used for the production of events.
                    You are responsible of the consistency of the model in that case.
                PA: Include hellicity information for the events generated by MadSpin.
                OM: Fix a bug in MadSpin preventing the gridpack to run with NLO processes.

2.0.2(07/02/14) RF: Suppressed the writing of the 'ERROR in OneLOop dilog2_r' messages (introduced in the 
                    previous version)
                OM: Fix the bug that the shower_card.dat was wrongly identified as a pythia_card.
                OM: add one MadSpin option allowing to control the number of simultaneous open files.
                OM: Fix a bug in eps preventing evince preventing label to be displayed on page 2 and following
                    Thanks to Gauthier Durieux for the fix.
                OM: Fix a bug(crash) for p p > w+ w- j j introduce in 2.0.0 due to some jet sometimes tagged as QCD
                    and sometimes not (which was making the automatic scale computation to crash)
                OM: Change the way to writte the <init> line of the lhe file to take into account
                    - process with more that 100 subprocesses (note that you need to hack the pythia-pgs
                      package to deal with such large number of sub-process
                    - deal with pdf identification number bigger than 1 million.  
                OM: Fixed a bug preventing the Madevent to detect external module (pythia-pgs, syscalc,...)
                    Bug #1271216 (thanks Iwamoto)
                PT: PYTHIA8 scale and pdf variations

2.0.1(20/01/14) OM: Fix a bug in h > l+ l- l+ l- for group_subproceses =False (decay only). A follow up of 
                    the bug fix in 2.0.0
                RF: Replaced the Error#10 in the generation of the phase-space (for NLO) to a Warning#10.
                    In rare cases this error stopped the code, while this was not needed.
                RF: When using non-optimized loop output, the code now also works fine.
                OM: Modification of the code to allow the code to run on our servers
                VH: Improve the timing routine of the NLO code (displayed in debug mode)
                VH: FIX the import of old UFO model (those without the all_orders attribute).
                OM: Add a functionalities for restrict_model if a file paramcard_RESTRICTNAME.dat
                    exists, then this file is use as default param_card for that restriction.
                HS: Updated CutTools to v1.9.2

2.0.0(14/12/13)    CHANGE IN DEFAULT:
                   ------------------
                      OM: Change the Higgs mass to 125 GeV for most of the model (but the susy/v4 one).
                      OM: Change the default energy of collision to 13 TeV.
                      RF: Default renormalisation and factorisation scales are now set to H_T/2. (for aMC only)

                   MadEvent Update:
                   ----------------
                      OM+SF+RF: Add Frixione Photon isolation (also for aMC)
                      OM: Implementation of the reweight module for Leading Order matrix-element
                      JA+OM+AK: Store parameters needed for systematics studies.
                          This can be turned on with the use_syst parameter in
                          run_card.dat.
                          This output can be used to generate event weights for
                          a variety of variational parameters, including scalefact,
                          alpsfact, PDF choice, and matching scale. Note that this require
                          pythia-pgs v2.2 for matching scale.
                      OM+JA+Chia: Implement MadWidth (automatic/smart computation of the widths)
                      OM: Support for Form-Factor defined in the UFO model. and support for model
                          parameter presence inside the Lorentz expression.
                      OM: Support for a arbitrary functions.f file present inside the UFO model. 
                      JA: Included <clustering> tag in matched .lhe output, to be 
                          used together with Pythia 8 CKKW-L matching. This can be 
                          turned off with the clusinfo flag in run_card.dat.
                      JA: New treatment of matching for diagrams that have no
                          corresponding lower-multiplicity diagrams. Jets that
                          are not classified as shower-type emission jets are
                          flagged in the cluster scale info at the end of the event,
                          which is recognized by the Pythia interface in Pythia-PGS
                          package v. 2.2. For such jets, xqcut does not apply. This
                          allows for consistent matching e.g. of p p > w+ b b~ in 
                          the 4-flavor scheme. Note that auto_ptj_mjj must be set to
                          .false. for this to work properly.
                      OM: Change model restriction behavior: two widths with identical are not merged anymore.
                      S.Prestel(via OM): implement KT Durham cut. (thanks to Z. Marshall)
                      OM: Improved check for unresponsive of PBS cluster (thanks J. Mc Fayden)
                      OM: Implement a maximum number (2500) of jobs which can be submitted at the same time
                          by the PBS cluster. This number is currently not editable via configuration file.
                     
                   MadEvent Bug Fixing:
                   --------------------
                      OM: Fix a bug for h > l+ l- l+ l- (introduce in 1.5.9) where the phase-space parametrization 
                          fails to cover the full phase-space. This bugs occurs only if two identical particles decays
                          in identical particles and if both of those particles can't be on-shell simultaneously. 
                      OM: Fix a bug for multi_run sample in presence of negative weights (possible if NLO pdf)
                          The negative weights were not propagated to the merged sample. 
                          (thanks to Sebastien Brochet for the fix)
	         
                   aMC@NLO Update:       ! FIRST OFFICIAL RELEASE WITH NLO CAPABILITIES !
                   ---------------
                       PT: MC@NLO matching to PYTHIA8 available.
                       RF: Added FxFx merging
                       RF: Use MC over helicities for the MadLoop virtual corrections.
                       RF: Using "virtual tricks" to reduce the number of PS points for which to include
                           the virtual corrections, leading to a speed up of the code.
                       OM+SF+RF: Add Frixione Photon isolation (also in MadEvent)
                       PA+OM: Fast version of MadSpin implemented (PS generation in Fortran).
		       OM: Allow to have MadSpin in "gridpack mode" (same cards/same decay). 
                           Add in the madspin_card "set ms_dir PATH". If the path didn't exist MS will
                           create the gridpack on that path, otherwise it will reuse the information 
                           (diagram generated, maximum weight of each channel, branching ratio,...)
                           This allow to bypass all the initialization steps BUT is valid only for the 
                           exact same event generation.
                       VH: Fixed set_run.f which incorrectly sets a default value for ptl, drll and
                           etal making the code insensitive to the values set in the run_card.dat 
                       VH: Fixed a bug in MadLoop that doubled the computing time for quad precision
                       VH+RF: Added MadLoop stability information to the log files (and run summary
                           in DEBUG mode).
                       RF: Fixed a stability problem in the reweighting to get PDF and scale uncertainties.
                       VH+RF: Improved the Binoth LHA interface
                       RF: Improved the multi-channeling for processes with more amplitudes than diagrams.
                       RF: Added a new parameter in the run_card to set the required accuracy for fixed 
                           order runs.
                       SF+RF: Improved handling of fixed order analysis

                    From beta3 (13/02/13):
                       OM: Merge with 1.5.7+1.5.8 (See information below)
                       OM: Allow the customize_model to be scriptable in a 
                           friendly way.
                       RF: Event normalization is now Les Houches compliant (the weights
		           of the events should average to the total rate). The old normalization
                           can still be chosen by setting the flag 'sum = event_norm' in the run_card.
		       RF: Fixes a bug related to the mass of the tau that was not consistently 
 		           taking into account in the phase-space set-up.
		       VH: Fixed the incorrect implementation of the four gluons R2 in the loop_sm UFO.
		       VH: Fixed the UV renormalization for the SM with massive c quarks.
                       RF: The PDF uncertainty for NNPDF is now also correctly given in the run summary
                       RF: Some improvements in the test_MC and test_ME when matrix elements are
                           numerically very large
                       OM+RF: Added the running at LO to the 'launch questions'
                       OM: Allow "check" command to use a event file.
                           This will use the related param_card and the first
                           event compatible with the requested process.
                       RF: Improved the phase-space generation in the case of competing resonances

                    From beta2 (23/12/12):
                       MG5 Team: Include 1.5.4+1.5.5+1.5.6 modifications
                       MadSpin Team: Include MadSpin
                       VH: Fix computation in the Feynman gauge for the loops
                       RF: automatic computation of the NLO uncertainties
                       OM: NLO can now be runned with no central disk
                       MZ: change the format of number (using e and not d)
                       MZ: compilation and tests are possible in multicore
                       RF: allow to precise either uncertainty or number of events
                           for aMC@NLO/NLO
                       OM: ./bin/mg5 cmd.cmd is now working for NLO process

                    From beta1 (31/10/12):
                       aMCatNLO Team: First public (beta) version of aMCatNLO.
                         In order to learn aMCatNLO, please do "tutorial aMCatNLO"
                         Please also visit: http://amcatnlo.cern.ch/list.htm for more
                         information.

1.5.15 (11/12/13) OM: Fix the auto-update function in order to allow to pass to 2.0.0

1.5.14 (27/11/13) OM: Add warning about the fact that newprocess_mg5 is going to be remove in MG5_aMC_V2.0.0
                  OM: Improved cluster submision/re-submition control. 

1.5.13 (04/11/13) OM: Implement a function which check if jobs submitted to cluster are correctly runned.
                      In case of failure, you can re-submitted the failing jobs automatically. The maximal 
                      number of re-submission for a job can be parametrize (default 1) and how long you have to
                      wait before this resubmission [to avoid slow filesystem problem, i.e. condor](default 300s)
                      Supported cluster for this function: condor, lsf, pbs
                  OM: Fix a problem when more than 10k diagrams are present for a given subprocesses.
                      (tt~+4jets).
                  BF: Change nmssm model (The couplings orders were not correctly assigned for some triple 
                      Higgs interactions) 
                  OM: use evince by default to open eps file instead of gv.
		  OM: Fix a problem with the set command for the card edition for the mssm model.
                  OM: Update EWdim6 paper according to the snowmass paper. (3 more operator)
                      The default model is restricted in order to exclude those operators. In order
                      to have those you have to use import model EWdim6-full
                  OM: Fix bug #1243189, impossible to load v4 model if a local directory has the name of
                      the models (which is present in the models directory)
                  OM: Fix a bug in the complex mass scheme in the reading of the param_card (it was clearly stated)
                  OM: Improve numerical stability of the phase-space point generation. (thanks Z. Surujon)

1.5.12 (21/08/13) OM: Improve phase-space integration for processes with strong MMJJ cut. Cases where
                      the cross-section were slightly (~4%) under-evaluated due to such strong cut.
                  OM: Add a command print_results in the madevent interface. This command print the 
                      cross-section/number of events/... 
                  OM: change the way prompt color is handle (no systematic reset). Which provides better
                      result when the log is printed to a file. (thanks Bae Taegil) 
                  OM: Fix Bug #1199514: Wrong assignment of mass in the lhe events file if the initial 
                      state has one massive and one massless particles. (Thanks Wojciech Kotlarski)
                  OM: Fix a compilation problem for SLC6 for the installation of pythia-pgs
                  OM: Fix a crash linked to bug #1209113.
                  OM: Fix a crash if python is not a valid executation (Bug #1211777)
		  OM: Fix a bug in the edition of the run_card if some parameters were missing in the cards
                      (Bug #1183334)

1.5.11 (21/06/13) OM: Fix CRITICAL bug (returning wrong cross-section) for processes with more than
                      one W decaying leptonically. For such processes the lepton cuts were also used
                      on the neutrino particle reducing the cross-section. This bug was present only
                      for group_subprocesses=True (the default)
                  OM: Fix Bug #1184213: crash in presence of GIM mechanism (occur on some 
                      LINUX computer only)
                  OM: The compilation of madevent is now performed by the number of core specify
                      in the configuration file. Same for pythia, ...
                  OM: Improve support for Read-Only system
                  OM: Fix a bug with the detection of the compiler when user specifiy a specific
                      compiler.
                  OM: Fix a problem that MG5 fails to compute the cross-section/width after that 
                      a first computation fails to integrate due to a wrong mass spectrum. 
                  OM: Fix a wrong output (impossible to compile) for pythia in presence of photon/gluon
                      propagator (introduce in 1.5.8)
                  OM: Allow to have UFO model with "goldstone" attribute instead of "GoldstoneBoson", since
                      FR change convention in order to match the UFO paper.

1.5.10 (16/05/13) OM: Fix Bug #1170417: fix crash for conjugate routine in presence of 
                      massless propagator. (introduce in 1.5.9)
                  OM: Fix question #226810: checking that patch program exists before
                      trying to update MG5 code.
                  OM: Fix Bug #1171049: an error in the order of wavefunctions 
                      making the code to crash (introduce in 1.5.7)
		  OM: Allow to use an additional syntax for the set command.
                      set gauge = Feynman is now valid. (Was not valid before due to the '=')
                  OM: Fix By Arian Abrahantes. Fix SGE cluster which was not working when
                      running full simulation (PGS/Delphes).
                  OM: adding txxxxx.cc (Thanks to Aurelijus Rinkevicius for having 
                      written the routine) 
                  OM: Fix Bug #1177442. This crash occurs only for very large model. 
                      None of the model shipped with MG5 are impacted.
                  OM: Fix Question #228315. On some filesystem, some of the executable 
                      loose the permission to be executable. Recover those errors 
                      automatically.
                  OM: Modify the diagram enhancement technique. When more diagram have 
                      the same propagator structure we still combine them but we now include
                      the interference term in the enhancement technique for those diagrams.
                      This fix a crash for some multi-jet process in presence of non diagonal
                      ckm matrices.

1.5.9 (01/04/13)  JA: Fix bug in identification of symmetric diagrams, which could
                      give the wrong propagators included in event files for certain
                      processes (such as p p > z z j, z > l+ l-). Apart from the 
                      propagators (with status 2) in the event file, this bug didn't
                      affect any other results (such as distributions).
                  JA: Fix problem in gensym which made some decay chain processes
                      slower than they should be. Thanks Eric Mintun for reporting.
                  JA: Fix problem in event clustering (introduced in v. 1.5.8)
                      which made events from some processes fail Pythia running.
                  JA: Fixed bug #1156474, Pythia 8 C++ matrix element output for 
                      decay chain processes such as p p > z j, z > j j.
                      (Bug #1156474)
                  JA + OM: Automatically remove libpdf and libgeneric before survey,
                      so everything works automatically when switching between
                      built-in PDFs and LHAPDF.
                  JA: Allow syntax / to remove particles in the define command.
                      Example: define q = p / g
                  JA: Added fat warning if any decay process in a decay chain
                      includes a particle decaying to itself (as is the case
                      if you do w+ > all all, since you include w+ > w+ a).
                  JA: Forbid running newprocess_mg5 from a process directory
                      that has already been generated, to avoid confusion.
                  OM: Fix lxplus server issue (Bug #1159929)
                  OM: Fix an issue when MG5 directory is on a read only disk 
                      (Bug #1160629)
                  OM: Fix a bug which prevent to have the pythia matching plot/cross-section
                      in some particular case.
                  OM: Support of new UFO convention allowing to define custom propagator.
                      (Both in MG5 and ALOHA)
                  OM: Change ALOHA default propagator to have a specific expression for the
                      massless case allowing to speed up matrix element computation with 
                      photon/gluon.
                  OM: Correct the default spin 3/2 propagator (wrong incoming/outcoming 
                      definition)
                  ML (by OM): Adding support of the SLURM cluster. Thanks to 
                      Matthew Low for the implementation.
                  OM: Fixing the standalone_cpp output for the mssm model. (only model impacted)
                      Thanks to Silvan S Kuttimalai for reporting. 
                  OM: Fix Bug #1162512: Wrong line splitting in cpp when some name were very long.
                      (shorten the name + fix the splitting)

1.5.8 (05/03/13)  OM: Fix critical bug introduce in 1.5.0. ALOHA was wrongly written
                      HELAS routine for expression containing expression square. 
                      (like P(-1,1)**2). None of the default model of MG5 (like sm/mssm)
                      have such type of expression. More information in bug report #1132996
                      (Thanks Gezim) 		
                  OM+JA: install Delphes now installs Delphes 3 
                      [added command install Delphes2 to install Delphes 2]
                  OM: Add command in MadEvent interface: add_time_of_flight
                      This command modifies the lhe events file by adding the time of 
                      flight information in the lhe events. To run this you need to do
                      $> ./bin/madevent
                      MGME> generate_events --laststep=parton -f 
                      MGME> add_time_of_flight
		      MGME> pythia    [if needed]
                  OM: Fix bug in pythia8 output for process using decay chains syntax.
                      See bug #1099790.
                  CDe+OM: Update EWdim6 model
                  OM: Fix a bug preventing model customized via the "customize_model"
                      command to use the automatic width computation.
                  OM: Change model restriction behavior: a value of 1 for a width is 
                      not treated as a restriction rule.
                  OM: Fix incomplete restriction of the MSSM model leading to inefficient
                      process merging (and larger-than-necessary files) for the MSSM.
                  OM: Correct bug #1107603 (problem with condor cluster for submission 
                      associated to a large number of jobs). Thanks Sanjay.
                  JA: Fix one part of the problem in bug #1123974: take into 
                      account invariant mass cuts mmXX above the peak range in 
                      s-channel resonances in the phase space integration,
                      to make sure such channels find events even for narrow
                      invariant mass cut ranges. Please note the discussion in 
                      that bug report for other types of channels however.
                  JA: Fixed bug #1139303: matrix elements for identical 
                      decay chain processes with different propagators (such as 
                      p p > w+, w+ > e+ ve and p p > w-,  w- > vm~ mu-) 
                      are now no longer combined, to ensure that resonances are
                      correctly represented in event file.
                  OM: Support lhapdf set which contains photon (See bug #1131995).
                  RF+JA: Reuse last two PDF calls also for LHAPDF PDFs, clarify code
                      for reuse of PDFs in pdg2pdf.f and pdg2pdf_lhapdf.f
                  OM: Update the default delphes card to latest Delphes version. This 
                      default card is automatically overwritten by the default Delphes
                      card when running "install Delphes".
                  JA: Make sure cuts are only checked once per event - this can save
                      a lot of time for multiparton event generation.
                  OM: Fix Bug #1142042 (crash in gridpack).

1.5.7 (15/01/13)  OM+JA: Fixed crash linked to model_v4 for processes containing wwww or
                      zzww interactions. (See bug #1095603. Thanks to Tim Lu) 
                  OM: Fix a bug affecting 2>1 process when the final states particles is 
                      (outcoming fermion) introduced in version 1.5.0. (Thanks to 
                      B. Fuks) 
                  OM: Fix a problem of fermion flow for v4 model (thanks to A. Abrahantes) 
                  OM+DBF: Change the automatically the electroweak-scheme when passing to 
                      complex-mass scheme: the mass of the W is the an external parameter
                      and Gf is an internal parameter fixed by LO gauge relation. 
                  OM+DBF: Remove the model sm_mw of the model database. 
                  OM: Fix problem in the ./bin/mg5 file command when some question are 
                      present in the file.
                  OM: Extend support for ~ and ${vars} in path.
                  OM: Fix a crash in multi_run for more than 300 successive runs.
                      (Thanks to Diptimoy)
                  OM: Allow to choose the center of mass energy for the check command.
                  OM: small change in the pbs cluster submission (see question #218824)
                  OM: Adding possibility to check gauge/lorentz/...for  2>1 processes.                    

1.5.6 (20/12/12)  JA: Replaced error with warning when there are decay processes
                      without corresponding core processes final state (see 
                      Question #216037). If you get this warning, please check
                      carefully the process list and diagrams to make sure you
                      have the processes you were expecting.
                  JA: Included option to set the highest flavor for alpha_s reweighting
                      (useful for 4-flavor matching with massive b:s). Note that
                      this does not affect the choice of factorization scale.
                  JA: Fixed Bug #1089199, where decay processes with symmetric 
                      diagrams were missing a symmetry factor. 
                      Note that this only affects decay processes (A > B C ..) 
                      with multiple identical particles in the final state and 
                      some propagators not able to go on the mass shell.
                  JA: Updated the restriction cards for the sm model to set 
                      Yukawa couplings equal to the corresponding masses
                      (in order to avoid stupid gauge check failures).


1.5.5 (18/11/12)  JA: Fixed Bug #1078168, giving asymmetries in X+gamma generation
                      (e.g. Z+gamma) when ickkw=1 and pdfwgt=T. Thanks Irakli!
                  JA: Ensure that t-channel single top gives non-zero cross section
                      even if maxjetflavor=4 (note that if run with matching,
                      maxjetflavor=5 is necessary for correct PDF reweighting).
                  OM: Fixed Bug #1077877. Aloha crashing for pseudo-scalar, 3 bosons 
                      interactions (introduces in 1.5.4)
                  OM: Fix Bug for the command "check gauge". The test of comparing
                      results between the two gauge (unitary and Feynman) was not 
                      changing the gauge correctly.
                  OM: Improvment in LSF cluster support (see bug #1071765) Thanks to
                      Brian Dorney.

1.5.4 (11/11/12)  JA: Fixed bug in combine_runs.py (introduced in v. 1.5.0) for
                      processes with 5 final-state particles, which might prevent
                      matching to Pythia to work properly (thanks Priscila).
                  OM: Fix Bug #1076043, error in kinematics for e- p collisions,
 		      thanks to Uta Klein (introduced in 1.5.0).
                  JA: Fix Bug #1075525, combination of decay processes for 
                      particle and antiparticle (e.g. w+ > all all and 
                      w- > all all), thanks Pierre.
                  OM: Fix a compilation crash due to aloha (thanks Tim T)
                  JA: Fixed dynamical scale settings for e- p collisions.
                  JA: Fixed running LHAPDF on a cluster with cluster_temp_path.
                  JA: Ensure that the seed is stored in the banner even when Pythia
                      is run (this was broken in v. 1.5.0).
                  JA: Improved and clarified phase space presetting for processes
                      with competing BWs.

1.5.3 (01/11/12)  OM: Fix a crash in the gridpack mode (Thanks Baris Altunkaynak)
                  OM: Fix a crash occuring on cluster with no central disk (only
                      condor by default) for some complicated process.
                  OM: If launch command is typed before any output command, 
                      "output madevent" is run automatically.
                  OM: Fix bug preventing to set width to Auto in the mssm model.
                  OM: Allow "set width PID VALUE" as an additional possibility to
                      answer edit card function.
                  OM: Improve ME5_debug file (include now the content of the 
                      proc_card as well).

1.5.2 (11/10/12)  OM: Fix Bug for mssm model. The param_card was not read properly
                      for this model. (introduce in 1.5.0)
                  OM: If the code is run with an input file (./bin/mg5 cmd.cmd)
                      All question not answered in the file will be answered by the 
                      default value. Running with piping data is not affected by this.
                      i.e. running ./bin/mg5 cmd.cmd < answer_to_question 
                       or echo 'answer_to_question' | ./bin/mg5 cmd.cmd      
                      are not affected by this change and will work as expected.
                  OM: Fixing a bug preventing to use the "set MH 125" command in a
                      script file.
                  JA: Fixed a bug in format of results.dat file for impossible
                      configurations in processes with conflicting BWs.
                  OM: Adding command "launch" in madevent interface which is the
                      exact equivalent to the launch command in the MG5 interface
                      in madevent output.
                  OM: Secure the auto-update, since we receive some report of incomplete
                      version file information.

1.5.1 (06/10/12)  JA: Fixed symmetry factors in non-grouped MadEvent mode
                      (bug introduced in v. 1.5.0).
                  JA: Fixed phase space integration problem with multibody 
                      decay processes (thanks Kentarou for finding this!).
                  OM: Fix that standalone output was not reading correctly the param_card
                      (introduce in 1.5.0)
                  OM: Fix a crash when trying to load heft
                  OM: Fix the case when the UFO model contains one mass which 
                      has the same name as another parameter up to the case.
                  OM: Fix a bug for result lower than 1e-100 those one are now 
                      consider as zero.
                  OM: Fix a bug present in the param_card create by width computation 
                      computation where the qnumbers data were written as a float 
                      (makes Pythia 6 crash).

1.5.0 (28/09/12)  OM: Allow MG5 to run in complex mass scheme mode
                      (mg5> set complex_mass True)
                  OM: Allow MG5 to run in feynman Gauge
                      (mg5> set gauge Feynman)
                  OM: Add a new command: 'customize_model' which allow (for a
                      selection of model) to fine tune the model to your need.
                  FR team: add a file decays.py in the UFO format, this files 
                      contains the analytical expression for one to two decays
       		  OM: implement a function for computing the 1 to 2 width on 
                      the fly. (requires MG5 installed on the computer, not only
                      the process directory)
                  OM: The question asking for the edition of the param_card/run_card
                      now accepts a command "set" to change values in those cards
                      without opening an editor. This allow simple implemetation 
                      of scanning. (Thanks G. Durieux to have push me to do it)
                  OM: Support UFO model with spin 3/2
                  OM + CDe: Support four fermion interactions. Fermion flow 
                       violation/Majorana are not yet allowed in four fermion 
                       interactions.
                  OM + PdA: Allow Large Extra Dimension Model (LED) to run in the
                      MG5 framework.
                  OM: Add auto-detection if MG5 is up-to-date and propose to
                      apply a patch if not.
                  OM: MadEvent changes automatically the compiler according to 
                      the value present in the configuration file.
                  OM: Aloha modifications: faster to create routines and more 
                      optimized routines (up to 40% faster than previous version).
                  OM: Aloha now supports Lorentz expression with denominator.
                  OM: Improve error message when Source didn't compile properly.
                  OM: The numerical evaluation of the matrix element requires now 
                      less memory than before (madevent and standalone output)
                  OM: Fix a series of bugs with the madevent command 'remove' and 
                      'run_banner'                    
                  JA: Ensure identical results for identical seeds also with
                      multiple runs in the same directory. Note that identical runs
                      with previous versions can't be guaranteed (but different
                      seeds are guaranteed to give statistically independent runs).
                      Save the results.dat files from all runs.
                  JA: Amended kinematics to correctly deal with the case of
                      massive beams, as well as fixed-target proton collisions.
                  JA: Changed default in the run_card.dat to use -1 as "no cut"
                      for the max-type cuts (etaj, ptjmax, etc.).
                  JA: Added support for negative weights in matrix elements
                      (as required for interference-only terms) and PDFs.
                  JA: Avoid creating directories for integration channels
                      that can not give events based on BW settings
                      (further improvement compared to v. 1.4.8).
                  JA: Optimize phase space integration when there are resonances
                      with mass above ECM.
                  JA: Fixed issue in replace.pl script with more than 9 particles
                      in an event.
                  JA+OM: Allow cluster run to run everything on a local (node) disk.
                      This is done fully automatically for condor cluster.
                      For the other clusters, the user should set the variable
                      "cluster_temp_path" pointing to a directory (usefull only if 
                      the directory is on the node filesystem). This still requires
                      access to central disk for copying, event combination,
                      running Pythia/PGS/Delphes etc.
                  OM: Replace fortran script combine_runs by a python script. 
                      This script allows to be more stable when running on clusters 
                      with slow filesystem response (bugs #1050269 and #1028844)
                  JA: Ensure that process mirroring is turned off for decay
                      processes of type A > B C...

1.4.8.4 (29/08/12) OM: Fix a web problem which creates generations to run twice on the web.

1.4.8.3 (21/08/12) JA: Ensure that the correct seed is written also in the .lhe
                       file header.
                   JA: Stop run in presence of empty results.dat files 
                       (which can happen if there are problems with disk access
                       in a cluster run).
                   JA: Allow reading up to 5M weighted events in combine_events.

1.4.8.2 (30/07/12) OM: Allow AE(1,1), AE(2,2) to not be present in SLAH1 card
                       (1.4.8 crashes if they were not define in the param_card)
                   OM: Add a button Stop-job for the cluster and make nicer output 
                       when the user press Ctrl-C during the job.

1.4.8 (24/07/12)  JA: Cancel running of integration channels where the BW
                      structure makes it impossible to get any events. This
                      can significantly speed up event generation for processes
                      with conflicting BWs.
                  JA: Minor modification of integration grid presetting in
                      myamp.f, due to the above point.
                  JA: Raise exception if a decay process has decaying particles
                      that are not present in the corresponding core process
                      (this might help avoid syntax mistakes).
                  JA: Fixed subprocess group combination also for the case
                      when different process flags @N are given to different
                      decays of the same core process (sorry, this was missed
                      in v. 1.4.7).
                  JA: Fixed crash for process p p > w+ w+ j j t t~ when all 
                      w and t/t~ are decayed (bug #1017912, thanks to Nicolas
                      Deutschmann).
                  JA: Fixed array dimension for diagrams with a single s-channel
                      propagator (caused crash for certain compilers, bug #1022415
                      thanks Sho Iwamoto).
                  JA: Fixed crash for identical decay chains for particle-anti- 
                      particle when only one of the two is decayed, introduced 
                      in v. 1.4.7 (thanks John Lee).
                  OM: Ensure that matching plots are replaced correctly when
                      Pythia is run reusing a tag name.
                  OM: Improved check for YE/AE, YU/AU, YD/AD for first two
                      generations in SLHA1<->2 converter (thanks Abhishek).

1.4.7 (25/06/12)  JA: Change the random seed treatment to ensure that the original 
                      seed is stored in the banner (this was broken in v. 1.4.0).
                      If a non-zero seed is given in the run_card, this seed
                      is used as starting value for the SubProcesses/randinit file,
                      while the seed in the run_card is set to 0.
                      This way, the seed for a multi_run is automatically
                      updated in the same way as for individual runs.
                  TS + JA: Fix problem with duplicate random seeds above 64000.
                      Now, random seeds up to 30081*30081 can safely be used.
                  JA: Turn off automatic checking for minimal coupling orders
                      in decay processes A > B C ...
                  JA: Ensure that automatic coupling order determination works
                      also for effective theories with multiple orders in an
                      interaction (thanks Claude and Gizem Ozturk).
                  JA: Optimize phase space integration and event generation
                      for decay processes with very squeezed mass spectrum.
                  JA: Ensure that identical matrix elements in different process 
                      definitions are combined also when using the decay chain 
                      formalism (thanks to Zhen Liu for pointing this out).
                  BF+JA: Updated the NMSSM model to the latest FR version.
                  OM: Change EW_dim6 to remove all interactions which don't 
                      impact three boson scattering.
                  JA: Fixed problem in matrix element combination which allowed
                      non-identical matrix elements to be combined in certain
                      complicated processes (such as p p > l vl l vl l vl),
                      resulting in lines with Z > e+ mu- in the event file
                      (bug #1015032, thanks Johannes E for reporting).
                  JA: Fixed minor typo in myamp.f.
                  OM: Fixed minor behavior restriction of multi_run (thanks to
                      Joachim Kopp).
                  OM: Improved condor cluster support when the cluster is 
                      unresponsive (should avoid some crashes on the web).
                  JA: Fixed support for color sextets in addmothers.f
                      (thanks Nicolas Deutschmann for reporting).          
                  JA: Make sure that also the SubProcesses directories are 
                      cleaned when running bin/compile in a gridpack.
                  JA: Removed the confusing makefile in Template and replace it
                      with scripts to create madevent.tar.gz and gridpack.tar.gz.
                  
1.4.6 (16/05/12)  JA: Added cuts on lepton pt for each of the 4 hardest leptons
                  OM: Allow bin/madevent script to be run with a single line command
                      example ./bin/madevent multi_run 10 
                  OM: Adding the 4 higgs interactions in the standard model UFO model
                  JA: Added new restriction card for the sm model with massive
                      muon and electron, and non-zero tau decay width
                  JA: Ensure assignment of colors to intermediate propagators
                      works also in fermion flow- and color flow-violating 
                      RPV processes (thanks Brock Tweedie for finding this).
                  JA: Fix crash for certain fermion flow violating decay chains
                      (introduced in v. 1.3.27) (again thanks to Brock Tweedie).
                  JA: Fix crash for decay chains with multiple decays involving 
                      the same particles (thanks Steve Blanchet for reporting)
                  JA+OM: Fix crash for Pythia8 output with multiparticle vertices
                      (thanks to Moritz Huck for reporting this.)
                  OM: Fixing ALOHA output for C++/python.
                  OM: Fix a crash occuring when trying to create an output on 
                      an existing directory (thanks Celine)

1.4.5 (11/04/12)  OM: Change the seed automatically in multi_run. (Even if the seed
                      was set to a non automatic value in the card.)
                  OM: correct a minor bug #975647 (SLAH convention problem) 
                      Thanks to Sho Iwamoto
                  OM: Improve cluster support (more secure and complete version)
                  JA: Increased the number of events tested for non-zero helicity
                      configurations (needed for goldstino processes).
                  OM: Add a command to remove the file RunWeb which were not always
                      deleted correctly
                  OM+JA: Correct the display of number of events and error for Pythia 
                     in the html files.
                  OM: Changed the way the stdout/stderr are treated on the cluster
                      since some cluster cann't support to have the same output file
                      for both. (thanks abhishek)

1.4.4 (29/03/12)  OM: Added a command: "output aloha" which allows to creates a 
                      subset (or all) of the aloha routines linked to the
                      current model
                  OM: allow to choose the duration of the timer for the questions.
                      (via ./input/mg5_configuration.txt)
                  OM: Allow UFO model where G is not defined.
                  OM: allow to use ~,~user, ${var} in the path. Improve support
                      for path containing spaces.
                  JA: Fixed LHAPDF functionality which was broken in v. 1.4.0
                  JA: Allow non-equal mixing angles in mssm restrict cards
                      (as needed for cards from some spectrum generators)
                  JA: Fixed script addmasses.py for complicated events such as
                      p p > t t~ + jets with decays of t and t~.
                  JA: Added GE cluster to the list in cluster.py.
                  JA: Allow up to 1M events in a single run. Note that the 
                      unweighting (combine events) step gets quite slow with
                      so many events. Also note that if Pythia is run, still
                      maximum 50k events is recommended in a single run. 
                  OM: Fix problem linked to filesystem which makes new files
                      non executables by default. (bug #958616)
                  JA: Fixed buffer overflow in gen_ximprove when number of
                      configs > number of diagrams due to competing resonances
                      (introduced in v. 1.4.3).

1.4.3 (08/03/12)  JA: Reintroduced the possibility to completely forbid
                      s-channel diagrams, using the $$ notation. Note that
                      this should be used with great care, since the result
                      is in general not gauge-invariant. It is in general
                      better to use the $ notation, forbidding only onshell
                      s-channel particles (the inverse of decay chains).
                  JA: Automatically ensure that ptj and mmjj are below xqcut
                      when xqcut > 0, since ptj or mmjj > xqcut ruins matching.
                  OM: Add LSF to the list of supported cluster (thanks to Alexis).
                  OM: change the param_card reader for the restrict file.
                      This allow to restrict model with 3 lha id (or more)
                      (thanks to Eduardo Ponton).
                  OM: forbids to run 'generate events' with python 2.4.
                  OM: Include the configuration file in the .tar.gz created on 
                      the web (thanks to Simon) .
                  OM: Fix a Mac specific problem for edition of Delphes card.
                      (thanks to Sho Iwamoto).
                  OM: ALOHA modifications:
                       - Change sign convention for Epsilon (matching FR choices)
                       - For Fermion vertex forces that _1 always returns the  
                         incoming fermion and _2 returns the outcoming fermion. 
                         (This modifies conjugate routine output)
                       - Change the order of argument for conjugate routine
                         to expect IO order of fermion in all cases.
                       Note that the two last modifications matches MG5 conventions
                       and that those modifications correct bugs for interactions
                       a) subject to conjugate routine (i.e. if the model has 
                          majorana)                       
                       b) containing fermion momentum dependencies in the Lorentz
                          structure  
                       All model included by default in MG5 (in particular sm/mssm)
                       were not affected by those mismatch of conventions.
                       (Thanks to Benjamin fuks) 
                  OM: make acceptance test more silent.  
                  OM: return the correct error message when a compilation occur. 
                  OM: some code re-factoring.

1.4.2 (16/02/12) JA: Ensure that matching works properly with > 9 final state
                      particles (by increasing a buffer size in event output)
                 OM: add a command "import banner" in order to run a full run
                      from a given banner.
                 OM: Fix the Bug #921487, fixing a problem with home made model
                      In the definition of Particle/Anti-Particle. (Thanks Ben)
                 OM: Fix a formatting problem in me5_configuration.txt 
                      (Bug #930101) Thanks to Arian
                 OM: allow to run ./bin/mg5 BANNER_PATH and
                      ./bin/mg5 PROC_CARD_V4_PATH
                 OM: Various small fixes concerning the stability of the html 
                      output.
                 OM: Changes the server to download td since cp3wks05 has an 
                      harddisk failures.

1.4.1 (06/02/12) OM: Fix the fermion flow check which was wrongly failing on 
                      some model  (Thanks to Benjamin)
                 OM: Improve run organization efficiency (which speeds up the 
                      code on cluster) (Thanks to Johan)
                 OM: More secure html output (Thanks to Simon)

1.4.0 (04/02/12) OM: New user interface for the madevent run. Type:
                      1) (from madevent output) ./bin/madevent
                      2) (from MG5 command line) launch [MADEVENT_PATH] -i
                      This interface replaces various script like refine, 
                      survey, combine, run_..., rm_run, ...
                      The script generate_events still exists but now calls
                       ./bin/madevent. 
                 OM: For MSSM model, convert param_card to SLAH1. This card is
                      converted to SLAH2 during the MadEvent run since the UFO 
                      model uses SLAH2. This allows to use Pythia 6,
                      as well as having a coherent definition for the flavor.
                 JA+OM: For decay width computations, the launch command in 
                      addition to compute the width, creates a new param_card 
                      with the width set to the associated values, and with the 
                      Branching ratio associated (usefull for pythia). 
                 NOTE: This param_card makes sense for future run ONLY if all 
                      relevant decay are generated.
                 EXAMPLE: (after launch bin/mg5):
                       import model sm-full
                       generate t > b w+
                       define all = p b b~ l+ l- ta+ ta- vl vl~
                       add process w+ > all all
                       add process z > all all
                       define v = z w+ w-
                       add process h > all all
                       add process h > v v, v > all all
                       output
                       launch
                 OM: change output pythia8 syntax: If a path is specified this 
                      is considered as the output directory.
                 OM: Change the path of the madevent output files. This allows 
                      to run pythia/pgs/delphes mulitple times for the same set 
                      of events (with different pythia/... parameters).
                 OM: Madevent output is now insensitive to the relative path
                      to pythia-pgs, delphes, ... In consequence you don't need
                      anymore to have your directory at the same level as 
                      Template directory. 
                 OM: MadEvent checks that the param_card is coherent with the 
                      restriction used during the model generation. 
                 OM: Model restrictions will now also force opposite number to 
                      match (helpfull for constraining to rotation matrix).  
                 OM: Change the import command. It's now allowed to omit the 
                      type of import. The type is guessed automaticaly. 
                      This is NOT allowed on the web.
                 OM: Add a check that the fermion flow is coherent with the 
                      Lorentz structure associates to the vertex.
                 OM: Add a check that the color representation is coherent. 
                      This allow to detect/fix various problem linked
                      to some new models created by FR and SARAH.
                 OM: Change the default fortran compiler to gfortran.
                 OM: Add the possibility to force which fortran compiler will
                      be used, either via the configuration file or via the set 
                      command.
                 OM: Add the possibility to bypass the automatic opening of 
                      the web browser (via the configuration file: 
                      ./input/mg5_configuration.txt )
                 OM: add 'save options' command to save the current configuration 
                      in the configuration file. 
                 OM: Change the scheme of questions when running madevent and 
                      allow to specify in the command interface if you
                      want to run pythia/pgs/...
                      Allow to put the answers to the questions in the 
                      proc_card.dat.
                 OM: Add options for the display command:
                      a) display options: return the current option value. 
                        i.e. those set via the set command and/or via the 
                        configuration file
                      b) display variable NAME: return the current string 
                        representation of NAME and/or self.NAME .
                      c) display coupling_order: return the coupling orders with
                        their associated weight (for automatic order restriction)
                      d) display couplings now returns the list of all couplings
                        with the associated expression
                      e) display interactions [PART1] [PART2] [PART3] ...
                         display all interactions containing the particles set
                         in arguments 
                 OM: New Python script for the creation of the various html pages.
                      This Requires less disk access for the generation of the files.
                 OM: Modify error treatment, especially for Invalid commands
                      and Configuration problems.
                 JA: Ensure that we get zero cross section if we have
                      non-parton initial states with proton/antiproton beams
                 OM: Improve cluster support. MadEvent now supports PBS/Condor/SGE
                      Thanks to Arian Abrahantes for the SGE implementation.
                 OM: Improve auto-completion (better output/dealing with multi line/...)
                 OM: Improve the parallel suite and change the release script to run
                      some of the parallel tests. This ensures even higher stability 
                      of the  code for the future releases.
                 JA: Changed the way gridpacks work: Set granularity to 1
                      (so randomly select channels only if they should generate 
                      less than 1 event), but allowing channels to run down to a single
                      iteration. This removes all old problems with increased
                      variance for small channels in the gridpacks, while giving 
                      even faster event generation.

                 Thanks to Johan Alwall, Sho Iwamoto for all the important 
                 testing/bug reports.


1.3.33 (01/01/12) JA: Revisited colors for propagators in addmothers.f
                      to ensure that propagators in color flow
                      violating processes get the correct color
                      from initial state particles (thanks to
                      Michele Gabusi for forcing me to do this).

1.3.32 (21/12/11) JA: Fixed a bug in the PDF reweighting routine,
                      which caused skewed eta distributions for
                      matched samples with pdfwgt=T. Thanks to Giulio
                      Lenzi for finding this.
 
1.3.31 (29/11/11) OM: Fix a bug an overflow in RAMBO (affects standalone 
                     output only)
                  PdA (via OM): Change RS model (add a width to the spin2)
                  OM: Fix a bug in the cuts associate to  allowed mass of all 
                      neutrinos+leptons (thanks to Brock Tweedie for finding it)
                  OM: Remove some limitation in the name for the particles


1.3.30 (18/11/11) OM: Fix a bug for the instalation of pythia-pgs on a 64 bit
                      UNIX machine.
                  OM: If ROOTSYS is define but root in the PATH, add it 
                      automatically in create_matching_plots.sh
                     This is require for the UIUC cluster.

1.3.29 (16/11/11) OM: Fixed particle identities in the Feynman diagram drawing
                  JA: Fixed bug in pdf reweighting when external LHAPDF is used.
                  OM+JA: Simplify the compilation of pythia-pgs package.


1.3.28 (14/11/11) OM+JA: Fix special case when Lorentz structure combining
                      two different Majorana particles depends on the
                      incoming/outgoing status of the Majorana particles
                      (needed for MSSM with Goldstino).
                  JA: Fixed problem with colors in addmothers.f for complicated
                      multiparticle vertices and simplified color treatment 
                      (thanks to Gauthier Durieux for pointing this out).
                  JA: Further improved gridpack parameters
                  OM: Update the parallel test (now testing against MG5 1.3.3)
                  OM: Include some parallel test in the release script.


1.3.27 (05/11/11) JA: Fix bug in mirrored amplitudes (sometimes
                      amplitudes that should not be flagged as
                      mirrored were flagged as mirrored). Thanks
                      Marco Zaro for reporting this!
                  JA: Fix another problem getting enough events in
                      gridpack mode (it was not completely fixed in
                      v. 1.3.24). Thanks Alexis!
                  JA: Added "!" comments for all parameters in the default
                      run_card, since apparently this is still needed
                      for g77 to correctly read the parameters.
 
1.3.26 (31/10/11) JA: Fix color setting in MadEvent event file for
                      multiparticle vertices, which was not taken into
                      account in the upgrade in v. 1.3.18
                  OM: Fixed mmnl cut (inv. mass of all leptons and neutrinos)
                      which was never active.
                  OM: Fix td install in Linux were a chmod was missing

1.3.25 (27/10/11) JA: Ensure that the correct intermediate resonance
                      is always written in the event file, even when we
                      have resonances with identical properties.
                  OM: Fix the bug forcing to quit the web browser in order to
                      have MG5 continuing to run.
                  OM: Change the tutorial in order to allow open index.html
                      after the output command. 

1.3.24 (22/10/11) JA: Fix problem with getting enough events in gridpack
                      mode (this was broken in v. 1.3.11 when we moved
                      from events to luminocity in refine). Thanks to
                      Alexis Kalogeropoulos.

1.3.23 (19/10/11) JA: Allow user to set scales using setscales.f again 
                      (this was broken in v. 1.3.18). Thanks to Arindam Das.
                  JA: Ensure that the error message is displayed if the
                     "make" command is not installed on the system.
 
1.3.22 (12/10/11) JA: Fixed another bug (also introduced in 1.3.18), which 
                      could give the wrong ordering between the s-channel 
                      propagators for certain multiprocess cases (this
                      also lead to a hard stop, so don't worry, if you get 
                      your events, the bug doesn't affect you). Sorry about
                      that, this is what happens when you add a lot of
                      new functionality...

1.3.21 (12/10/11) OM: Add a new command: install.
                      This allow to install quite easily different package
                      devellop for Madgraph/MadEvent. The list of available
                      package are pythia-pgs/MadAnalysis/ExRootAnalysis/Delphes
                  OM: Adding TopEffth Model
                  OM: Improve display particles and autocompletion in
                      presence of nonpropagating particles
                  OM: Fix Aloha bug linked to four fermion operator
                  PA: fix the problem of degenerate color basis in the
                      diquark sextet model
                  JA: Fixed bug in cluster.f that created a hard stop,
                      introduced in 1.3.18.

1.3.20 (09/10/11) JA: Fixed bug in myamp.f that created a hard stop
                      error for certain cases with many processes with
                      different propagators in the same subprocess dir.

1.3.19 (06/10/11) JA: Fixed problem with SubProcesses makefile on Linux,
                      introduced in 1.3.18.

1.3.18 (04/10/11) JA: Use model information to determine color of particles
                      for reweighting and propagator color info.
                  JA: Changed the definition of "forbidden s-channels"
                      denoted by "$" to exclude on-shell s-channels while
                      keeping all diagrams (i.e., complemetary to the decay
                      chain formalism). This reduces the problems with 
                      gauge invariance compared to previously.
                      "Onshell" is as usual defined by the "bwcutoff" flag 
                      in the run_card.dat.
                  JA: Enable proper 4-flavor matching (such as gg>hbb~+jets)
                      Note that you need the Pythia/PGS package v. 2.1.9 or 
                      later to use with 4F matching.
                      Changes include: alpha_s reweighting also for b vertices,
                      new scale treatment (mu_F for pp>hbb~ is (pT_b^max*m_Th)),
                      no clustering of gluons to final-state massive particles
                      in MadEvent.
                  JA: Ensure that factorization scale settings and matching works
                      also in singlet t-channel exchange processes like
                      single top and VBF. The dynamic factorization
                      scale is given by the pT of the scattered quark
                      (on each side of the event).
                Note: You need the Pythia/PGS package v. 2.1.10 or later
                      to use with VBF matching, to ensure that both radiated
                      and scattered partons are treated correctly
                      - scattered partons need to be excluded from the matching,
                      since their pT can be below QCUT. An even better
                      treatment would require to individually shower and match
                      the two sides in Pythia, which is not presently possible.
                Note: In the matched 4-flavor process p p > t b~ j $ w+ w- t~ +
                      p p > t b~ j j $ w+ w- t~, there is an admixture
                      of t-channel single top (with up to 1 radiated jet) 
                      and s-channel single top (with up to 2 radiated jets). 
                      In this case, the automatic determination of maximum 
                      multiplicity sample doesn't work (since max in the file 
                      will be 2 jets, but for t-channel max is 1 jet).
                      So MAXJETS=1 must be specified in the pythia_card.dat.
                  JA: Fixed pdf reweighting for matching, which due to a mistake
                      had never been activated.
                  JA: Improved phase space integration presetting further by 
                      taking into account special cuts like xpt, ht etc.
                  JA: Introduce new convention for invariant mass cuts
                      - if max < min, exclude intermediate range
                      (allows to exclude W/Z dijet resonances in VBF processes)

1.3.17 (30/09/11) OM: Fix a crash created by ALOHA when it tries to create the full
                      set of ALOHA routines (pythia8 output only).

1.3.16 (11/09/11) JA: Fixed the problem from 1.3.12.

1.3.15 (09/09/11) OM: remove the fix of 1.3.12
                      (No events in output for some given processes)

1.3.14 (08/09/11) OM: Fix a bug in the RS model introduced in 1.3.8

1.3.13 (05/09/11) JA: Fixed bug with cut_decays=F which removed cuts also for
                      non-decay products in certain channels if there is
                      a forced decay present. Note that this does not affect
                      xqcut, only pt, minv and eta cuts.
                  JA: If non-zero phase space cutoff, don't use minimum of
                      1 GeV (this allows to go to e.g. 2m_e invariant mass for
                      \gamma* > e+ e-).

1.3.12 (01/09/11) JA: Fixed problem with decay chains when different decays
                      result in identical final states, such as
                      p p > go go, (go > b1/b1~ b/b~, b1/b1~ > b/b~ n1)
                      (only one of the decay chains was chosen, instead of
                      all 3 combinations (b1,b1), (b1,b1~), (b1~,b1~))
                  JA: Allow for overall orders also with grouped subprocesses
                  JA: Ensure that only leading color flows are included in event
                      output (so no singlet flows from color octets).
                  JA: Fixed small bug in fermion flow determination for multifermion
                      vertices.

1.3.11 (26/08/11) JA: Improved precision of "survey" by allowing 4th and 5th 
                      iteration if accuracy after 3 iterations < 10%.
                  JA: Subdivide BW in phase space integration for conflicting BWs 
                      also for forced decays, to improve generation with large
                      bwcutoff in e.g. W+ W- production with decays.
                  JA: Do refine using luminocity instead of number of events,
                      to work with badly determined channels.
                  JA: Don't use BW for shat if mass > sqrt(s).
                  JA: Fixed insertion of colors for octet resonances decaying to 
                      octet+singlet (thanks Bogdan for finding this)

1.3.10 (23/08/11) OM: Update ALOHA version
                  OM: increase waiting time for jobs to write physically the results on
                      the disks (in ordre to reduce trouble on the cluster).

1.3.9 (01/08/11)  OM: Add a new model DY_SM (arXiv:1107.5830). Thanks to Neil 
                      for the generation of the model 

1.3.8 (25/07/11)  JA: Replace the SM and HEFT models with latest versions using
                      the Wolfenstein parameterization for the CKM matrix.
                  JA: Implemented reading of the new UFO information about
                      coupling orders (order hierarchy and expansion_order).
                  JA: New "coupling order" specification WEIGHTED which checks
                      for  sum of coupling orders weighted by their hierarchy.
                  JA: Implemented optimal coupling orders for processes from any
                      model if no coupling orders specified.

1.3.7 (21/07/11)  JA: Fix makefiles for some v4 models that were forgotten
                      in v. 1.3.5

1.3.6 (18/07/11)  OM: Ensure that the new makefiles work on the web

1.3.5 (14/07/11): JA: New organization of make files, ensure that compilation works 
                      for all modes (with/without LHAPDF, static/dynamic, 
                      regular/gridpack) for both Linux and Mac OS X (be careful with 
                      dynamic libraries on Mac OS X though, since it seems that 
                      common blocks might not work properly)
                  JA: Fixed proper error messages and clean stop for compilation 
                      errors during MadEvent run.

1.3.4 (05/07/11): OM: More informative error message when a compilation error occurs

1.3.3 (29/06/11): JA: Fixed diagram symmetry for case when there are
                      no 3-vertex-only diagrams
                  JA (by OM): More informative error when trying to generate invalid 
                      pythia8 process

1.3.2 (14/06/11): OM: Fix fortran output when a model is case sensitive 
                        (Bug if a coupling was depending of a case sensitive parameter)
                  SdV: Remove a annoying print in the new cuts (added in 1.3.0)
                  OM: Fix a compilation problem in the standalone cpp output

1.3.1 (02/06/11): JA: Fixed missing file bug with the introduction of
                      inclusive HT cut

1.3.0 (02/06/11): JA: Allow for grouped subprocesses also for MG4 models
                  JA: Improved multiprocess diagram generation to reuse
                      diagrams for crossed processes
                  JA: Automatic optimization of order of particles in
                      multiparticle labels for optimal multiprocess generation
                  JA: Improved efficiency of identification of identical
                      matrix elements
                  JA: Improved identification of diagrams with identical
                      divergency structure for grouped subprocesses
                  JA: Included more fine-grained run options in the
                      run_card, including helicity summation options,
                      whether or not to set ptj and mjj automatically
                      based on xqcut, etc.
                  JA: Fixed some minor array limit and arithmetics warnings
                      for extreme decay and decay chain processes.
                  SdV: Added cuts on H_T(all jets, light and b)
                  OM: Fixed minor bug related to cluster option in launch

1.2.4 (15/05/11): JA: Fixed long-standing bug in DECAY relating to
                      the cross section info in <init> block, and
                      fixed parameter reading for MG5 SM model.

1.2.3 (11/05/11): JA: Fixed problem with scale choice in processes with mixed 
                      QED/QCD orders, e.g. p p > t t~ QED=2. Note that this fix
                      doesn't work for p p > t t~ j j QED=4 which should still
                      be avoided.
                  JA: Added the ptllmin/max options in the default run_card.dat

1.2.2 (09/05/11): OM: fix ALOHA symmetries creating not gauge invariant result 
                      for scalar octet

1.2.1 (08/05/11): OM: reduce the quantity of RAM use by matrix.f
                  OM: support speed of psyco if this python module is installed
                  OM: fix a minor bug in the model parsing
                  OM: add the check of valid model.pkl also for v4 model
                  OM: add a check that UpdatesNotes is up-to-date when
                      making a release
                  JA: Fixed problem in phase space generation for
                      s-channel mass > s_tot

1.2.0 (05/05/11): OM: minor fixes on check charge conjugation
                  OM: add a check on the path for the validity of the model.pkl
                  JA: Fixed problem with combine_runs on certain compilers

1.1.2 (03/05/11): OM+JA: Fixed problem for models with multiple
                      interactions for the same set of particles,
                      introduced in v. 1.1.1
 
1.1.1 (02/05/11): JA: Replaced (slow) diagram symmetry determination by
                      evaluation with fast identification based on diagram tags.
                  JA: Replacing the "p=-p" id=0 vertex produced by diagram 
                      generation algorithm already in the diagram generation,
                      simplifying drawing, helas objects and color.
                  JA: Fixed compiler warnings for unary operator.
                  JA: Always set all coupling orders for diagrams
                      (needed for NLO implementations).
                  OM: Improved and more elegant "open" implementation for
                      the user interface.
                  OM: minor fixes related to checking the gauge

1.1.0 (21/04/11): JA: Removed hard limit on number of external particles in 
                      MadEvent, allowing for unlimited length decay chains there
                      (up to 14 final state particles successfully integrated).
                  JA: Improved helicity selection and automatic full helicity 
                      sum if needed. Optimization of run parameters.
                  JA: New flag in run_card.dat to decide whether basic cuts
                      are applied to decay products or not.
                  OM: Merged ALOHA calls for different lorentz structures 
                      with the same color structures, increasing the speed and 
                      efficiency of matrix element evaluations.
                  OM: Added new "open" command in command line interface,
                      allowing to open standard file types directly.
                      Automatically open crossx.html at launch.
                  JA: Fixed MadEvent bugs for multiparton processes with 
                      conflicting decays and some faulty array limits.
                  JA: Suppressed scary but irrelevant warnings for compiling 
                      2->1 and 1->2 processes in MadEvent.
                  JA: Pythia 8 output further optimized.
                  JA, OM: Several minor fixes relating to user interface etc.

1.0.0 (12/04/11): Official release of MadGraph 5. Some of the features:
                  - Complete FeynRules compatibility through the UFO interface
                  - Automatic writing of HELAS routines for any model in
                    Fortran, C++ or Python through ALOHA
                  - Matrix element output in Fortran, C++ or Python
                  - Output formats: MadEvent, Pythia 8, Standalone (Fortran/C++)
                  - Support for spin 0, 1/2, 1, 2 particles
                  - Support for color 1, 3, 6, 8
                  - Revamped MadEvent with improved subprocess directory 
                    organization and vastly increased speed and stability
                  - Unlimited length decay chains (up to 12 final state
                    particles tested with MadEvent, see v. 1.0.1)
                  - Process checks for new model implementations
                  - ...and much more (see paper "MadGraph 5: Going Beyond")<|MERGE_RESOLUTION|>--- conflicted
+++ resolved
@@ -1,9 +1,8 @@
 Update notes for MadGraph5_aMC@NLO (in reverse time order)
 
-<<<<<<< HEAD
-=======
-2.3.3(XX/XX/XX)
-        OM: Allow new syntax for the param_card: instead of an entry you can enter scan:[val1, val2,...]
+
+2.3.3(25/10/15)
+        OM: Allow new syntax for the param_card: instead of an entry you can enter "scan:[val1, val2,...]"
             To perform a scan on this parameter.
         OM: Having two mode for "output pythia8" one (default) for pythia8.2 and one for pythia8.1 (with --version=8.1)
 	RF: Rewriting of job-control for NLO processes. Better accuracy estimates for FO processes
@@ -19,8 +18,8 @@
 	OM: remove the addmasses.py script of running by default on gridpack mode. 
             if you want to have it running, you just have to rename the file madevent/bin/internal/addmasses_optional.py to
  	    madevent/bin/internal/addmasses_optional.py and it will work as before. (Do not work with SysCalc tag)
-
->>>>>>> 6a13416b
+        OM: make the code compatible with "python -tt" option
+
 2.3.2.2 (06/09/15)
         VH: Finalized the MG5aMC-GoSam interface
 

Update notes for MadGraph5_aMC@NLO (in reverse time order)

2.5.6 (XX/XX/XX)
      OM: Fixing a bug leading to a crash in pythia8 due to one event wrongly written when splitting the
          events for the parralelization of pythia8
      OM: Fixing an issue, leading to NAN for some of the channel of integration for complicated processes.
      RF: Refactor of the HwU.f fortran code. Gives more flexibility and potentially lower
          memory requirements.
      RF: Fixed bug #1694548 (problem with NLO for QCD-charged heavy vector bosons).
      RF: Another fix (adding on a fix in 2.5.5) related to FxFx merging in case there are
<<<<<<< HEAD
          diagrams with 1->3 decays
      RF: Fixed bug #1706072 related to wrong path with NLO gridpack mode
=======
          diagrams with 1->3 decays.
      RF: Refactor of the (NLO) code related to extra weights (for PDF/scale uncertainties).
>>>>>>> 684c3b82

2.5.5(26/05/17)
      OM: Fixing bug in the creation of the LO gridpack introduced in 2.4.3. Since 2.4.3 the generated 
          gridpack were lacking to include the generated grid for each channel. This does not lead to 
          bias but to a significant slow down of the associated gridpack.
      OM: Supporting user function calling other non default function.
      OM: adding the command "update to_slha1" and "update to_slha2" (still beta)
      RF: some cleanup in the NLO/Template files. Many unused subroutines deleted.
      OM: fixing some bug related to complex_mass_scheme
      OM: fixing bug in ALOHA for C++ output (in presence of form-factor)
      OM: fixing lhe event for 1 to N process such that the <init> block is consistently set for the shower
      OM: ExRootAnalysis interface is modified (need to be requested as an analysis)
      RF: Fix for FxFx merging in case there are diagrams with 1->3 decays.

2.5.4(28/03/17)
      OM: Add a warning in presense of small width
      OM: Fix a bug related to a missing library (introduced in 2.5.3)
      OM: Improve stability of the onshell mode of MadSpin
      VH: Fix some problem related to LHAPDF

2.5.3(09/03/17)
      PT: Modified the default shower starting scale in montecarlocounter.f.
          The new reference scale from which the dampening profile is computed is sum_i mt_i/2, i
          being Born level final-state momenta.
      OM: New "special mode" for madspin accessible via "set spinmode onshell".
          This mode allow for full spin-correlation with 3 (or more) body decay but the decaying particle
          remains exactly onshell in this mode. Loop-induced production/decay are not allowed in this mode.
      OM+RF: Allowing for creation of LHE like output of the fixed order run at NLO.
          This LHEF file is unvalid for parton-shower (all PS should crash on such file). It will be 
          unphysical to shower such sample anyway.
          Two hidden parameters of the  FO_analyse_card.dat allow some control on the LHEF creation
       	  "fo_lhe_weight_ratio" allows to control the strength of a partial unweighting [default:1e-3]
             increasing this number reduce the LHEF size.
          "fo_lhe_postprocessing" can take value like nogrouping, norandom, noidentification.
             nogrouping forbids the appearance of the LHEF(version2) tag <eventgroup>
             norandom   does not apply the randomization of the events.
             noidentification does not merge born event with other born like counter-event
      RF: Better job handling for fNLO runs.
      VH: Fixing various problem with the pythia8 interface (especially for MLM merging)
      Team: Fixing a series of small crash

2.5.2(10/12/16)
      OM: improve systematics (thanks to Philipp Pigard)
      OM: new syntax to modify the run_card: set no_parton_cut
          This removes all the cut present in the card.
      OM: change the default configuration parameter cluster_local_path to None
      OM: change the syscalc syntax for the pdf to avoid using & since this is not xml compliant
      OM: avoid to bias module to include trivial weight in gridpack mode
      OM: Fix a bug making 2.5.1 not compatible with python2.6
      OM: Improve "add missing" command if a full block is missing
      OM: Fixing a bug reporting wrong cross-section in the lhef <init> flag (only in presence of 
          more than 80 channel of integration)

2.5.1 (04/11/16)
       PT+MZ: New interface for Herwig7.
              Fixed a bug in the Herwig7/Herwig++ counterterm (relevant to 2 -> n, n>2:
              in particular, the bug affected the dead zone for final-final colour connection
              in processes with more than two particles in the Born final state)
       VH: Parallelization of PY8 at LO
       OM: add the possibility to automatically missing parameter in a param_card
           with command "update missing" at the time of the card edition. Usefull for 
           some SUSY card where some block entry are sometimes missing.
       OM: Possibility to automatically run systematics program at NLO or Turn it off at LO
           (hidden entry of the run_card systematics_program = systematics|syscalc|none)
       RF: Some refactoring of the NLO phase-space generation,
           including some small improvements in efficiency.
       OM: Plugin can be include in a directory MG5aMC_PLUGIN the above directory need to be in
           the $PYTHONPATH
       OM: Fix systematics for e+ e- initial state.
       VH: Fix various bug in the HepMc handling related to PY8 (LO generation)
       OM: allow install maddm functionality (install ./bin/maddm executable)

2.5.0 (08/09/16)
     FUNCTIONALITY
       VH+OM: Adding an official interface to Pythia8 (parton shower) at Leading-Order
	        More information at https://cp3.irmp.ucl.ac.be/projects/madgraph/wiki/LOPY8Merging	   
       VH+OM+MA5: Adding an official interface to MadAnalysis5 for plotting/analysis/recasting
	        More information at https://cp3.irmp.ucl.ac.be/projects/madgraph/wiki/UseMA5withinMG5aMC	   
       OM: Introduces a new function for LO/NLO interface "systematics"
            This function allows to compute systematics uncertainty from the event sample
            It requires the event sample to have been generated with 
                - use_syst = T (for LO sample)
                - store_reweight_info = T (for NLO sample)
            At LO the code is run automatically if use_syst=T (but if SysCalc is installed)
       VH+OM: Adding the possibility to bias the event weight for LO generation  via plugin.
            More informtion: https://cp3.irmp.ucl.ac.be/projects/madgraph/wiki/LOEventGenerationBias
       VH+SP: extend support for CKKWL

     CODE IMPROVMENT / small feature
     -------------------------------
       OM: Modify the structure of the output format such that all the internal format have the same structure
       OM: Adding the Plugin directory. Three kind of plugin are currently supported
           - plugin defining a new type of output format
           - plugin defining a new type of cluster handling
           - plugin modifying the main interface of MG5aMCnlo 
           More informations/examples are available here:
           https://cp3.irmp.ucl.ac.be/projects/madgraph/wiki/Plugin
       OM: Adding the possiblity of having detailled help at the time of the edition of the cards.
            help mass / help mt / help nevents provided some information on the parameters.
       OM: NLO/LO Re-weighting works in multi-core
       OM: add an automatic update of the param_card to write the correct value for all dependent parameter.
       OM: add the check that the param_card is compatible with the model restriction.
       OM: Adding the run_card options "event_norm" for the LO run_card (same meaning as NLO one)
       VH: extend install command to install: lhapdf/pythia8
       VH: Interfaced MadLoop to COLLIER for tensor integral reduction.	   
       OM+VH: At the first loop/NLO computation, a new question will now be asked to choose which program
           to install to compute the loop. You can still install additional method later via the "install" command
       OM: Replace the mssm model by the MSSM_SLHA2 following the SLHA2 instead of the SLHA1 convention

     BUG FIXING
     ----------
       OM: Fix a bug in the helicity by helicity reweighting method. (introduced in 2.4.3)
       OM: Fix a bug in the reweight_card where relative path was not understood from the local directory 
            where the program was runned by the user.

2.4.3 (01/08/16)
        OM: Reduce the amount of log file/output generated for LO run (output can use up to three times less output).
        OM: For the LO combination of events (unweighting) pass to the method previously used for loop-induced.
            This method is faster and requires less I/O operation.
            This fully remove the need of the file events.lhe.gz which is not created anymore (further reduce the ouput size)
        OM: Optimise the code in order to be able to run scan with more than 2k steps.
        OM: Optimise the lhe_parser module (use for the unweighting/re-weighing/...) around 20% faster than before.
        OM: Fix a bug in MadSpin where the cross-section reported in the <init> block of the LHEF
            was wrongly assigned when multiple process were present in the LHEF and that different Brancing ratio
            were associated to each of those processes.
        RF: For NLO process generation, fix a problem with turning on PDF reweighting with sets that have only a
            single member. Also, allow for reweighting with up to 25 PDF sets (and their error members) for a single run.
        OM: Fixing bug allowing to specify a UFO model by his full path for NLO computation (thanks Zachary Marschal).
        OM: Fixing bug in LO re-weighting in case of helicity by helicity re-weighting. Now the events is boost back in 
            the center of mass frame to ensure consistency with the helicity definition.

2.4.2 (10/06/16)
        OM: fix a compilation problem for non standard gfortran system
        OM: reduce the need of lhapdf for standard LO run. (was making some run to test due to missing dependencies)

2.4.1 (10/06/16)
        OM: Fix a bug in fix target experiment with PDF on the particle at rest.
            The cross-section was correct but the z-boost was not performed correctly.
        OM: Fix various bug in MadSpin
        OM: Fix some bug in MLM merging, where chcluster was forced to True (introduced in 2.2.0)
        OM: Allow to specify a path for a custom directory where to look for model via the environment 
            variable PYTHONPATH. Note this used AFTER the standard ./models directory

2.4.0 (12/05/16)
        OM: Allowing the proper NLO reweighting for NLO sample
        RF: For NLO processes allow for multiple PDF and scales reweighting, directy by inputting lists
            in the run_card.dat.
        VH: Interfaced MadLoop to Samurai and Ninja (the latter is now the default)
        HS: Turn IREGI to off by default
        MZ: new NLO generation mode. It is more efficient from the memory and CPU point of 
            view, in particular for high-multiplicity processes. 
            Many thanks to Josh Bendavid for his fundamental contribution for this.
            The mode can be enabled with
            > set low_mem_multicore_nlo_generation True
            before generating the process.
        OM: Adding the possibility to use new syntax for tree-level processes:
            QED==2 and QCD>2: The first allows to select exactly a power of the coupling (at amplitude level
            While the second ask for a minimum value.   
        RF: In the PDF uncertainty for fixed-order NLO runs, variations of alphaS were not included.
        OM: In MLM matching, fix a bug where the alpha_s reweighting was not fully applied on some events. 
            (This was leading to effects smaller than the theoretical uncertainty)
        OM: Fixing the problem of using lhapdf6 on Mac
        MZ: Faster interface for LHAPDF6
        OM: Add support of epsilon_ijk in MadSpin
        OM: Fix multiple problem with multiparticles in MadSpin
        OM: Improve spinmode=None in MadSpin
        OM: Update the TopEffTh model
        MZ: Fix problem with slurm cluster
        OM: Improve scan functionalities
        PT: New way of handling Pythia8 decays
        RF: Fixed a bug that resulted in wrong event weights for NLO processes when requiring
            a very small number of events (introduced in 2.3.3)
        OM: Allow to keep the reweight information in the final lhe file for future computation 
        MZ: updated FJcore to version 3.1.3 (was 3.0.5)

2.3.3 (15/10/15)
        OM: Allow new syntax for the param_card: instead of an entry you can enter scan:[val1, val2,...]
            To perform a scan on this parameter.
        OM: Having two mode for "output pythia8" one (default) for pythia8.2 and one for pythia8.1 (with --version=8.1)
        RF: Rewriting of job-control for NLO processes. Better accuracy estimates for FO processes
        RF: Fix for factorisation scale setting in FxFx merging when very large difference in scale in the
            non-QCD part of a process. 
        RF: Better discarding of numerical instabilities in the real-emission matrix elements. Only of interested for
	    processes which have jets at Born level, but do not require generation cut (like t-channel single-top). 
        RF: Added an option to the run_card to allow for easier variation of the shower starting scale (NLO only).
        RF: Fixed a problem in the setting of the flavour map used for runs with iAPPL >= 1. 
        RF: Allow for decay processes to compute (partial) decay widths at NLO accuracy (fixed order only).
        OM: (SysCalc interface) Allow to bypass the pdf reweighting/alpsfact reweighting
        MZ: fixed bug related to slurm clusters
	OM: remove the addmasses.py script of running by default on gridpack mode. 
            if you want to have it running, you just have to rename the file madevent/bin/internal/addmasses_optional.py to
            madevent/bin/internal/addmasses_optional.py and it will work as before. (Do not work with SysCalc tag)
        OM: make the code compatible with "python -tt" option

2.3.2.2 (06/09/15)
        VH: Finalized the MG5aMC-GoSam interface

2.3.2(20/08/15)   
        OM: Improve reweighting module. (https://cp3.irmp.ucl.ac.be/projects/madgraph/wiki/Reweight)
            New Capabilities: 
             - allow to reweight by loop-induced processes
             - allow to change model 
             - allow to change process definition
             - allow to unweight the sample to have an idea of the statistical power.
             - allow to perform some crude reweighting on NLO sample (reweighting by LO matrix element). NLO
               accuracy is not preserved (in general) for such computation.
            New dependencies:
	     - require the f2py module (part of numpy)
	OM: change the kt-durham cut (at LO) such that particle comming from decay are not impacted if cut_decays
            is on False.
        VH: Fixed the check in helas wavefunction appearance order in an helas diagrams. It failed in cases
	    where additional wf were created during the fix of fermion flow in presence of majorana fermions.         
	RF: Fixed a bug in the aMCFast/ApplGrid interfaced introduced in the previous version.
        OM: Fix a crash when using mssm-no_b_mass model (due to the SLHA1-SLHA2 conversion)
        OM: Fix a bug in the add_time_of_flight function (not called by default) where the displaced vertex information
            was written in second and not in mm as it should. Note that this function can now be run on the flight
	    by adding the following line in the run_card: "  1e-2 = time_of_flight #threshold for the displaced vertex" 
	RF: Small fix that leads to an improvement in the phase-space generation for NLO processes
        OM: Fix a crash introduce in 2.3.0 when running sequentially in the same directory (thanks Gauthier)
        OM: Improve aloha in the case of some expression reduces to pure float.
        OM: In MadSpin, allow to specify cut for the 1>N decay in spinmode=none.
	RF: Fixed a bug that gave bogus results for NLO runs when using an internal PDF which is not
            NNPDF (like for the old cteq_6m, etc).
	RF: Fixed a bug in the PDF combination in the HwU histograms: there was no consistent use if Hessian
            and Gaussian approaches for MSTW/CTEQ and NNPDF, respectively.
        OM: Fixed a small bug in EWdim6 which was removing a coupling in AZHH interaction.
        OM: improve customize_model function to avoid problem with unity coupling.
	RF: Improved the treatment of the bottom Yukawa. Thanks Marius Wiesemann. 

2.3.1  
     OM+VH: Automation of event generation for loop-induced processes.
		OM: Automatic change of the p/j definition to include the b particle if the model has a massless b.
	RF: Reduce the collision energy for the soft and collinear tests: for 100TeV collider many were failing
	    due to numerical instabilities. 
        OM: Fixing bug associate to the epsilon_ijk structure
        OM+VH: Various bug fixing for the loop-induced processes
        OM: Fix a crash in MadWidth which occurs for some 4 body decay
        PT: Fixed a bug concerning the use of Herwig++ with LHAPDF. Bug was introduced in 2.3.0.beta
	OM: Fix a crash in ALOHA for form-factor in presence of fermion flow violation

2.3.0.beta(10/04/15) OM+VH: Adding the possibility to compute cross-section/generate events for loop-induced process
		JB+OM: Addign matchbox output for matching in the Matchbox framework
                OM+VH: Change the handling of the run_card.
                      - The default value depends now of your running process
                      - cut_decays is now on False by default
                      - nhel can only take 0/1 value. 1 is a real MC over helicity (with importance sampling)
                      - use_syst is set on by default (but for matching where it is keep off)                    
                      - New options added: dynamical_scale_choice, it can take the following value
		            -1 : MadGraph5_aMC@NLO default (different for LO/NLO/ ickkw mode) same as previous version. 
                             0 : Tag reserved for user define dynamical scale (need to be added in setscales.f).
                             1 : Total transverse energy of the event.
                             2 : sum of the transverse mass 
                             3 : sum of the transverse mass divide by 2 
			     4 : \sqrt(s), partonic energy 
                OM: Cuts are also applied for 1>N processes (but the default run_card doesn't have any cut).         
                PT: Set command available for shower_card parameters
                OM: New MultiCore class with better thread support
                RF: Fixed a bug in the aMCfast/APPLGrid interface introduced in version 2.2.3
		RF: Fixed a bug in the setting of the integration grids (LO process generation) for the minimum
		    energy needed for photons. The bug did not lead to any bias in event generation.
		RF: Re-factoring of the structure of the code for NLO+PS computations.
		RF+VH: Replaced the default topdrawer histograms with HwU histograms for f(N)LO runs
                    and allow it also for aMC@NLO runs.
		RF+VB: Allow for variable bin-sizes in MG5_aMC+aMCfast+ApplGrid runs.
                MZ+RF: Added 'LOonly' asNLO mode to export processes without any real and virtuals 
                       (useful e.g. for higher multiplicities when merging)
		RF: Added support for the computation of NLO+NNLL jet veto cross sections
		RF: Fixed a bug in the Pythia8 interface: FxFx was not correctly initialized and all
                    events were incorrectly kept (introduced in v.2.2.3)
                OM: Improve the function "print_result" (in the running interface)
                    add an option --format=short allowing to print the result in a multi-column format
                OM: Possibility to not transfer pdf file to the node for each job. 
                       This is done via a new option (cluster_local_path) which should contain the pdf set.
                       This path is intented to point to a node specific filesystem.
                    New way to submit job on cluster without writting the command file on the disk.
                OM: Allowing MadSpin to have a mode without full spin-correlation but handling three (and more) 
                    body decay. (set spinmode=none).
                OM+PA: Fixing various bug in MadSpin.

2.2.3(10/02/15) RF: Re-factoring of the structure of the code for fNLO computations.
                OM: Fix a bug in MadWeight (correlated param_card was not creating the correct input file)
		RF: When requiring more than 1M events for (N)LO+PS runs, do not go to higher precision than 0.001
                    for the grids and cross section (can be overwritten with the req_acc run_card parameter).
		RF: Make sure that reweight info (for PDF and scale uncertainties) also works for UNLOPS events.
		RF: When setting the B's stable in the shower_card, also set the eta_b (PDG=551) stable.
		OM: Change the Breit-Wigner splitting for the multi-channel integration, use the bwcutoff instead of
                    the hardcoded value 5.
                MZ: Fix to bug 1406000 (segfault appearing when doing FxFx merging). Thanks to Josh Bendavid for
                    having reported it
                MZ: Fix to a bug occurring when generating event in the "split" mode: the required output was 
                    not correctly specified
                OM: The built-in pdf "nn23lo" and "nn23lo1" where associate to the wrong lhapdfid in the lhef file
                    This was creating bias in using SysCalc. (Thanks Alexis)
                OM: Fix a bug in the LO re-weighing  module which was removing the 
                    SysCalc weight from the lhe file (thanks Shin-Shan)
                Team: Fixes to different small bugs / improvement in the error and warning messages
		RF: For aMC runs, If a NAN is found, the code now skips that PS point and continues instead of
		    leading to NAN.
                RF: For fNLO runs the virtuals were included twice in the setting of the integration grids. 
                    This was not leading to any bias in previous version of the code.

2.2.2(06/11/14) OM: Correct a bug in the integration grid (introduces in 2.1.2). This was biasing the cross-section of 
                    processes like a a > mu+ mu- in the Effective Photon Approximation by three order of magnitude.
                    For LHC processes no sizeable effect have been observe so far.
                MZ: some informations for aMC@NLO runs which were before passed via include files are
                    now read at runtime. The size of executables as well as compilation time / memory usage
                    is reduced for complicated processes
                RF: Fix crash #1377187 (check that cuts were consistent with the grouping was too restrictive) 
		RF: For NLO running: added 'strip' to the makefiles to reduce executable sizes (removes symbol info)
		Stefano Carrazza (by RF): fix for the photon PDF for the internal NNPDF sets
		RF: Improved the check on the consistency of the cuts and the grouping of subprocesse (LO running)
                PT: enabled PYTHIA8.2
                OM: restore the usage of external gzip library for file larger than 4Gb which were crashing with
                    the python gzip library
                OM: Fixing the default card for Delphes
                OM: Improve support of lsf cluster (thanks Josh) 
                OM: Adding support for the UFO file functions.py (which was ignored before)
                OM: Reduce the amount of RAM used by MadSpin in gridpack mode.
                OM: discard in MadWidth partial width lower than \Lambda_QCD for colored particle.

2.2.1(25/09/14) OM: Fix a bug preventing the generation of events at LO due to a wrong treatment of 
                      the color-flow.

2.2.0(24/09/14) VH: General mixed order corrections in MadLoop (only), including QCD/EW/QED and 
                    the UFO@NLO model 'loop_qcd_qed_sm'.
                VH: Re-design of both the tree and MadLoop matrix elements output to compute
                    contributions of different coupling order combinations independently from one another.
                VH+HS: Tensor integral reduction as implemented in PJFry and IREGI readily available
                    and interfaced to MadLoop's output.
                VH: Re-structuring of MadLoop's standalone output so as to easily create a single dynamic 
                    library including many processes at once. Useful for interfacing MadLoop to other MC's
                    and already working with Sherpa.
                VH+HS: This branch contains all the fixes for proper treatment of the latest BSM@NLO models 
                    produced by FeynRules@NLO. In particular, the fixed related to the presence of majorana 
                    particles in loop ME's.
                RF: Corrected the behaviour of the pdfcode parameter in the shower_card for NLO+PS runs.
                PT: Redesigned shower_card.dat and eliminated modbos options for Herwig6          
                RF: Change the SPINUP information in the NLO LHEF from 0 to 9 (i.e. sum over helicities)
                RF: Fixed a bug in the check on the determination of the conflicting BWs.
		RF: Added the aMCfast+APPLgrid interface (arXiv:1406.7693 [hep-ph])
                PT: Redesigned shower_card.dat and eliminated modbos options for Herwig6          
                RF: Change the SPINUP information in the NLO LHEF from 0 to 9 (i.e. sum over helicities)
                RF: Fixed a bug in the check on the determination of the conflicting BWs.
                MZ: enabled LHAPDF6 interface 
                OM: Fixed a crash in some HEFT merging case.
                OM: Fix various compatibility problem created by the LHEFv3 version (Thanks to S. Brochet)
                OM: Fix a bug for MadSpin in gridpack mode
                OM: Add a routine to check the validity of LHE file (check_event command)
                OM: Fix bug for UFO model with custom propagators
                OM: Fix Bug in the computation of cross-section in presence of negative contribution 
                OM: Change colorflow information of LHE file in presence of two epsilon_ijk
                    since PY8 was not able to handle such flow in that format.
                OM: Add the function print_result for aMC@(n)LO run.
                OM: Add some shortcut in the card edition 
                    set ebeam 500 # edit both beams
                    set lpp 0     # edit both lpp1 and lpp2
                    set lhc 14    # configure for LHC 14TeV
                    set ilc 1000  # configure for ilc 1TeV
                    set fixed_scale 100 # set all scale to fixed and at 100GeV
		    set showerkt T # set showerkt on T in the shower card
 		    set qcut 20    # set the qctu to 20 in the shower card 
                OM: Fix a bug in the card edition mode which was sometimes returning to default value
                    which were edited by hand and not via the set command.
                Seoyoung Kim (by OM): Implementation of the htcaas (super-)cluster support.
		Juan Rojo (by RF): extended the 3 internal NNPDF sets for scales relevant for a 100TeV collider.
                OM: Fix a problem with the creation of DJR plot with root 6
                OM: allow the set the width to Auto in NLO computation (width computated at LO accuracy)
                OM: Adding the possibility to have automatic plot after the parton shower for Herwig6/Pythia6.
                    This require MadAnalysis and the pythia-pgs package. 

2.1.2(03/07/14) OM: Fix a bug in ALOHA in presence of customized propagator (Thanks Saurabh)
                OM: Fixing some compilation issue with MadWeight (Thanks A. Pin)
                OM: Fixing a bug preventing MadWidth to run due to the model prefixing (depending
                    on the way it was called)
                OM: Fixing a bug in MadSpin in the mssm model
		RF: Added the invariant mass and DeltaR cuts for *same flavour* opposite sign lepton
                    pairs to the run_card for NLO-type generations.
		RF: Added FxFx and UNLOPS merging with Pythia8
		RF: Prevent an infinite loop in MadSpin by forcing the correct sign to the invariants
		RF: Catch a possible error related to grouping subprocesses and setcuts
		OM: Fix an error when using the "customize_model" command
                S. Mrenna (by OM): Fix the include file in pythia8 output to be compliant with the latest
                    PY8 version
		RF: Added a string with functional form for the scales to the event file banner (NLO only)
                S. Brochet (by OM): Fix a bug in MadSpin with the writting of the mother ID in the LHE file.
                    Force the tag in the banner to always have the same case
                    increase momenta precision for the LHE file written by MadSpin 
                    (thanks a lot to S. Brochet for all those patch)
                PT: Integrated Jimmy's underlying event for Herwig6
                OM: improve "add model" functionality allow to force particle identification.
                PT: Bug fix in the normalisation of topdrawer plots for option 'sum' (as opposed to 'average')
		RF: Fixed a bug related to the random seed when the code was not recompiled for a new run.
                OM: Fixed a bug in MadEvent(LO) run, the generated sample were bias in presence of 
                    negative cross-section. A negative cross-section is possible only if you use a NLO PDF 
                    and/or if you edit the matrix.f by hand to have a non-definite positive matrix-element.
		OM: When importing a model, check that there is not more than 1 parameter with the same name.
                PT: Subsantial recoding of montecarlocounter.f and of a subroutine in fks_singular.f. Will help 
                    future extensions like EW NLO+PS matching and numerical derivatives      
                OM: Fixing a wrong assignement in the color flow in presence of epsilon_ijk color structure.
                    Those events were rejected by Pythia8 due to this wrong color-flow.
                MZ: Added the possibility to run the shower on a cluster, possibly splitting the lhe file 
                MZ: The c++ compiler can be specified as an option in the interface. On MACOSX, clang should
                    work now
                OM: MadEvent output is now LHEFv3 fully compliant. A parameter in the run_tag (lhe_version) 
                    allows to return LHEF version 2 format for retro-compatibility.

2.1.1(31/03/14) OM: Change the way the UFO model is handle by adding a prefix (mdl_) to all model variable.
                    This avoid any potential name conflict with other part of the code. This feature can be
                    bypassed by using the option --noprefix when importing the model.
                OM: New command "add model XXX" supported. This command creates a new UFO model from two UFO model.
                    The main interest stand in the command "add model hgg_plugin", which add the effective operator
                    h g g to the original UFO model. The model is written on disk for edition/future reference.
		RF: Reduced the calls to fastjet and skipped the computation of the reweight coeffients when
 		    they are not needed.
                OM: Fixed a bug for LO processes where the MMLL cut was not applied to the event sample.
                PA: Fix a bug in MadSpin to avoid numerical instabitities when extracting t-channel invariants
                    from the production event file (see modification in driver.f, search for 'MODIF March 5, 2014') 
                OM: Better determination of which particles are in representation 3/3bar since FR is ambiguous on that point.
                    Now the determination also looks for 3 -3 1 interactions to check if that help.
                OM: Fix a bug(crash) in MW linked to the permutation pre-selection module.
		RF: Better comments in the code for user-defined cuts in the ./SubProcesses/cuts.f function.
                    Also the maxjetflavor parameter in the run_card is now actually working.
                OM: Update SysCalc to:
                      - Fix a bug that some file where sometimes truncated.
                      - Allow for independant scale variation for the factorization/renormalization scale.
                RF+OM: Improve the handling of conflicting Breit-Wigners at NLO
		RF: Print the scale and PDF uncertainties for fNLO runs in the summary at the end of the run

2.1.0(21/02/14) MADWEIGHT RELEASE:
                ------------------
                
                OM+PA: First Official release of MadWeight inside MG5_aMC
                      Main update:
                        - ISR corrections
                        - possibility to use narrow-width approximation
                        - introducing a module for the pre-selection of the parton-jet assignment.
                        - extended formalism for the transfer function (more generic)
                        - possibility to evaluate the weights for multiple choices of transfer function 
      			  on the same phase-space point. The phase-space is optimized for the first set of 
                          parameters.
		      Speed update:
                        - More efficient way to group the computation for identical process with different final state.
                        - Possibility to Monte-Carlo over the permutation.
                        - More efficient way to choose between the various change of variable.
                        - Possibility to use mint (not compatible with all of the options)
			- Possibility to use sobol for the generation of PS point (sometimes faster than pure 
                          random point generator.

                MadEvent/aMC@NLO UPDATE/BUG FIXING:
 		-----------------------------------

                OM: Fix critical bug (returns wrong cross-section/width) for processes where the center of mass 
                    energy of the beam is lower than 1 GeV. So this has no impact for LHC-collider phenomenology.
                    This can also impact computation of decay-width if the mass of that particle is below 1 GeV.
		RF: Critical bug fixed (introduced in 2.0.2) for fixed order NLO runs that could
		    give the wrong cross section when the phase-space generation is inefficient
                    (like in the case for conflicting Breit-Wigners). This bug did not affect runs
                    with matching to the parton shower.
                OM: Fix a bug leading to a crash with some decay syntax. i.e., p p > t t~, (t > w+ b), (t~ >w- b~)
                OM: Fix format of LHE output for 1>N events when the <init> and mother information were wrongly set 
                    to LHC default. Specific support of this option will be part of pythia8 (8.185 and later)
                OM: Fix the syntax for the custom propagator to follow the description of arXiv:1308.1668 
                OM: Allow to call ASperGe on the flight if ASperGe module is include in the UFO model.
                    just type "asperge" at the moment where the code propose you to edit the param_card.

                MADSPIN UPDATE:
                ---------------
                OM: Allow to use another model for the decay than the one used for the production of events.
                    You are responsible of the consistency of the model in that case.
                PA: Include hellicity information for the events generated by MadSpin.
                OM: Fix a bug in MadSpin preventing the gridpack to run with NLO processes.

2.0.2(07/02/14) RF: Suppressed the writing of the 'ERROR in OneLOop dilog2_r' messages (introduced in the 
                    previous version)
                OM: Fix the bug that the shower_card.dat was wrongly identified as a pythia_card.
                OM: add one MadSpin option allowing to control the number of simultaneous open files.
                OM: Fix a bug in eps preventing evince preventing label to be displayed on page 2 and following
                    Thanks to Gauthier Durieux for the fix.
                OM: Fix a bug(crash) for p p > w+ w- j j introduce in 2.0.0 due to some jet sometimes tagged as QCD
                    and sometimes not (which was making the automatic scale computation to crash)
                OM: Change the way to writte the <init> line of the lhe file to take into account
                    - process with more that 100 subprocesses (note that you need to hack the pythia-pgs
                      package to deal with such large number of sub-process
                    - deal with pdf identification number bigger than 1 million.  
                OM: Fixed a bug preventing the Madevent to detect external module (pythia-pgs, syscalc,...)
                    Bug #1271216 (thanks Iwamoto)
                PT: PYTHIA8 scale and pdf variations

2.0.1(20/01/14) OM: Fix a bug in h > l+ l- l+ l- for group_subproceses =False (decay only). A follow up of 
                    the bug fix in 2.0.0
                RF: Replaced the Error#10 in the generation of the phase-space (for NLO) to a Warning#10.
                    In rare cases this error stopped the code, while this was not needed.
                RF: When using non-optimized loop output, the code now also works fine.
                OM: Modification of the code to allow the code to run on our servers
                VH: Improve the timing routine of the NLO code (displayed in debug mode)
                VH: FIX the import of old UFO model (those without the all_orders attribute).
                OM: Add a functionalities for restrict_model if a file paramcard_RESTRICTNAME.dat
                    exists, then this file is use as default param_card for that restriction.
                HS: Updated CutTools to v1.9.2

2.0.0(14/12/13)    CHANGE IN DEFAULT:
                   ------------------
                      OM: Change the Higgs mass to 125 GeV for most of the model (but the susy/v4 one).
                      OM: Change the default energy of collision to 13 TeV.
                      RF: Default renormalisation and factorisation scales are now set to H_T/2. (for aMC only)

                   MadEvent Update:
                   ----------------
                      OM+SF+RF: Add Frixione Photon isolation (also for aMC)
                      OM: Implementation of the reweight module for Leading Order matrix-element
                      JA+OM+AK: Store parameters needed for systematics studies.
                          This can be turned on with the use_syst parameter in
                          run_card.dat.
                          This output can be used to generate event weights for
                          a variety of variational parameters, including scalefact,
                          alpsfact, PDF choice, and matching scale. Note that this require
                          pythia-pgs v2.2 for matching scale.
                      OM+JA+Chia: Implement MadWidth (automatic/smart computation of the widths)
                      OM: Support for Form-Factor defined in the UFO model. and support for model
                          parameter presence inside the Lorentz expression.
                      OM: Support for a arbitrary functions.f file present inside the UFO model. 
                      JA: Included <clustering> tag in matched .lhe output, to be 
                          used together with Pythia 8 CKKW-L matching. This can be 
                          turned off with the clusinfo flag in run_card.dat.
                      JA: New treatment of matching for diagrams that have no
                          corresponding lower-multiplicity diagrams. Jets that
                          are not classified as shower-type emission jets are
                          flagged in the cluster scale info at the end of the event,
                          which is recognized by the Pythia interface in Pythia-PGS
                          package v. 2.2. For such jets, xqcut does not apply. This
                          allows for consistent matching e.g. of p p > w+ b b~ in 
                          the 4-flavor scheme. Note that auto_ptj_mjj must be set to
                          .false. for this to work properly.
                      OM: Change model restriction behavior: two widths with identical are not merged anymore.
                      S.Prestel(via OM): implement KT Durham cut. (thanks to Z. Marshall)
                      OM: Improved check for unresponsive of PBS cluster (thanks J. Mc Fayden)
                      OM: Implement a maximum number (2500) of jobs which can be submitted at the same time
                          by the PBS cluster. This number is currently not editable via configuration file.
                     
                   MadEvent Bug Fixing:
                   --------------------
                      OM: Fix a bug for h > l+ l- l+ l- (introduce in 1.5.9) where the phase-space parametrization 
                          fails to cover the full phase-space. This bugs occurs only if two identical particles decays
                          in identical particles and if both of those particles can't be on-shell simultaneously. 
                      OM: Fix a bug for multi_run sample in presence of negative weights (possible if NLO pdf)
                          The negative weights were not propagated to the merged sample. 
                          (thanks to Sebastien Brochet for the fix)
	         
                   aMC@NLO Update:       ! FIRST OFFICIAL RELEASE WITH NLO CAPABILITIES !
                   ---------------
                       PT: MC@NLO matching to PYTHIA8 available.
                       RF: Added FxFx merging
                       RF: Use MC over helicities for the MadLoop virtual corrections.
                       RF: Using "virtual tricks" to reduce the number of PS points for which to include
                           the virtual corrections, leading to a speed up of the code.
                       OM+SF+RF: Add Frixione Photon isolation (also in MadEvent)
                       PA+OM: Fast version of MadSpin implemented (PS generation in Fortran).
		       OM: Allow to have MadSpin in "gridpack mode" (same cards/same decay). 
                           Add in the madspin_card "set ms_dir PATH". If the path didn't exist MS will
                           create the gridpack on that path, otherwise it will reuse the information 
                           (diagram generated, maximum weight of each channel, branching ratio,...)
                           This allow to bypass all the initialization steps BUT is valid only for the 
                           exact same event generation.
                       VH: Fixed set_run.f which incorrectly sets a default value for ptl, drll and
                           etal making the code insensitive to the values set in the run_card.dat 
                       VH: Fixed a bug in MadLoop that doubled the computing time for quad precision
                       VH+RF: Added MadLoop stability information to the log files (and run summary
                           in DEBUG mode).
                       RF: Fixed a stability problem in the reweighting to get PDF and scale uncertainties.
                       VH+RF: Improved the Binoth LHA interface
                       RF: Improved the multi-channeling for processes with more amplitudes than diagrams.
                       RF: Added a new parameter in the run_card to set the required accuracy for fixed 
                           order runs.
                       SF+RF: Improved handling of fixed order analysis

                    From beta3 (13/02/13):
                       OM: Merge with 1.5.7+1.5.8 (See information below)
                       OM: Allow the customize_model to be scriptable in a 
                           friendly way.
                       RF: Event normalization is now Les Houches compliant (the weights
		           of the events should average to the total rate). The old normalization
                           can still be chosen by setting the flag 'sum = event_norm' in the run_card.
		       RF: Fixes a bug related to the mass of the tau that was not consistently 
 		           taking into account in the phase-space set-up.
		       VH: Fixed the incorrect implementation of the four gluons R2 in the loop_sm UFO.
		       VH: Fixed the UV renormalization for the SM with massive c quarks.
                       RF: The PDF uncertainty for NNPDF is now also correctly given in the run summary
                       RF: Some improvements in the test_MC and test_ME when matrix elements are
                           numerically very large
                       OM+RF: Added the running at LO to the 'launch questions'
                       OM: Allow "check" command to use a event file.
                           This will use the related param_card and the first
                           event compatible with the requested process.
                       RF: Improved the phase-space generation in the case of competing resonances

                    From beta2 (23/12/12):
                       MG5 Team: Include 1.5.4+1.5.5+1.5.6 modifications
                       MadSpin Team: Include MadSpin
                       VH: Fix computation in the Feynman gauge for the loops
                       RF: automatic computation of the NLO uncertainties
                       OM: NLO can now be runned with no central disk
                       MZ: change the format of number (using e and not d)
                       MZ: compilation and tests are possible in multicore
                       RF: allow to precise either uncertainty or number of events
                           for aMC@NLO/NLO
                       OM: ./bin/mg5 cmd.cmd is now working for NLO process

                    From beta1 (31/10/12):
                       aMCatNLO Team: First public (beta) version of aMCatNLO.
                         In order to learn aMCatNLO, please do "tutorial aMCatNLO"
                         Please also visit: http://amcatnlo.cern.ch/list.htm for more
                         information.

1.5.15 (11/12/13) OM: Fix the auto-update function in order to allow to pass to 2.0.0

1.5.14 (27/11/13) OM: Add warning about the fact that newprocess_mg5 is going to be remove in MG5_aMC_V2.0.0
                  OM: Improved cluster submision/re-submition control. 

1.5.13 (04/11/13) OM: Implement a function which check if jobs submitted to cluster are correctly runned.
                      In case of failure, you can re-submitted the failing jobs automatically. The maximal 
                      number of re-submission for a job can be parametrize (default 1) and how long you have to
                      wait before this resubmission [to avoid slow filesystem problem, i.e. condor](default 300s)
                      Supported cluster for this function: condor, lsf, pbs
                  OM: Fix a problem when more than 10k diagrams are present for a given subprocesses.
                      (tt~+4jets).
                  BF: Change nmssm model (The couplings orders were not correctly assigned for some triple 
                      Higgs interactions) 
                  OM: use evince by default to open eps file instead of gv.
		  OM: Fix a problem with the set command for the card edition for the mssm model.
                  OM: Update EWdim6 paper according to the snowmass paper. (3 more operator)
                      The default model is restricted in order to exclude those operators. In order
                      to have those you have to use import model EWdim6-full
                  OM: Fix bug #1243189, impossible to load v4 model if a local directory has the name of
                      the models (which is present in the models directory)
                  OM: Fix a bug in the complex mass scheme in the reading of the param_card (it was clearly stated)
                  OM: Improve numerical stability of the phase-space point generation. (thanks Z. Surujon)

1.5.12 (21/08/13) OM: Improve phase-space integration for processes with strong MMJJ cut. Cases where
                      the cross-section were slightly (~4%) under-evaluated due to such strong cut.
                  OM: Add a command print_results in the madevent interface. This command print the 
                      cross-section/number of events/... 
                  OM: change the way prompt color is handle (no systematic reset). Which provides better
                      result when the log is printed to a file. (thanks Bae Taegil) 
                  OM: Fix Bug #1199514: Wrong assignment of mass in the lhe events file if the initial 
                      state has one massive and one massless particles. (Thanks Wojciech Kotlarski)
                  OM: Fix a compilation problem for SLC6 for the installation of pythia-pgs
                  OM: Fix a crash linked to bug #1209113.
                  OM: Fix a crash if python is not a valid executation (Bug #1211777)
		  OM: Fix a bug in the edition of the run_card if some parameters were missing in the cards
                      (Bug #1183334)

1.5.11 (21/06/13) OM: Fix CRITICAL bug (returning wrong cross-section) for processes with more than
                      one W decaying leptonically. For such processes the lepton cuts were also used
                      on the neutrino particle reducing the cross-section. This bug was present only
                      for group_subprocesses=True (the default)
                  OM: Fix Bug #1184213: crash in presence of GIM mechanism (occur on some 
                      LINUX computer only)
                  OM: The compilation of madevent is now performed by the number of core specify
                      in the configuration file. Same for pythia, ...
                  OM: Improve support for Read-Only system
                  OM: Fix a bug with the detection of the compiler when user specifiy a specific
                      compiler.
                  OM: Fix a problem that MG5 fails to compute the cross-section/width after that 
                      a first computation fails to integrate due to a wrong mass spectrum. 
                  OM: Fix a wrong output (impossible to compile) for pythia in presence of photon/gluon
                      propagator (introduce in 1.5.8)
                  OM: Allow to have UFO model with "goldstone" attribute instead of "GoldstoneBoson", since
                      FR change convention in order to match the UFO paper.

1.5.10 (16/05/13) OM: Fix Bug #1170417: fix crash for conjugate routine in presence of 
                      massless propagator. (introduce in 1.5.9)
                  OM: Fix question #226810: checking that patch program exists before
                      trying to update MG5 code.
                  OM: Fix Bug #1171049: an error in the order of wavefunctions 
                      making the code to crash (introduce in 1.5.7)
		  OM: Allow to use an additional syntax for the set command.
                      set gauge = Feynman is now valid. (Was not valid before due to the '=')
                  OM: Fix By Arian Abrahantes. Fix SGE cluster which was not working when
                      running full simulation (PGS/Delphes).
                  OM: adding txxxxx.cc (Thanks to Aurelijus Rinkevicius for having 
                      written the routine) 
                  OM: Fix Bug #1177442. This crash occurs only for very large model. 
                      None of the model shipped with MG5 are impacted.
                  OM: Fix Question #228315. On some filesystem, some of the executable 
                      loose the permission to be executable. Recover those errors 
                      automatically.
                  OM: Modify the diagram enhancement technique. When more diagram have 
                      the same propagator structure we still combine them but we now include
                      the interference term in the enhancement technique for those diagrams.
                      This fix a crash for some multi-jet process in presence of non diagonal
                      ckm matrices.

1.5.9 (01/04/13)  JA: Fix bug in identification of symmetric diagrams, which could
                      give the wrong propagators included in event files for certain
                      processes (such as p p > z z j, z > l+ l-). Apart from the 
                      propagators (with status 2) in the event file, this bug didn't
                      affect any other results (such as distributions).
                  JA: Fix problem in gensym which made some decay chain processes
                      slower than they should be. Thanks Eric Mintun for reporting.
                  JA: Fix problem in event clustering (introduced in v. 1.5.8)
                      which made events from some processes fail Pythia running.
                  JA: Fixed bug #1156474, Pythia 8 C++ matrix element output for 
                      decay chain processes such as p p > z j, z > j j.
                      (Bug #1156474)
                  JA + OM: Automatically remove libpdf and libgeneric before survey,
                      so everything works automatically when switching between
                      built-in PDFs and LHAPDF.
                  JA: Allow syntax / to remove particles in the define command.
                      Example: define q = p / g
                  JA: Added fat warning if any decay process in a decay chain
                      includes a particle decaying to itself (as is the case
                      if you do w+ > all all, since you include w+ > w+ a).
                  JA: Forbid running newprocess_mg5 from a process directory
                      that has already been generated, to avoid confusion.
                  OM: Fix lxplus server issue (Bug #1159929)
                  OM: Fix an issue when MG5 directory is on a read only disk 
                      (Bug #1160629)
                  OM: Fix a bug which prevent to have the pythia matching plot/cross-section
                      in some particular case.
                  OM: Support of new UFO convention allowing to define custom propagator.
                      (Both in MG5 and ALOHA)
                  OM: Change ALOHA default propagator to have a specific expression for the
                      massless case allowing to speed up matrix element computation with 
                      photon/gluon.
                  OM: Correct the default spin 3/2 propagator (wrong incoming/outcoming 
                      definition)
                  ML (by OM): Adding support of the SLURM cluster. Thanks to 
                      Matthew Low for the implementation.
                  OM: Fixing the standalone_cpp output for the mssm model. (only model impacted)
                      Thanks to Silvan S Kuttimalai for reporting. 
                  OM: Fix Bug #1162512: Wrong line splitting in cpp when some name were very long.
                      (shorten the name + fix the splitting)

1.5.8 (05/03/13)  OM: Fix critical bug introduce in 1.5.0. ALOHA was wrongly written
                      HELAS routine for expression containing expression square. 
                      (like P(-1,1)**2). None of the default model of MG5 (like sm/mssm)
                      have such type of expression. More information in bug report #1132996
                      (Thanks Gezim) 		
                  OM+JA: install Delphes now installs Delphes 3 
                      [added command install Delphes2 to install Delphes 2]
                  OM: Add command in MadEvent interface: add_time_of_flight
                      This command modifies the lhe events file by adding the time of 
                      flight information in the lhe events. To run this you need to do
                      $> ./bin/madevent
                      MGME> generate_events --laststep=parton -f 
                      MGME> add_time_of_flight
		      MGME> pythia    [if needed]
                  OM: Fix bug in pythia8 output for process using decay chains syntax.
                      See bug #1099790.
                  CDe+OM: Update EWdim6 model
                  OM: Fix a bug preventing model customized via the "customize_model"
                      command to use the automatic width computation.
                  OM: Change model restriction behavior: a value of 1 for a width is 
                      not treated as a restriction rule.
                  OM: Fix incomplete restriction of the MSSM model leading to inefficient
                      process merging (and larger-than-necessary files) for the MSSM.
                  OM: Correct bug #1107603 (problem with condor cluster for submission 
                      associated to a large number of jobs). Thanks Sanjay.
                  JA: Fix one part of the problem in bug #1123974: take into 
                      account invariant mass cuts mmXX above the peak range in 
                      s-channel resonances in the phase space integration,
                      to make sure such channels find events even for narrow
                      invariant mass cut ranges. Please note the discussion in 
                      that bug report for other types of channels however.
                  JA: Fixed bug #1139303: matrix elements for identical 
                      decay chain processes with different propagators (such as 
                      p p > w+, w+ > e+ ve and p p > w-,  w- > vm~ mu-) 
                      are now no longer combined, to ensure that resonances are
                      correctly represented in event file.
                  OM: Support lhapdf set which contains photon (See bug #1131995).
                  RF+JA: Reuse last two PDF calls also for LHAPDF PDFs, clarify code
                      for reuse of PDFs in pdg2pdf.f and pdg2pdf_lhapdf.f
                  OM: Update the default delphes card to latest Delphes version. This 
                      default card is automatically overwritten by the default Delphes
                      card when running "install Delphes".
                  JA: Make sure cuts are only checked once per event - this can save
                      a lot of time for multiparton event generation.
                  OM: Fix Bug #1142042 (crash in gridpack).

1.5.7 (15/01/13)  OM+JA: Fixed crash linked to model_v4 for processes containing wwww or
                      zzww interactions. (See bug #1095603. Thanks to Tim Lu) 
                  OM: Fix a bug affecting 2>1 process when the final states particles is 
                      (outcoming fermion) introduced in version 1.5.0. (Thanks to 
                      B. Fuks) 
                  OM: Fix a problem of fermion flow for v4 model (thanks to A. Abrahantes) 
                  OM+DBF: Change the automatically the electroweak-scheme when passing to 
                      complex-mass scheme: the mass of the W is the an external parameter
                      and Gf is an internal parameter fixed by LO gauge relation. 
                  OM+DBF: Remove the model sm_mw of the model database. 
                  OM: Fix problem in the ./bin/mg5 file command when some question are 
                      present in the file.
                  OM: Extend support for ~ and ${vars} in path.
                  OM: Fix a crash in multi_run for more than 300 successive runs.
                      (Thanks to Diptimoy)
                  OM: Allow to choose the center of mass energy for the check command.
                  OM: small change in the pbs cluster submission (see question #218824)
                  OM: Adding possibility to check gauge/lorentz/...for  2>1 processes.                    

1.5.6 (20/12/12)  JA: Replaced error with warning when there are decay processes
                      without corresponding core processes final state (see 
                      Question #216037). If you get this warning, please check
                      carefully the process list and diagrams to make sure you
                      have the processes you were expecting.
                  JA: Included option to set the highest flavor for alpha_s reweighting
                      (useful for 4-flavor matching with massive b:s). Note that
                      this does not affect the choice of factorization scale.
                  JA: Fixed Bug #1089199, where decay processes with symmetric 
                      diagrams were missing a symmetry factor. 
                      Note that this only affects decay processes (A > B C ..) 
                      with multiple identical particles in the final state and 
                      some propagators not able to go on the mass shell.
                  JA: Updated the restriction cards for the sm model to set 
                      Yukawa couplings equal to the corresponding masses
                      (in order to avoid stupid gauge check failures).


1.5.5 (18/11/12)  JA: Fixed Bug #1078168, giving asymmetries in X+gamma generation
                      (e.g. Z+gamma) when ickkw=1 and pdfwgt=T. Thanks Irakli!
                  JA: Ensure that t-channel single top gives non-zero cross section
                      even if maxjetflavor=4 (note that if run with matching,
                      maxjetflavor=5 is necessary for correct PDF reweighting).
                  OM: Fixed Bug #1077877. Aloha crashing for pseudo-scalar, 3 bosons 
                      interactions (introduces in 1.5.4)
                  OM: Fix Bug for the command "check gauge". The test of comparing
                      results between the two gauge (unitary and Feynman) was not 
                      changing the gauge correctly.
                  OM: Improvment in LSF cluster support (see bug #1071765) Thanks to
                      Brian Dorney.

1.5.4 (11/11/12)  JA: Fixed bug in combine_runs.py (introduced in v. 1.5.0) for
                      processes with 5 final-state particles, which might prevent
                      matching to Pythia to work properly (thanks Priscila).
                  OM: Fix Bug #1076043, error in kinematics for e- p collisions,
 		      thanks to Uta Klein (introduced in 1.5.0).
                  JA: Fix Bug #1075525, combination of decay processes for 
                      particle and antiparticle (e.g. w+ > all all and 
                      w- > all all), thanks Pierre.
                  OM: Fix a compilation crash due to aloha (thanks Tim T)
                  JA: Fixed dynamical scale settings for e- p collisions.
                  JA: Fixed running LHAPDF on a cluster with cluster_temp_path.
                  JA: Ensure that the seed is stored in the banner even when Pythia
                      is run (this was broken in v. 1.5.0).
                  JA: Improved and clarified phase space presetting for processes
                      with competing BWs.

1.5.3 (01/11/12)  OM: Fix a crash in the gridpack mode (Thanks Baris Altunkaynak)
                  OM: Fix a crash occuring on cluster with no central disk (only
                      condor by default) for some complicated process.
                  OM: If launch command is typed before any output command, 
                      "output madevent" is run automatically.
                  OM: Fix bug preventing to set width to Auto in the mssm model.
                  OM: Allow "set width PID VALUE" as an additional possibility to
                      answer edit card function.
                  OM: Improve ME5_debug file (include now the content of the 
                      proc_card as well).

1.5.2 (11/10/12)  OM: Fix Bug for mssm model. The param_card was not read properly
                      for this model. (introduce in 1.5.0)
                  OM: If the code is run with an input file (./bin/mg5 cmd.cmd)
                      All question not answered in the file will be answered by the 
                      default value. Running with piping data is not affected by this.
                      i.e. running ./bin/mg5 cmd.cmd < answer_to_question 
                       or echo 'answer_to_question' | ./bin/mg5 cmd.cmd      
                      are not affected by this change and will work as expected.
                  OM: Fixing a bug preventing to use the "set MH 125" command in a
                      script file.
                  JA: Fixed a bug in format of results.dat file for impossible
                      configurations in processes with conflicting BWs.
                  OM: Adding command "launch" in madevent interface which is the
                      exact equivalent to the launch command in the MG5 interface
                      in madevent output.
                  OM: Secure the auto-update, since we receive some report of incomplete
                      version file information.

1.5.1 (06/10/12)  JA: Fixed symmetry factors in non-grouped MadEvent mode
                      (bug introduced in v. 1.5.0).
                  JA: Fixed phase space integration problem with multibody 
                      decay processes (thanks Kentarou for finding this!).
                  OM: Fix that standalone output was not reading correctly the param_card
                      (introduce in 1.5.0)
                  OM: Fix a crash when trying to load heft
                  OM: Fix the case when the UFO model contains one mass which 
                      has the same name as another parameter up to the case.
                  OM: Fix a bug for result lower than 1e-100 those one are now 
                      consider as zero.
                  OM: Fix a bug present in the param_card create by width computation 
                      computation where the qnumbers data were written as a float 
                      (makes Pythia 6 crash).

1.5.0 (28/09/12)  OM: Allow MG5 to run in complex mass scheme mode
                      (mg5> set complex_mass True)
                  OM: Allow MG5 to run in feynman Gauge
                      (mg5> set gauge Feynman)
                  OM: Add a new command: 'customize_model' which allow (for a
                      selection of model) to fine tune the model to your need.
                  FR team: add a file decays.py in the UFO format, this files 
                      contains the analytical expression for one to two decays
       		  OM: implement a function for computing the 1 to 2 width on 
                      the fly. (requires MG5 installed on the computer, not only
                      the process directory)
                  OM: The question asking for the edition of the param_card/run_card
                      now accepts a command "set" to change values in those cards
                      without opening an editor. This allow simple implemetation 
                      of scanning. (Thanks G. Durieux to have push me to do it)
                  OM: Support UFO model with spin 3/2
                  OM + CDe: Support four fermion interactions. Fermion flow 
                       violation/Majorana are not yet allowed in four fermion 
                       interactions.
                  OM + PdA: Allow Large Extra Dimension Model (LED) to run in the
                      MG5 framework.
                  OM: Add auto-detection if MG5 is up-to-date and propose to
                      apply a patch if not.
                  OM: MadEvent changes automatically the compiler according to 
                      the value present in the configuration file.
                  OM: Aloha modifications: faster to create routines and more 
                      optimized routines (up to 40% faster than previous version).
                  OM: Aloha now supports Lorentz expression with denominator.
                  OM: Improve error message when Source didn't compile properly.
                  OM: The numerical evaluation of the matrix element requires now 
                      less memory than before (madevent and standalone output)
                  OM: Fix a series of bugs with the madevent command 'remove' and 
                      'run_banner'                    
                  JA: Ensure identical results for identical seeds also with
                      multiple runs in the same directory. Note that identical runs
                      with previous versions can't be guaranteed (but different
                      seeds are guaranteed to give statistically independent runs).
                      Save the results.dat files from all runs.
                  JA: Amended kinematics to correctly deal with the case of
                      massive beams, as well as fixed-target proton collisions.
                  JA: Changed default in the run_card.dat to use -1 as "no cut"
                      for the max-type cuts (etaj, ptjmax, etc.).
                  JA: Added support for negative weights in matrix elements
                      (as required for interference-only terms) and PDFs.
                  JA: Avoid creating directories for integration channels
                      that can not give events based on BW settings
                      (further improvement compared to v. 1.4.8).
                  JA: Optimize phase space integration when there are resonances
                      with mass above ECM.
                  JA: Fixed issue in replace.pl script with more than 9 particles
                      in an event.
                  JA+OM: Allow cluster run to run everything on a local (node) disk.
                      This is done fully automatically for condor cluster.
                      For the other clusters, the user should set the variable
                      "cluster_temp_path" pointing to a directory (usefull only if 
                      the directory is on the node filesystem). This still requires
                      access to central disk for copying, event combination,
                      running Pythia/PGS/Delphes etc.
                  OM: Replace fortran script combine_runs by a python script. 
                      This script allows to be more stable when running on clusters 
                      with slow filesystem response (bugs #1050269 and #1028844)
                  JA: Ensure that process mirroring is turned off for decay
                      processes of type A > B C...

1.4.8.4 (29/08/12) OM: Fix a web problem which creates generations to run twice on the web.

1.4.8.3 (21/08/12) JA: Ensure that the correct seed is written also in the .lhe
                       file header.
                   JA: Stop run in presence of empty results.dat files 
                       (which can happen if there are problems with disk access
                       in a cluster run).
                   JA: Allow reading up to 5M weighted events in combine_events.

1.4.8.2 (30/07/12) OM: Allow AE(1,1), AE(2,2) to not be present in SLAH1 card
                       (1.4.8 crashes if they were not define in the param_card)
                   OM: Add a button Stop-job for the cluster and make nicer output 
                       when the user press Ctrl-C during the job.

1.4.8 (24/07/12)  JA: Cancel running of integration channels where the BW
                      structure makes it impossible to get any events. This
                      can significantly speed up event generation for processes
                      with conflicting BWs.
                  JA: Minor modification of integration grid presetting in
                      myamp.f, due to the above point.
                  JA: Raise exception if a decay process has decaying particles
                      that are not present in the corresponding core process
                      (this might help avoid syntax mistakes).
                  JA: Fixed subprocess group combination also for the case
                      when different process flags @N are given to different
                      decays of the same core process (sorry, this was missed
                      in v. 1.4.7).
                  JA: Fixed crash for process p p > w+ w+ j j t t~ when all 
                      w and t/t~ are decayed (bug #1017912, thanks to Nicolas
                      Deutschmann).
                  JA: Fixed array dimension for diagrams with a single s-channel
                      propagator (caused crash for certain compilers, bug #1022415
                      thanks Sho Iwamoto).
                  JA: Fixed crash for identical decay chains for particle-anti- 
                      particle when only one of the two is decayed, introduced 
                      in v. 1.4.7 (thanks John Lee).
                  OM: Ensure that matching plots are replaced correctly when
                      Pythia is run reusing a tag name.
                  OM: Improved check for YE/AE, YU/AU, YD/AD for first two
                      generations in SLHA1<->2 converter (thanks Abhishek).

1.4.7 (25/06/12)  JA: Change the random seed treatment to ensure that the original 
                      seed is stored in the banner (this was broken in v. 1.4.0).
                      If a non-zero seed is given in the run_card, this seed
                      is used as starting value for the SubProcesses/randinit file,
                      while the seed in the run_card is set to 0.
                      This way, the seed for a multi_run is automatically
                      updated in the same way as for individual runs.
                  TS + JA: Fix problem with duplicate random seeds above 64000.
                      Now, random seeds up to 30081*30081 can safely be used.
                  JA: Turn off automatic checking for minimal coupling orders
                      in decay processes A > B C ...
                  JA: Ensure that automatic coupling order determination works
                      also for effective theories with multiple orders in an
                      interaction (thanks Claude and Gizem Ozturk).
                  JA: Optimize phase space integration and event generation
                      for decay processes with very squeezed mass spectrum.
                  JA: Ensure that identical matrix elements in different process 
                      definitions are combined also when using the decay chain 
                      formalism (thanks to Zhen Liu for pointing this out).
                  BF+JA: Updated the NMSSM model to the latest FR version.
                  OM: Change EW_dim6 to remove all interactions which don't 
                      impact three boson scattering.
                  JA: Fixed problem in matrix element combination which allowed
                      non-identical matrix elements to be combined in certain
                      complicated processes (such as p p > l vl l vl l vl),
                      resulting in lines with Z > e+ mu- in the event file
                      (bug #1015032, thanks Johannes E for reporting).
                  JA: Fixed minor typo in myamp.f.
                  OM: Fixed minor behavior restriction of multi_run (thanks to
                      Joachim Kopp).
                  OM: Improved condor cluster support when the cluster is 
                      unresponsive (should avoid some crashes on the web).
                  JA: Fixed support for color sextets in addmothers.f
                      (thanks Nicolas Deutschmann for reporting).          
                  JA: Make sure that also the SubProcesses directories are 
                      cleaned when running bin/compile in a gridpack.
                  JA: Removed the confusing makefile in Template and replace it
                      with scripts to create madevent.tar.gz and gridpack.tar.gz.
                  
1.4.6 (16/05/12)  JA: Added cuts on lepton pt for each of the 4 hardest leptons
                  OM: Allow bin/madevent script to be run with a single line command
                      example ./bin/madevent multi_run 10 
                  OM: Adding the 4 higgs interactions in the standard model UFO model
                  JA: Added new restriction card for the sm model with massive
                      muon and electron, and non-zero tau decay width
                  JA: Ensure assignment of colors to intermediate propagators
                      works also in fermion flow- and color flow-violating 
                      RPV processes (thanks Brock Tweedie for finding this).
                  JA: Fix crash for certain fermion flow violating decay chains
                      (introduced in v. 1.3.27) (again thanks to Brock Tweedie).
                  JA: Fix crash for decay chains with multiple decays involving 
                      the same particles (thanks Steve Blanchet for reporting)
                  JA+OM: Fix crash for Pythia8 output with multiparticle vertices
                      (thanks to Moritz Huck for reporting this.)
                  OM: Fixing ALOHA output for C++/python.
                  OM: Fix a crash occuring when trying to create an output on 
                      an existing directory (thanks Celine)

1.4.5 (11/04/12)  OM: Change the seed automatically in multi_run. (Even if the seed
                      was set to a non automatic value in the card.)
                  OM: correct a minor bug #975647 (SLAH convention problem) 
                      Thanks to Sho Iwamoto
                  OM: Improve cluster support (more secure and complete version)
                  JA: Increased the number of events tested for non-zero helicity
                      configurations (needed for goldstino processes).
                  OM: Add a command to remove the file RunWeb which were not always
                      deleted correctly
                  OM+JA: Correct the display of number of events and error for Pythia 
                     in the html files.
                  OM: Changed the way the stdout/stderr are treated on the cluster
                      since some cluster cann't support to have the same output file
                      for both. (thanks abhishek)

1.4.4 (29/03/12)  OM: Added a command: "output aloha" which allows to creates a 
                      subset (or all) of the aloha routines linked to the
                      current model
                  OM: allow to choose the duration of the timer for the questions.
                      (via ./input/mg5_configuration.txt)
                  OM: Allow UFO model where G is not defined.
                  OM: allow to use ~,~user, ${var} in the path. Improve support
                      for path containing spaces.
                  JA: Fixed LHAPDF functionality which was broken in v. 1.4.0
                  JA: Allow non-equal mixing angles in mssm restrict cards
                      (as needed for cards from some spectrum generators)
                  JA: Fixed script addmasses.py for complicated events such as
                      p p > t t~ + jets with decays of t and t~.
                  JA: Added GE cluster to the list in cluster.py.
                  JA: Allow up to 1M events in a single run. Note that the 
                      unweighting (combine events) step gets quite slow with
                      so many events. Also note that if Pythia is run, still
                      maximum 50k events is recommended in a single run. 
                  OM: Fix problem linked to filesystem which makes new files
                      non executables by default. (bug #958616)
                  JA: Fixed buffer overflow in gen_ximprove when number of
                      configs > number of diagrams due to competing resonances
                      (introduced in v. 1.4.3).

1.4.3 (08/03/12)  JA: Reintroduced the possibility to completely forbid
                      s-channel diagrams, using the $$ notation. Note that
                      this should be used with great care, since the result
                      is in general not gauge-invariant. It is in general
                      better to use the $ notation, forbidding only onshell
                      s-channel particles (the inverse of decay chains).
                  JA: Automatically ensure that ptj and mmjj are below xqcut
                      when xqcut > 0, since ptj or mmjj > xqcut ruins matching.
                  OM: Add LSF to the list of supported cluster (thanks to Alexis).
                  OM: change the param_card reader for the restrict file.
                      This allow to restrict model with 3 lha id (or more)
                      (thanks to Eduardo Ponton).
                  OM: forbids to run 'generate events' with python 2.4.
                  OM: Include the configuration file in the .tar.gz created on 
                      the web (thanks to Simon) .
                  OM: Fix a Mac specific problem for edition of Delphes card.
                      (thanks to Sho Iwamoto).
                  OM: ALOHA modifications:
                       - Change sign convention for Epsilon (matching FR choices)
                       - For Fermion vertex forces that _1 always returns the  
                         incoming fermion and _2 returns the outcoming fermion. 
                         (This modifies conjugate routine output)
                       - Change the order of argument for conjugate routine
                         to expect IO order of fermion in all cases.
                       Note that the two last modifications matches MG5 conventions
                       and that those modifications correct bugs for interactions
                       a) subject to conjugate routine (i.e. if the model has 
                          majorana)                       
                       b) containing fermion momentum dependencies in the Lorentz
                          structure  
                       All model included by default in MG5 (in particular sm/mssm)
                       were not affected by those mismatch of conventions.
                       (Thanks to Benjamin fuks) 
                  OM: make acceptance test more silent.  
                  OM: return the correct error message when a compilation occur. 
                  OM: some code re-factoring.

1.4.2 (16/02/12) JA: Ensure that matching works properly with > 9 final state
                      particles (by increasing a buffer size in event output)
                 OM: add a command "import banner" in order to run a full run
                      from a given banner.
                 OM: Fix the Bug #921487, fixing a problem with home made model
                      In the definition of Particle/Anti-Particle. (Thanks Ben)
                 OM: Fix a formatting problem in me5_configuration.txt 
                      (Bug #930101) Thanks to Arian
                 OM: allow to run ./bin/mg5 BANNER_PATH and
                      ./bin/mg5 PROC_CARD_V4_PATH
                 OM: Various small fixes concerning the stability of the html 
                      output.
                 OM: Changes the server to download td since cp3wks05 has an 
                      harddisk failures.

1.4.1 (06/02/12) OM: Fix the fermion flow check which was wrongly failing on 
                      some model  (Thanks to Benjamin)
                 OM: Improve run organization efficiency (which speeds up the 
                      code on cluster) (Thanks to Johan)
                 OM: More secure html output (Thanks to Simon)

1.4.0 (04/02/12) OM: New user interface for the madevent run. Type:
                      1) (from madevent output) ./bin/madevent
                      2) (from MG5 command line) launch [MADEVENT_PATH] -i
                      This interface replaces various script like refine, 
                      survey, combine, run_..., rm_run, ...
                      The script generate_events still exists but now calls
                       ./bin/madevent. 
                 OM: For MSSM model, convert param_card to SLAH1. This card is
                      converted to SLAH2 during the MadEvent run since the UFO 
                      model uses SLAH2. This allows to use Pythia 6,
                      as well as having a coherent definition for the flavor.
                 JA+OM: For decay width computations, the launch command in 
                      addition to compute the width, creates a new param_card 
                      with the width set to the associated values, and with the 
                      Branching ratio associated (usefull for pythia). 
                 NOTE: This param_card makes sense for future run ONLY if all 
                      relevant decay are generated.
                 EXAMPLE: (after launch bin/mg5):
                       import model sm-full
                       generate t > b w+
                       define all = p b b~ l+ l- ta+ ta- vl vl~
                       add process w+ > all all
                       add process z > all all
                       define v = z w+ w-
                       add process h > all all
                       add process h > v v, v > all all
                       output
                       launch
                 OM: change output pythia8 syntax: If a path is specified this 
                      is considered as the output directory.
                 OM: Change the path of the madevent output files. This allows 
                      to run pythia/pgs/delphes mulitple times for the same set 
                      of events (with different pythia/... parameters).
                 OM: Madevent output is now insensitive to the relative path
                      to pythia-pgs, delphes, ... In consequence you don't need
                      anymore to have your directory at the same level as 
                      Template directory. 
                 OM: MadEvent checks that the param_card is coherent with the 
                      restriction used during the model generation. 
                 OM: Model restrictions will now also force opposite number to 
                      match (helpfull for constraining to rotation matrix).  
                 OM: Change the import command. It's now allowed to omit the 
                      type of import. The type is guessed automaticaly. 
                      This is NOT allowed on the web.
                 OM: Add a check that the fermion flow is coherent with the 
                      Lorentz structure associates to the vertex.
                 OM: Add a check that the color representation is coherent. 
                      This allow to detect/fix various problem linked
                      to some new models created by FR and SARAH.
                 OM: Change the default fortran compiler to gfortran.
                 OM: Add the possibility to force which fortran compiler will
                      be used, either via the configuration file or via the set 
                      command.
                 OM: Add the possibility to bypass the automatic opening of 
                      the web browser (via the configuration file: 
                      ./input/mg5_configuration.txt )
                 OM: add 'save options' command to save the current configuration 
                      in the configuration file. 
                 OM: Change the scheme of questions when running madevent and 
                      allow to specify in the command interface if you
                      want to run pythia/pgs/...
                      Allow to put the answers to the questions in the 
                      proc_card.dat.
                 OM: Add options for the display command:
                      a) display options: return the current option value. 
                        i.e. those set via the set command and/or via the 
                        configuration file
                      b) display variable NAME: return the current string 
                        representation of NAME and/or self.NAME .
                      c) display coupling_order: return the coupling orders with
                        their associated weight (for automatic order restriction)
                      d) display couplings now returns the list of all couplings
                        with the associated expression
                      e) display interactions [PART1] [PART2] [PART3] ...
                         display all interactions containing the particles set
                         in arguments 
                 OM: New Python script for the creation of the various html pages.
                      This Requires less disk access for the generation of the files.
                 OM: Modify error treatment, especially for Invalid commands
                      and Configuration problems.
                 JA: Ensure that we get zero cross section if we have
                      non-parton initial states with proton/antiproton beams
                 OM: Improve cluster support. MadEvent now supports PBS/Condor/SGE
                      Thanks to Arian Abrahantes for the SGE implementation.
                 OM: Improve auto-completion (better output/dealing with multi line/...)
                 OM: Improve the parallel suite and change the release script to run
                      some of the parallel tests. This ensures even higher stability 
                      of the  code for the future releases.
                 JA: Changed the way gridpacks work: Set granularity to 1
                      (so randomly select channels only if they should generate 
                      less than 1 event), but allowing channels to run down to a single
                      iteration. This removes all old problems with increased
                      variance for small channels in the gridpacks, while giving 
                      even faster event generation.

                 Thanks to Johan Alwall, Sho Iwamoto for all the important 
                 testing/bug reports.


1.3.33 (01/01/12) JA: Revisited colors for propagators in addmothers.f
                      to ensure that propagators in color flow
                      violating processes get the correct color
                      from initial state particles (thanks to
                      Michele Gabusi for forcing me to do this).

1.3.32 (21/12/11) JA: Fixed a bug in the PDF reweighting routine,
                      which caused skewed eta distributions for
                      matched samples with pdfwgt=T. Thanks to Giulio
                      Lenzi for finding this.
 
1.3.31 (29/11/11) OM: Fix a bug an overflow in RAMBO (affects standalone 
                     output only)
                  PdA (via OM): Change RS model (add a width to the spin2)
                  OM: Fix a bug in the cuts associate to  allowed mass of all 
                      neutrinos+leptons (thanks to Brock Tweedie for finding it)
                  OM: Remove some limitation in the name for the particles


1.3.30 (18/11/11) OM: Fix a bug for the instalation of pythia-pgs on a 64 bit
                      UNIX machine.
                  OM: If ROOTSYS is define but root in the PATH, add it 
                      automatically in create_matching_plots.sh
                     This is require for the UIUC cluster.

1.3.29 (16/11/11) OM: Fixed particle identities in the Feynman diagram drawing
                  JA: Fixed bug in pdf reweighting when external LHAPDF is used.
                  OM+JA: Simplify the compilation of pythia-pgs package.


1.3.28 (14/11/11) OM+JA: Fix special case when Lorentz structure combining
                      two different Majorana particles depends on the
                      incoming/outgoing status of the Majorana particles
                      (needed for MSSM with Goldstino).
                  JA: Fixed problem with colors in addmothers.f for complicated
                      multiparticle vertices and simplified color treatment 
                      (thanks to Gauthier Durieux for pointing this out).
                  JA: Further improved gridpack parameters
                  OM: Update the parallel test (now testing against MG5 1.3.3)
                  OM: Include some parallel test in the release script.


1.3.27 (05/11/11) JA: Fix bug in mirrored amplitudes (sometimes
                      amplitudes that should not be flagged as
                      mirrored were flagged as mirrored). Thanks
                      Marco Zaro for reporting this!
                  JA: Fix another problem getting enough events in
                      gridpack mode (it was not completely fixed in
                      v. 1.3.24). Thanks Alexis!
                  JA: Added "!" comments for all parameters in the default
                      run_card, since apparently this is still needed
                      for g77 to correctly read the parameters.
 
1.3.26 (31/10/11) JA: Fix color setting in MadEvent event file for
                      multiparticle vertices, which was not taken into
                      account in the upgrade in v. 1.3.18
                  OM: Fixed mmnl cut (inv. mass of all leptons and neutrinos)
                      which was never active.
                  OM: Fix td install in Linux were a chmod was missing

1.3.25 (27/10/11) JA: Ensure that the correct intermediate resonance
                      is always written in the event file, even when we
                      have resonances with identical properties.
                  OM: Fix the bug forcing to quit the web browser in order to
                      have MG5 continuing to run.
                  OM: Change the tutorial in order to allow open index.html
                      after the output command. 

1.3.24 (22/10/11) JA: Fix problem with getting enough events in gridpack
                      mode (this was broken in v. 1.3.11 when we moved
                      from events to luminocity in refine). Thanks to
                      Alexis Kalogeropoulos.

1.3.23 (19/10/11) JA: Allow user to set scales using setscales.f again 
                      (this was broken in v. 1.3.18). Thanks to Arindam Das.
                  JA: Ensure that the error message is displayed if the
                     "make" command is not installed on the system.
 
1.3.22 (12/10/11) JA: Fixed another bug (also introduced in 1.3.18), which 
                      could give the wrong ordering between the s-channel 
                      propagators for certain multiprocess cases (this
                      also lead to a hard stop, so don't worry, if you get 
                      your events, the bug doesn't affect you). Sorry about
                      that, this is what happens when you add a lot of
                      new functionality...

1.3.21 (12/10/11) OM: Add a new command: install.
                      This allow to install quite easily different package
                      devellop for Madgraph/MadEvent. The list of available
                      package are pythia-pgs/MadAnalysis/ExRootAnalysis/Delphes
                  OM: Adding TopEffth Model
                  OM: Improve display particles and autocompletion in
                      presence of nonpropagating particles
                  OM: Fix Aloha bug linked to four fermion operator
                  PA: fix the problem of degenerate color basis in the
                      diquark sextet model
                  JA: Fixed bug in cluster.f that created a hard stop,
                      introduced in 1.3.18.

1.3.20 (09/10/11) JA: Fixed bug in myamp.f that created a hard stop
                      error for certain cases with many processes with
                      different propagators in the same subprocess dir.

1.3.19 (06/10/11) JA: Fixed problem with SubProcesses makefile on Linux,
                      introduced in 1.3.18.

1.3.18 (04/10/11) JA: Use model information to determine color of particles
                      for reweighting and propagator color info.
                  JA: Changed the definition of "forbidden s-channels"
                      denoted by "$" to exclude on-shell s-channels while
                      keeping all diagrams (i.e., complemetary to the decay
                      chain formalism). This reduces the problems with 
                      gauge invariance compared to previously.
                      "Onshell" is as usual defined by the "bwcutoff" flag 
                      in the run_card.dat.
                  JA: Enable proper 4-flavor matching (such as gg>hbb~+jets)
                      Note that you need the Pythia/PGS package v. 2.1.9 or 
                      later to use with 4F matching.
                      Changes include: alpha_s reweighting also for b vertices,
                      new scale treatment (mu_F for pp>hbb~ is (pT_b^max*m_Th)),
                      no clustering of gluons to final-state massive particles
                      in MadEvent.
                  JA: Ensure that factorization scale settings and matching works
                      also in singlet t-channel exchange processes like
                      single top and VBF. The dynamic factorization
                      scale is given by the pT of the scattered quark
                      (on each side of the event).
                Note: You need the Pythia/PGS package v. 2.1.10 or later
                      to use with VBF matching, to ensure that both radiated
                      and scattered partons are treated correctly
                      - scattered partons need to be excluded from the matching,
                      since their pT can be below QCUT. An even better
                      treatment would require to individually shower and match
                      the two sides in Pythia, which is not presently possible.
                Note: In the matched 4-flavor process p p > t b~ j $ w+ w- t~ +
                      p p > t b~ j j $ w+ w- t~, there is an admixture
                      of t-channel single top (with up to 1 radiated jet) 
                      and s-channel single top (with up to 2 radiated jets). 
                      In this case, the automatic determination of maximum 
                      multiplicity sample doesn't work (since max in the file 
                      will be 2 jets, but for t-channel max is 1 jet).
                      So MAXJETS=1 must be specified in the pythia_card.dat.
                  JA: Fixed pdf reweighting for matching, which due to a mistake
                      had never been activated.
                  JA: Improved phase space integration presetting further by 
                      taking into account special cuts like xpt, ht etc.
                  JA: Introduce new convention for invariant mass cuts
                      - if max < min, exclude intermediate range
                      (allows to exclude W/Z dijet resonances in VBF processes)

1.3.17 (30/09/11) OM: Fix a crash created by ALOHA when it tries to create the full
                      set of ALOHA routines (pythia8 output only).

1.3.16 (11/09/11) JA: Fixed the problem from 1.3.12.

1.3.15 (09/09/11) OM: remove the fix of 1.3.12
                      (No events in output for some given processes)

1.3.14 (08/09/11) OM: Fix a bug in the RS model introduced in 1.3.8

1.3.13 (05/09/11) JA: Fixed bug with cut_decays=F which removed cuts also for
                      non-decay products in certain channels if there is
                      a forced decay present. Note that this does not affect
                      xqcut, only pt, minv and eta cuts.
                  JA: If non-zero phase space cutoff, don't use minimum of
                      1 GeV (this allows to go to e.g. 2m_e invariant mass for
                      \gamma* > e+ e-).

1.3.12 (01/09/11) JA: Fixed problem with decay chains when different decays
                      result in identical final states, such as
                      p p > go go, (go > b1/b1~ b/b~, b1/b1~ > b/b~ n1)
                      (only one of the decay chains was chosen, instead of
                      all 3 combinations (b1,b1), (b1,b1~), (b1~,b1~))
                  JA: Allow for overall orders also with grouped subprocesses
                  JA: Ensure that only leading color flows are included in event
                      output (so no singlet flows from color octets).
                  JA: Fixed small bug in fermion flow determination for multifermion
                      vertices.

1.3.11 (26/08/11) JA: Improved precision of "survey" by allowing 4th and 5th 
                      iteration if accuracy after 3 iterations < 10%.
                  JA: Subdivide BW in phase space integration for conflicting BWs 
                      also for forced decays, to improve generation with large
                      bwcutoff in e.g. W+ W- production with decays.
                  JA: Do refine using luminocity instead of number of events,
                      to work with badly determined channels.
                  JA: Don't use BW for shat if mass > sqrt(s).
                  JA: Fixed insertion of colors for octet resonances decaying to 
                      octet+singlet (thanks Bogdan for finding this)

1.3.10 (23/08/11) OM: Update ALOHA version
                  OM: increase waiting time for jobs to write physically the results on
                      the disks (in ordre to reduce trouble on the cluster).

1.3.9 (01/08/11)  OM: Add a new model DY_SM (arXiv:1107.5830). Thanks to Neil 
                      for the generation of the model 

1.3.8 (25/07/11)  JA: Replace the SM and HEFT models with latest versions using
                      the Wolfenstein parameterization for the CKM matrix.
                  JA: Implemented reading of the new UFO information about
                      coupling orders (order hierarchy and expansion_order).
                  JA: New "coupling order" specification WEIGHTED which checks
                      for  sum of coupling orders weighted by their hierarchy.
                  JA: Implemented optimal coupling orders for processes from any
                      model if no coupling orders specified.

1.3.7 (21/07/11)  JA: Fix makefiles for some v4 models that were forgotten
                      in v. 1.3.5

1.3.6 (18/07/11)  OM: Ensure that the new makefiles work on the web

1.3.5 (14/07/11): JA: New organization of make files, ensure that compilation works 
                      for all modes (with/without LHAPDF, static/dynamic, 
                      regular/gridpack) for both Linux and Mac OS X (be careful with 
                      dynamic libraries on Mac OS X though, since it seems that 
                      common blocks might not work properly)
                  JA: Fixed proper error messages and clean stop for compilation 
                      errors during MadEvent run.

1.3.4 (05/07/11): OM: More informative error message when a compilation error occurs

1.3.3 (29/06/11): JA: Fixed diagram symmetry for case when there are
                      no 3-vertex-only diagrams
                  JA (by OM): More informative error when trying to generate invalid 
                      pythia8 process

1.3.2 (14/06/11): OM: Fix fortran output when a model is case sensitive 
                        (Bug if a coupling was depending of a case sensitive parameter)
                  SdV: Remove a annoying print in the new cuts (added in 1.3.0)
                  OM: Fix a compilation problem in the standalone cpp output

1.3.1 (02/06/11): JA: Fixed missing file bug with the introduction of
                      inclusive HT cut

1.3.0 (02/06/11): JA: Allow for grouped subprocesses also for MG4 models
                  JA: Improved multiprocess diagram generation to reuse
                      diagrams for crossed processes
                  JA: Automatic optimization of order of particles in
                      multiparticle labels for optimal multiprocess generation
                  JA: Improved efficiency of identification of identical
                      matrix elements
                  JA: Improved identification of diagrams with identical
                      divergency structure for grouped subprocesses
                  JA: Included more fine-grained run options in the
                      run_card, including helicity summation options,
                      whether or not to set ptj and mjj automatically
                      based on xqcut, etc.
                  JA: Fixed some minor array limit and arithmetics warnings
                      for extreme decay and decay chain processes.
                  SdV: Added cuts on H_T(all jets, light and b)
                  OM: Fixed minor bug related to cluster option in launch

1.2.4 (15/05/11): JA: Fixed long-standing bug in DECAY relating to
                      the cross section info in <init> block, and
                      fixed parameter reading for MG5 SM model.

1.2.3 (11/05/11): JA: Fixed problem with scale choice in processes with mixed 
                      QED/QCD orders, e.g. p p > t t~ QED=2. Note that this fix
                      doesn't work for p p > t t~ j j QED=4 which should still
                      be avoided.
                  JA: Added the ptllmin/max options in the default run_card.dat

1.2.2 (09/05/11): OM: fix ALOHA symmetries creating not gauge invariant result 
                      for scalar octet

1.2.1 (08/05/11): OM: reduce the quantity of RAM use by matrix.f
                  OM: support speed of psyco if this python module is installed
                  OM: fix a minor bug in the model parsing
                  OM: add the check of valid model.pkl also for v4 model
                  OM: add a check that UpdatesNotes is up-to-date when
                      making a release
                  JA: Fixed problem in phase space generation for
                      s-channel mass > s_tot

1.2.0 (05/05/11): OM: minor fixes on check charge conjugation
                  OM: add a check on the path for the validity of the model.pkl
                  JA: Fixed problem with combine_runs on certain compilers

1.1.2 (03/05/11): OM+JA: Fixed problem for models with multiple
                      interactions for the same set of particles,
                      introduced in v. 1.1.1
 
1.1.1 (02/05/11): JA: Replaced (slow) diagram symmetry determination by
                      evaluation with fast identification based on diagram tags.
                  JA: Replacing the "p=-p" id=0 vertex produced by diagram 
                      generation algorithm already in the diagram generation,
                      simplifying drawing, helas objects and color.
                  JA: Fixed compiler warnings for unary operator.
                  JA: Always set all coupling orders for diagrams
                      (needed for NLO implementations).
                  OM: Improved and more elegant "open" implementation for
                      the user interface.
                  OM: minor fixes related to checking the gauge

1.1.0 (21/04/11): JA: Removed hard limit on number of external particles in 
                      MadEvent, allowing for unlimited length decay chains there
                      (up to 14 final state particles successfully integrated).
                  JA: Improved helicity selection and automatic full helicity 
                      sum if needed. Optimization of run parameters.
                  JA: New flag in run_card.dat to decide whether basic cuts
                      are applied to decay products or not.
                  OM: Merged ALOHA calls for different lorentz structures 
                      with the same color structures, increasing the speed and 
                      efficiency of matrix element evaluations.
                  OM: Added new "open" command in command line interface,
                      allowing to open standard file types directly.
                      Automatically open crossx.html at launch.
                  JA: Fixed MadEvent bugs for multiparton processes with 
                      conflicting decays and some faulty array limits.
                  JA: Suppressed scary but irrelevant warnings for compiling 
                      2->1 and 1->2 processes in MadEvent.
                  JA: Pythia 8 output further optimized.
                  JA, OM: Several minor fixes relating to user interface etc.

1.0.0 (12/04/11): Official release of MadGraph 5. Some of the features:
                  - Complete FeynRules compatibility through the UFO interface
                  - Automatic writing of HELAS routines for any model in
                    Fortran, C++ or Python through ALOHA
                  - Matrix element output in Fortran, C++ or Python
                  - Output formats: MadEvent, Pythia 8, Standalone (Fortran/C++)
                  - Support for spin 0, 1/2, 1, 2 particles
                  - Support for color 1, 3, 6, 8
                  - Revamped MadEvent with improved subprocess directory 
                    organization and vastly increased speed and stability
                  - Unlimited length decay chains (up to 12 final state
                    particles tested with MadEvent, see v. 1.0.1)
                  - Process checks for new model implementations
                  - ...and much more (see paper "MadGraph 5: Going Beyond")<|MERGE_RESOLUTION|>--- conflicted
+++ resolved
@@ -8,13 +8,9 @@
           memory requirements.
       RF: Fixed bug #1694548 (problem with NLO for QCD-charged heavy vector bosons).
       RF: Another fix (adding on a fix in 2.5.5) related to FxFx merging in case there are
-<<<<<<< HEAD
-          diagrams with 1->3 decays
       RF: Fixed bug #1706072 related to wrong path with NLO gridpack mode
-=======
           diagrams with 1->3 decays.
       RF: Refactor of the (NLO) code related to extra weights (for PDF/scale uncertainties).
->>>>>>> 684c3b82
 
 2.5.5(26/05/17)
       OM: Fixing bug in the creation of the LO gridpack introduced in 2.4.3. Since 2.4.3 the generated 

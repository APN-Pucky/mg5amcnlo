--- conflicted
+++ resolved
@@ -23,20 +23,16 @@
                       less memory than before (madevent and standalone output)
                   OM + PdA: Allow Large Extra Dimension Model (LED) to run in the
                       MG5 framework.
-<<<<<<< HEAD
                   OM: Fix a series of bug with the madevent command 'remove' and 
 		      'run_banner'                    
+                  JA: Ensure identical results for identical seeds also with
+                      multiple runs in the same directory.
 
 1.4.8.2 (30/07/12) OM: Allow AE(1,1), AE(2,2) to not be present in SLAH1 card
 	               (1.4.8 crashes if they were not define in the param_card)
                    OM: Add a button Stop-job for the cluster and make nicer output 
 		       when the user press Ctrl-C during the job.
 
-=======
-                  JA: Ensure identical results for identical seeds also with
-                      multiple runs in the same directory.
-                    
->>>>>>> 1373f537
 1.4.8 (24/07/12)  JA: Cancel running of integration channels where the BW
                       structure makes it impossible to get any events. This
                       can significantly speed up event generation for processes

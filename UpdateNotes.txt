Update notes for MadGraph5_aMC@NLO (in reverse time order)


<<<<<<< HEAD
3.4.0 (16/04/22)
      SJ: Allowing to use RIVET/CONTUR from madgraph. In presence of scan, such running can also be done
          at the end of the scan. (Contribution from Sihyun Jeon)
      OM: Allow to have EFT operator to run for some special UFO model (quite restricted class of running are supported
          -- corresponding to EFT running --) 
      OM: change reweighting/spinmode=onshell (from maddspin) to use the average of the matrix-element when it exists an order ambiguity in the matrix element like for the following process:
      p p > e+ ... z, z > e+ e-
      where permuting the momenta of the "e+" does not lead to the same
      matrix-element.
      CF: include notification when jobs are done in the unix notification center if executable notify-send is present.
          Contribution from Carlo Flore.
      All: Droping the support for python2.7
      All: include bug fix from Long Term Stable version (2.9.10) see below

3.3.2(18/03/22)
      OM: (re)allow --loop_filter=True/... syntax for MC@NLO
      RF: Fixed a bug in the phase-space generation of MadSpin,
          relevant for processes with more than 1 t-channel.
      MZ: Restored functionalities for processes with external photons and 
        only QCD corrections
      all: include all bug fix from the LTS version (2.9.9)
           including important bug on MLM generation
	   
3.3.1 (04/12/21)
      RF: Fix for bug #1928364 related to the new FxFx clustering routines.
      OM: Fix for bug #1952050 systematics/reweighting run at NLO that was broken
          introduced in 3.3.0
      OM: Fix bug related to python 3.10
      OM: Fix bug when running from the process directory
      all: include all bug fix from the LTS version (2.9.7)
           including important bug on MC@NLO and on madspin


3.3.0 (12/11/21)
      DP+HS+IT+MZ: EW corrections can be computed for tagged photons
      OM+RR+AC: Implementation of EWA within MG5aMC (PDF for W/Z boson out of lepton beam)
      MZ+CS: A fix in amcatnlo_run_interface to prevent integer overflows when a
        very high precision is requested.
      MZ+CS: Fixes/improvements relevant to PineAPPL: 
            - the function pineappl_grid_optimize is called by pineappl_interface,
              to reduce the size of the grids. PineAPPL v0.5 or later is required
            - minor fix on the gluon pdg code in pineappl_interface.cc
            - the integration channels are threated the same way with or without PineAPPL 
            (maxchannels is kept the same in both cases)
      RF: Fix for montecarlocounter in case the Born is not strictly positive
           (i.e., only interference contributions).
      RF+IT: Rewritten the clustering code for FxFx. This allows for
             seperation of QCD and EW jets. Needs special JetMatching.h for
             Pythia8 (can be found in Template/NLO/MCatNLO/Scripts/JetMatching.h)
      OM: adding a new cut dsqrt_shat to set a minimum center of mass energy cut	   
      OM: allow the support of latest LUX PDF with lepton content of the proton
          Note that running PY8 is automatically forbidden in that case.
      ALL: include bug fixing from Long Term Stable version  version (2.9.6) see below
      OM+RR: better handling of multiparticles with both photon and massive vector when
         the user ask for longitudinal polarization. longitudinal photon are automaticlly
	 discarded. (This overwrite LTS fix that was simply making the code to crash)
      OM: Fixing a bug introduced in 3.1.0, with the automatic setup of FxFx
          was broken.
      OM: Code update to avoid randomness in ordering in code generation (only in debug mode)	  
         

3.2.0 (22/08/21)
      SF/OM/MZ/XZ: Implementation (at LO) of ISR and beamstrhalung for e+e- collider
      BUG FIX (from 2.9.5 long term stable, see below)
      OM: Fix an infinite loop when running with condor cluster
          or with other cluster/multi-core when cluster_temp_path
	  was used.
      
3.1.1 (28/05/21)
      ALL: put a crash for potentially ambiguous syntax with explanation
           on how to bypass such crash via a new entry in
	   input/mg5_configuration.txt
      BUG FIX (from 2.9.4 long term stable)

3.1.0 (30/03/21)
    ALL: include all changes up to 2.9.3 of the 2.x release
    ALL: pass to python3 by default
    MZ+RF+OM: Fix relevant to the case when PDG specific cuts are set in the NLO run_card.
        The generation of tau was not taking into account the information.
    DP+HS+MZ: Allow for the computation of NLO EW and complete NLO corrections in the 4FS
    MZ+SC+ERN+CS: The code can be linked to PineAPPL (arXiv:2008.12789), making it possible
	 to generate PDF-independent fast-interploation grids including EW corrections.
	 This supersedes the interface to ApplGrid+aMCFast which was not working in v3
    MZ: Change syntax meaning in 3.0 series to be consistent with the one of 2.0 series:
        QCD<=X, QED<=Y apply at the amplitude level (not to the squared amplitude anymore).
        Squared-amplitude constraints can be imposed by using the usual squared-order 
        syntax, e.g.:
	QCD^2<=X, QED^2<=Y (constrained at the diagram squared level).
    MZ: Different coupling combinations and their scale variations are written in the
        event file as extra weights
    OM: Some aliases have been added for the orders constraints:
            - aEW<=X / aS<=Y is equivalent to QCD^2<=2X / QED^2<=2Y
            - EW<=X / EW^2<=X is equivalent to QED<=X / QED^2<=X

                        ** Long Term Stable Update **

2.9.10()
=======
2.9.10 (06/05/2022)
     OM: allow model with GC in their name to use helicity recycling
     OM: Forbid madspin to run with crazy value of BWcut
     OM: Fixing some IO issue with Madspin that was leading to a lock of the code
     OM: set a user interface for the set ewscheme option 
     OM: forbid helicity recycling for model with spin2 and spin3/2 (optimization is not implemented for such case)
>>>>>>> 423c1a18

2.9.9 (25/02/2022)
     OM: Fix a bug introduced in 2.9.0 for MLM generation in presence of mix EW/QCD process.
         The bug typically leads to a crash within the systematics.py due to wrong power of alpha_s
	 The bug might sometimes not lead to a crash but the impact is "limited" to a change in the (various)
	 scale choice associated to the events. Therefore this is likely to be within scale uncertainty. It can
	 impact the matching with the parton-shower (but this should be visible within the DJR validation plot). 
     OM: Fix some wrong zero-result that occur in presence of conflincting breit-wigner.
     OM: Fix an issue when using "$ X" when X~ can be onshell, the phase-space symmetry factor was wrongly set.

2.9.8 (21/02/2022)
     OM: Fix in madspin where onlyhelicity mode was not working anymore
         also allows to not specify any decay in that mode.
     OM: Fix in multi_run mode where some meta-data where incorrectly set within the merged lhef file.
         This occurs ONLY in presence of non positive definite cross-section. 
         Only normalization of the cross-section/weight/statistical error could be wrong. Shape are not impacted.

2.9.7 (29/11/21)
     OM: Fix the behavior of python seed for madevent/madwidth/mcatnlo/madspin
         Now the first of those to setup a python seed will forbid any future reset of the seed
	 Frequent reset of the seed when moving to one package to the next was creating
	 a bias in the effective branching ratio out of madspin (observed only of NLO sample)
	 see: https://bugs.launchpad.net/mg5amcnlo/+bug/1951120
	 Thanks Hannes for the information.
     RF+PT+SF: Fixed a 10-year-old bug that was there in the importance sampling over the FKS configurations.
	 - Fix to pick one shower scale for the S event at random among the FKS configurations,
	   instead of taking the weighted average.
	 - removed the n-body contributions from the random picking of the showerscale among FKS configurations.
        Those bugs were leading at an incorect pick of the shower scale. The observed impact is relatively small
	and occur in the matching region.

2.9.6 (02/11/21)
     OM: Forbid the possibity to ask for massless boson to be longitudinally polarised.
         Asking for those with large multi-particle label could have hide the fact that the code
	 was returning a non zero cross-section for such request.
     OM: for process like p p > w+{X} w+{Y}, w+ > l+ vl
         i.e. process with polarization of  identical particle where the decay involves multi-particles and 
         where the lepton does not all have the same mass, some of the process were incorrectly discarded.
     OM: fix an issue for photon initial state with lpp=+-4 where the lhef output was not setting the muon
         as the correct colliding particles (thanks to Yuunjia Bao) 	  
     OM: Fixing an issue that madspin was not always using the python executable that was used by the
         mg5_aMC executable
     OM+PT: Change the shower script running pythia8 in order to be working with pythia8.3.
         Running with Pythia8.2 (or lower) is then not possible anymore.
     OM: Fix issue that some loop-induced processes were not working anymore since 2.9.0
     OM: Fix the default set of cut present in the default run_card if gluon were present in the final state but no
         light (or b) quark. The absence of those cuts, in that situation, were leading to hardcoded cut that was
	 not easy to overwrite by non expert user.
	 
2.9.5 (22/08/21)
      OM+LM: [LO only] Fix the factorization scale dependence for lpp=2/3/4.
            This was claimed to be using fixed scale computation while
	    in some case the scale was dynamical
            To have full flexibility we introduced two additional
	    (hidden) parameter: "fixed_fac_scale1" and "fixed_fac_scale2"
	    that allow to choose fixed scale for only one beam.
      OM: fix auto-width that was not following	run_mode specification
      OM: fixing missing rwgt_info for reweighting with gridpack mode
      OM: fixing 'check' command with the skip_event mode
      OM: fixing auto-width computation for 3 body decay and identical particle which was sometimes leading to crash
      OM: Fix some potential infinite loop when running with python3
      
2.9.4(30/05/21)
      OM: Fix a python3 issue for madSpin when using in a gridpack mode (set ms_dir)
      OM: Fix an issue for non positive definite matrix-element when using the
          "set group_subprocesses False"  mode of MG5aMc
      OM: Fix a speed issue for gridpack in readonly mode where the grid were recomputed 



                        ** PARRALEL VERSION FOR EW branch **

3.0.3 (06/07/20)
     include up to 2.7.3

3.0.2
     include up to 2.7.2
     MZ: better handling of zeros in color-linked borns 
     RF: improved the behaviour for integration channels that give zero cross section
     RF: Rewritten the mint integrator package. Makes for easier extensions.
     RF: Fixed a problem related to the multi-channel enhancement factor for
         NLO runs that only appeared in BSM theories (or EFTs)
     RF: In the virt-tricks, replaced the grids for the virtuals with a
         polynomial fit, which is more precise and allows for a reduction of
         the number of calls to the virtual. However, requires to save all the
         phase-space points for which the virtual has been computed to disk,
         hence requires more disk space and memory for highly-accurate
         runs. Can be disabled in the FKS_params.dat card, if disk space
         and/or memory use needs to be limited.

3.0.1 
     include up to 2.6.4
     MZ: Enable shower for QCD-only splittings
     RF: Fixed a major bug in the code that affected 3.0.0 that affected processes with
         cuts and --to a lesser extend-- processes with massive final state particles:
	 the phase-space region where "xi_i_fks != xinorm*xi_i_hat" had the wrong "prefact".

3.0.0 (01/05/18):
     RF+SF+VH+DP+HS+MZ: Allow for the computation of NLO EW corrections (and more subleading NLO corrections).
         [Note: when requiring NLO corrections ([QCD], [QED] or [QCD QED]), internally the code always treats this [QCD QED],
	 and then uses the coupling orders to specify which contributions should be considered. Among other things, this means
	 that when doing QCD corrections only --contrary to previous versions-- also loop diagrams with non-QCD-charged 
	 particles will be included (e.g., the pentagons in Higgs production via vector-boson fusion).]
     HS: inclusion of SMWidth for fast evaluation of NLO accurate widths for all SM particles
     RF+SF: Resonance-aware phase-space mapping for NLO computations 
     RF: Reduction of the number of jobs -- results in earlier detection of small integration channels for fNLO
     OM: remove ./bin/mg5 executable

                             ** Main Branch (version 2.x) Update **


2.9.3(25/03/21)
      OM: Fix an issue with t-channel particles for massive initial state where sqrt(S)
          was close to the mass of the initial mass. boundary condition on t-channnel were
	  incorrectly setup leading to strange spectrum in various distribution (very old bug)
      OM: Fix an issue with a crash for loop computation
      OM: more python3 fixing bug
      OM: Fix a bug in the re-writting of the run_card when seed was specify leading to a wrong templating
      OM: various small fix of crash/better logging/debug information
     
2.9.2(14/02/21)
      MZ+RF+OM: Fix relevant to the case when PDG specific cuts are set in the NLO run_card.
        The generation of tau was not taking into account the information.
      OM: fix an issue when running with python3 where the normalization of pythia8 file were wrong
          when pythia8 was run in parralel.
      OM: fixing more issue  related to MSSM (introduced within 2.9.0)
      OM: fixing issue with loop-induced processus (introduced within 2.9.0)
      OM: Fix some wrong scale variation at NLO+PS (introduced in 2.9.0)
      OM: Fix an issue with the installation of pythia-pgs
      

2.9.1.2 (02/02/21)
      Kiran+OM: Fixing issue for the MSSM model
      OM: Fixing issue with mac support
      OM: fix a bug introduced within 2.8.2 related to a wrong phase-space mapping of conflicting resonances.
          Leading to zero cross-section and/or potential bias cross-section for more complex cases.
	  The issue occurs only if you have a conflicting resonances followed by a massless propopagator.
	  one example is generate p p > z h , z > e+ e-, h > b b~ a

2.9.0 (30/01/21)    **** Major speed-up update for LO computation ***
      Kiran+OM: Optimization of the matrix-element at run-time using recycling helicity method
                - This fasten LO computation by a factor around 2
		- This can be turned off via the command "output PATH --hel_recycling=False"
      OM: Various optimization fot T-channel integration
          - use different ordering for T-channel. Four different ordering have been implemented
	    at generation time, the code decides which ordering to use channel-per-channel.
	    This can be turned off via the command "output PATH --t_strategy=2"
	  - increase number of maximum iteration for double or more T-channel
	  - implement an alternative to the standard multi-channel.
	     instead of using the amplitude square it use the product of the denominator
	     (the default strategy use depends of the process)
	  - speed-up for VBF type of process  are often around 100 times faster
	  - This fixes a lot of issue for processes failing to generate the targetted number of events.
      OM: Better version of the color-computation (but this leads to only modest gain but for very complex processes.)
          This optimizations leads to a longer generation time of the code (only for complex processes).
	  This can be turned off  via "output PATH --jamp_optim=False"
      OM: New parameter in the run_card:
          - sde_strategy: allows to change the default multi-channel strategy
	  - a new phase-space optimization parameter are now easily availabe via the command "update ps_optim" 
      OM: New global parameter "auto_convert_model"
          if set on True (set auto_convert_model T or via input/mg5_configuration.txt)
	  all model crashing due to a python3 compatibility issue of the UFO model will be automatically converted
	  to a python3 compatible model. 

2.8.3 (26/01/21):
      OM: Buch of bunch fixing related to python3 issue (mainly related to unicode encoding)
      OM: Various fix for reweighting with loop (mainly with python3 as well)
      OM: Fix a potential bug for polarized sample with at least three polarised particles with a least two
          identical particles and one different polarised particle.
      OM: Fix various bug for maddm interface (thanks Daniele)
      OM: Fix various issue with overall order usage
      OM: Fix compatibility with MacOS 11
      OM: fix additional GCC10 compatibility issue
      OM: fix issue for 1>n process where width were set to zero automatically (introduced in 2.8.0)
      OM: fix aloha output mode for python output
      OM: avoid a bug with helicity filtering that was kept for all benchmark when using
          multiple successive re-weighting
      OM: Edition of the reweighting card via "set" command is not starting from the original param_card
          used to generated the events file and not from the model default anymore.
      OM: Interference have now their default dynamical scale set to HT/2


2.8.2 (30/10/20):
      OM: Fix a bug when setting width to zero where they were actually set to 1e-6 times the width
          This can lead to bias in the cross-section if your process is very sensitive to the cross-section
	  due to gauge cancelation. Bug introduced in version 2.6.4.
      OM: Hide Block parameter loop from NLO model but for madloop run.
          The factorization scale is still determine by the setup of the run_card as before
      OM: Fix couple of python3 specific bug

2.8.1(24/09/20):
      OM: Change user interface related to FxFx mode
          - If you have multiple multiplicities at NLO,
	    - the default run_card is modified accordingly
	        - has icckw=3 and follow the official FxFx recomendation (i.e. for
		  scale and jet algo)
            - the shower card has two parameter that are dynamically set 
                - njmax (default: -1) is automatically set depending of the process definition
                - Qcut (default: -1) is now automatically set to twice ptj parameter
            - the default parton-shower is automatically set to Pythia8
          - The value of the cross-section after FxFx formalism (removing double counting) is
	    now printed on the log and available on the HTML page
      OM: Fix for the auto width for three body decay in presence of identical particles.
      OM: add support for __header__ in UFO model
      OM: allow restriction card to have auto-width
      OM: fixing some html link (removed ajax link forbidden by major web browser)
      OM: Various fix related to the python3 support
          - including more efficient model conversion method

2.8.0 (21/08/20):
      OM: pass to python3 by default
      OM: For LO process, you can now set lpp1 and lpp2 to "4" for process with initial photon in order to get the
          effective photon approximation. This mode behaves like the "3" one: The cut-off scale of the approximation
	  is taken from the fixed renormalization factorisation scale: "dsqrt_q2fact1/dsqrt_q2fact2"
      OM: The width ao T-channel propagator are now set to zero automatically.
          To return to the previous behaviour , you can use the options "set zerowidth_tchannel False"
	  (to set before the output command)
      OM: Change in madevent phase-space integrator for T-channel:
            - The integration of photon/Z/Higgs are now done together rather than separatly and follow importance
	       sampling of the photon channel
	    - A new option "set max_t_for_channel X" allows to veto some channel of integration with more than X
	       t-channel propagator. This options can speed-up significantly the computation in VBF process.
	       (We advise to set X to 2 in those cases)
	    - Fix a numerical issue occuring for low invariant mass in T-channel creating spurious configuration.   
      OM: In madspin_card you can now replace the line "launch"
          by "launch -n NAME", this will allow to specify the name of the
	  directory in EVENTS where that run is stored.
      OM: Change in the python interface of the standalone output. In top of the pdg of the particles,
          you can now use the process_id (the one specified with @X) to distinguish process with the same particle
	  content. This parameter can be set to -1 and the function then ignore that parameter.
      OM: Adding new option in reweighting to allow the user to use the process_id in presence of ambiguous
          initial/final state.
      OM: Update the makefile of standalone interface to python to be able to compile in multicore.
           (thanks Matthias Komm)
      OM: Update of the auto-width code to support UFO form-factors
      OM: Fixing numerical issue  with the boost in EPA mode.
     

                        ** PARRALEL VERSION FOR PYTHON 3 **

2.7.3.py3(28/06/20):
      ALL: Contains all feature of 2.7.3 (see below)
      OM: Fix a crash when running PY8 in matched/merged mode (bug not present in not .py3 version of the code)
      MZ: low_mem_multicore_nlo_generation is working again
          but not for LOonly mode and not in OLP mode

2.7.2.py3(25/03/20):
      ALL: Contains all feature of 2.7.2 (see below)

2.7.1.py3(09/03/20):
      ALL: Contains all feature of 2.7.1 (see below)
      OM: Fixed a lot of python3 compatibility issue raised by user
          Particular Thanks to Congqio Li (CMS), Richard Ruiz and Leif Gellersen
	  for their reports.

2.7.0.py3 (27/02/20):
      ALL: Contains all feature of 2.7.0			
      OM: Support for python3.7 in top of python 2.7
          - python2.6  is not supported anymore
	  - this requires the module "six" [pip install six --user]
      OM: dropping function set low_mem_multicore_nlo
      OM: dropping support for syscalc (c++ version)
      OM: introduction of new setup variable
          - f2py_compiler_py2 and f2py_compiler_py3
	    which will be used to overwrite f2py_compiler when using the associate python version
          - lhapdf_py2 and lhapdf_py3
	    same for lhapdf
      OM: introduction of a new command "convert model FULLPATH"
          - try to convert a UFO model compatible to python2 only to a new model compatible both with
	    Python2 and Python3 (no guarantee)


                             ** Main Branch  Update **

2.7.3(21/06/20)
      OM: Fixing some bug for read-only LO gridpacks (wrong cross-section and shape when generating events).
          Thanks to Congqiao Li for this
      OM: Allowing loop-induced process to run on LO gridpack with read-only mode.
          Thanks to Congqiao Li for this      
      OM: Fix a bug in the longitudinal polarization for off-shell effect, leading to deviation at large invariant mass.
      OM: Adding more option to the run_card for fine tuning phase-space integration steps
          All are hidden by default:
	    - hard_survey [default=1]: request for more points in survey (and subsequent refine)
	    - second_refine_treshold [default=1.5]: forbid second refine if cross section after first refine is
	       is smaller than cross-section of the survey times such treshold
      OM: new command for the editions of the cards:
           - set nodecay: remove all decay line from the madspin_card
	   - set BLOCKNAME all VALUE: set all entry of the param_card "BLOCKNAME" to VALUE
	   - edit CARDNAME --comment_line='<regular_expression>' : new syntax to comment all lines of a card
	       that are matching a given regular expression
      OM: For Mac only, when running in script mode, MG5aMC will now prevent the computer to go to idle sleep.
          You can prevent this by running with the '-s' option. like ./bin/mg5_aMC -s PATH_TO_CMD


2.7.2(17/03/20)
      OM: Fix a Bug in pythia8 running on Ubuntu 18.04.4 machine
      OM: Speed up standalone_cpp code by changing compilation flag

2.7.1.2(09/03/20)
      OM: Fixing issue (wrong cross-section and differential cross-section) for
          polarised sample when
	   1) you have identical polarised particles
	   2) those particles are decays
	  examples: p p > j j w+{0} w+{T}, w+ > e+ e-
      OM: In presence of identical particles, if you define the exact number of decays
          (either via the decay chain syntax or via MadSpin) then they are assigned in an ordered way:
          generate p p > z{0} z{T}, z > l+ l-, z > j j
	  means that the Longitudinal Z decays to lepton (transverse to jet)
	  Thanks to Jie Xiao for reporting such issues. 
      OM: Effective Photon approximation is now always done with a fix cutoff. This use the FIXED factorization scale
          of the associate beam as the cutoff of the Improved Weizsaecker-Williams.
      OM: Allow to install lhapdf6.2 by default
      OM: Fixing website used to download pdf since lhapdf removed their previous hepforge page for pdf set.
      OM: Fixed a bug (leading to a crash) introduced in 2.6.6 related to the ckkw/MLM check for BSM model
          with gluon with non QCD interaction
      OM: For fortran standalone with python binding, this is not necessary anymore to run the code from a specific directory.
          You need however need to use the standard path for the param_card or have the file ident_card within the same
	  directory as the param_card.dat.


2.7.0(20/01/20)
      OM: Allow for a new syntax in presence of multi-jet/lepton process:
         generate p p > 3j replaces p p > j j j 
      OM: Allow syntax for (fully) polarized particles at LO: [1912.01725]
           ex: p p > w+{0} j, e+{L} e-{R} > mu+ mu- Z{T}
               p p > w+{T} w-{0} j j, w+ > e+ ve, w- > j j
      OM: (Thanks to K. Mawatari, K. Hagiwara) implemention of the axial gauge for the photon/gluon propagator.
          via "set gauge axial"
      OM: Support for elastic photon from heavy ion implemented. For PA collision, you have to generate your diagram
          with "set group_subprocesses False"
      OM: The default run_card.dat is now by default even more specific to your process. 
          Nearly all the cuts are now hidden by default if they do not impact your current process.
          This allows to have less information by default in the run_card which should simplifies its 
          readibility. 
      OM: distinguish in the code if zero contribution are related to no point passing cuts or if
          they are related to vanishing matrix-element. In the later case, allow for a lower threshold.
          (This allow to fasten the computation of such zero contribution)


2.6.7(16/10/19)
      OM: Fix a bug introduced in 2.6.2, some processes with gluon like particles which can lead to the wrong sign for interference term. 
      OM: Fix a bug introduced in 2.6.6 related to the restriction of model which was leading to wrong result for re-weighitng with loop model (but impact can in principle be not limited to re-weighting).
      OM: systematics now supports the option --weight_format and --weight_info (see help command for details)
      OM: set the auto_ptj_mjj variable to True by default
      OM: the systematics_arguments default value is modified in presence of matching/merging.
      OM: reweight: add an option --rwgt_info to allow to customise the banner information associate to that weight
      RF: Fixed a bug in the warning when using FxFx in conjunction with Herwig++/Herwig7. Also, with latest version of
          Herwig7.1.x, the FxFx needed files are compiled by default with in the Herwig code. Thanks Andreas Papaefstathiou.

2.6.6(28/07/19)
      OM: Bug in the edition of the shower_card. The set command of logical parameter was never setting the 
          parameter to False. (Thanks to Richard Ruiz) 
      RF: Fixed a bug in the creation of the energy-stripped i_FKS momentum. Tested for several processes,
          and seems to have been completely harmless.
      OM: Forbidding the use of CKKW/default scale for some UFO model allowing gluon emission from quark with
          no dependence in aS
      OM: Add an option "keep_ordering" for reweighting feature to allow to sometimes use decay chain even if
          you have ambiguity between final state particles.
      OM: Fixed an issue with interference which sometimes happens when some polarization contribution were negative but not all of them.
      VH: Change in the pythia8 output mode (thanks to Peter Skands)
      OM: Any number in the cards (not only integer) can use multiplication, division and k/M suffix for times 1000 and 1 million respectively
      OM: Energy cut (at LO) are now hidden by default for LHC type of run but visible for lepton collider ones.
      OM: Same for beam polarization

2.6.5 (03/02/19)
      OM: Fix some speed issue with the generated gridpack --speed issue introduced in 2.6.1--
      OM: Fix a bug in the computation of systematics when running with Python 2.6.
      OM: import model PATH, where PATH does not exists yet, will now connect to the online db
          if the model_name is present in the online db, then the model will be installed in the specified path.
      MZ: Applgrid+aMCFast was broken for some processes (since 2.6.0), due to wrong 
          information written into initial_states_map.dat. This has been fixed now
      OM: change in the gridpack. It automatically runs the systematics.py (if configure in the run_card)
      OM: Fix  a MLM crash occuring for p p > go go (0,1,2 j)
      OM: Fix issue for BSM model with additional colored particle where the default dynamical scale choice 
          was crashing


2.6.4 (09/11/18)
      OM: add specific treatement for small width (at LO only and not for loop-induced)
          if the width is smaller than 1e-6 times the mass, a fake width (at that value) is used for the
          numerical evaluation of the matrix-element. S-channel resonances are re-scaled according to 
          narrow-width approximation to return the correct total cross-section (the distribution of events 
          will on the other hand follow the new width). 
          The parameter '1e-6' can be changed by adding to (LO) run_card the parameter: "small_width_treatment"
      OM: add a new command "install looptools" to trigger the question that is automatically trigger 
          the first time a loop computation is needed.
      RF: Fixed a bug when using TopDrawer plots for f(N)LO runs, where the combination of the plots could lead
          to completely wrong histograms/distributions in case of high-precision runs.
      OM: Fix some MLM crash for some processes (in particular BSM processes with W'). 
      OM: Fix a bug in the reweighting due to the new lhe format (the one avoiding some issue with py8)
      OM: Fix a behavior for negative mass, the width was set to negative in the param_card automatically
          making the Parton-shower (and other code) to crash since this does not follow the convention.
      OM: Change compiler flag to support Mojave.

2.6.3.2 (22/06/18)
      OM: Fix a bug in auto-width when mass are below QCD scale.
      OM: Fix a bug for g b initial state where the mass in the lhe file was not always correctly assigned
          Note that the momentum was fine (i.e. in the file P^2 was not equal to the mention M but to the correct one)
      OM: Improvment for madspin in the mode spinmode=none
      OM: Fix a bug in MadSpin which was making MadSpin to work only in debug mode

2.6.3 (15/06/18)
      OM: When importing model, we now run one additional layer of optimisation:
           - if a vertex as two identical coupling for the same color structure then the associated lorentz 
             structure are merged in a single one and the vertex is modified accordingly
      OM: When restricting a model, we also run one additional layer of optimisation
           - Opposite sign coupling are now identified and merged into a single one
           - if a vertex as two identical coupling (up to the sign) for the same color structure
             then the associated lorentz structure are merged in a single one and the 
             vertex is modified accordingly 
      VH+OM: changing the ALOHA naming scheme for combine routine when the function name starts to be too long. 
      OM: adding a hidden parameter to the run_card (python_seed) to allow to control the randon number 
          generated within python and be able to have full reproducibility of the events
      OM: Fixing some issue with the default dynamical scale choice for 
            - non minimal QED sample
            - heft model when multiple radiation coming from the higgs decay/scattering
          This can also impact MLM since it use the same definition for the dynamical scale
      OM: Fix some issue for DIS scattering where the shat was wrongly defined for low energy scattering.
          Low energy scattering are not adviced since they break the factorization theorem.
          In particular the z-boost of the events are quite ill defined in that scenario.
      OM: changing the format of the param_card for NLO model to match expectation from the latest PY8
      OM: Update of MadSpin to allow special input file for the case of spinmode=none. 
          With that very simple mode of decay, you can now decay hepmc file or wrongly formatted leshouches event
          (in that mode we do not have spin correlation and width effect)
      PT: in montecarlocounter.f: improved colour-flow treatment in the case gluons are twice colour-connected to each other
          new gfunction(w) to get smoothly to 0 as w -> 1. (for NLO+PS run)
      OM: Fix some issue for the new QED model (including one in the handling of complex mass scheme of such model)
      OM: Fixing an issue of the param_card out of sync when running compute-widths
      OM: Adding Qnumbers block for ghost (the latest version of py8 was crashing due to their absence)

2.6.2 (29/04/18)

      Heavy ion pdf / pdf in general:
      -------------------------------
      OM: Support for rescaling PDF to ion PDF (assuming independent hadron), this is well suited for Lead-Lead collision, p-Lead collision and fix-target
      OM: Support in systematics.py for ion pdf. Possiblity to rescale only one beam (usefull to change only on PDF for fix target experiment)
      OM: Removing internal support for old type of PDF (only supported internal pdf are now cteq6 and nnpdf23)


      User Interface
      --------------
      OM: introduce "update to_full" command to display all the hidden parameter.
      OM: introduce "update ion_pdf" and "update beam_pol" to add related section in the run_card.
          the polarization of the beam is set as hidden parameter instead as default parameter
      OM: improve handling of (some) run_card parameter:
            - add comment that can be displayed via "help NAME"
            - add autocompletion for some parameter
            - add direct rejection of parameter edition if not in some allowed list/range
      
      Bug fixes:
      ----------
      OM: Fix issue with madspin introduced in 2.6.1 (failing to generate correct diagram for NLO process)
      OM: fix crash in 1>N reweighting
      RF+MZ: Fixed a problem with (f)NLO(+PS) runs in case the Born has identical QCD-charged
      	     particles. Cross sections were typically correct, but some distributions might
	     have shown an asymmetry. 
      OM: Change in LO maching for HEFT (or any model with hgg vertex) in the way to flag jet that should
          not take part in the matching/merging procedure.
      OM: Fixed a bug for loop induced in gridpack mode
      RF: Fixed a bug for ApplGrid: in rare cases the ApplGrid tables were filled twice for the same event
      OM: Fixed a bug for fixed target experiment when the energy of the beam was set to 0. 
      RF: Fixed an issue where too many files were opened for fNLO runs in rare cases
      OM: Fix issue on Madevent html output where some link where broken
      OM: Fix issue for the display lorentz function (was also presenting security issue for online use)
      OM: Fix issue for spin 3/2 (one in presence of fermion flow violation and one for custom propagator)

      Enhancement:
      -----------
      OM: add the value of all the widths in Auto-width in the scan summary file
      OM: For 1>N, if the user set fixed_run_scale to True, then the scale is choose accordingly
          and not following the mass of the inital state anymore
      RF: For the HwU histograms, if no gnuplot installation is found, write the gnuplot scripts in v5
          format (instead of the very old v4 format).
      OM: Change the default LO output directory structure. Now by default the lepton and neutrino are split 
          in two different directory. This avoids to face problem with the assymetric cut on lepton/neutrino
      OM: loop-filter commands are now working for loop-induced processes
      OM: New  method avoiding that two process are running inside the same output directory.
          This is implemented only for Gridpack and LO run so far. 
          The new method should be more robust in case of crash (i.e. not wrongly trigger as before)
      OM: For LO scan, if a crash (or ctrl-c) occurs during the scan, the original param_card is now
          restored.

2.6.1 (12/12/17)

      RF+MZ: It is now possible to add LO matrix elements (with [LOonly]) 
             to Fx-Fx merged samples. Thanks to Josh Bendavid for testing.
      OM: Re-factoring the code asking which program to use (both at LO and NLO)
          - design modular, designed for PLUGIN interactions
          - the length of the question auto adapts to the size of the shell
      OM: Allowing to have the gridpack stored on a readonly filesystem
      OM: Fix a bug in matching/merging forbiding the pdf reweighting for some processes (since 2.4.0)
      OM: Creation of online database with the name of known UFO model. If a use try to import a model
          which does not exits locally, the code will automatically check that database and download the 
          associate model if it exists. You can contact us if you are the author of one model which is not
          on our database. 
	  The list of all available model is available by typing "display model_list"
      OM: Model with __arxiv__ attribute will display "please cite XXXX.XXXXX when using this model" when
          loaded for the first time.
      OM: A fail of importing a UFO model does not try anymore to import v4 model
      OM: Many model present in models directory have been removed, however they can still be imported
          since they are available via automatic-download
      OM: Refactoring of the gridpack functionality with an infinite loop to reach the requested number of events
      OM+RF: Adding new class of cut at LO/NLO defined via the pdg of the particle
      VH: Support for the latest version of MA5
      MZ: Adding support for lhapdf v6.2
      OM: Fixing various bug in the spinmode=onshell mode of MadSpin
      OM: Fix a bug for model with 4 fermion in presence of restrict_card
      OM: Fix aloha bug in presence of complex form-factor.
      OM: improve auto-detection and handling of slha1/slha2 input file when expecting slha2. 

2.6.0 (16/08/17)
      New Functionalities:
      --------------------
      RF+OM: Added the possibility to also have a bias-function for event generation at (f)NLO(+PS)
      OM: Improve Re-WEIGHTING module
          1) creation of a single library by hyppothesis. 
          2) library for new hyppothesis can be specify via the new
             options: change tree_path and change virt_path
          3) allows to re-weight with different mass in the final states (LO only)
             This forces to rewrite a new lhe file, not adding weight inside the file
             (via the command: change output 2.0)
          4) allows to run the systematics on the newly generated file (for new output file)
             (via the command change systematics True)
          5) Fix some Nan issue for NLO reweighting in presence of colinear emission
	  6) various bug fixing, speed improvement,...
      OM: Add new option to SYSTEMATICS program:
           --remove_weights, --keep_weights, --start_id
           See "help systematics for more details."
      OM: Allow to specify param_card, run_card,... directly via an html link.

      Bug Fixing:
      -----------
      OM: Update condor class to support CERN type of cluster (thanks Daria Satco)
      OM: Fixing a bug leading to a crash in pythia8 due to one event wrongly written when splitting the
          events for the parralelization of pythia8
      OM: Fixing an issue, leading to NAN for some of the channel of integration for complicated processes.
      OM: Fix a bug in gripack@NLO which forbids to run it when the gridpack was generated with 0 events.
      RF: Fixed bug #1694548 (problem with NLO for QCD-charged heavy vector bosons).
      RF: Another fix (adding on a fix in 2.5.5) related to FxFx merging in case there are
      RF: Fixed bug #1706072 related to wrong path with NLO gridpack mode
          diagrams with 1->3 decays.
      RF: Fixed a bug (found by SF) that gave a seriously biased resonance mass when using MadSpin for decaying a 2->1 process.
      PT: Fix in montecarlocounter.f. Previously, for NLO+PS it was reading some subleading-colour information, now all
          information passed to the MC counterterms is correctly leading colour. 
      OM: Fix systematics computation for lepton collider
      OM+VH: Remove the proposition to install pjfry by default, due to many installation problem. The user can still force to 
          install it, if he wants to.
      OM: Fix a problem of madspin when recomputing width for model loaded with --modelname option
      OM: Fix events writing for DIS (thanks to Sho Iwamoto)
      OM: Fix a problem of output files written .lhe.gz, even if not zipped (python2.6 only)
      OM: Fixing some issue related to the customised propagator options of UFO model
 
      Code Re-factorisation:
      ----------------------
      RF: Refactor of the HwU.f fortran code. Gives more flexibility and potentially lower
          memory requirements.
      RF: Refactor of the (NLO) code related to extra weights (for PDF/scale uncertainties).
      OM: Increase modularity of the code for the support of plugin (maddm and MPI@LO)     
          - Now we support the HPC plugin allowing to generate LO-gridpack on MPI machine
          - Plugin can now use the "launch" keyword

2.5.5(26/05/17)
      OM: Fixing bug in the creation of the LO gridpack introduced in 2.4.3. Since 2.4.3 the generated 
          gridpack were lacking to include the generated grid for each channel. This does not lead to 
          bias but to a significant slow down of the associated gridpack.
      OM: Supporting user function calling other non default function.
      OM: adding the command "update to_slha1" and "update to_slha2" (still beta)
      RF: some cleanup in the NLO/Template files. Many unused subroutines deleted.
      OM: fixing some bug related to complex_mass_scheme
      OM: fixing bug in ALOHA for C++ output (in presence of form-factor)
      OM: fixing lhe event for 1 to N process such that the <init> block is consistently set for the shower
      OM: ExRootAnalysis interface is modified (need to be requested as an analysis)
      RF: Fix for FxFx merging in case there are diagrams with 1->3 decays.

2.5.4(28/03/17)
      OM: Add a warning in presense of small width
      OM: Fix a bug related to a missing library (introduced in 2.5.3)
      OM: Improve stability of the onshell mode of MadSpin
      VH: Fix some problem related to LHAPDF

2.5.3(09/03/17)
      PT: Modified the default shower starting scale in montecarlocounter.f.
          The new reference scale from which the dampening profile is computed is sum_i mt_i/2, i
          being Born level final-state momenta.
      OM: New "special mode" for madspin accessible via "set spinmode onshell".
          This mode allow for full spin-correlation with 3 (or more) body decay but the decaying particle
          remains exactly onshell in this mode. Loop-induced production/decay are not allowed in this mode.
      OM+RF: Allowing for creation of LHE like output of the fixed order run at NLO.
          This LHEF file is unvalid for parton-shower (all PS should crash on such file). It will be 
          unphysical to shower such sample anyway.
          Two hidden parameters of the  FO_analyse_card.dat allow some control on the LHEF creation
       	  "fo_lhe_weight_ratio" allows to control the strength of a partial unweighting [default:1e-3]
             increasing this number reduce the LHEF size.
          "fo_lhe_postprocessing" can take value like nogrouping, norandom, noidentification.
             nogrouping forbids the appearance of the LHEF(version2) tag <eventgroup>
             norandom   does not apply the randomization of the events.
             noidentification does not merge born event with other born like counter-event
      RF: Better job handling for fNLO runs.
      VH: Fixing various problem with the pythia8 interface (especially for MLM merging)
      Team: Fixing a series of small crash

2.5.2(10/12/16)
      OM: improve systematics (thanks to Philipp Pigard)
      OM: new syntax to modify the run_card: set no_parton_cut
          This removes all the cut present in the card.
      OM: change the default configuration parameter cluster_local_path to None
      OM: change the syscalc syntax for the pdf to avoid using & since this is not xml compliant
      OM: avoid to bias module to include trivial weight in gridpack mode
      OM: Fix a bug making 2.5.1 not compatible with python2.6
      OM: Improve "add missing" command if a full block is missing
      OM: Fixing a bug reporting wrong cross-section in the lhef <init> flag (only in presence of 
          more than 80 channel of integration)

2.5.1 (04/11/16)
       PT+MZ: New interface for Herwig7.
              Fixed a bug in the Herwig7/Herwig++ counterterm (relevant to 2 -> n, n>2:
              in particular, the bug affected the dead zone for final-final colour connection
              in processes with more than two particles in the Born final state)
       VH: Parallelization of PY8 at LO
       OM: add the possibility to automatically missing parameter in a param_card
           with command "update missing" at the time of the card edition. Usefull for 
           some SUSY card where some block entry are sometimes missing.
       OM: Possibility to automatically run systematics program at NLO or Turn it off at LO
           (hidden entry of the run_card systematics_program = systematics|syscalc|none)
       RF: Some refactoring of the NLO phase-space generation,
           including some small improvements in efficiency.
       OM: Plugin can be include in a directory MG5aMC_PLUGIN the above directory need to be in
           the $PYTHONPATH
       OM: Fix systematics for e+ e- initial state.
       VH: Fix various bug in the HepMc handling related to PY8 (LO generation)
       OM: allow install maddm functionality (install ./bin/maddm executable)

2.5.0 (08/09/16)
     FUNCTIONALITY
       VH+OM: Adding an official interface to Pythia8 (parton shower) at Leading-Order
	        More information at https://cp3.irmp.ucl.ac.be/projects/madgraph/wiki/LOPY8Merging	   
       VH+OM+MA5: Adding an official interface to MadAnalysis5 for plotting/analysis/recasting
	        More information at https://cp3.irmp.ucl.ac.be/projects/madgraph/wiki/UseMA5withinMG5aMC	   
       OM: Introduces a new function for LO/NLO interface "systematics"
            This function allows to compute systematics uncertainty from the event sample
            It requires the event sample to have been generated with 
                - use_syst = T (for LO sample)
                - store_reweight_info = T (for NLO sample)
            At LO the code is run automatically if use_syst=T (but if SysCalc is installed)
       VH+OM: Adding the possibility to bias the event weight for LO generation  via plugin.
            More informtion: https://cp3.irmp.ucl.ac.be/projects/madgraph/wiki/LOEventGenerationBias
       VH+SP: extend support for CKKWL

     CODE IMPROVMENT / small feature
     -------------------------------
       OM: Modify the structure of the output format such that all the internal format have the same structure
       OM: Adding the Plugin directory. Three kind of plugin are currently supported
           - plugin defining a new type of output format
           - plugin defining a new type of cluster handling
           - plugin modifying the main interface of MG5aMCnlo 
           More informations/examples are available here:
           https://cp3.irmp.ucl.ac.be/projects/madgraph/wiki/Plugin
       OM: Adding the possiblity of having detailled help at the time of the edition of the cards.
            help mass / help mt / help nevents provided some information on the parameters.
       OM: NLO/LO Re-weighting works in multi-core
       OM: add an automatic update of the param_card to write the correct value for all dependent parameter.
       OM: add the check that the param_card is compatible with the model restriction.
       OM: Adding the run_card options "event_norm" for the LO run_card (same meaning as NLO one)
       VH: extend install command to install: lhapdf/pythia8
       VH: Interfaced MadLoop to COLLIER for tensor integral reduction.	   
       OM+VH: At the first loop/NLO computation, a new question will now be asked to choose which program
           to install to compute the loop. You can still install additional method later via the "install" command
       OM: Replace the mssm model by the MSSM_SLHA2 following the SLHA2 instead of the SLHA1 convention

     BUG FIXING
     ----------
       OM: Fix a bug in the helicity by helicity reweighting method. (introduced in 2.4.3)
       OM: Fix a bug in the reweight_card where relative path was not understood from the local directory 
            where the program was runned by the user.

2.4.3 (01/08/16)
        OM: Reduce the amount of log file/output generated for LO run (output can use up to three times less output).
        OM: For the LO combination of events (unweighting) pass to the method previously used for loop-induced.
            This method is faster and requires less I/O operation.
            This fully remove the need of the file events.lhe.gz which is not created anymore (further reduce the ouput size)
        OM: Optimise the code in order to be able to run scan with more than 2k steps.
        OM: Optimise the lhe_parser module (use for the unweighting/re-weighing/...) around 20% faster than before.
        OM: Fix a bug in MadSpin where the cross-section reported in the <init> block of the LHEF
            was wrongly assigned when multiple process were present in the LHEF and that different Brancing ratio
            were associated to each of those processes.
        RF: For NLO process generation, fix a problem with turning on PDF reweighting with sets that have only a
            single member. Also, allow for reweighting with up to 25 PDF sets (and their error members) for a single run.
        OM: Fixing bug allowing to specify a UFO model by his full path for NLO computation (thanks Zachary Marschal).
        OM: Fixing bug in LO re-weighting in case of helicity by helicity re-weighting. Now the events is boost back in 
            the center of mass frame to ensure consistency with the helicity definition.

2.4.2 (10/06/16)
        OM: fix a compilation problem for non standard gfortran system
        OM: reduce the need of lhapdf for standard LO run. (was making some run to test due to missing dependencies)

2.4.1 (10/06/16)
        OM: Fix a bug in fix target experiment with PDF on the particle at rest.
            The cross-section was correct but the z-boost was not performed correctly.
        OM: Fix various bug in MadSpin
        OM: Fix some bug in MLM merging, where chcluster was forced to True (introduced in 2.2.0)
        OM: Allow to specify a path for a custom directory where to look for model via the environment 
            variable PYTHONPATH. Note this used AFTER the standard ./models directory

2.4.0 (12/05/16)
        OM: Allowing the proper NLO reweighting for NLO sample
        RF: For NLO processes allow for multiple PDF and scales reweighting, directy by inputting lists
            in the run_card.dat.
        VH: Interfaced MadLoop to Samurai and Ninja (the latter is now the default)
        HS: Turn IREGI to off by default
        MZ: new NLO generation mode. It is more efficient from the memory and CPU point of 
            view, in particular for high-multiplicity processes. 
            Many thanks to Josh Bendavid for his fundamental contribution for this.
            The mode can be enabled with
            > set low_mem_multicore_nlo_generation True
            before generating the process.
        OM: Adding the possibility to use new syntax for tree-level processes:
            QED==2 and QCD>2: The first allows to select exactly a power of the coupling (at amplitude level
            While the second ask for a minimum value.   
        RF: In the PDF uncertainty for fixed-order NLO runs, variations of alphaS were not included.
        OM: In MLM matching, fix a bug where the alpha_s reweighting was not fully applied on some events. 
            (This was leading to effects smaller than the theoretical uncertainty)
        OM: Fixing the problem of using lhapdf6 on Mac
        MZ: Faster interface for LHAPDF6
        OM: Add support of epsilon_ijk in MadSpin
        OM: Fix multiple problem with multiparticles in MadSpin
        OM: Improve spinmode=None in MadSpin
        OM: Update the TopEffTh model
        MZ: Fix problem with slurm cluster
        OM: Improve scan functionalities
        PT: New way of handling Pythia8 decays
        RF: Fixed a bug that resulted in wrong event weights for NLO processes when requiring
            a very small number of events (introduced in 2.3.3)
        OM: Allow to keep the reweight information in the final lhe file for future computation 
        MZ: updated FJcore to version 3.1.3 (was 3.0.5)

2.3.3 (15/10/15)
        OM: Allow new syntax for the param_card: instead of an entry you can enter scan:[val1, val2,...]
            To perform a scan on this parameter.
        OM: Having two mode for "output pythia8" one (default) for pythia8.2 and one for pythia8.1 (with --version=8.1)
        RF: Rewriting of job-control for NLO processes. Better accuracy estimates for FO processes
        RF: Fix for factorisation scale setting in FxFx merging when very large difference in scale in the
            non-QCD part of a process. 
        RF: Better discarding of numerical instabilities in the real-emission matrix elements. Only of interested for
	    processes which have jets at Born level, but do not require generation cut (like t-channel single-top). 
        RF: Added an option to the run_card to allow for easier variation of the shower starting scale (NLO only).
        RF: Fixed a problem in the setting of the flavour map used for runs with iAPPL >= 1. 
        RF: Allow for decay processes to compute (partial) decay widths at NLO accuracy (fixed order only).
        OM: (SysCalc interface) Allow to bypass the pdf reweighting/alpsfact reweighting
        MZ: fixed bug related to slurm clusters
	OM: remove the addmasses.py script of running by default on gridpack mode. 
            if you want to have it running, you just have to rename the file madevent/bin/internal/addmasses_optional.py to
            madevent/bin/internal/addmasses_optional.py and it will work as before. (Do not work with SysCalc tag)
        OM: make the code compatible with "python -tt" option

2.3.2.2 (06/09/15)
        VH: Finalized the MG5aMC-GoSam interface

2.3.2(20/08/15)   
        OM: Improve reweighting module. (https://cp3.irmp.ucl.ac.be/projects/madgraph/wiki/Reweight)
            New Capabilities: 
             - allow to reweight by loop-induced processes
             - allow to change model 
             - allow to change process definition
             - allow to unweight the sample to have an idea of the statistical power.
             - allow to perform some crude reweighting on NLO sample (reweighting by LO matrix element). NLO
               accuracy is not preserved (in general) for such computation.
            New dependencies:
	     - require the f2py module (part of numpy)
	OM: change the kt-durham cut (at LO) such that particle comming from decay are not impacted if cut_decays
            is on False.
        VH: Fixed the check in helas wavefunction appearance order in an helas diagrams. It failed in cases
	    where additional wf were created during the fix of fermion flow in presence of majorana fermions.         
	RF: Fixed a bug in the aMCFast/ApplGrid interfaced introduced in the previous version.
        OM: Fix a crash when using mssm-no_b_mass model (due to the SLHA1-SLHA2 conversion)
        OM: Fix a bug in the add_time_of_flight function (not called by default) where the displaced vertex information
            was written in second and not in mm as it should. Note that this function can now be run on the flight
	    by adding the following line in the run_card: "  1e-2 = time_of_flight #threshold for the displaced vertex" 
	RF: Small fix that leads to an improvement in the phase-space generation for NLO processes
        OM: Fix a crash introduce in 2.3.0 when running sequentially in the same directory (thanks Gauthier)
        OM: Improve aloha in the case of some expression reduces to pure float.
        OM: In MadSpin, allow to specify cut for the 1>N decay in spinmode=none.
	RF: Fixed a bug that gave bogus results for NLO runs when using an internal PDF which is not
            NNPDF (like for the old cteq_6m, etc).
	RF: Fixed a bug in the PDF combination in the HwU histograms: there was no consistent use if Hessian
            and Gaussian approaches for MSTW/CTEQ and NNPDF, respectively.
        OM: Fixed a small bug in EWdim6 which was removing a coupling in AZHH interaction.
        OM: improve customize_model function to avoid problem with unity coupling.
	RF: Improved the treatment of the bottom Yukawa. Thanks Marius Wiesemann. 

2.3.1  
     OM+VH: Automation of event generation for loop-induced processes.
		OM: Automatic change of the p/j definition to include the b particle if the model has a massless b.
	RF: Reduce the collision energy for the soft and collinear tests: for 100TeV collider many were failing
	    due to numerical instabilities. 
        OM: Fixing bug associate to the epsilon_ijk structure
        OM+VH: Various bug fixing for the loop-induced processes
        OM: Fix a crash in MadWidth which occurs for some 4 body decay
        PT: Fixed a bug concerning the use of Herwig++ with LHAPDF. Bug was introduced in 2.3.0.beta
	OM: Fix a crash in ALOHA for form-factor in presence of fermion flow violation

2.3.0.beta(10/04/15) OM+VH: Adding the possibility to compute cross-section/generate events for loop-induced process
		JB+OM: Addign matchbox output for matching in the Matchbox framework
                OM+VH: Change the handling of the run_card.
                      - The default value depends now of your running process
                      - cut_decays is now on False by default
                      - nhel can only take 0/1 value. 1 is a real MC over helicity (with importance sampling)
                      - use_syst is set on by default (but for matching where it is keep off)                    
                      - New options added: dynamical_scale_choice, it can take the following value
		            -1 : MadGraph5_aMC@NLO default (different for LO/NLO/ ickkw mode) same as previous version. 
                             0 : Tag reserved for user define dynamical scale (need to be added in setscales.f).
                             1 : Total transverse energy of the event.
                             2 : sum of the transverse mass 
                             3 : sum of the transverse mass divide by 2 
			     4 : \sqrt(s), partonic energy 
                OM: Cuts are also applied for 1>N processes (but the default run_card doesn't have any cut).         
                PT: Set command available for shower_card parameters
                OM: New MultiCore class with better thread support
                RF: Fixed a bug in the aMCfast/APPLGrid interface introduced in version 2.2.3
		RF: Fixed a bug in the setting of the integration grids (LO process generation) for the minimum
		    energy needed for photons. The bug did not lead to any bias in event generation.
		RF: Re-factoring of the structure of the code for NLO+PS computations.
		RF+VH: Replaced the default topdrawer histograms with HwU histograms for f(N)LO runs
                    and allow it also for aMC@NLO runs.
		RF+VB: Allow for variable bin-sizes in MG5_aMC+aMCfast+ApplGrid runs.
                MZ+RF: Added 'LOonly' asNLO mode to export processes without any real and virtuals 
                       (useful e.g. for higher multiplicities when merging)
		RF: Added support for the computation of NLO+NNLL jet veto cross sections
		RF: Fixed a bug in the Pythia8 interface: FxFx was not correctly initialized and all
                    events were incorrectly kept (introduced in v.2.2.3)
                OM: Improve the function "print_result" (in the running interface)
                    add an option --format=short allowing to print the result in a multi-column format
                OM: Possibility to not transfer pdf file to the node for each job. 
                       This is done via a new option (cluster_local_path) which should contain the pdf set.
                       This path is intented to point to a node specific filesystem.
                    New way to submit job on cluster without writting the command file on the disk.
                OM: Allowing MadSpin to have a mode without full spin-correlation but handling three (and more) 
                    body decay. (set spinmode=none).
                OM+PA: Fixing various bug in MadSpin.

2.2.3(10/02/15) RF: Re-factoring of the structure of the code for fNLO computations.
                OM: Fix a bug in MadWeight (correlated param_card was not creating the correct input file)
		RF: When requiring more than 1M events for (N)LO+PS runs, do not go to higher precision than 0.001
                    for the grids and cross section (can be overwritten with the req_acc run_card parameter).
		RF: Make sure that reweight info (for PDF and scale uncertainties) also works for UNLOPS events.
		RF: When setting the B's stable in the shower_card, also set the eta_b (PDG=551) stable.
		OM: Change the Breit-Wigner splitting for the multi-channel integration, use the bwcutoff instead of
                    the hardcoded value 5.
                MZ: Fix to bug 1406000 (segfault appearing when doing FxFx merging). Thanks to Josh Bendavid for
                    having reported it
                MZ: Fix to a bug occurring when generating event in the "split" mode: the required output was 
                    not correctly specified
                OM: The built-in pdf "nn23lo" and "nn23lo1" where associate to the wrong lhapdfid in the lhef file
                    This was creating bias in using SysCalc. (Thanks Alexis)
                OM: Fix a bug in the LO re-weighing  module which was removing the 
                    SysCalc weight from the lhe file (thanks Shin-Shan)
                Team: Fixes to different small bugs / improvement in the error and warning messages
		RF: For aMC runs, If a NAN is found, the code now skips that PS point and continues instead of
		    leading to NAN.
                RF: For fNLO runs the virtuals were included twice in the setting of the integration grids. 
                    This was not leading to any bias in previous version of the code.

2.2.2(06/11/14) OM: Correct a bug in the integration grid (introduces in 2.1.2). This was biasing the cross-section of 
                    processes like a a > mu+ mu- in the Effective Photon Approximation by three order of magnitude.
                    For LHC processes no sizeable effect have been observe so far.
                MZ: some informations for aMC@NLO runs which were before passed via include files are
                    now read at runtime. The size of executables as well as compilation time / memory usage
                    is reduced for complicated processes
                RF: Fix crash #1377187 (check that cuts were consistent with the grouping was too restrictive) 
		RF: For NLO running: added 'strip' to the makefiles to reduce executable sizes (removes symbol info)
		Stefano Carrazza (by RF): fix for the photon PDF for the internal NNPDF sets
		RF: Improved the check on the consistency of the cuts and the grouping of subprocesse (LO running)
                PT: enabled PYTHIA8.2
                OM: restore the usage of external gzip library for file larger than 4Gb which were crashing with
                    the python gzip library
                OM: Fixing the default card for Delphes
                OM: Improve support of lsf cluster (thanks Josh) 
                OM: Adding support for the UFO file functions.py (which was ignored before)
                OM: Reduce the amount of RAM used by MadSpin in gridpack mode.
                OM: discard in MadWidth partial width lower than \Lambda_QCD for colored particle.

2.2.1(25/09/14) OM: Fix a bug preventing the generation of events at LO due to a wrong treatment of 
                      the color-flow.

2.2.0(24/09/14) VH: General mixed order corrections in MadLoop (only), including QCD/EW/QED and 
                    the UFO@NLO model 'loop_qcd_qed_sm'.
                VH: Re-design of both the tree and MadLoop matrix elements output to compute
                    contributions of different coupling order combinations independently from one another.
                VH+HS: Tensor integral reduction as implemented in PJFry and IREGI readily available
                    and interfaced to MadLoop's output.
                VH: Re-structuring of MadLoop's standalone output so as to easily create a single dynamic 
                    library including many processes at once. Useful for interfacing MadLoop to other MC's
                    and already working with Sherpa.
                VH+HS: This branch contains all the fixes for proper treatment of the latest BSM@NLO models 
                    produced by FeynRules@NLO. In particular, the fixed related to the presence of majorana 
                    particles in loop ME's.
                RF: Corrected the behaviour of the pdfcode parameter in the shower_card for NLO+PS runs.
                PT: Redesigned shower_card.dat and eliminated modbos options for Herwig6          
                RF: Change the SPINUP information in the NLO LHEF from 0 to 9 (i.e. sum over helicities)
                RF: Fixed a bug in the check on the determination of the conflicting BWs.
		RF: Added the aMCfast+APPLgrid interface (arXiv:1406.7693 [hep-ph])
                PT: Redesigned shower_card.dat and eliminated modbos options for Herwig6          
                RF: Change the SPINUP information in the NLO LHEF from 0 to 9 (i.e. sum over helicities)
                RF: Fixed a bug in the check on the determination of the conflicting BWs.
                MZ: enabled LHAPDF6 interface 
                OM: Fixed a crash in some HEFT merging case.
                OM: Fix various compatibility problem created by the LHEFv3 version (Thanks to S. Brochet)
                OM: Fix a bug for MadSpin in gridpack mode
                OM: Add a routine to check the validity of LHE file (check_event command)
                OM: Fix bug for UFO model with custom propagators
                OM: Fix Bug in the computation of cross-section in presence of negative contribution 
                OM: Change colorflow information of LHE file in presence of two epsilon_ijk
                    since PY8 was not able to handle such flow in that format.
                OM: Add the function print_result for aMC@(n)LO run.
                OM: Add some shortcut in the card edition 
                    set ebeam 500 # edit both beams
                    set lpp 0     # edit both lpp1 and lpp2
                    set lhc 14    # configure for LHC 14TeV
                    set ilc 1000  # configure for ilc 1TeV
                    set fixed_scale 100 # set all scale to fixed and at 100GeV
		    set showerkt T # set showerkt on T in the shower card
 		    set qcut 20    # set the qctu to 20 in the shower card 
                OM: Fix a bug in the card edition mode which was sometimes returning to default value
                    which were edited by hand and not via the set command.
                Seoyoung Kim (by OM): Implementation of the htcaas (super-)cluster support.
		Juan Rojo (by RF): extended the 3 internal NNPDF sets for scales relevant for a 100TeV collider.
                OM: Fix a problem with the creation of DJR plot with root 6
                OM: allow the set the width to Auto in NLO computation (width computated at LO accuracy)
                OM: Adding the possibility to have automatic plot after the parton shower for Herwig6/Pythia6.
                    This require MadAnalysis and the pythia-pgs package. 

2.1.2(03/07/14) OM: Fix a bug in ALOHA in presence of customized propagator (Thanks Saurabh)
                OM: Fixing some compilation issue with MadWeight (Thanks A. Pin)
                OM: Fixing a bug preventing MadWidth to run due to the model prefixing (depending
                    on the way it was called)
                OM: Fixing a bug in MadSpin in the mssm model
		RF: Added the invariant mass and DeltaR cuts for *same flavour* opposite sign lepton
                    pairs to the run_card for NLO-type generations.
		RF: Added FxFx and UNLOPS merging with Pythia8
		RF: Prevent an infinite loop in MadSpin by forcing the correct sign to the invariants
		RF: Catch a possible error related to grouping subprocesses and setcuts
		OM: Fix an error when using the "customize_model" command
                S. Mrenna (by OM): Fix the include file in pythia8 output to be compliant with the latest
                    PY8 version
		RF: Added a string with functional form for the scales to the event file banner (NLO only)
                S. Brochet (by OM): Fix a bug in MadSpin with the writting of the mother ID in the LHE file.
                    Force the tag in the banner to always have the same case
                    increase momenta precision for the LHE file written by MadSpin 
                    (thanks a lot to S. Brochet for all those patch)
                PT: Integrated Jimmy's underlying event for Herwig6
                OM: improve "add model" functionality allow to force particle identification.
                PT: Bug fix in the normalisation of topdrawer plots for option 'sum' (as opposed to 'average')
		RF: Fixed a bug related to the random seed when the code was not recompiled for a new run.
                OM: Fixed a bug in MadEvent(LO) run, the generated sample were bias in presence of 
                    negative cross-section. A negative cross-section is possible only if you use a NLO PDF 
                    and/or if you edit the matrix.f by hand to have a non-definite positive matrix-element.
		OM: When importing a model, check that there is not more than 1 parameter with the same name.
                PT: Subsantial recoding of montecarlocounter.f and of a subroutine in fks_singular.f. Will help 
                    future extensions like EW NLO+PS matching and numerical derivatives      
                OM: Fixing a wrong assignement in the color flow in presence of epsilon_ijk color structure.
                    Those events were rejected by Pythia8 due to this wrong color-flow.
                MZ: Added the possibility to run the shower on a cluster, possibly splitting the lhe file 
                MZ: The c++ compiler can be specified as an option in the interface. On MACOSX, clang should
                    work now
                OM: MadEvent output is now LHEFv3 fully compliant. A parameter in the run_tag (lhe_version) 
                    allows to return LHEF version 2 format for retro-compatibility.

2.1.1(31/03/14) OM: Change the way the UFO model is handle by adding a prefix (mdl_) to all model variable.
                    This avoid any potential name conflict with other part of the code. This feature can be
                    bypassed by using the option --noprefix when importing the model.
                OM: New command "add model XXX" supported. This command creates a new UFO model from two UFO model.
                    The main interest stand in the command "add model hgg_plugin", which add the effective operator
                    h g g to the original UFO model. The model is written on disk for edition/future reference.
		RF: Reduced the calls to fastjet and skipped the computation of the reweight coeffients when
 		    they are not needed.
                OM: Fixed a bug for LO processes where the MMLL cut was not applied to the event sample.
                PA: Fix a bug in MadSpin to avoid numerical instabitities when extracting t-channel invariants
                    from the production event file (see modification in driver.f, search for 'MODIF March 5, 2014') 
                OM: Better determination of which particles are in representation 3/3bar since FR is ambiguous on that point.
                    Now the determination also looks for 3 -3 1 interactions to check if that help.
                OM: Fix a bug(crash) in MW linked to the permutation pre-selection module.
		RF: Better comments in the code for user-defined cuts in the ./SubProcesses/cuts.f function.
                    Also the maxjetflavor parameter in the run_card is now actually working.
                OM: Update SysCalc to:
                      - Fix a bug that some file where sometimes truncated.
                      - Allow for independant scale variation for the factorization/renormalization scale.
                RF+OM: Improve the handling of conflicting Breit-Wigners at NLO
		RF: Print the scale and PDF uncertainties for fNLO runs in the summary at the end of the run

2.1.0(21/02/14) MADWEIGHT RELEASE:
                ------------------
                
                OM+PA: First Official release of MadWeight inside MG5_aMC
                      Main update:
                        - ISR corrections
                        - possibility to use narrow-width approximation
                        - introducing a module for the pre-selection of the parton-jet assignment.
                        - extended formalism for the transfer function (more generic)
                        - possibility to evaluate the weights for multiple choices of transfer function 
      			  on the same phase-space point. The phase-space is optimized for the first set of 
                          parameters.
		      Speed update:
                        - More efficient way to group the computation for identical process with different final state.
                        - Possibility to Monte-Carlo over the permutation.
                        - More efficient way to choose between the various change of variable.
                        - Possibility to use mint (not compatible with all of the options)
			- Possibility to use sobol for the generation of PS point (sometimes faster than pure 
                          random point generator.

                MadEvent/aMC@NLO UPDATE/BUG FIXING:
 		-----------------------------------

                OM: Fix critical bug (returns wrong cross-section/width) for processes where the center of mass 
                    energy of the beam is lower than 1 GeV. So this has no impact for LHC-collider phenomenology.
                    This can also impact computation of decay-width if the mass of that particle is below 1 GeV.
		RF: Critical bug fixed (introduced in 2.0.2) for fixed order NLO runs that could
		    give the wrong cross section when the phase-space generation is inefficient
                    (like in the case for conflicting Breit-Wigners). This bug did not affect runs
                    with matching to the parton shower.
                OM: Fix a bug leading to a crash with some decay syntax. i.e., p p > t t~, (t > w+ b), (t~ >w- b~)
                OM: Fix format of LHE output for 1>N events when the <init> and mother information were wrongly set 
                    to LHC default. Specific support of this option will be part of pythia8 (8.185 and later)
                OM: Fix the syntax for the custom propagator to follow the description of arXiv:1308.1668 
                OM: Allow to call ASperGe on the flight if ASperGe module is include in the UFO model.
                    just type "asperge" at the moment where the code propose you to edit the param_card.

                MADSPIN UPDATE:
                ---------------
                OM: Allow to use another model for the decay than the one used for the production of events.
                    You are responsible of the consistency of the model in that case.
                PA: Include hellicity information for the events generated by MadSpin.
                OM: Fix a bug in MadSpin preventing the gridpack to run with NLO processes.

2.0.2(07/02/14) RF: Suppressed the writing of the 'ERROR in OneLOop dilog2_r' messages (introduced in the 
                    previous version)
                OM: Fix the bug that the shower_card.dat was wrongly identified as a pythia_card.
                OM: add one MadSpin option allowing to control the number of simultaneous open files.
                OM: Fix a bug in eps preventing evince preventing label to be displayed on page 2 and following
                    Thanks to Gauthier Durieux for the fix.
                OM: Fix a bug(crash) for p p > w+ w- j j introduce in 2.0.0 due to some jet sometimes tagged as QCD
                    and sometimes not (which was making the automatic scale computation to crash)
                OM: Change the way to writte the <init> line of the lhe file to take into account
                    - process with more that 100 subprocesses (note that you need to hack the pythia-pgs
                      package to deal with such large number of sub-process
                    - deal with pdf identification number bigger than 1 million.  
                OM: Fixed a bug preventing the Madevent to detect external module (pythia-pgs, syscalc,...)
                    Bug #1271216 (thanks Iwamoto)
                PT: PYTHIA8 scale and pdf variations

2.0.1(20/01/14) OM: Fix a bug in h > l+ l- l+ l- for group_subproceses =False (decay only). A follow up of 
                    the bug fix in 2.0.0
                RF: Replaced the Error#10 in the generation of the phase-space (for NLO) to a Warning#10.
                    In rare cases this error stopped the code, while this was not needed.
                RF: When using non-optimized loop output, the code now also works fine.
                OM: Modification of the code to allow the code to run on our servers
                VH: Improve the timing routine of the NLO code (displayed in debug mode)
                VH: FIX the import of old UFO model (those without the all_orders attribute).
                OM: Add a functionalities for restrict_model if a file paramcard_RESTRICTNAME.dat
                    exists, then this file is use as default param_card for that restriction.
                HS: Updated CutTools to v1.9.2

2.0.0(14/12/13)    CHANGE IN DEFAULT:
                   ------------------
                      OM: Change the Higgs mass to 125 GeV for most of the model (but the susy/v4 one).
                      OM: Change the default energy of collision to 13 TeV.
                      RF: Default renormalisation and factorisation scales are now set to H_T/2. (for aMC only)

                   MadEvent Update:
                   ----------------
                      OM+SF+RF: Add Frixione Photon isolation (also for aMC)
                      OM: Implementation of the reweight module for Leading Order matrix-element
                      JA+OM+AK: Store parameters needed for systematics studies.
                          This can be turned on with the use_syst parameter in
                          run_card.dat.
                          This output can be used to generate event weights for
                          a variety of variational parameters, including scalefact,
                          alpsfact, PDF choice, and matching scale. Note that this require
                          pythia-pgs v2.2 for matching scale.
                      OM+JA+Chia: Implement MadWidth (automatic/smart computation of the widths)
                      OM: Support for Form-Factor defined in the UFO model. and support for model
                          parameter presence inside the Lorentz expression.
                      OM: Support for a arbitrary functions.f file present inside the UFO model. 
                      JA: Included <clustering> tag in matched .lhe output, to be 
                          used together with Pythia 8 CKKW-L matching. This can be 
                          turned off with the clusinfo flag in run_card.dat.
                      JA: New treatment of matching for diagrams that have no
                          corresponding lower-multiplicity diagrams. Jets that
                          are not classified as shower-type emission jets are
                          flagged in the cluster scale info at the end of the event,
                          which is recognized by the Pythia interface in Pythia-PGS
                          package v. 2.2. For such jets, xqcut does not apply. This
                          allows for consistent matching e.g. of p p > w+ b b~ in 
                          the 4-flavor scheme. Note that auto_ptj_mjj must be set to
                          .false. for this to work properly.
                      OM: Change model restriction behavior: two widths with identical are not merged anymore.
                      S.Prestel(via OM): implement KT Durham cut. (thanks to Z. Marshall)
                      OM: Improved check for unresponsive of PBS cluster (thanks J. Mc Fayden)
                      OM: Implement a maximum number (2500) of jobs which can be submitted at the same time
                          by the PBS cluster. This number is currently not editable via configuration file.
                     
                   MadEvent Bug Fixing:
                   --------------------
                      OM: Fix a bug for h > l+ l- l+ l- (introduce in 1.5.9) where the phase-space parametrization 
                          fails to cover the full phase-space. This bugs occurs only if two identical particles decays
                          in identical particles and if both of those particles can't be on-shell simultaneously. 
                      OM: Fix a bug for multi_run sample in presence of negative weights (possible if NLO pdf)
                          The negative weights were not propagated to the merged sample. 
                          (thanks to Sebastien Brochet for the fix)
	         
                   aMC@NLO Update:       ! FIRST OFFICIAL RELEASE WITH NLO CAPABILITIES !
                   ---------------
                       PT: MC@NLO matching to PYTHIA8 available.
                       RF: Added FxFx merging
                       RF: Use MC over helicities for the MadLoop virtual corrections.
                       RF: Using "virtual tricks" to reduce the number of PS points for which to include
                           the virtual corrections, leading to a speed up of the code.
                       OM+SF+RF: Add Frixione Photon isolation (also in MadEvent)
                       PA+OM: Fast version of MadSpin implemented (PS generation in Fortran).
		       OM: Allow to have MadSpin in "gridpack mode" (same cards/same decay). 
                           Add in the madspin_card "set ms_dir PATH". If the path didn't exist MS will
                           create the gridpack on that path, otherwise it will reuse the information 
                           (diagram generated, maximum weight of each channel, branching ratio,...)
                           This allow to bypass all the initialization steps BUT is valid only for the 
                           exact same event generation.
                       VH: Fixed set_run.f which incorrectly sets a default value for ptl, drll and
                           etal making the code insensitive to the values set in the run_card.dat 
                       VH: Fixed a bug in MadLoop that doubled the computing time for quad precision
                       VH+RF: Added MadLoop stability information to the log files (and run summary
                           in DEBUG mode).
                       RF: Fixed a stability problem in the reweighting to get PDF and scale uncertainties.
                       VH+RF: Improved the Binoth LHA interface
                       RF: Improved the multi-channeling for processes with more amplitudes than diagrams.
                       RF: Added a new parameter in the run_card to set the required accuracy for fixed 
                           order runs.
                       SF+RF: Improved handling of fixed order analysis

                    From beta3 (13/02/13):
                       OM: Merge with 1.5.7+1.5.8 (See information below)
                       OM: Allow the customize_model to be scriptable in a 
                           friendly way.
                       RF: Event normalization is now Les Houches compliant (the weights
		           of the events should average to the total rate). The old normalization
                           can still be chosen by setting the flag 'sum = event_norm' in the run_card.
		       RF: Fixes a bug related to the mass of the tau that was not consistently 
 		           taking into account in the phase-space set-up.
		       VH: Fixed the incorrect implementation of the four gluons R2 in the loop_sm UFO.
		       VH: Fixed the UV renormalization for the SM with massive c quarks.
                       RF: The PDF uncertainty for NNPDF is now also correctly given in the run summary
                       RF: Some improvements in the test_MC and test_ME when matrix elements are
                           numerically very large
                       OM+RF: Added the running at LO to the 'launch questions'
                       OM: Allow "check" command to use a event file.
                           This will use the related param_card and the first
                           event compatible with the requested process.
                       RF: Improved the phase-space generation in the case of competing resonances

                    From beta2 (23/12/12):
                       MG5 Team: Include 1.5.4+1.5.5+1.5.6 modifications
                       MadSpin Team: Include MadSpin
                       VH: Fix computation in the Feynman gauge for the loops
                       RF: automatic computation of the NLO uncertainties
                       OM: NLO can now be runned with no central disk
                       MZ: change the format of number (using e and not d)
                       MZ: compilation and tests are possible in multicore
                       RF: allow to precise either uncertainty or number of events
                           for aMC@NLO/NLO
                       OM: ./bin/mg5 cmd.cmd is now working for NLO process

                    From beta1 (31/10/12):
                       aMCatNLO Team: First public (beta) version of aMCatNLO.
                         In order to learn aMCatNLO, please do "tutorial aMCatNLO"
                         Please also visit: http://amcatnlo.cern.ch/list.htm for more
                         information.

1.5.15 (11/12/13) OM: Fix the auto-update function in order to allow to pass to 2.0.0

1.5.14 (27/11/13) OM: Add warning about the fact that newprocess_mg5 is going to be remove in MG5_aMC_V2.0.0
                  OM: Improved cluster submision/re-submition control. 

1.5.13 (04/11/13) OM: Implement a function which check if jobs submitted to cluster are correctly runned.
                      In case of failure, you can re-submitted the failing jobs automatically. The maximal 
                      number of re-submission for a job can be parametrize (default 1) and how long you have to
                      wait before this resubmission [to avoid slow filesystem problem, i.e. condor](default 300s)
                      Supported cluster for this function: condor, lsf, pbs
                  OM: Fix a problem when more than 10k diagrams are present for a given subprocesses.
                      (tt~+4jets).
                  BF: Change nmssm model (The couplings orders were not correctly assigned for some triple 
                      Higgs interactions) 
                  OM: use evince by default to open eps file instead of gv.
		  OM: Fix a problem with the set command for the card edition for the mssm model.
                  OM: Update EWdim6 paper according to the snowmass paper. (3 more operator)
                      The default model is restricted in order to exclude those operators. In order
                      to have those you have to use import model EWdim6-full
                  OM: Fix bug #1243189, impossible to load v4 model if a local directory has the name of
                      the models (which is present in the models directory)
                  OM: Fix a bug in the complex mass scheme in the reading of the param_card (it was clearly stated)
                  OM: Improve numerical stability of the phase-space point generation. (thanks Z. Surujon)

1.5.12 (21/08/13) OM: Improve phase-space integration for processes with strong MMJJ cut. Cases where
                      the cross-section were slightly (~4%) under-evaluated due to such strong cut.
                  OM: Add a command print_results in the madevent interface. This command print the 
                      cross-section/number of events/... 
                  OM: change the way prompt color is handle (no systematic reset). Which provides better
                      result when the log is printed to a file. (thanks Bae Taegil) 
                  OM: Fix Bug #1199514: Wrong assignment of mass in the lhe events file if the initial 
                      state has one massive and one massless particles. (Thanks Wojciech Kotlarski)
                  OM: Fix a compilation problem for SLC6 for the installation of pythia-pgs
                  OM: Fix a crash linked to bug #1209113.
                  OM: Fix a crash if python is not a valid executation (Bug #1211777)
		  OM: Fix a bug in the edition of the run_card if some parameters were missing in the cards
                      (Bug #1183334)

1.5.11 (21/06/13) OM: Fix CRITICAL bug (returning wrong cross-section) for processes with more than
                      one W decaying leptonically. For such processes the lepton cuts were also used
                      on the neutrino particle reducing the cross-section. This bug was present only
                      for group_subprocesses=True (the default)
                  OM: Fix Bug #1184213: crash in presence of GIM mechanism (occur on some 
                      LINUX computer only)
                  OM: The compilation of madevent is now performed by the number of core specify
                      in the configuration file. Same for pythia, ...
                  OM: Improve support for Read-Only system
                  OM: Fix a bug with the detection of the compiler when user specifiy a specific
                      compiler.
                  OM: Fix a problem that MG5 fails to compute the cross-section/width after that 
                      a first computation fails to integrate due to a wrong mass spectrum. 
                  OM: Fix a wrong output (impossible to compile) for pythia in presence of photon/gluon
                      propagator (introduce in 1.5.8)
                  OM: Allow to have UFO model with "goldstone" attribute instead of "GoldstoneBoson", since
                      FR change convention in order to match the UFO paper.

1.5.10 (16/05/13) OM: Fix Bug #1170417: fix crash for conjugate routine in presence of 
                      massless propagator. (introduce in 1.5.9)
                  OM: Fix question #226810: checking that patch program exists before
                      trying to update MG5 code.
                  OM: Fix Bug #1171049: an error in the order of wavefunctions 
                      making the code to crash (introduce in 1.5.7)
		  OM: Allow to use an additional syntax for the set command.
                      set gauge = Feynman is now valid. (Was not valid before due to the '=')
                  OM: Fix By Arian Abrahantes. Fix SGE cluster which was not working when
                      running full simulation (PGS/Delphes).
                  OM: adding txxxxx.cc (Thanks to Aurelijus Rinkevicius for having 
                      written the routine) 
                  OM: Fix Bug #1177442. This crash occurs only for very large model. 
                      None of the model shipped with MG5 are impacted.
                  OM: Fix Question #228315. On some filesystem, some of the executable 
                      loose the permission to be executable. Recover those errors 
                      automatically.
                  OM: Modify the diagram enhancement technique. When more diagram have 
                      the same propagator structure we still combine them but we now include
                      the interference term in the enhancement technique for those diagrams.
                      This fix a crash for some multi-jet process in presence of non diagonal
                      ckm matrices.

1.5.9 (01/04/13)  JA: Fix bug in identification of symmetric diagrams, which could
                      give the wrong propagators included in event files for certain
                      processes (such as p p > z z j, z > l+ l-). Apart from the 
                      propagators (with status 2) in the event file, this bug didn't
                      affect any other results (such as distributions).
                  JA: Fix problem in gensym which made some decay chain processes
                      slower than they should be. Thanks Eric Mintun for reporting.
                  JA: Fix problem in event clustering (introduced in v. 1.5.8)
                      which made events from some processes fail Pythia running.
                  JA: Fixed bug #1156474, Pythia 8 C++ matrix element output for 
                      decay chain processes such as p p > z j, z > j j.
                      (Bug #1156474)
                  JA + OM: Automatically remove libpdf and libgeneric before survey,
                      so everything works automatically when switching between
                      built-in PDFs and LHAPDF.
                  JA: Allow syntax / to remove particles in the define command.
                      Example: define q = p / g
                  JA: Added fat warning if any decay process in a decay chain
                      includes a particle decaying to itself (as is the case
                      if you do w+ > all all, since you include w+ > w+ a).
                  JA: Forbid running newprocess_mg5 from a process directory
                      that has already been generated, to avoid confusion.
                  OM: Fix lxplus server issue (Bug #1159929)
                  OM: Fix an issue when MG5 directory is on a read only disk 
                      (Bug #1160629)
                  OM: Fix a bug which prevent to have the pythia matching plot/cross-section
                      in some particular case.
                  OM: Support of new UFO convention allowing to define custom propagator.
                      (Both in MG5 and ALOHA)
                  OM: Change ALOHA default propagator to have a specific expression for the
                      massless case allowing to speed up matrix element computation with 
                      photon/gluon.
                  OM: Correct the default spin 3/2 propagator (wrong incoming/outcoming 
                      definition)
                  ML (by OM): Adding support of the SLURM cluster. Thanks to 
                      Matthew Low for the implementation.
                  OM: Fixing the standalone_cpp output for the mssm model. (only model impacted)
                      Thanks to Silvan S Kuttimalai for reporting. 
                  OM: Fix Bug #1162512: Wrong line splitting in cpp when some name were very long.
                      (shorten the name + fix the splitting)

1.5.8 (05/03/13)  OM: Fix critical bug introduce in 1.5.0. ALOHA was wrongly written
                      HELAS routine for expression containing expression square. 
                      (like P(-1,1)**2). None of the default model of MG5 (like sm/mssm)
                      have such type of expression. More information in bug report #1132996
                      (Thanks Gezim) 		
                  OM+JA: install Delphes now installs Delphes 3 
                      [added command install Delphes2 to install Delphes 2]
                  OM: Add command in MadEvent interface: add_time_of_flight
                      This command modifies the lhe events file by adding the time of 
                      flight information in the lhe events. To run this you need to do
                      $> ./bin/madevent
                      MGME> generate_events --laststep=parton -f 
                      MGME> add_time_of_flight
		      MGME> pythia    [if needed]
                  OM: Fix bug in pythia8 output for process using decay chains syntax.
                      See bug #1099790.
                  CDe+OM: Update EWdim6 model
                  OM: Fix a bug preventing model customized via the "customize_model"
                      command to use the automatic width computation.
                  OM: Change model restriction behavior: a value of 1 for a width is 
                      not treated as a restriction rule.
                  OM: Fix incomplete restriction of the MSSM model leading to inefficient
                      process merging (and larger-than-necessary files) for the MSSM.
                  OM: Correct bug #1107603 (problem with condor cluster for submission 
                      associated to a large number of jobs). Thanks Sanjay.
                  JA: Fix one part of the problem in bug #1123974: take into 
                      account invariant mass cuts mmXX above the peak range in 
                      s-channel resonances in the phase space integration,
                      to make sure such channels find events even for narrow
                      invariant mass cut ranges. Please note the discussion in 
                      that bug report for other types of channels however.
                  JA: Fixed bug #1139303: matrix elements for identical 
                      decay chain processes with different propagators (such as 
                      p p > w+, w+ > e+ ve and p p > w-,  w- > vm~ mu-) 
                      are now no longer combined, to ensure that resonances are
                      correctly represented in event file.
                  OM: Support lhapdf set which contains photon (See bug #1131995).
                  RF+JA: Reuse last two PDF calls also for LHAPDF PDFs, clarify code
                      for reuse of PDFs in pdg2pdf.f and pdg2pdf_lhapdf.f
                  OM: Update the default delphes card to latest Delphes version. This 
                      default card is automatically overwritten by the default Delphes
                      card when running "install Delphes".
                  JA: Make sure cuts are only checked once per event - this can save
                      a lot of time for multiparton event generation.
                  OM: Fix Bug #1142042 (crash in gridpack).

1.5.7 (15/01/13)  OM+JA: Fixed crash linked to model_v4 for processes containing wwww or
                      zzww interactions. (See bug #1095603. Thanks to Tim Lu) 
                  OM: Fix a bug affecting 2>1 process when the final states particles is 
                      (outcoming fermion) introduced in version 1.5.0. (Thanks to 
                      B. Fuks) 
                  OM: Fix a problem of fermion flow for v4 model (thanks to A. Abrahantes) 
                  OM+DBF: Change the automatically the electroweak-scheme when passing to 
                      complex-mass scheme: the mass of the W is the an external parameter
                      and Gf is an internal parameter fixed by LO gauge relation. 
                  OM+DBF: Remove the model sm_mw of the model database. 
                  OM: Fix problem in the ./bin/mg5 file command when some question are 
                      present in the file.
                  OM: Extend support for ~ and ${vars} in path.
                  OM: Fix a crash in multi_run for more than 300 successive runs.
                      (Thanks to Diptimoy)
                  OM: Allow to choose the center of mass energy for the check command.
                  OM: small change in the pbs cluster submission (see question #218824)
                  OM: Adding possibility to check gauge/lorentz/...for  2>1 processes.                    

1.5.6 (20/12/12)  JA: Replaced error with warning when there are decay processes
                      without corresponding core processes final state (see 
                      Question #216037). If you get this warning, please check
                      carefully the process list and diagrams to make sure you
                      have the processes you were expecting.
                  JA: Included option to set the highest flavor for alpha_s reweighting
                      (useful for 4-flavor matching with massive b:s). Note that
                      this does not affect the choice of factorization scale.
                  JA: Fixed Bug #1089199, where decay processes with symmetric 
                      diagrams were missing a symmetry factor. 
                      Note that this only affects decay processes (A > B C ..) 
                      with multiple identical particles in the final state and 
                      some propagators not able to go on the mass shell.
                  JA: Updated the restriction cards for the sm model to set 
                      Yukawa couplings equal to the corresponding masses
                      (in order to avoid stupid gauge check failures).


1.5.5 (18/11/12)  JA: Fixed Bug #1078168, giving asymmetries in X+gamma generation
                      (e.g. Z+gamma) when ickkw=1 and pdfwgt=T. Thanks Irakli!
                  JA: Ensure that t-channel single top gives non-zero cross section
                      even if maxjetflavor=4 (note that if run with matching,
                      maxjetflavor=5 is necessary for correct PDF reweighting).
                  OM: Fixed Bug #1077877. Aloha crashing for pseudo-scalar, 3 bosons 
                      interactions (introduces in 1.5.4)
                  OM: Fix Bug for the command "check gauge". The test of comparing
                      results between the two gauge (unitary and Feynman) was not 
                      changing the gauge correctly.
                  OM: Improvment in LSF cluster support (see bug #1071765) Thanks to
                      Brian Dorney.

1.5.4 (11/11/12)  JA: Fixed bug in combine_runs.py (introduced in v. 1.5.0) for
                      processes with 5 final-state particles, which might prevent
                      matching to Pythia to work properly (thanks Priscila).
                  OM: Fix Bug #1076043, error in kinematics for e- p collisions,
 		      thanks to Uta Klein (introduced in 1.5.0).
                  JA: Fix Bug #1075525, combination of decay processes for 
                      particle and antiparticle (e.g. w+ > all all and 
                      w- > all all), thanks Pierre.
                  OM: Fix a compilation crash due to aloha (thanks Tim T)
                  JA: Fixed dynamical scale settings for e- p collisions.
                  JA: Fixed running LHAPDF on a cluster with cluster_temp_path.
                  JA: Ensure that the seed is stored in the banner even when Pythia
                      is run (this was broken in v. 1.5.0).
                  JA: Improved and clarified phase space presetting for processes
                      with competing BWs.

1.5.3 (01/11/12)  OM: Fix a crash in the gridpack mode (Thanks Baris Altunkaynak)
                  OM: Fix a crash occuring on cluster with no central disk (only
                      condor by default) for some complicated process.
                  OM: If launch command is typed before any output command, 
                      "output madevent" is run automatically.
                  OM: Fix bug preventing to set width to Auto in the mssm model.
                  OM: Allow "set width PID VALUE" as an additional possibility to
                      answer edit card function.
                  OM: Improve ME5_debug file (include now the content of the 
                      proc_card as well).

1.5.2 (11/10/12)  OM: Fix Bug for mssm model. The param_card was not read properly
                      for this model. (introduce in 1.5.0)
                  OM: If the code is run with an input file (./bin/mg5 cmd.cmd)
                      All question not answered in the file will be answered by the 
                      default value. Running with piping data is not affected by this.
                      i.e. running ./bin/mg5 cmd.cmd < answer_to_question 
                       or echo 'answer_to_question' | ./bin/mg5 cmd.cmd      
                      are not affected by this change and will work as expected.
                  OM: Fixing a bug preventing to use the "set MH 125" command in a
                      script file.
                  JA: Fixed a bug in format of results.dat file for impossible
                      configurations in processes with conflicting BWs.
                  OM: Adding command "launch" in madevent interface which is the
                      exact equivalent to the launch command in the MG5 interface
                      in madevent output.
                  OM: Secure the auto-update, since we receive some report of incomplete
                      version file information.

1.5.1 (06/10/12)  JA: Fixed symmetry factors in non-grouped MadEvent mode
                      (bug introduced in v. 1.5.0).
                  JA: Fixed phase space integration problem with multibody 
                      decay processes (thanks Kentarou for finding this!).
                  OM: Fix that standalone output was not reading correctly the param_card
                      (introduce in 1.5.0)
                  OM: Fix a crash when trying to load heft
                  OM: Fix the case when the UFO model contains one mass which 
                      has the same name as another parameter up to the case.
                  OM: Fix a bug for result lower than 1e-100 those one are now 
                      consider as zero.
                  OM: Fix a bug present in the param_card create by width computation 
                      computation where the qnumbers data were written as a float 
                      (makes Pythia 6 crash).

1.5.0 (28/09/12)  OM: Allow MG5 to run in complex mass scheme mode
                      (mg5> set complex_mass True)
                  OM: Allow MG5 to run in feynman Gauge
                      (mg5> set gauge Feynman)
                  OM: Add a new command: 'customize_model' which allow (for a
                      selection of model) to fine tune the model to your need.
                  FR team: add a file decays.py in the UFO format, this files 
                      contains the analytical expression for one to two decays
       		  OM: implement a function for computing the 1 to 2 width on 
                      the fly. (requires MG5 installed on the computer, not only
                      the process directory)
                  OM: The question asking for the edition of the param_card/run_card
                      now accepts a command "set" to change values in those cards
                      without opening an editor. This allow simple implemetation 
                      of scanning. (Thanks G. Durieux to have push me to do it)
                  OM: Support UFO model with spin 3/2
                  OM + CDe: Support four fermion interactions. Fermion flow 
                       violation/Majorana are not yet allowed in four fermion 
                       interactions.
                  OM + PdA: Allow Large Extra Dimension Model (LED) to run in the
                      MG5 framework.
                  OM: Add auto-detection if MG5 is up-to-date and propose to
                      apply a patch if not.
                  OM: MadEvent changes automatically the compiler according to 
                      the value present in the configuration file.
                  OM: Aloha modifications: faster to create routines and more 
                      optimized routines (up to 40% faster than previous version).
                  OM: Aloha now supports Lorentz expression with denominator.
                  OM: Improve error message when Source didn't compile properly.
                  OM: The numerical evaluation of the matrix element requires now 
                      less memory than before (madevent and standalone output)
                  OM: Fix a series of bugs with the madevent command 'remove' and 
                      'run_banner'                    
                  JA: Ensure identical results for identical seeds also with
                      multiple runs in the same directory. Note that identical runs
                      with previous versions can't be guaranteed (but different
                      seeds are guaranteed to give statistically independent runs).
                      Save the results.dat files from all runs.
                  JA: Amended kinematics to correctly deal with the case of
                      massive beams, as well as fixed-target proton collisions.
                  JA: Changed default in the run_card.dat to use -1 as "no cut"
                      for the max-type cuts (etaj, ptjmax, etc.).
                  JA: Added support for negative weights in matrix elements
                      (as required for interference-only terms) and PDFs.
                  JA: Avoid creating directories for integration channels
                      that can not give events based on BW settings
                      (further improvement compared to v. 1.4.8).
                  JA: Optimize phase space integration when there are resonances
                      with mass above ECM.
                  JA: Fixed issue in replace.pl script with more than 9 particles
                      in an event.
                  JA+OM: Allow cluster run to run everything on a local (node) disk.
                      This is done fully automatically for condor cluster.
                      For the other clusters, the user should set the variable
                      "cluster_temp_path" pointing to a directory (usefull only if 
                      the directory is on the node filesystem). This still requires
                      access to central disk for copying, event combination,
                      running Pythia/PGS/Delphes etc.
                  OM: Replace fortran script combine_runs by a python script. 
                      This script allows to be more stable when running on clusters 
                      with slow filesystem response (bugs #1050269 and #1028844)
                  JA: Ensure that process mirroring is turned off for decay
                      processes of type A > B C...

1.4.8.4 (29/08/12) OM: Fix a web problem which creates generations to run twice on the web.

1.4.8.3 (21/08/12) JA: Ensure that the correct seed is written also in the .lhe
                       file header.
                   JA: Stop run in presence of empty results.dat files 
                       (which can happen if there are problems with disk access
                       in a cluster run).
                   JA: Allow reading up to 5M weighted events in combine_events.

1.4.8.2 (30/07/12) OM: Allow AE(1,1), AE(2,2) to not be present in SLAH1 card
                       (1.4.8 crashes if they were not define in the param_card)
                   OM: Add a button Stop-job for the cluster and make nicer output 
                       when the user press Ctrl-C during the job.

1.4.8 (24/07/12)  JA: Cancel running of integration channels where the BW
                      structure makes it impossible to get any events. This
                      can significantly speed up event generation for processes
                      with conflicting BWs.
                  JA: Minor modification of integration grid presetting in
                      myamp.f, due to the above point.
                  JA: Raise exception if a decay process has decaying particles
                      that are not present in the corresponding core process
                      (this might help avoid syntax mistakes).
                  JA: Fixed subprocess group combination also for the case
                      when different process flags @N are given to different
                      decays of the same core process (sorry, this was missed
                      in v. 1.4.7).
                  JA: Fixed crash for process p p > w+ w+ j j t t~ when all 
                      w and t/t~ are decayed (bug #1017912, thanks to Nicolas
                      Deutschmann).
                  JA: Fixed array dimension for diagrams with a single s-channel
                      propagator (caused crash for certain compilers, bug #1022415
                      thanks Sho Iwamoto).
                  JA: Fixed crash for identical decay chains for particle-anti- 
                      particle when only one of the two is decayed, introduced 
                      in v. 1.4.7 (thanks John Lee).
                  OM: Ensure that matching plots are replaced correctly when
                      Pythia is run reusing a tag name.
                  OM: Improved check for YE/AE, YU/AU, YD/AD for first two
                      generations in SLHA1<->2 converter (thanks Abhishek).

1.4.7 (25/06/12)  JA: Change the random seed treatment to ensure that the original 
                      seed is stored in the banner (this was broken in v. 1.4.0).
                      If a non-zero seed is given in the run_card, this seed
                      is used as starting value for the SubProcesses/randinit file,
                      while the seed in the run_card is set to 0.
                      This way, the seed for a multi_run is automatically
                      updated in the same way as for individual runs.
                  TS + JA: Fix problem with duplicate random seeds above 64000.
                      Now, random seeds up to 30081*30081 can safely be used.
                  JA: Turn off automatic checking for minimal coupling orders
                      in decay processes A > B C ...
                  JA: Ensure that automatic coupling order determination works
                      also for effective theories with multiple orders in an
                      interaction (thanks Claude and Gizem Ozturk).
                  JA: Optimize phase space integration and event generation
                      for decay processes with very squeezed mass spectrum.
                  JA: Ensure that identical matrix elements in different process 
                      definitions are combined also when using the decay chain 
                      formalism (thanks to Zhen Liu for pointing this out).
                  BF+JA: Updated the NMSSM model to the latest FR version.
                  OM: Change EW_dim6 to remove all interactions which don't 
                      impact three boson scattering.
                  JA: Fixed problem in matrix element combination which allowed
                      non-identical matrix elements to be combined in certain
                      complicated processes (such as p p > l vl l vl l vl),
                      resulting in lines with Z > e+ mu- in the event file
                      (bug #1015032, thanks Johannes E for reporting).
                  JA: Fixed minor typo in myamp.f.
                  OM: Fixed minor behavior restriction of multi_run (thanks to
                      Joachim Kopp).
                  OM: Improved condor cluster support when the cluster is 
                      unresponsive (should avoid some crashes on the web).
                  JA: Fixed support for color sextets in addmothers.f
                      (thanks Nicolas Deutschmann for reporting).          
                  JA: Make sure that also the SubProcesses directories are 
                      cleaned when running bin/compile in a gridpack.
                  JA: Removed the confusing makefile in Template and replace it
                      with scripts to create madevent.tar.gz and gridpack.tar.gz.
                  
1.4.6 (16/05/12)  JA: Added cuts on lepton pt for each of the 4 hardest leptons
                  OM: Allow bin/madevent script to be run with a single line command
                      example ./bin/madevent multi_run 10 
                  OM: Adding the 4 higgs interactions in the standard model UFO model
                  JA: Added new restriction card for the sm model with massive
                      muon and electron, and non-zero tau decay width
                  JA: Ensure assignment of colors to intermediate propagators
                      works also in fermion flow- and color flow-violating 
                      RPV processes (thanks Brock Tweedie for finding this).
                  JA: Fix crash for certain fermion flow violating decay chains
                      (introduced in v. 1.3.27) (again thanks to Brock Tweedie).
                  JA: Fix crash for decay chains with multiple decays involving 
                      the same particles (thanks Steve Blanchet for reporting)
                  JA+OM: Fix crash for Pythia8 output with multiparticle vertices
                      (thanks to Moritz Huck for reporting this.)
                  OM: Fixing ALOHA output for C++/python.
                  OM: Fix a crash occuring when trying to create an output on 
                      an existing directory (thanks Celine)

1.4.5 (11/04/12)  OM: Change the seed automatically in multi_run. (Even if the seed
                      was set to a non automatic value in the card.)
                  OM: correct a minor bug #975647 (SLAH convention problem) 
                      Thanks to Sho Iwamoto
                  OM: Improve cluster support (more secure and complete version)
                  JA: Increased the number of events tested for non-zero helicity
                      configurations (needed for goldstino processes).
                  OM: Add a command to remove the file RunWeb which were not always
                      deleted correctly
                  OM+JA: Correct the display of number of events and error for Pythia 
                     in the html files.
                  OM: Changed the way the stdout/stderr are treated on the cluster
                      since some cluster cann't support to have the same output file
                      for both. (thanks abhishek)

1.4.4 (29/03/12)  OM: Added a command: "output aloha" which allows to creates a 
                      subset (or all) of the aloha routines linked to the
                      current model
                  OM: allow to choose the duration of the timer for the questions.
                      (via ./input/mg5_configuration.txt)
                  OM: Allow UFO model where G is not defined.
                  OM: allow to use ~,~user, ${var} in the path. Improve support
                      for path containing spaces.
                  JA: Fixed LHAPDF functionality which was broken in v. 1.4.0
                  JA: Allow non-equal mixing angles in mssm restrict cards
                      (as needed for cards from some spectrum generators)
                  JA: Fixed script addmasses.py for complicated events such as
                      p p > t t~ + jets with decays of t and t~.
                  JA: Added GE cluster to the list in cluster.py.
                  JA: Allow up to 1M events in a single run. Note that the 
                      unweighting (combine events) step gets quite slow with
                      so many events. Also note that if Pythia is run, still
                      maximum 50k events is recommended in a single run. 
                  OM: Fix problem linked to filesystem which makes new files
                      non executables by default. (bug #958616)
                  JA: Fixed buffer overflow in gen_ximprove when number of
                      configs > number of diagrams due to competing resonances
                      (introduced in v. 1.4.3).

1.4.3 (08/03/12)  JA: Reintroduced the possibility to completely forbid
                      s-channel diagrams, using the $$ notation. Note that
                      this should be used with great care, since the result
                      is in general not gauge-invariant. It is in general
                      better to use the $ notation, forbidding only onshell
                      s-channel particles (the inverse of decay chains).
                  JA: Automatically ensure that ptj and mmjj are below xqcut
                      when xqcut > 0, since ptj or mmjj > xqcut ruins matching.
                  OM: Add LSF to the list of supported cluster (thanks to Alexis).
                  OM: change the param_card reader for the restrict file.
                      This allow to restrict model with 3 lha id (or more)
                      (thanks to Eduardo Ponton).
                  OM: forbids to run 'generate events' with python 2.4.
                  OM: Include the configuration file in the .tar.gz created on 
                      the web (thanks to Simon) .
                  OM: Fix a Mac specific problem for edition of Delphes card.
                      (thanks to Sho Iwamoto).
                  OM: ALOHA modifications:
                       - Change sign convention for Epsilon (matching FR choices)
                       - For Fermion vertex forces that _1 always returns the  
                         incoming fermion and _2 returns the outcoming fermion. 
                         (This modifies conjugate routine output)
                       - Change the order of argument for conjugate routine
                         to expect IO order of fermion in all cases.
                       Note that the two last modifications matches MG5 conventions
                       and that those modifications correct bugs for interactions
                       a) subject to conjugate routine (i.e. if the model has 
                          majorana)                       
                       b) containing fermion momentum dependencies in the Lorentz
                          structure  
                       All model included by default in MG5 (in particular sm/mssm)
                       were not affected by those mismatch of conventions.
                       (Thanks to Benjamin fuks) 
                  OM: make acceptance test more silent.  
                  OM: return the correct error message when a compilation occur. 
                  OM: some code re-factoring.

1.4.2 (16/02/12) JA: Ensure that matching works properly with > 9 final state
                      particles (by increasing a buffer size in event output)
                 OM: add a command "import banner" in order to run a full run
                      from a given banner.
                 OM: Fix the Bug #921487, fixing a problem with home made model
                      In the definition of Particle/Anti-Particle. (Thanks Ben)
                 OM: Fix a formatting problem in me5_configuration.txt 
                      (Bug #930101) Thanks to Arian
                 OM: allow to run ./bin/mg5 BANNER_PATH and
                      ./bin/mg5 PROC_CARD_V4_PATH
                 OM: Various small fixes concerning the stability of the html 
                      output.
                 OM: Changes the server to download td since cp3wks05 has an 
                      harddisk failures.

1.4.1 (06/02/12) OM: Fix the fermion flow check which was wrongly failing on 
                      some model  (Thanks to Benjamin)
                 OM: Improve run organization efficiency (which speeds up the 
                      code on cluster) (Thanks to Johan)
                 OM: More secure html output (Thanks to Simon)

1.4.0 (04/02/12) OM: New user interface for the madevent run. Type:
                      1) (from madevent output) ./bin/madevent
                      2) (from MG5 command line) launch [MADEVENT_PATH] -i
                      This interface replaces various script like refine, 
                      survey, combine, run_..., rm_run, ...
                      The script generate_events still exists but now calls
                       ./bin/madevent. 
                 OM: For MSSM model, convert param_card to SLAH1. This card is
                      converted to SLAH2 during the MadEvent run since the UFO 
                      model uses SLAH2. This allows to use Pythia 6,
                      as well as having a coherent definition for the flavor.
                 JA+OM: For decay width computations, the launch command in 
                      addition to compute the width, creates a new param_card 
                      with the width set to the associated values, and with the 
                      Branching ratio associated (usefull for pythia). 
                 NOTE: This param_card makes sense for future run ONLY if all 
                      relevant decay are generated.
                 EXAMPLE: (after launch bin/mg5):
                       import model sm-full
                       generate t > b w+
                       define all = p b b~ l+ l- ta+ ta- vl vl~
                       add process w+ > all all
                       add process z > all all
                       define v = z w+ w-
                       add process h > all all
                       add process h > v v, v > all all
                       output
                       launch
                 OM: change output pythia8 syntax: If a path is specified this 
                      is considered as the output directory.
                 OM: Change the path of the madevent output files. This allows 
                      to run pythia/pgs/delphes mulitple times for the same set 
                      of events (with different pythia/... parameters).
                 OM: Madevent output is now insensitive to the relative path
                      to pythia-pgs, delphes, ... In consequence you don't need
                      anymore to have your directory at the same level as 
                      Template directory. 
                 OM: MadEvent checks that the param_card is coherent with the 
                      restriction used during the model generation. 
                 OM: Model restrictions will now also force opposite number to 
                      match (helpfull for constraining to rotation matrix).  
                 OM: Change the import command. It's now allowed to omit the 
                      type of import. The type is guessed automaticaly. 
                      This is NOT allowed on the web.
                 OM: Add a check that the fermion flow is coherent with the 
                      Lorentz structure associates to the vertex.
                 OM: Add a check that the color representation is coherent. 
                      This allow to detect/fix various problem linked
                      to some new models created by FR and SARAH.
                 OM: Change the default fortran compiler to gfortran.
                 OM: Add the possibility to force which fortran compiler will
                      be used, either via the configuration file or via the set 
                      command.
                 OM: Add the possibility to bypass the automatic opening of 
                      the web browser (via the configuration file: 
                      ./input/mg5_configuration.txt )
                 OM: add 'save options' command to save the current configuration 
                      in the configuration file. 
                 OM: Change the scheme of questions when running madevent and 
                      allow to specify in the command interface if you
                      want to run pythia/pgs/...
                      Allow to put the answers to the questions in the 
                      proc_card.dat.
                 OM: Add options for the display command:
                      a) display options: return the current option value. 
                        i.e. those set via the set command and/or via the 
                        configuration file
                      b) display variable NAME: return the current string 
                        representation of NAME and/or self.NAME .
                      c) display coupling_order: return the coupling orders with
                        their associated weight (for automatic order restriction)
                      d) display couplings now returns the list of all couplings
                        with the associated expression
                      e) display interactions [PART1] [PART2] [PART3] ...
                         display all interactions containing the particles set
                         in arguments 
                 OM: New Python script for the creation of the various html pages.
                      This Requires less disk access for the generation of the files.
                 OM: Modify error treatment, especially for Invalid commands
                      and Configuration problems.
                 JA: Ensure that we get zero cross section if we have
                      non-parton initial states with proton/antiproton beams
                 OM: Improve cluster support. MadEvent now supports PBS/Condor/SGE
                      Thanks to Arian Abrahantes for the SGE implementation.
                 OM: Improve auto-completion (better output/dealing with multi line/...)
                 OM: Improve the parallel suite and change the release script to run
                      some of the parallel tests. This ensures even higher stability 
                      of the  code for the future releases.
                 JA: Changed the way gridpacks work: Set granularity to 1
                      (so randomly select channels only if they should generate 
                      less than 1 event), but allowing channels to run down to a single
                      iteration. This removes all old problems with increased
                      variance for small channels in the gridpacks, while giving 
                      even faster event generation.

                 Thanks to Johan Alwall, Sho Iwamoto for all the important 
                 testing/bug reports.


1.3.33 (01/01/12) JA: Revisited colors for propagators in addmothers.f
                      to ensure that propagators in color flow
                      violating processes get the correct color
                      from initial state particles (thanks to
                      Michele Gabusi for forcing me to do this).

1.3.32 (21/12/11) JA: Fixed a bug in the PDF reweighting routine,
                      which caused skewed eta distributions for
                      matched samples with pdfwgt=T. Thanks to Giulio
                      Lenzi for finding this.
 
1.3.31 (29/11/11) OM: Fix a bug an overflow in RAMBO (affects standalone 
                     output only)
                  PdA (via OM): Change RS model (add a width to the spin2)
                  OM: Fix a bug in the cuts associate to  allowed mass of all 
                      neutrinos+leptons (thanks to Brock Tweedie for finding it)
                  OM: Remove some limitation in the name for the particles


1.3.30 (18/11/11) OM: Fix a bug for the instalation of pythia-pgs on a 64 bit
                      UNIX machine.
                  OM: If ROOTSYS is define but root in the PATH, add it 
                      automatically in create_matching_plots.sh
                     This is require for the UIUC cluster.

1.3.29 (16/11/11) OM: Fixed particle identities in the Feynman diagram drawing
                  JA: Fixed bug in pdf reweighting when external LHAPDF is used.
                  OM+JA: Simplify the compilation of pythia-pgs package.


1.3.28 (14/11/11) OM+JA: Fix special case when Lorentz structure combining
                      two different Majorana particles depends on the
                      incoming/outgoing status of the Majorana particles
                      (needed for MSSM with Goldstino).
                  JA: Fixed problem with colors in addmothers.f for complicated
                      multiparticle vertices and simplified color treatment 
                      (thanks to Gauthier Durieux for pointing this out).
                  JA: Further improved gridpack parameters
                  OM: Update the parallel test (now testing against MG5 1.3.3)
                  OM: Include some parallel test in the release script.


1.3.27 (05/11/11) JA: Fix bug in mirrored amplitudes (sometimes
                      amplitudes that should not be flagged as
                      mirrored were flagged as mirrored). Thanks
                      Marco Zaro for reporting this!
                  JA: Fix another problem getting enough events in
                      gridpack mode (it was not completely fixed in
                      v. 1.3.24). Thanks Alexis!
                  JA: Added "!" comments for all parameters in the default
                      run_card, since apparently this is still needed
                      for g77 to correctly read the parameters.
 
1.3.26 (31/10/11) JA: Fix color setting in MadEvent event file for
                      multiparticle vertices, which was not taken into
                      account in the upgrade in v. 1.3.18
                  OM: Fixed mmnl cut (inv. mass of all leptons and neutrinos)
                      which was never active.
                  OM: Fix td install in Linux were a chmod was missing

1.3.25 (27/10/11) JA: Ensure that the correct intermediate resonance
                      is always written in the event file, even when we
                      have resonances with identical properties.
                  OM: Fix the bug forcing to quit the web browser in order to
                      have MG5 continuing to run.
                  OM: Change the tutorial in order to allow open index.html
                      after the output command. 

1.3.24 (22/10/11) JA: Fix problem with getting enough events in gridpack
                      mode (this was broken in v. 1.3.11 when we moved
                      from events to luminocity in refine). Thanks to
                      Alexis Kalogeropoulos.

1.3.23 (19/10/11) JA: Allow user to set scales using setscales.f again 
                      (this was broken in v. 1.3.18). Thanks to Arindam Das.
                  JA: Ensure that the error message is displayed if the
                     "make" command is not installed on the system.
 
1.3.22 (12/10/11) JA: Fixed another bug (also introduced in 1.3.18), which 
                      could give the wrong ordering between the s-channel 
                      propagators for certain multiprocess cases (this
                      also lead to a hard stop, so don't worry, if you get 
                      your events, the bug doesn't affect you). Sorry about
                      that, this is what happens when you add a lot of
                      new functionality...

1.3.21 (12/10/11) OM: Add a new command: install.
                      This allow to install quite easily different package
                      devellop for Madgraph/MadEvent. The list of available
                      package are pythia-pgs/MadAnalysis/ExRootAnalysis/Delphes
                  OM: Adding TopEffth Model
                  OM: Improve display particles and autocompletion in
                      presence of nonpropagating particles
                  OM: Fix Aloha bug linked to four fermion operator
                  PA: fix the problem of degenerate color basis in the
                      diquark sextet model
                  JA: Fixed bug in cluster.f that created a hard stop,
                      introduced in 1.3.18.

1.3.20 (09/10/11) JA: Fixed bug in myamp.f that created a hard stop
                      error for certain cases with many processes with
                      different propagators in the same subprocess dir.

1.3.19 (06/10/11) JA: Fixed problem with SubProcesses makefile on Linux,
                      introduced in 1.3.18.

1.3.18 (04/10/11) JA: Use model information to determine color of particles
                      for reweighting and propagator color info.
                  JA: Changed the definition of "forbidden s-channels"
                      denoted by "$" to exclude on-shell s-channels while
                      keeping all diagrams (i.e., complemetary to the decay
                      chain formalism). This reduces the problems with 
                      gauge invariance compared to previously.
                      "Onshell" is as usual defined by the "bwcutoff" flag 
                      in the run_card.dat.
                  JA: Enable proper 4-flavor matching (such as gg>hbb~+jets)
                      Note that you need the Pythia/PGS package v. 2.1.9 or 
                      later to use with 4F matching.
                      Changes include: alpha_s reweighting also for b vertices,
                      new scale treatment (mu_F for pp>hbb~ is (pT_b^max*m_Th)),
                      no clustering of gluons to final-state massive particles
                      in MadEvent.
                  JA: Ensure that factorization scale settings and matching works
                      also in singlet t-channel exchange processes like
                      single top and VBF. The dynamic factorization
                      scale is given by the pT of the scattered quark
                      (on each side of the event).
                Note: You need the Pythia/PGS package v. 2.1.10 or later
                      to use with VBF matching, to ensure that both radiated
                      and scattered partons are treated correctly
                      - scattered partons need to be excluded from the matching,
                      since their pT can be below QCUT. An even better
                      treatment would require to individually shower and match
                      the two sides in Pythia, which is not presently possible.
                Note: In the matched 4-flavor process p p > t b~ j $ w+ w- t~ +
                      p p > t b~ j j $ w+ w- t~, there is an admixture
                      of t-channel single top (with up to 1 radiated jet) 
                      and s-channel single top (with up to 2 radiated jets). 
                      In this case, the automatic determination of maximum 
                      multiplicity sample doesn't work (since max in the file 
                      will be 2 jets, but for t-channel max is 1 jet).
                      So MAXJETS=1 must be specified in the pythia_card.dat.
                  JA: Fixed pdf reweighting for matching, which due to a mistake
                      had never been activated.
                  JA: Improved phase space integration presetting further by 
                      taking into account special cuts like xpt, ht etc.
                  JA: Introduce new convention for invariant mass cuts
                      - if max < min, exclude intermediate range
                      (allows to exclude W/Z dijet resonances in VBF processes)

1.3.17 (30/09/11) OM: Fix a crash created by ALOHA when it tries to create the full
                      set of ALOHA routines (pythia8 output only).

1.3.16 (11/09/11) JA: Fixed the problem from 1.3.12.

1.3.15 (09/09/11) OM: remove the fix of 1.3.12
                      (No events in output for some given processes)

1.3.14 (08/09/11) OM: Fix a bug in the RS model introduced in 1.3.8

1.3.13 (05/09/11) JA: Fixed bug with cut_decays=F which removed cuts also for
                      non-decay products in certain channels if there is
                      a forced decay present. Note that this does not affect
                      xqcut, only pt, minv and eta cuts.
                  JA: If non-zero phase space cutoff, don't use minimum of
                      1 GeV (this allows to go to e.g. 2m_e invariant mass for
                      \gamma* > e+ e-).

1.3.12 (01/09/11) JA: Fixed problem with decay chains when different decays
                      result in identical final states, such as
                      p p > go go, (go > b1/b1~ b/b~, b1/b1~ > b/b~ n1)
                      (only one of the decay chains was chosen, instead of
                      all 3 combinations (b1,b1), (b1,b1~), (b1~,b1~))
                  JA: Allow for overall orders also with grouped subprocesses
                  JA: Ensure that only leading color flows are included in event
                      output (so no singlet flows from color octets).
                  JA: Fixed small bug in fermion flow determination for multifermion
                      vertices.

1.3.11 (26/08/11) JA: Improved precision of "survey" by allowing 4th and 5th 
                      iteration if accuracy after 3 iterations < 10%.
                  JA: Subdivide BW in phase space integration for conflicting BWs 
                      also for forced decays, to improve generation with large
                      bwcutoff in e.g. W+ W- production with decays.
                  JA: Do refine using luminocity instead of number of events,
                      to work with badly determined channels.
                  JA: Don't use BW for shat if mass > sqrt(s).
                  JA: Fixed insertion of colors for octet resonances decaying to 
                      octet+singlet (thanks Bogdan for finding this)

1.3.10 (23/08/11) OM: Update ALOHA version
                  OM: increase waiting time for jobs to write physically the results on
                      the disks (in ordre to reduce trouble on the cluster).

1.3.9 (01/08/11)  OM: Add a new model DY_SM (arXiv:1107.5830). Thanks to Neil 
                      for the generation of the model 

1.3.8 (25/07/11)  JA: Replace the SM and HEFT models with latest versions using
                      the Wolfenstein parameterization for the CKM matrix.
                  JA: Implemented reading of the new UFO information about
                      coupling orders (order hierarchy and expansion_order).
                  JA: New "coupling order" specification WEIGHTED which checks
                      for  sum of coupling orders weighted by their hierarchy.
                  JA: Implemented optimal coupling orders for processes from any
                      model if no coupling orders specified.

1.3.7 (21/07/11)  JA: Fix makefiles for some v4 models that were forgotten
                      in v. 1.3.5

1.3.6 (18/07/11)  OM: Ensure that the new makefiles work on the web

1.3.5 (14/07/11): JA: New organization of make files, ensure that compilation works 
                      for all modes (with/without LHAPDF, static/dynamic, 
                      regular/gridpack) for both Linux and Mac OS X (be careful with 
                      dynamic libraries on Mac OS X though, since it seems that 
                      common blocks might not work properly)
                  JA: Fixed proper error messages and clean stop for compilation 
                      errors during MadEvent run.

1.3.4 (05/07/11): OM: More informative error message when a compilation error occurs

1.3.3 (29/06/11): JA: Fixed diagram symmetry for case when there are
                      no 3-vertex-only diagrams
                  JA (by OM): More informative error when trying to generate invalid 
                      pythia8 process

1.3.2 (14/06/11): OM: Fix fortran output when a model is case sensitive 
                        (Bug if a coupling was depending of a case sensitive parameter)
                  SdV: Remove a annoying print in the new cuts (added in 1.3.0)
                  OM: Fix a compilation problem in the standalone cpp output

1.3.1 (02/06/11): JA: Fixed missing file bug with the introduction of
                      inclusive HT cut

1.3.0 (02/06/11): JA: Allow for grouped subprocesses also for MG4 models
                  JA: Improved multiprocess diagram generation to reuse
                      diagrams for crossed processes
                  JA: Automatic optimization of order of particles in
                      multiparticle labels for optimal multiprocess generation
                  JA: Improved efficiency of identification of identical
                      matrix elements
                  JA: Improved identification of diagrams with identical
                      divergency structure for grouped subprocesses
                  JA: Included more fine-grained run options in the
                      run_card, including helicity summation options,
                      whether or not to set ptj and mjj automatically
                      based on xqcut, etc.
                  JA: Fixed some minor array limit and arithmetics warnings
                      for extreme decay and decay chain processes.
                  SdV: Added cuts on H_T(all jets, light and b)
                  OM: Fixed minor bug related to cluster option in launch

1.2.4 (15/05/11): JA: Fixed long-standing bug in DECAY relating to
                      the cross section info in <init> block, and
                      fixed parameter reading for MG5 SM model.

1.2.3 (11/05/11): JA: Fixed problem with scale choice in processes with mixed 
                      QED/QCD orders, e.g. p p > t t~ QED=2. Note that this fix
                      doesn't work for p p > t t~ j j QED=4 which should still
                      be avoided.
                  JA: Added the ptllmin/max options in the default run_card.dat

1.2.2 (09/05/11): OM: fix ALOHA symmetries creating not gauge invariant result 
                      for scalar octet

1.2.1 (08/05/11): OM: reduce the quantity of RAM use by matrix.f
                  OM: support speed of psyco if this python module is installed
                  OM: fix a minor bug in the model parsing
                  OM: add the check of valid model.pkl also for v4 model
                  OM: add a check that UpdatesNotes is up-to-date when
                      making a release
                  JA: Fixed problem in phase space generation for
                      s-channel mass > s_tot

1.2.0 (05/05/11): OM: minor fixes on check charge conjugation
                  OM: add a check on the path for the validity of the model.pkl
                  JA: Fixed problem with combine_runs on certain compilers

1.1.2 (03/05/11): OM+JA: Fixed problem for models with multiple
                      interactions for the same set of particles,
                      introduced in v. 1.1.1
 
1.1.1 (02/05/11): JA: Replaced (slow) diagram symmetry determination by
                      evaluation with fast identification based on diagram tags.
                  JA: Replacing the "p=-p" id=0 vertex produced by diagram 
                      generation algorithm already in the diagram generation,
                      simplifying drawing, helas objects and color.
                  JA: Fixed compiler warnings for unary operator.
                  JA: Always set all coupling orders for diagrams
                      (needed for NLO implementations).
                  OM: Improved and more elegant "open" implementation for
                      the user interface.
                  OM: minor fixes related to checking the gauge

1.1.0 (21/04/11): JA: Removed hard limit on number of external particles in 
                      MadEvent, allowing for unlimited length decay chains there
                      (up to 14 final state particles successfully integrated).
                  JA: Improved helicity selection and automatic full helicity 
                      sum if needed. Optimization of run parameters.
                  JA: New flag in run_card.dat to decide whether basic cuts
                      are applied to decay products or not.
                  OM: Merged ALOHA calls for different lorentz structures 
                      with the same color structures, increasing the speed and 
                      efficiency of matrix element evaluations.
                  OM: Added new "open" command in command line interface,
                      allowing to open standard file types directly.
                      Automatically open crossx.html at launch.
                  JA: Fixed MadEvent bugs for multiparton processes with 
                      conflicting decays and some faulty array limits.
                  JA: Suppressed scary but irrelevant warnings for compiling 
                      2->1 and 1->2 processes in MadEvent.
                  JA: Pythia 8 output further optimized.
                  JA, OM: Several minor fixes relating to user interface etc.

1.0.0 (12/04/11): Official release of MadGraph 5. Some of the features:
                  - Complete FeynRules compatibility through the UFO interface
                  - Automatic writing of HELAS routines for any model in
                    Fortran, C++ or Python through ALOHA
                  - Matrix element output in Fortran, C++ or Python
                  - Output formats: MadEvent, Pythia 8, Standalone (Fortran/C++)
                  - Support for spin 0, 1/2, 1, 2 particles
                  - Support for color 1, 3, 6, 8
                  - Revamped MadEvent with improved subprocess directory 
                    organization and vastly increased speed and stability
                  - Unlimited length decay chains (up to 12 final state
                    particles tested with MadEvent, see v. 1.0.1)
                  - Process checks for new model implementations
                  - ...and much more (see paper "MadGraph 5: Going Beyond")<|MERGE_RESOLUTION|>--- conflicted
+++ resolved
@@ -1,8 +1,8 @@
 Update notes for MadGraph5_aMC@NLO (in reverse time order)
 
 
-<<<<<<< HEAD
-3.4.0 (16/04/22)
+
+3.4.0 (06/05/22)
       SJ: Allowing to use RIVET/CONTUR from madgraph. In presence of scan, such running can also be done
           at the end of the scan. (Contribution from Sihyun Jeon)
       OM: Allow to have EFT operator to run for some special UFO model (quite restricted class of running are supported
@@ -98,15 +98,12 @@
 
                         ** Long Term Stable Update **
 
-2.9.10()
-=======
 2.9.10 (06/05/2022)
      OM: allow model with GC in their name to use helicity recycling
      OM: Forbid madspin to run with crazy value of BWcut
      OM: Fixing some IO issue with Madspin that was leading to a lock of the code
      OM: set a user interface for the set ewscheme option 
      OM: forbid helicity recycling for model with spin2 and spin3/2 (optimization is not implemented for such case)
->>>>>>> 423c1a18
 
 2.9.9 (25/02/2022)
      OM: Fix a bug introduced in 2.9.0 for MLM generation in presence of mix EW/QCD process.

--- conflicted
+++ resolved
@@ -1,22 +1,13 @@
 Update notes for MadGraph5_aMC@NLO (in reverse time order)
-
-<<<<<<< HEAD
-3.0.4
-     MZ+SC+ERN+CS: The code can be linked to PineAPPL (arXiv:2008.12789), making it possible
-	 to generate PDF-independent fast-interploation grids including EW corrections.
-	 This supersedes the interface to ApplGrid+aMCFast which was not working in v3
-     MZ: Fixed behaviour with initial-state photons from anti-protons
-
-3.0.2
-     include up to 2.6.5
-=======
-
 
                         ** PARRALEL VERSION FOR EW branch **
 
 3.0.4 (21/08/20)
     ALL: include all changes up to 2.8.0 of the official release
     ALL: pass to python3 by defauult
+    MZ+SC+ERN+CS: The code can be linked to PineAPPL (arXiv:2008.12789), making it possible
+	 to generate PDF-independent fast-interploation grids including EW corrections.
+	 This supersedes the interface to ApplGrid+aMCFast which was not working in v3
 
 3.0.3 (06/07/20)
      include up to 2.7.3
@@ -35,7 +26,6 @@
          hence requires more disk space and memory for highly-accurate
          runs. Can be disabled in the FKS_params.dat card, if disk space
          and/or memory use needs to be limited.
->>>>>>> d8618cb8
 
 3.0.1 
      include up to 2.6.4
@@ -55,9 +45,6 @@
      RF: Reduction of the number of jobs -- results in earlier detection of small integration channels for fNLO
      OM: remove ./bin/mg5 executable
 
-<<<<<<< HEAD
-2.6.5 ()
-=======
                              ** Main Branch (version 2.x) Update **
 
 2.8.0 (21/08/20):
@@ -220,7 +207,6 @@
       OM: Same for beam polarization
 
 2.6.5 (03/02/19)
->>>>>>> d8618cb8
       OM: Fix some speed issue with the generated gridpack --speed issue introduced in 2.6.1--
       OM: Fix a bug in the computation of systematics when running with Python 2.6.
       OM: import model PATH, where PATH does not exists yet, will now connect to the online db

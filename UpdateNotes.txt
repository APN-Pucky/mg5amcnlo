Update notes for MadGraph5_aMC@NLO (in reverse time order)

<<<<<<< HEAD


3.1.1 (28/05/21)
      ALL: put a crash for potentially ambiguous syntax with explanation
           on how to bypass such crash via a new entry in
	   input/mg5_configuration.txt
   BUG FIX (from 2.9.4 long term stable):
=======
2.9.5 (xx/xx/xx)
      OM+LM: [LO only] Fix the factorization scale dependence for lpp=2/3/4.
             This was claimed to be using fixed scale computation while in some case the scale was dynamical
	     To have full flexibility we introduced two additional (hidden) parameter
	     fixed_fac_scale1 and fixed_fac_scale2 that allow to choose fixed scale for only one beam.

2.9.4(28/05/21)
>>>>>>> 7abfb226
      OM: Fix a python3 issue for madSpin when using in a gridpack mode (set ms_dir)
      OM: Fix an issue for non positive definite matrix-element when using the
          "set group_subprocesses False"  mode of MG5aMc
      OM: Fix a speed issue for gridpack in readonly mode where the grid were recomputed 

3.1.0 (30/03/21)
    ALL: include all changes up to 2.9.3 of the 2.x release
    ALL: pass to python3 by default
    MZ+RF+OM: Fix relevant to the case when PDG specific cuts are set in the NLO run_card.
        The generation of tau was not taking into account the information.
    DP+HS+MZ: Allow for the computation of NLO EW and complete NLO corrections in the 4FS
    MZ+SC+ERN+CS: The code can be linked to PineAPPL (arXiv:2008.12789), making it possible
	 to generate PDF-independent fast-interploation grids including EW corrections.
	 This supersedes the interface to ApplGrid+aMCFast which was not working in v3
    MZ: Change syntax meaning in 3.0 series to be consistent with the one of 2.0 series:
        QCD<=X, QED<=Y apply at the amplitude level (not to the squared amplitude anymore).
        Squared-amplitude constraints can be imposed by using the usual squared-order 
        syntax, e.g.:
	QCD^2<=X, QED^2<=Y (constrained at the diagram squared level).
    MZ: Different coupling combinations and their scale variations are written in the
        event file as extra weights
    OM: Some aliases have been added for the orders constraints:
            - aEW<=X / aS<=Y is equivalent to QCD^2<=2X / QED^2<=2Y
            - EW<=X / EW^2<=X is equivalent to QED<=X / QED^2<=X



                        ** PARRALEL VERSION FOR EW branch **

3.0.3 (06/07/20)
     include up to 2.7.3

3.0.2
     include up to 2.7.2
     MZ: better handling of zeros in color-linked borns 
     RF: improved the behaviour for integration channels that give zero cross section
     RF: Rewritten the mint integrator package. Makes for easier extensions.
     RF: Fixed a problem related to the multi-channel enhancement factor for
         NLO runs that only appeared in BSM theories (or EFTs)
     RF: In the virt-tricks, replaced the grids for the virtuals with a
         polynomial fit, which is more precise and allows for a reduction of
         the number of calls to the virtual. However, requires to save all the
         phase-space points for which the virtual has been computed to disk,
         hence requires more disk space and memory for highly-accurate
         runs. Can be disabled in the FKS_params.dat card, if disk space
         and/or memory use needs to be limited.

3.0.1 
     include up to 2.6.4
     MZ: Enable shower for QCD-only splittings
     RF: Fixed a major bug in the code that affected 3.0.0 that affected processes with
         cuts and --to a lesser extend-- processes with massive final state particles:
	 the phase-space region where "xi_i_fks != xinorm*xi_i_hat" had the wrong "prefact".

3.0.0 (01/05/18):
     RF+SF+VH+DP+HS+MZ: Allow for the computation of NLO EW corrections (and more subleading NLO corrections).
         [Note: when requiring NLO corrections ([QCD], [QED] or [QCD QED]), internally the code always treats this [QCD QED],
	 and then uses the coupling orders to specify which contributions should be considered. Among other things, this means
	 that when doing QCD corrections only --contrary to previous versions-- also loop diagrams with non-QCD-charged 
	 particles will be included (e.g., the pentagons in Higgs production via vector-boson fusion).]
     HS: inclusion of SMWidth for fast evaluation of NLO accurate widths for all SM particles
     RF+SF: Resonance-aware phase-space mapping for NLO computations 
     RF: Reduction of the number of jobs -- results in earlier detection of small integration channels for fNLO
     OM: remove ./bin/mg5 executable

                             ** Main Branch (version 2.x) Update **


2.9.3(25/03/21)
      OM: Fix an issue with t-channel particles for massive initial state where sqrt(S)
          was close to the mass of the initial mass. boundary condition on t-channnel were
	  incorrectly setup leading to strange spectrum in various distribution (very old bug)
      OM: Fix an issue with a crash for loop computation
      OM: more python3 fixing bug
      OM: Fix a bug in the re-writting of the run_card when seed was specify leading to a wrong templating
      OM: various small fix of crash/better logging/debug information
     
2.9.2(14/02/21)
      MZ+RF+OM: Fix relevant to the case when PDG specific cuts are set in the NLO run_card.
        The generation of tau was not taking into account the information.
      OM: fix an issue when running with python3 where the normalization of pythia8 file were wrong
          when pythia8 was run in parralel.
      OM: fixing more issue  related to MSSM (introduced within 2.9.0)
      OM: fixing issue with loop-induced processus (introduced within 2.9.0)
      OM: Fix some wrong scale variation at NLO+PS (introduced in 2.9.0)
      OM: Fix an issue with the installation of pythia-pgs
      

2.9.1.2 (02/02/21)
      Kiran+OM: Fixing issue for the MSSM model
      OM: Fixing issue with mac support
      OM: fix a bug introduced within 2.8.2 related to a wrong phase-space mapping of conflicting resonances.
          Leading to zero cross-section and/or potential bias cross-section for more complex cases.
	  The issue occurs only if you have a conflicting resonances followed by a massless propopagator.
	  one example is generate p p > z h , z > e+ e-, h > b b~ a

2.9.0 (30/01/21)    **** Major speed-up update for LO computation ***
      Kiran+OM: Optimization of the matrix-element at run-time using recycling helicity method
                - This fasten LO computation by a factor around 2
		- This can be turned off via the command "output PATH --hel_recycling=False"
      OM: Various optimization fot T-channel integration
          - use different ordering for T-channel. Four different ordering have been implemented
	    at generation time, the code decides which ordering to use channel-per-channel.
	    This can be turned off via the command "output PATH --t_strategy=2"
	  - increase number of maximum iteration for double or more T-channel
	  - implement an alternative to the standard multi-channel.
	     instead of using the amplitude square it use the product of the denominator
	     (the default strategy use depends of the process)
	  - speed-up for VBF type of process  are often around 100 times faster
	  - This fixes a lot of issue for processes failing to generate the targetted number of events.
      OM: Better version of the color-computation (but this leads to only modest gain but for very complex processes.)
          This optimizations leads to a longer generation time of the code (only for complex processes).
	  This can be turned off  via "output PATH --jamp_optim=False"
      OM: New parameter in the run_card:
          - sde_strategy: allows to change the default multi-channel strategy
	  - a new phase-space optimization parameter are now easily availabe via the command "update ps_optim" 
      OM: New global parameter "auto_convert_model"
          if set on True (set auto_convert_model T or via input/mg5_configuration.txt)
	  all model crashing due to a python3 compatibility issue of the UFO model will be automatically converted
	  to a python3 compatible model. 

2.8.3 (26/01/21):
      OM: Buch of bunch fixing related to python3 issue (mainly related to unicode encoding)
      OM: Various fix for reweighting with loop (mainly with python3 as well)
      OM: Fix a potential bug for polarized sample with at least three polarised particles with a least two
          identical particles and one different polarised particle.
      OM: Fix various bug for maddm interface (thanks Daniele)
      OM: Fix various issue with overall order usage
      OM: Fix compatibility with MacOS 11
      OM: fix additional GCC10 compatibility issue
      OM: fix issue for 1>n process where width were set to zero automatically (introduced in 2.8.0)
      OM: fix aloha output mode for python output
      OM: avoid a bug with helicity filtering that was kept for all benchmark when using
          multiple successive re-weighting
      OM: Edition of the reweighting card via "set" command is not starting from the original param_card
          used to generated the events file and not from the model default anymore.
      OM: Interference have now their default dynamical scale set to HT/2


2.8.2 (30/10/20):
      OM: Fix a bug when setting width to zero where they were actually set to 1e-6 times the width
          This can lead to bias in the cross-section if your process is very sensitive to the cross-section
	  due to gauge cancelation. Bug introduced in version 2.6.4.
      OM: Hide Block parameter loop from NLO model but for madloop run.
          The factorization scale is still determine by the setup of the run_card as before
      OM: Fix couple of python3 specific bug

2.8.1(24/09/20):
      OM: Change user interface related to FxFx mode
          - If you have multiple multiplicities at NLO,
	    - the default run_card is modified accordingly
	        - has icckw=3 and follow the official FxFx recomendation (i.e. for
		  scale and jet algo)
            - the shower card has two parameter that are dynamically set 
                - njmax (default: -1) is automatically set depending of the process definition
                - Qcut (default: -1) is now automatically set to twice ptj parameter
            - the default parton-shower is automatically set to Pythia8
          - The value of the cross-section after FxFx formalism (removing double counting) is
	    now printed on the log and available on the HTML page
      OM: Fix for the auto width for three body decay in presence of identical particles.
      OM: add support for __header__ in UFO model
      OM: allow restriction card to have auto-width
      OM: fixing some html link (removed ajax link forbidden by major web browser)
      OM: Various fix related to the python3 support
          - including more efficient model conversion method

2.8.0 (21/08/20):
      OM: pass to python3 by default
      OM: For LO process, you can now set lpp1 and lpp2 to "4" for process with initial photon in order to get the
          effective photon approximation. This mode behaves like the "3" one: The cut-off scale of the approximation
	  is taken from the fixed renormalization factorisation scale: "dsqrt_q2fact1/dsqrt_q2fact2"
      OM: The width ao T-channel propagator are now set to zero automatically.
          To return to the previous behaviour , you can use the options "set zerowidth_tchannel False"
	  (to set before the output command)
      OM: Change in madevent phase-space integrator for T-channel:
            - The integration of photon/Z/Higgs are now done together rather than separatly and follow importance
	       sampling of the photon channel
	    - A new option "set max_t_for_channel X" allows to veto some channel of integration with more than X
	       t-channel propagator. This options can speed-up significantly the computation in VBF process.
	       (We advise to set X to 2 in those cases)
	    - Fix a numerical issue occuring for low invariant mass in T-channel creating spurious configuration.   
      OM: In madspin_card you can now replace the line "launch"
          by "launch -n NAME", this will allow to specify the name of the
	  directory in EVENTS where that run is stored.
      OM: Change in the python interface of the standalone output. In top of the pdg of the particles,
          you can now use the process_id (the one specified with @X) to distinguish process with the same particle
	  content. This parameter can be set to -1 and the function then ignore that parameter.
      OM: Adding new option in reweighting to allow the user to use the process_id in presence of ambiguous
          initial/final state.
      OM: Update the makefile of standalone interface to python to be able to compile in multicore.
           (thanks Matthias Komm)
      OM: Update of the auto-width code to support UFO form-factors
      OM: Fixing numerical issue  with the boost in EPA mode.
     

                        ** PARRALEL VERSION FOR PYTHON 3 **

2.7.3.py3(28/06/20):
      ALL: Contains all feature of 2.7.3 (see below)
      OM: Fix a crash when running PY8 in matched/merged mode (bug not present in not .py3 version of the code)
      MZ: low_mem_multicore_nlo_generation is working again
          but not for LOonly mode and not in OLP mode

2.7.2.py3(25/03/20):
      ALL: Contains all feature of 2.7.2 (see below)

2.7.1.py3(09/03/20):
      ALL: Contains all feature of 2.7.1 (see below)
      OM: Fixed a lot of python3 compatibility issue raised by user
          Particular Thanks to Congqio Li (CMS), Richard Ruiz and Leif Gellersen
	  for their reports.

2.7.0.py3 (27/02/20):
      ALL: Contains all feature of 2.7.0			
      OM: Support for python3.7 in top of python 2.7
          - python2.6  is not supported anymore
	  - this requires the module "six" [pip install six --user]
      OM: dropping function set low_mem_multicore_nlo
      OM: dropping support for syscalc (c++ version)
      OM: introduction of new setup variable
          - f2py_compiler_py2 and f2py_compiler_py3
	    which will be used to overwrite f2py_compiler when using the associate python version
          - lhapdf_py2 and lhapdf_py3
	    same for lhapdf
      OM: introduction of a new command "convert model FULLPATH"
          - try to convert a UFO model compatible to python2 only to a new model compatible both with
	    Python2 and Python3 (no guarantee)


                             ** Main Branch  Update **

2.7.3(21/06/20)
      OM: Fixing some bug for read-only LO gridpacks (wrong cross-section and shape when generating events).
          Thanks to Congqiao Li for this
      OM: Allowing loop-induced process to run on LO gridpack with read-only mode.
          Thanks to Congqiao Li for this      
      OM: Fix a bug in the longitudinal polarization for off-shell effect, leading to deviation at large invariant mass.
      OM: Adding more option to the run_card for fine tuning phase-space integration steps
          All are hidden by default:
	    - hard_survey [default=1]: request for more points in survey (and subsequent refine)
	    - second_refine_treshold [default=1.5]: forbid second refine if cross section after first refine is
	       is smaller than cross-section of the survey times such treshold
      OM: new command for the editions of the cards:
           - set nodecay: remove all decay line from the madspin_card
	   - set BLOCKNAME all VALUE: set all entry of the param_card "BLOCKNAME" to VALUE
	   - edit CARDNAME --comment_line='<regular_expression>' : new syntax to comment all lines of a card
	       that are matching a given regular expression
      OM: For Mac only, when running in script mode, MG5aMC will now prevent the computer to go to idle sleep.
          You can prevent this by running with the '-s' option. like ./bin/mg5_aMC -s PATH_TO_CMD


2.7.2(17/03/20)
      OM: Fix a Bug in pythia8 running on Ubuntu 18.04.4 machine
      OM: Speed up standalone_cpp code by changing compilation flag

2.7.1.2(09/03/20)
      OM: Fixing issue (wrong cross-section and differential cross-section) for
          polarised sample when
	   1) you have identical polarised particles
	   2) those particles are decays
	  examples: p p > j j w+{0} w+{T}, w+ > e+ e-
      OM: In presence of identical particles, if you define the exact number of decays
          (either via the decay chain syntax or via MadSpin) then they are assigned in an ordered way:
          generate p p > z{0} z{T}, z > l+ l-, z > j j
	  means that the Longitudinal Z decays to lepton (transverse to jet)
	  Thanks to Jie Xiao for reporting such issues. 
      OM: Effective Photon approximation is now always done with a fix cutoff. This use the FIXED factorization scale
          of the associate beam as the cutoff of the Improved Weizsaecker-Williams.
      OM: Allow to install lhapdf6.2 by default
      OM: Fixing website used to download pdf since lhapdf removed their previous hepforge page for pdf set.
      OM: Fixed a bug (leading to a crash) introduced in 2.6.6 related to the ckkw/MLM check for BSM model
          with gluon with non QCD interaction
      OM: For fortran standalone with python binding, this is not necessary anymore to run the code from a specific directory.
          You need however need to use the standard path for the param_card or have the file ident_card within the same
	  directory as the param_card.dat.


2.7.0(20/01/20)
      OM: Allow for a new syntax in presence of multi-jet/lepton process:
         generate p p > 3j replaces p p > j j j 
      OM: Allow syntax for (fully) polarized particles at LO: [1912.01725]
           ex: p p > w+{0} j, e+{L} e-{R} > mu+ mu- Z{T}
               p p > w+{T} w-{0} j j, w+ > e+ ve, w- > j j
      OM: (Thanks to K. Mawatari, K. Hagiwara) implemention of the axial gauge for the photon/gluon propagator.
          via "set gauge axial"
      OM: Support for elastic photon from heavy ion implemented. For PA collision, you have to generate your diagram
          with "set group_subprocesses False"
      OM: The default run_card.dat is now by default even more specific to your process. 
          Nearly all the cuts are now hidden by default if they do not impact your current process.
          This allows to have less information by default in the run_card which should simplifies its 
          readibility. 
      OM: distinguish in the code if zero contribution are related to no point passing cuts or if
          they are related to vanishing matrix-element. In the later case, allow for a lower threshold.
          (This allow to fasten the computation of such zero contribution)


2.6.7(16/10/19)
      OM: Fix a bug introduced in 2.6.2, some processes with gluon like particles which can lead to the wrong sign for interference term. 
      OM: Fix a bug introduced in 2.6.6 related to the restriction of model which was leading to wrong result for re-weighitng with loop model (but impact can in principle be not limited to re-weighting).
      OM: systematics now supports the option --weight_format and --weight_info (see help command for details)
      OM: set the auto_ptj_mjj variable to True by default
      OM: the systematics_arguments default value is modified in presence of matching/merging.
      OM: reweight: add an option --rwgt_info to allow to customise the banner information associate to that weight
      RF: Fixed a bug in the warning when using FxFx in conjunction with Herwig++/Herwig7. Also, with latest version of
          Herwig7.1.x, the FxFx needed files are compiled by default with in the Herwig code. Thanks Andreas Papaefstathiou.

2.6.6(28/07/19)
      OM: Bug in the edition of the shower_card. The set command of logical parameter was never setting the 
          parameter to False. (Thanks to Richard Ruiz) 
      RF: Fixed a bug in the creation of the energy-stripped i_FKS momentum. Tested for several processes,
          and seems to have been completely harmless.
      OM: Forbidding the use of CKKW/default scale for some UFO model allowing gluon emission from quark with
          no dependence in aS
      OM: Add an option "keep_ordering" for reweighting feature to allow to sometimes use decay chain even if
          you have ambiguity between final state particles.
      OM: Fixed an issue with interference which sometimes happens when some polarization contribution were negative but not all of them.
      VH: Change in the pythia8 output mode (thanks to Peter Skands)
      OM: Any number in the cards (not only integer) can use multiplication, division and k/M suffix for times 1000 and 1 million respectively
      OM: Energy cut (at LO) are now hidden by default for LHC type of run but visible for lepton collider ones.
      OM: Same for beam polarization

2.6.5 (03/02/19)
      OM: Fix some speed issue with the generated gridpack --speed issue introduced in 2.6.1--
      OM: Fix a bug in the computation of systematics when running with Python 2.6.
      OM: import model PATH, where PATH does not exists yet, will now connect to the online db
          if the model_name is present in the online db, then the model will be installed in the specified path.
      MZ: Applgrid+aMCFast was broken for some processes (since 2.6.0), due to wrong 
          information written into initial_states_map.dat. This has been fixed now
      OM: change in the gridpack. It automatically runs the systematics.py (if configure in the run_card)
      OM: Fix  a MLM crash occuring for p p > go go (0,1,2 j)
      OM: Fix issue for BSM model with additional colored particle where the default dynamical scale choice 
          was crashing


2.6.4 (09/11/18)
      OM: add specific treatement for small width (at LO only and not for loop-induced)
          if the width is smaller than 1e-6 times the mass, a fake width (at that value) is used for the
          numerical evaluation of the matrix-element. S-channel resonances are re-scaled according to 
          narrow-width approximation to return the correct total cross-section (the distribution of events 
          will on the other hand follow the new width). 
          The parameter '1e-6' can be changed by adding to (LO) run_card the parameter: "small_width_treatment"
      OM: add a new command "install looptools" to trigger the question that is automatically trigger 
          the first time a loop computation is needed.
      RF: Fixed a bug when using TopDrawer plots for f(N)LO runs, where the combination of the plots could lead
          to completely wrong histograms/distributions in case of high-precision runs.
      OM: Fix some MLM crash for some processes (in particular BSM processes with W'). 
      OM: Fix a bug in the reweighting due to the new lhe format (the one avoiding some issue with py8)
      OM: Fix a behavior for negative mass, the width was set to negative in the param_card automatically
          making the Parton-shower (and other code) to crash since this does not follow the convention.
      OM: Change compiler flag to support Mojave.

2.6.3.2 (22/06/18)
      OM: Fix a bug in auto-width when mass are below QCD scale.
      OM: Fix a bug for g b initial state where the mass in the lhe file was not always correctly assigned
          Note that the momentum was fine (i.e. in the file P^2 was not equal to the mention M but to the correct one)
      OM: Improvment for madspin in the mode spinmode=none
      OM: Fix a bug in MadSpin which was making MadSpin to work only in debug mode

2.6.3 (15/06/18)
      OM: When importing model, we now run one additional layer of optimisation:
           - if a vertex as two identical coupling for the same color structure then the associated lorentz 
             structure are merged in a single one and the vertex is modified accordingly
      OM: When restricting a model, we also run one additional layer of optimisation
           - Opposite sign coupling are now identified and merged into a single one
           - if a vertex as two identical coupling (up to the sign) for the same color structure
             then the associated lorentz structure are merged in a single one and the 
             vertex is modified accordingly 
      VH+OM: changing the ALOHA naming scheme for combine routine when the function name starts to be too long. 
      OM: adding a hidden parameter to the run_card (python_seed) to allow to control the randon number 
          generated within python and be able to have full reproducibility of the events
      OM: Fixing some issue with the default dynamical scale choice for 
            - non minimal QED sample
            - heft model when multiple radiation coming from the higgs decay/scattering
          This can also impact MLM since it use the same definition for the dynamical scale
      OM: Fix some issue for DIS scattering where the shat was wrongly defined for low energy scattering.
          Low energy scattering are not adviced since they break the factorization theorem.
          In particular the z-boost of the events are quite ill defined in that scenario.
      OM: changing the format of the param_card for NLO model to match expectation from the latest PY8
      OM: Update of MadSpin to allow special input file for the case of spinmode=none. 
          With that very simple mode of decay, you can now decay hepmc file or wrongly formatted leshouches event
          (in that mode we do not have spin correlation and width effect)
      PT: in montecarlocounter.f: improved colour-flow treatment in the case gluons are twice colour-connected to each other
          new gfunction(w) to get smoothly to 0 as w -> 1. (for NLO+PS run)
      OM: Fix some issue for the new QED model (including one in the handling of complex mass scheme of such model)
      OM: Fixing an issue of the param_card out of sync when running compute-widths
      OM: Adding Qnumbers block for ghost (the latest version of py8 was crashing due to their absence)

2.6.2 (29/04/18)

      Heavy ion pdf / pdf in general:
      -------------------------------
      OM: Support for rescaling PDF to ion PDF (assuming independent hadron), this is well suited for Lead-Lead collision, p-Lead collision and fix-target
      OM: Support in systematics.py for ion pdf. Possiblity to rescale only one beam (usefull to change only on PDF for fix target experiment)
      OM: Removing internal support for old type of PDF (only supported internal pdf are now cteq6 and nnpdf23)


      User Interface
      --------------
      OM: introduce "update to_full" command to display all the hidden parameter.
      OM: introduce "update ion_pdf" and "update beam_pol" to add related section in the run_card.
          the polarization of the beam is set as hidden parameter instead as default parameter
      OM: improve handling of (some) run_card parameter:
            - add comment that can be displayed via "help NAME"
            - add autocompletion for some parameter
            - add direct rejection of parameter edition if not in some allowed list/range
      
      Bug fixes:
      ----------
      OM: Fix issue with madspin introduced in 2.6.1 (failing to generate correct diagram for NLO process)
      OM: fix crash in 1>N reweighting
      RF+MZ: Fixed a problem with (f)NLO(+PS) runs in case the Born has identical QCD-charged
      	     particles. Cross sections were typically correct, but some distributions might
	     have shown an asymmetry. 
      OM: Change in LO maching for HEFT (or any model with hgg vertex) in the way to flag jet that should
          not take part in the matching/merging procedure.
      OM: Fixed a bug for loop induced in gridpack mode
      RF: Fixed a bug for ApplGrid: in rare cases the ApplGrid tables were filled twice for the same event
      OM: Fixed a bug for fixed target experiment when the energy of the beam was set to 0. 
      RF: Fixed an issue where too many files were opened for fNLO runs in rare cases
      OM: Fix issue on Madevent html output where some link where broken
      OM: Fix issue for the display lorentz function (was also presenting security issue for online use)
      OM: Fix issue for spin 3/2 (one in presence of fermion flow violation and one for custom propagator)

      Enhancement:
      -----------
      OM: add the value of all the widths in Auto-width in the scan summary file
      OM: For 1>N, if the user set fixed_run_scale to True, then the scale is choose accordingly
          and not following the mass of the inital state anymore
      RF: For the HwU histograms, if no gnuplot installation is found, write the gnuplot scripts in v5
          format (instead of the very old v4 format).
      OM: Change the default LO output directory structure. Now by default the lepton and neutrino are split 
          in two different directory. This avoids to face problem with the assymetric cut on lepton/neutrino
      OM: loop-filter commands are now working for loop-induced processes
      OM: New  method avoiding that two process are running inside the same output directory.
          This is implemented only for Gridpack and LO run so far. 
          The new method should be more robust in case of crash (i.e. not wrongly trigger as before)
      OM: For LO scan, if a crash (or ctrl-c) occurs during the scan, the original param_card is now
          restored.

2.6.1 (12/12/17)

      RF+MZ: It is now possible to add LO matrix elements (with [LOonly]) 
             to Fx-Fx merged samples. Thanks to Josh Bendavid for testing.
      OM: Re-factoring the code asking which program to use (both at LO and NLO)
          - design modular, designed for PLUGIN interactions
          - the length of the question auto adapts to the size of the shell
      OM: Allowing to have the gridpack stored on a readonly filesystem
      OM: Fix a bug in matching/merging forbiding the pdf reweighting for some processes (since 2.4.0)
      OM: Creation of online database with the name of known UFO model. If a use try to import a model
          which does not exits locally, the code will automatically check that database and download the 
          associate model if it exists. You can contact us if you are the author of one model which is not
          on our database. 
	  The list of all available model is available by typing "display model_list"
      OM: Model with __arxiv__ attribute will display "please cite XXXX.XXXXX when using this model" when
          loaded for the first time.
      OM: A fail of importing a UFO model does not try anymore to import v4 model
      OM: Many model present in models directory have been removed, however they can still be imported
          since they are available via automatic-download
      OM: Refactoring of the gridpack functionality with an infinite loop to reach the requested number of events
      OM+RF: Adding new class of cut at LO/NLO defined via the pdg of the particle
      VH: Support for the latest version of MA5
      MZ: Adding support for lhapdf v6.2
      OM: Fixing various bug in the spinmode=onshell mode of MadSpin
      OM: Fix a bug for model with 4 fermion in presence of restrict_card
      OM: Fix aloha bug in presence of complex form-factor.
      OM: improve auto-detection and handling of slha1/slha2 input file when expecting slha2. 

2.6.0 (16/08/17)
      New Functionalities:
      --------------------
      RF+OM: Added the possibility to also have a bias-function for event generation at (f)NLO(+PS)
      OM: Improve Re-WEIGHTING module
          1) creation of a single library by hyppothesis. 
          2) library for new hyppothesis can be specify via the new
             options: change tree_path and change virt_path
          3) allows to re-weight with different mass in the final states (LO only)
             This forces to rewrite a new lhe file, not adding weight inside the file
             (via the command: change output 2.0)
          4) allows to run the systematics on the newly generated file (for new output file)
             (via the command change systematics True)
          5) Fix some Nan issue for NLO reweighting in presence of colinear emission
	  6) various bug fixing, speed improvement,...
      OM: Add new option to SYSTEMATICS program:
           --remove_weights, --keep_weights, --start_id
           See "help systematics for more details."
      OM: Allow to specify param_card, run_card,... directly via an html link.

      Bug Fixing:
      -----------
      OM: Update condor class to support CERN type of cluster (thanks Daria Satco)
      OM: Fixing a bug leading to a crash in pythia8 due to one event wrongly written when splitting the
          events for the parralelization of pythia8
      OM: Fixing an issue, leading to NAN for some of the channel of integration for complicated processes.
      OM: Fix a bug in gripack@NLO which forbids to run it when the gridpack was generated with 0 events.
      RF: Fixed bug #1694548 (problem with NLO for QCD-charged heavy vector bosons).
      RF: Another fix (adding on a fix in 2.5.5) related to FxFx merging in case there are
      RF: Fixed bug #1706072 related to wrong path with NLO gridpack mode
          diagrams with 1->3 decays.
      RF: Fixed a bug (found by SF) that gave a seriously biased resonance mass when using MadSpin for decaying a 2->1 process.
      PT: Fix in montecarlocounter.f. Previously, for NLO+PS it was reading some subleading-colour information, now all
          information passed to the MC counterterms is correctly leading colour. 
      OM: Fix systematics computation for lepton collider
      OM+VH: Remove the proposition to install pjfry by default, due to many installation problem. The user can still force to 
          install it, if he wants to.
      OM: Fix a problem of madspin when recomputing width for model loaded with --modelname option
      OM: Fix events writing for DIS (thanks to Sho Iwamoto)
      OM: Fix a problem of output files written .lhe.gz, even if not zipped (python2.6 only)
      OM: Fixing some issue related to the customised propagator options of UFO model
 
      Code Re-factorisation:
      ----------------------
      RF: Refactor of the HwU.f fortran code. Gives more flexibility and potentially lower
          memory requirements.
      RF: Refactor of the (NLO) code related to extra weights (for PDF/scale uncertainties).
      OM: Increase modularity of the code for the support of plugin (maddm and MPI@LO)     
          - Now we support the HPC plugin allowing to generate LO-gridpack on MPI machine
          - Plugin can now use the "launch" keyword

2.5.5(26/05/17)
      OM: Fixing bug in the creation of the LO gridpack introduced in 2.4.3. Since 2.4.3 the generated 
          gridpack were lacking to include the generated grid for each channel. This does not lead to 
          bias but to a significant slow down of the associated gridpack.
      OM: Supporting user function calling other non default function.
      OM: adding the command "update to_slha1" and "update to_slha2" (still beta)
      RF: some cleanup in the NLO/Template files. Many unused subroutines deleted.
      OM: fixing some bug related to complex_mass_scheme
      OM: fixing bug in ALOHA for C++ output (in presence of form-factor)
      OM: fixing lhe event for 1 to N process such that the <init> block is consistently set for the shower
      OM: ExRootAnalysis interface is modified (need to be requested as an analysis)
      RF: Fix for FxFx merging in case there are diagrams with 1->3 decays.

2.5.4(28/03/17)
      OM: Add a warning in presense of small width
      OM: Fix a bug related to a missing library (introduced in 2.5.3)
      OM: Improve stability of the onshell mode of MadSpin
      VH: Fix some problem related to LHAPDF

2.5.3(09/03/17)
      PT: Modified the default shower starting scale in montecarlocounter.f.
          The new reference scale from which the dampening profile is computed is sum_i mt_i/2, i
          being Born level final-state momenta.
      OM: New "special mode" for madspin accessible via "set spinmode onshell".
          This mode allow for full spin-correlation with 3 (or more) body decay but the decaying particle
          remains exactly onshell in this mode. Loop-induced production/decay are not allowed in this mode.
      OM+RF: Allowing for creation of LHE like output of the fixed order run at NLO.
          This LHEF file is unvalid for parton-shower (all PS should crash on such file). It will be 
          unphysical to shower such sample anyway.
          Two hidden parameters of the  FO_analyse_card.dat allow some control on the LHEF creation
       	  "fo_lhe_weight_ratio" allows to control the strength of a partial unweighting [default:1e-3]
             increasing this number reduce the LHEF size.
          "fo_lhe_postprocessing" can take value like nogrouping, norandom, noidentification.
             nogrouping forbids the appearance of the LHEF(version2) tag <eventgroup>
             norandom   does not apply the randomization of the events.
             noidentification does not merge born event with other born like counter-event
      RF: Better job handling for fNLO runs.
      VH: Fixing various problem with the pythia8 interface (especially for MLM merging)
      Team: Fixing a series of small crash

2.5.2(10/12/16)
      OM: improve systematics (thanks to Philipp Pigard)
      OM: new syntax to modify the run_card: set no_parton_cut
          This removes all the cut present in the card.
      OM: change the default configuration parameter cluster_local_path to None
      OM: change the syscalc syntax for the pdf to avoid using & since this is not xml compliant
      OM: avoid to bias module to include trivial weight in gridpack mode
      OM: Fix a bug making 2.5.1 not compatible with python2.6
      OM: Improve "add missing" command if a full block is missing
      OM: Fixing a bug reporting wrong cross-section in the lhef <init> flag (only in presence of 
          more than 80 channel of integration)

2.5.1 (04/11/16)
       PT+MZ: New interface for Herwig7.
              Fixed a bug in the Herwig7/Herwig++ counterterm (relevant to 2 -> n, n>2:
              in particular, the bug affected the dead zone for final-final colour connection
              in processes with more than two particles in the Born final state)
       VH: Parallelization of PY8 at LO
       OM: add the possibility to automatically missing parameter in a param_card
           with command "update missing" at the time of the card edition. Usefull for 
           some SUSY card where some block entry are sometimes missing.
       OM: Possibility to automatically run systematics program at NLO or Turn it off at LO
           (hidden entry of the run_card systematics_program = systematics|syscalc|none)
       RF: Some refactoring of the NLO phase-space generation,
           including some small improvements in efficiency.
       OM: Plugin can be include in a directory MG5aMC_PLUGIN the above directory need to be in
           the $PYTHONPATH
       OM: Fix systematics for e+ e- initial state.
       VH: Fix various bug in the HepMc handling related to PY8 (LO generation)
       OM: allow install maddm functionality (install ./bin/maddm executable)

2.5.0 (08/09/16)
     FUNCTIONALITY
       VH+OM: Adding an official interface to Pythia8 (parton shower) at Leading-Order
	        More information at https://cp3.irmp.ucl.ac.be/projects/madgraph/wiki/LOPY8Merging	   
       VH+OM+MA5: Adding an official interface to MadAnalysis5 for plotting/analysis/recasting
	        More information at https://cp3.irmp.ucl.ac.be/projects/madgraph/wiki/UseMA5withinMG5aMC	   
       OM: Introduces a new function for LO/NLO interface "systematics"
            This function allows to compute systematics uncertainty from the event sample
            It requires the event sample to have been generated with 
                - use_syst = T (for LO sample)
                - store_reweight_info = T (for NLO sample)
            At LO the code is run automatically if use_syst=T (but if SysCalc is installed)
       VH+OM: Adding the possibility to bias the event weight for LO generation  via plugin.
            More informtion: https://cp3.irmp.ucl.ac.be/projects/madgraph/wiki/LOEventGenerationBias
       VH+SP: extend support for CKKWL

     CODE IMPROVMENT / small feature
     -------------------------------
       OM: Modify the structure of the output format such that all the internal format have the same structure
       OM: Adding the Plugin directory. Three kind of plugin are currently supported
           - plugin defining a new type of output format
           - plugin defining a new type of cluster handling
           - plugin modifying the main interface of MG5aMCnlo 
           More informations/examples are available here:
           https://cp3.irmp.ucl.ac.be/projects/madgraph/wiki/Plugin
       OM: Adding the possiblity of having detailled help at the time of the edition of the cards.
            help mass / help mt / help nevents provided some information on the parameters.
       OM: NLO/LO Re-weighting works in multi-core
       OM: add an automatic update of the param_card to write the correct value for all dependent parameter.
       OM: add the check that the param_card is compatible with the model restriction.
       OM: Adding the run_card options "event_norm" for the LO run_card (same meaning as NLO one)
       VH: extend install command to install: lhapdf/pythia8
       VH: Interfaced MadLoop to COLLIER for tensor integral reduction.	   
       OM+VH: At the first loop/NLO computation, a new question will now be asked to choose which program
           to install to compute the loop. You can still install additional method later via the "install" command
       OM: Replace the mssm model by the MSSM_SLHA2 following the SLHA2 instead of the SLHA1 convention

     BUG FIXING
     ----------
       OM: Fix a bug in the helicity by helicity reweighting method. (introduced in 2.4.3)
       OM: Fix a bug in the reweight_card where relative path was not understood from the local directory 
            where the program was runned by the user.

2.4.3 (01/08/16)
        OM: Reduce the amount of log file/output generated for LO run (output can use up to three times less output).
        OM: For the LO combination of events (unweighting) pass to the method previously used for loop-induced.
            This method is faster and requires less I/O operation.
            This fully remove the need of the file events.lhe.gz which is not created anymore (further reduce the ouput size)
        OM: Optimise the code in order to be able to run scan with more than 2k steps.
        OM: Optimise the lhe_parser module (use for the unweighting/re-weighing/...) around 20% faster than before.
        OM: Fix a bug in MadSpin where the cross-section reported in the <init> block of the LHEF
            was wrongly assigned when multiple process were present in the LHEF and that different Brancing ratio
            were associated to each of those processes.
        RF: For NLO process generation, fix a problem with turning on PDF reweighting with sets that have only a
            single member. Also, allow for reweighting with up to 25 PDF sets (and their error members) for a single run.
        OM: Fixing bug allowing to specify a UFO model by his full path for NLO computation (thanks Zachary Marschal).
        OM: Fixing bug in LO re-weighting in case of helicity by helicity re-weighting. Now the events is boost back in 
            the center of mass frame to ensure consistency with the helicity definition.

2.4.2 (10/06/16)
        OM: fix a compilation problem for non standard gfortran system
        OM: reduce the need of lhapdf for standard LO run. (was making some run to test due to missing dependencies)

2.4.1 (10/06/16)
        OM: Fix a bug in fix target experiment with PDF on the particle at rest.
            The cross-section was correct but the z-boost was not performed correctly.
        OM: Fix various bug in MadSpin
        OM: Fix some bug in MLM merging, where chcluster was forced to True (introduced in 2.2.0)
        OM: Allow to specify a path for a custom directory where to look for model via the environment 
            variable PYTHONPATH. Note this used AFTER the standard ./models directory

2.4.0 (12/05/16)
        OM: Allowing the proper NLO reweighting for NLO sample
        RF: For NLO processes allow for multiple PDF and scales reweighting, directy by inputting lists
            in the run_card.dat.
        VH: Interfaced MadLoop to Samurai and Ninja (the latter is now the default)
        HS: Turn IREGI to off by default
        MZ: new NLO generation mode. It is more efficient from the memory and CPU point of 
            view, in particular for high-multiplicity processes. 
            Many thanks to Josh Bendavid for his fundamental contribution for this.
            The mode can be enabled with
            > set low_mem_multicore_nlo_generation True
            before generating the process.
        OM: Adding the possibility to use new syntax for tree-level processes:
            QED==2 and QCD>2: The first allows to select exactly a power of the coupling (at amplitude level
            While the second ask for a minimum value.   
        RF: In the PDF uncertainty for fixed-order NLO runs, variations of alphaS were not included.
        OM: In MLM matching, fix a bug where the alpha_s reweighting was not fully applied on some events. 
            (This was leading to effects smaller than the theoretical uncertainty)
        OM: Fixing the problem of using lhapdf6 on Mac
        MZ: Faster interface for LHAPDF6
        OM: Add support of epsilon_ijk in MadSpin
        OM: Fix multiple problem with multiparticles in MadSpin
        OM: Improve spinmode=None in MadSpin
        OM: Update the TopEffTh model
        MZ: Fix problem with slurm cluster
        OM: Improve scan functionalities
        PT: New way of handling Pythia8 decays
        RF: Fixed a bug that resulted in wrong event weights for NLO processes when requiring
            a very small number of events (introduced in 2.3.3)
        OM: Allow to keep the reweight information in the final lhe file for future computation 
        MZ: updated FJcore to version 3.1.3 (was 3.0.5)

2.3.3 (15/10/15)
        OM: Allow new syntax for the param_card: instead of an entry you can enter scan:[val1, val2,...]
            To perform a scan on this parameter.
        OM: Having two mode for "output pythia8" one (default) for pythia8.2 and one for pythia8.1 (with --version=8.1)
        RF: Rewriting of job-control for NLO processes. Better accuracy estimates for FO processes
        RF: Fix for factorisation scale setting in FxFx merging when very large difference in scale in the
            non-QCD part of a process. 
        RF: Better discarding of numerical instabilities in the real-emission matrix elements. Only of interested for
	    processes which have jets at Born level, but do not require generation cut (like t-channel single-top). 
        RF: Added an option to the run_card to allow for easier variation of the shower starting scale (NLO only).
        RF: Fixed a problem in the setting of the flavour map used for runs with iAPPL >= 1. 
        RF: Allow for decay processes to compute (partial) decay widths at NLO accuracy (fixed order only).
        OM: (SysCalc interface) Allow to bypass the pdf reweighting/alpsfact reweighting
        MZ: fixed bug related to slurm clusters
	OM: remove the addmasses.py script of running by default on gridpack mode. 
            if you want to have it running, you just have to rename the file madevent/bin/internal/addmasses_optional.py to
            madevent/bin/internal/addmasses_optional.py and it will work as before. (Do not work with SysCalc tag)
        OM: make the code compatible with "python -tt" option

2.3.2.2 (06/09/15)
        VH: Finalized the MG5aMC-GoSam interface

2.3.2(20/08/15)   
        OM: Improve reweighting module. (https://cp3.irmp.ucl.ac.be/projects/madgraph/wiki/Reweight)
            New Capabilities: 
             - allow to reweight by loop-induced processes
             - allow to change model 
             - allow to change process definition
             - allow to unweight the sample to have an idea of the statistical power.
             - allow to perform some crude reweighting on NLO sample (reweighting by LO matrix element). NLO
               accuracy is not preserved (in general) for such computation.
            New dependencies:
	     - require the f2py module (part of numpy)
	OM: change the kt-durham cut (at LO) such that particle comming from decay are not impacted if cut_decays
            is on False.
        VH: Fixed the check in helas wavefunction appearance order in an helas diagrams. It failed in cases
	    where additional wf were created during the fix of fermion flow in presence of majorana fermions.         
	RF: Fixed a bug in the aMCFast/ApplGrid interfaced introduced in the previous version.
        OM: Fix a crash when using mssm-no_b_mass model (due to the SLHA1-SLHA2 conversion)
        OM: Fix a bug in the add_time_of_flight function (not called by default) where the displaced vertex information
            was written in second and not in mm as it should. Note that this function can now be run on the flight
	    by adding the following line in the run_card: "  1e-2 = time_of_flight #threshold for the displaced vertex" 
	RF: Small fix that leads to an improvement in the phase-space generation for NLO processes
        OM: Fix a crash introduce in 2.3.0 when running sequentially in the same directory (thanks Gauthier)
        OM: Improve aloha in the case of some expression reduces to pure float.
        OM: In MadSpin, allow to specify cut for the 1>N decay in spinmode=none.
	RF: Fixed a bug that gave bogus results for NLO runs when using an internal PDF which is not
            NNPDF (like for the old cteq_6m, etc).
	RF: Fixed a bug in the PDF combination in the HwU histograms: there was no consistent use if Hessian
            and Gaussian approaches for MSTW/CTEQ and NNPDF, respectively.
        OM: Fixed a small bug in EWdim6 which was removing a coupling in AZHH interaction.
        OM: improve customize_model function to avoid problem with unity coupling.
	RF: Improved the treatment of the bottom Yukawa. Thanks Marius Wiesemann. 

2.3.1  
     OM+VH: Automation of event generation for loop-induced processes.
		OM: Automatic change of the p/j definition to include the b particle if the model has a massless b.
	RF: Reduce the collision energy for the soft and collinear tests: for 100TeV collider many were failing
	    due to numerical instabilities. 
        OM: Fixing bug associate to the epsilon_ijk structure
        OM+VH: Various bug fixing for the loop-induced processes
        OM: Fix a crash in MadWidth which occurs for some 4 body decay
        PT: Fixed a bug concerning the use of Herwig++ with LHAPDF. Bug was introduced in 2.3.0.beta
	OM: Fix a crash in ALOHA for form-factor in presence of fermion flow violation

2.3.0.beta(10/04/15) OM+VH: Adding the possibility to compute cross-section/generate events for loop-induced process
		JB+OM: Addign matchbox output for matching in the Matchbox framework
                OM+VH: Change the handling of the run_card.
                      - The default value depends now of your running process
                      - cut_decays is now on False by default
                      - nhel can only take 0/1 value. 1 is a real MC over helicity (with importance sampling)
                      - use_syst is set on by default (but for matching where it is keep off)                    
                      - New options added: dynamical_scale_choice, it can take the following value
		            -1 : MadGraph5_aMC@NLO default (different for LO/NLO/ ickkw mode) same as previous version. 
                             0 : Tag reserved for user define dynamical scale (need to be added in setscales.f).
                             1 : Total transverse energy of the event.
                             2 : sum of the transverse mass 
                             3 : sum of the transverse mass divide by 2 
			     4 : \sqrt(s), partonic energy 
                OM: Cuts are also applied for 1>N processes (but the default run_card doesn't have any cut).         
                PT: Set command available for shower_card parameters
                OM: New MultiCore class with better thread support
                RF: Fixed a bug in the aMCfast/APPLGrid interface introduced in version 2.2.3
		RF: Fixed a bug in the setting of the integration grids (LO process generation) for the minimum
		    energy needed for photons. The bug did not lead to any bias in event generation.
		RF: Re-factoring of the structure of the code for NLO+PS computations.
		RF+VH: Replaced the default topdrawer histograms with HwU histograms for f(N)LO runs
                    and allow it also for aMC@NLO runs.
		RF+VB: Allow for variable bin-sizes in MG5_aMC+aMCfast+ApplGrid runs.
                MZ+RF: Added 'LOonly' asNLO mode to export processes without any real and virtuals 
                       (useful e.g. for higher multiplicities when merging)
		RF: Added support for the computation of NLO+NNLL jet veto cross sections
		RF: Fixed a bug in the Pythia8 interface: FxFx was not correctly initialized and all
                    events were incorrectly kept (introduced in v.2.2.3)
                OM: Improve the function "print_result" (in the running interface)
                    add an option --format=short allowing to print the result in a multi-column format
                OM: Possibility to not transfer pdf file to the node for each job. 
                       This is done via a new option (cluster_local_path) which should contain the pdf set.
                       This path is intented to point to a node specific filesystem.
                    New way to submit job on cluster without writting the command file on the disk.
                OM: Allowing MadSpin to have a mode without full spin-correlation but handling three (and more) 
                    body decay. (set spinmode=none).
                OM+PA: Fixing various bug in MadSpin.

2.2.3(10/02/15) RF: Re-factoring of the structure of the code for fNLO computations.
                OM: Fix a bug in MadWeight (correlated param_card was not creating the correct input file)
		RF: When requiring more than 1M events for (N)LO+PS runs, do not go to higher precision than 0.001
                    for the grids and cross section (can be overwritten with the req_acc run_card parameter).
		RF: Make sure that reweight info (for PDF and scale uncertainties) also works for UNLOPS events.
		RF: When setting the B's stable in the shower_card, also set the eta_b (PDG=551) stable.
		OM: Change the Breit-Wigner splitting for the multi-channel integration, use the bwcutoff instead of
                    the hardcoded value 5.
                MZ: Fix to bug 1406000 (segfault appearing when doing FxFx merging). Thanks to Josh Bendavid for
                    having reported it
                MZ: Fix to a bug occurring when generating event in the "split" mode: the required output was 
                    not correctly specified
                OM: The built-in pdf "nn23lo" and "nn23lo1" where associate to the wrong lhapdfid in the lhef file
                    This was creating bias in using SysCalc. (Thanks Alexis)
                OM: Fix a bug in the LO re-weighing  module which was removing the 
                    SysCalc weight from the lhe file (thanks Shin-Shan)
                Team: Fixes to different small bugs / improvement in the error and warning messages
		RF: For aMC runs, If a NAN is found, the code now skips that PS point and continues instead of
		    leading to NAN.
                RF: For fNLO runs the virtuals were included twice in the setting of the integration grids. 
                    This was not leading to any bias in previous version of the code.

2.2.2(06/11/14) OM: Correct a bug in the integration grid (introduces in 2.1.2). This was biasing the cross-section of 
                    processes like a a > mu+ mu- in the Effective Photon Approximation by three order of magnitude.
                    For LHC processes no sizeable effect have been observe so far.
                MZ: some informations for aMC@NLO runs which were before passed via include files are
                    now read at runtime. The size of executables as well as compilation time / memory usage
                    is reduced for complicated processes
                RF: Fix crash #1377187 (check that cuts were consistent with the grouping was too restrictive) 
		RF: For NLO running: added 'strip' to the makefiles to reduce executable sizes (removes symbol info)
		Stefano Carrazza (by RF): fix for the photon PDF for the internal NNPDF sets
		RF: Improved the check on the consistency of the cuts and the grouping of subprocesse (LO running)
                PT: enabled PYTHIA8.2
                OM: restore the usage of external gzip library for file larger than 4Gb which were crashing with
                    the python gzip library
                OM: Fixing the default card for Delphes
                OM: Improve support of lsf cluster (thanks Josh) 
                OM: Adding support for the UFO file functions.py (which was ignored before)
                OM: Reduce the amount of RAM used by MadSpin in gridpack mode.
                OM: discard in MadWidth partial width lower than \Lambda_QCD for colored particle.

2.2.1(25/09/14) OM: Fix a bug preventing the generation of events at LO due to a wrong treatment of 
                      the color-flow.

2.2.0(24/09/14) VH: General mixed order corrections in MadLoop (only), including QCD/EW/QED and 
                    the UFO@NLO model 'loop_qcd_qed_sm'.
                VH: Re-design of both the tree and MadLoop matrix elements output to compute
                    contributions of different coupling order combinations independently from one another.
                VH+HS: Tensor integral reduction as implemented in PJFry and IREGI readily available
                    and interfaced to MadLoop's output.
                VH: Re-structuring of MadLoop's standalone output so as to easily create a single dynamic 
                    library including many processes at once. Useful for interfacing MadLoop to other MC's
                    and already working with Sherpa.
                VH+HS: This branch contains all the fixes for proper treatment of the latest BSM@NLO models 
                    produced by FeynRules@NLO. In particular, the fixed related to the presence of majorana 
                    particles in loop ME's.
                RF: Corrected the behaviour of the pdfcode parameter in the shower_card for NLO+PS runs.
                PT: Redesigned shower_card.dat and eliminated modbos options for Herwig6          
                RF: Change the SPINUP information in the NLO LHEF from 0 to 9 (i.e. sum over helicities)
                RF: Fixed a bug in the check on the determination of the conflicting BWs.
		RF: Added the aMCfast+APPLgrid interface (arXiv:1406.7693 [hep-ph])
                PT: Redesigned shower_card.dat and eliminated modbos options for Herwig6          
                RF: Change the SPINUP information in the NLO LHEF from 0 to 9 (i.e. sum over helicities)
                RF: Fixed a bug in the check on the determination of the conflicting BWs.
                MZ: enabled LHAPDF6 interface 
                OM: Fixed a crash in some HEFT merging case.
                OM: Fix various compatibility problem created by the LHEFv3 version (Thanks to S. Brochet)
                OM: Fix a bug for MadSpin in gridpack mode
                OM: Add a routine to check the validity of LHE file (check_event command)
                OM: Fix bug for UFO model with custom propagators
                OM: Fix Bug in the computation of cross-section in presence of negative contribution 
                OM: Change colorflow information of LHE file in presence of two epsilon_ijk
                    since PY8 was not able to handle such flow in that format.
                OM: Add the function print_result for aMC@(n)LO run.
                OM: Add some shortcut in the card edition 
                    set ebeam 500 # edit both beams
                    set lpp 0     # edit both lpp1 and lpp2
                    set lhc 14    # configure for LHC 14TeV
                    set ilc 1000  # configure for ilc 1TeV
                    set fixed_scale 100 # set all scale to fixed and at 100GeV
		    set showerkt T # set showerkt on T in the shower card
 		    set qcut 20    # set the qctu to 20 in the shower card 
                OM: Fix a bug in the card edition mode which was sometimes returning to default value
                    which were edited by hand and not via the set command.
                Seoyoung Kim (by OM): Implementation of the htcaas (super-)cluster support.
		Juan Rojo (by RF): extended the 3 internal NNPDF sets for scales relevant for a 100TeV collider.
                OM: Fix a problem with the creation of DJR plot with root 6
                OM: allow the set the width to Auto in NLO computation (width computated at LO accuracy)
                OM: Adding the possibility to have automatic plot after the parton shower for Herwig6/Pythia6.
                    This require MadAnalysis and the pythia-pgs package. 

2.1.2(03/07/14) OM: Fix a bug in ALOHA in presence of customized propagator (Thanks Saurabh)
                OM: Fixing some compilation issue with MadWeight (Thanks A. Pin)
                OM: Fixing a bug preventing MadWidth to run due to the model prefixing (depending
                    on the way it was called)
                OM: Fixing a bug in MadSpin in the mssm model
		RF: Added the invariant mass and DeltaR cuts for *same flavour* opposite sign lepton
                    pairs to the run_card for NLO-type generations.
		RF: Added FxFx and UNLOPS merging with Pythia8
		RF: Prevent an infinite loop in MadSpin by forcing the correct sign to the invariants
		RF: Catch a possible error related to grouping subprocesses and setcuts
		OM: Fix an error when using the "customize_model" command
                S. Mrenna (by OM): Fix the include file in pythia8 output to be compliant with the latest
                    PY8 version
		RF: Added a string with functional form for the scales to the event file banner (NLO only)
                S. Brochet (by OM): Fix a bug in MadSpin with the writting of the mother ID in the LHE file.
                    Force the tag in the banner to always have the same case
                    increase momenta precision for the LHE file written by MadSpin 
                    (thanks a lot to S. Brochet for all those patch)
                PT: Integrated Jimmy's underlying event for Herwig6
                OM: improve "add model" functionality allow to force particle identification.
                PT: Bug fix in the normalisation of topdrawer plots for option 'sum' (as opposed to 'average')
		RF: Fixed a bug related to the random seed when the code was not recompiled for a new run.
                OM: Fixed a bug in MadEvent(LO) run, the generated sample were bias in presence of 
                    negative cross-section. A negative cross-section is possible only if you use a NLO PDF 
                    and/or if you edit the matrix.f by hand to have a non-definite positive matrix-element.
		OM: When importing a model, check that there is not more than 1 parameter with the same name.
                PT: Subsantial recoding of montecarlocounter.f and of a subroutine in fks_singular.f. Will help 
                    future extensions like EW NLO+PS matching and numerical derivatives      
                OM: Fixing a wrong assignement in the color flow in presence of epsilon_ijk color structure.
                    Those events were rejected by Pythia8 due to this wrong color-flow.
                MZ: Added the possibility to run the shower on a cluster, possibly splitting the lhe file 
                MZ: The c++ compiler can be specified as an option in the interface. On MACOSX, clang should
                    work now
                OM: MadEvent output is now LHEFv3 fully compliant. A parameter in the run_tag (lhe_version) 
                    allows to return LHEF version 2 format for retro-compatibility.

2.1.1(31/03/14) OM: Change the way the UFO model is handle by adding a prefix (mdl_) to all model variable.
                    This avoid any potential name conflict with other part of the code. This feature can be
                    bypassed by using the option --noprefix when importing the model.
                OM: New command "add model XXX" supported. This command creates a new UFO model from two UFO model.
                    The main interest stand in the command "add model hgg_plugin", which add the effective operator
                    h g g to the original UFO model. The model is written on disk for edition/future reference.
		RF: Reduced the calls to fastjet and skipped the computation of the reweight coeffients when
 		    they are not needed.
                OM: Fixed a bug for LO processes where the MMLL cut was not applied to the event sample.
                PA: Fix a bug in MadSpin to avoid numerical instabitities when extracting t-channel invariants
                    from the production event file (see modification in driver.f, search for 'MODIF March 5, 2014') 
                OM: Better determination of which particles are in representation 3/3bar since FR is ambiguous on that point.
                    Now the determination also looks for 3 -3 1 interactions to check if that help.
                OM: Fix a bug(crash) in MW linked to the permutation pre-selection module.
		RF: Better comments in the code for user-defined cuts in the ./SubProcesses/cuts.f function.
                    Also the maxjetflavor parameter in the run_card is now actually working.
                OM: Update SysCalc to:
                      - Fix a bug that some file where sometimes truncated.
                      - Allow for independant scale variation for the factorization/renormalization scale.
                RF+OM: Improve the handling of conflicting Breit-Wigners at NLO
		RF: Print the scale and PDF uncertainties for fNLO runs in the summary at the end of the run

2.1.0(21/02/14) MADWEIGHT RELEASE:
                ------------------
                
                OM+PA: First Official release of MadWeight inside MG5_aMC
                      Main update:
                        - ISR corrections
                        - possibility to use narrow-width approximation
                        - introducing a module for the pre-selection of the parton-jet assignment.
                        - extended formalism for the transfer function (more generic)
                        - possibility to evaluate the weights for multiple choices of transfer function 
      			  on the same phase-space point. The phase-space is optimized for the first set of 
                          parameters.
		      Speed update:
                        - More efficient way to group the computation for identical process with different final state.
                        - Possibility to Monte-Carlo over the permutation.
                        - More efficient way to choose between the various change of variable.
                        - Possibility to use mint (not compatible with all of the options)
			- Possibility to use sobol for the generation of PS point (sometimes faster than pure 
                          random point generator.

                MadEvent/aMC@NLO UPDATE/BUG FIXING:
 		-----------------------------------

                OM: Fix critical bug (returns wrong cross-section/width) for processes where the center of mass 
                    energy of the beam is lower than 1 GeV. So this has no impact for LHC-collider phenomenology.
                    This can also impact computation of decay-width if the mass of that particle is below 1 GeV.
		RF: Critical bug fixed (introduced in 2.0.2) for fixed order NLO runs that could
		    give the wrong cross section when the phase-space generation is inefficient
                    (like in the case for conflicting Breit-Wigners). This bug did not affect runs
                    with matching to the parton shower.
                OM: Fix a bug leading to a crash with some decay syntax. i.e., p p > t t~, (t > w+ b), (t~ >w- b~)
                OM: Fix format of LHE output for 1>N events when the <init> and mother information were wrongly set 
                    to LHC default. Specific support of this option will be part of pythia8 (8.185 and later)
                OM: Fix the syntax for the custom propagator to follow the description of arXiv:1308.1668 
                OM: Allow to call ASperGe on the flight if ASperGe module is include in the UFO model.
                    just type "asperge" at the moment where the code propose you to edit the param_card.

                MADSPIN UPDATE:
                ---------------
                OM: Allow to use another model for the decay than the one used for the production of events.
                    You are responsible of the consistency of the model in that case.
                PA: Include hellicity information for the events generated by MadSpin.
                OM: Fix a bug in MadSpin preventing the gridpack to run with NLO processes.

2.0.2(07/02/14) RF: Suppressed the writing of the 'ERROR in OneLOop dilog2_r' messages (introduced in the 
                    previous version)
                OM: Fix the bug that the shower_card.dat was wrongly identified as a pythia_card.
                OM: add one MadSpin option allowing to control the number of simultaneous open files.
                OM: Fix a bug in eps preventing evince preventing label to be displayed on page 2 and following
                    Thanks to Gauthier Durieux for the fix.
                OM: Fix a bug(crash) for p p > w+ w- j j introduce in 2.0.0 due to some jet sometimes tagged as QCD
                    and sometimes not (which was making the automatic scale computation to crash)
                OM: Change the way to writte the <init> line of the lhe file to take into account
                    - process with more that 100 subprocesses (note that you need to hack the pythia-pgs
                      package to deal with such large number of sub-process
                    - deal with pdf identification number bigger than 1 million.  
                OM: Fixed a bug preventing the Madevent to detect external module (pythia-pgs, syscalc,...)
                    Bug #1271216 (thanks Iwamoto)
                PT: PYTHIA8 scale and pdf variations

2.0.1(20/01/14) OM: Fix a bug in h > l+ l- l+ l- for group_subproceses =False (decay only). A follow up of 
                    the bug fix in 2.0.0
                RF: Replaced the Error#10 in the generation of the phase-space (for NLO) to a Warning#10.
                    In rare cases this error stopped the code, while this was not needed.
                RF: When using non-optimized loop output, the code now also works fine.
                OM: Modification of the code to allow the code to run on our servers
                VH: Improve the timing routine of the NLO code (displayed in debug mode)
                VH: FIX the import of old UFO model (those without the all_orders attribute).
                OM: Add a functionalities for restrict_model if a file paramcard_RESTRICTNAME.dat
                    exists, then this file is use as default param_card for that restriction.
                HS: Updated CutTools to v1.9.2

2.0.0(14/12/13)    CHANGE IN DEFAULT:
                   ------------------
                      OM: Change the Higgs mass to 125 GeV for most of the model (but the susy/v4 one).
                      OM: Change the default energy of collision to 13 TeV.
                      RF: Default renormalisation and factorisation scales are now set to H_T/2. (for aMC only)

                   MadEvent Update:
                   ----------------
                      OM+SF+RF: Add Frixione Photon isolation (also for aMC)
                      OM: Implementation of the reweight module for Leading Order matrix-element
                      JA+OM+AK: Store parameters needed for systematics studies.
                          This can be turned on with the use_syst parameter in
                          run_card.dat.
                          This output can be used to generate event weights for
                          a variety of variational parameters, including scalefact,
                          alpsfact, PDF choice, and matching scale. Note that this require
                          pythia-pgs v2.2 for matching scale.
                      OM+JA+Chia: Implement MadWidth (automatic/smart computation of the widths)
                      OM: Support for Form-Factor defined in the UFO model. and support for model
                          parameter presence inside the Lorentz expression.
                      OM: Support for a arbitrary functions.f file present inside the UFO model. 
                      JA: Included <clustering> tag in matched .lhe output, to be 
                          used together with Pythia 8 CKKW-L matching. This can be 
                          turned off with the clusinfo flag in run_card.dat.
                      JA: New treatment of matching for diagrams that have no
                          corresponding lower-multiplicity diagrams. Jets that
                          are not classified as shower-type emission jets are
                          flagged in the cluster scale info at the end of the event,
                          which is recognized by the Pythia interface in Pythia-PGS
                          package v. 2.2. For such jets, xqcut does not apply. This
                          allows for consistent matching e.g. of p p > w+ b b~ in 
                          the 4-flavor scheme. Note that auto_ptj_mjj must be set to
                          .false. for this to work properly.
                      OM: Change model restriction behavior: two widths with identical are not merged anymore.
                      S.Prestel(via OM): implement KT Durham cut. (thanks to Z. Marshall)
                      OM: Improved check for unresponsive of PBS cluster (thanks J. Mc Fayden)
                      OM: Implement a maximum number (2500) of jobs which can be submitted at the same time
                          by the PBS cluster. This number is currently not editable via configuration file.
                     
                   MadEvent Bug Fixing:
                   --------------------
                      OM: Fix a bug for h > l+ l- l+ l- (introduce in 1.5.9) where the phase-space parametrization 
                          fails to cover the full phase-space. This bugs occurs only if two identical particles decays
                          in identical particles and if both of those particles can't be on-shell simultaneously. 
                      OM: Fix a bug for multi_run sample in presence of negative weights (possible if NLO pdf)
                          The negative weights were not propagated to the merged sample. 
                          (thanks to Sebastien Brochet for the fix)
	         
                   aMC@NLO Update:       ! FIRST OFFICIAL RELEASE WITH NLO CAPABILITIES !
                   ---------------
                       PT: MC@NLO matching to PYTHIA8 available.
                       RF: Added FxFx merging
                       RF: Use MC over helicities for the MadLoop virtual corrections.
                       RF: Using "virtual tricks" to reduce the number of PS points for which to include
                           the virtual corrections, leading to a speed up of the code.
                       OM+SF+RF: Add Frixione Photon isolation (also in MadEvent)
                       PA+OM: Fast version of MadSpin implemented (PS generation in Fortran).
		       OM: Allow to have MadSpin in "gridpack mode" (same cards/same decay). 
                           Add in the madspin_card "set ms_dir PATH". If the path didn't exist MS will
                           create the gridpack on that path, otherwise it will reuse the information 
                           (diagram generated, maximum weight of each channel, branching ratio,...)
                           This allow to bypass all the initialization steps BUT is valid only for the 
                           exact same event generation.
                       VH: Fixed set_run.f which incorrectly sets a default value for ptl, drll and
                           etal making the code insensitive to the values set in the run_card.dat 
                       VH: Fixed a bug in MadLoop that doubled the computing time for quad precision
                       VH+RF: Added MadLoop stability information to the log files (and run summary
                           in DEBUG mode).
                       RF: Fixed a stability problem in the reweighting to get PDF and scale uncertainties.
                       VH+RF: Improved the Binoth LHA interface
                       RF: Improved the multi-channeling for processes with more amplitudes than diagrams.
                       RF: Added a new parameter in the run_card to set the required accuracy for fixed 
                           order runs.
                       SF+RF: Improved handling of fixed order analysis

                    From beta3 (13/02/13):
                       OM: Merge with 1.5.7+1.5.8 (See information below)
                       OM: Allow the customize_model to be scriptable in a 
                           friendly way.
                       RF: Event normalization is now Les Houches compliant (the weights
		           of the events should average to the total rate). The old normalization
                           can still be chosen by setting the flag 'sum = event_norm' in the run_card.
		       RF: Fixes a bug related to the mass of the tau that was not consistently 
 		           taking into account in the phase-space set-up.
		       VH: Fixed the incorrect implementation of the four gluons R2 in the loop_sm UFO.
		       VH: Fixed the UV renormalization for the SM with massive c quarks.
                       RF: The PDF uncertainty for NNPDF is now also correctly given in the run summary
                       RF: Some improvements in the test_MC and test_ME when matrix elements are
                           numerically very large
                       OM+RF: Added the running at LO to the 'launch questions'
                       OM: Allow "check" command to use a event file.
                           This will use the related param_card and the first
                           event compatible with the requested process.
                       RF: Improved the phase-space generation in the case of competing resonances

                    From beta2 (23/12/12):
                       MG5 Team: Include 1.5.4+1.5.5+1.5.6 modifications
                       MadSpin Team: Include MadSpin
                       VH: Fix computation in the Feynman gauge for the loops
                       RF: automatic computation of the NLO uncertainties
                       OM: NLO can now be runned with no central disk
                       MZ: change the format of number (using e and not d)
                       MZ: compilation and tests are possible in multicore
                       RF: allow to precise either uncertainty or number of events
                           for aMC@NLO/NLO
                       OM: ./bin/mg5 cmd.cmd is now working for NLO process

                    From beta1 (31/10/12):
                       aMCatNLO Team: First public (beta) version of aMCatNLO.
                         In order to learn aMCatNLO, please do "tutorial aMCatNLO"
                         Please also visit: http://amcatnlo.cern.ch/list.htm for more
                         information.

1.5.15 (11/12/13) OM: Fix the auto-update function in order to allow to pass to 2.0.0

1.5.14 (27/11/13) OM: Add warning about the fact that newprocess_mg5 is going to be remove in MG5_aMC_V2.0.0
                  OM: Improved cluster submision/re-submition control. 

1.5.13 (04/11/13) OM: Implement a function which check if jobs submitted to cluster are correctly runned.
                      In case of failure, you can re-submitted the failing jobs automatically. The maximal 
                      number of re-submission for a job can be parametrize (default 1) and how long you have to
                      wait before this resubmission [to avoid slow filesystem problem, i.e. condor](default 300s)
                      Supported cluster for this function: condor, lsf, pbs
                  OM: Fix a problem when more than 10k diagrams are present for a given subprocesses.
                      (tt~+4jets).
                  BF: Change nmssm model (The couplings orders were not correctly assigned for some triple 
                      Higgs interactions) 
                  OM: use evince by default to open eps file instead of gv.
		  OM: Fix a problem with the set command for the card edition for the mssm model.
                  OM: Update EWdim6 paper according to the snowmass paper. (3 more operator)
                      The default model is restricted in order to exclude those operators. In order
                      to have those you have to use import model EWdim6-full
                  OM: Fix bug #1243189, impossible to load v4 model if a local directory has the name of
                      the models (which is present in the models directory)
                  OM: Fix a bug in the complex mass scheme in the reading of the param_card (it was clearly stated)
                  OM: Improve numerical stability of the phase-space point generation. (thanks Z. Surujon)

1.5.12 (21/08/13) OM: Improve phase-space integration for processes with strong MMJJ cut. Cases where
                      the cross-section were slightly (~4%) under-evaluated due to such strong cut.
                  OM: Add a command print_results in the madevent interface. This command print the 
                      cross-section/number of events/... 
                  OM: change the way prompt color is handle (no systematic reset). Which provides better
                      result when the log is printed to a file. (thanks Bae Taegil) 
                  OM: Fix Bug #1199514: Wrong assignment of mass in the lhe events file if the initial 
                      state has one massive and one massless particles. (Thanks Wojciech Kotlarski)
                  OM: Fix a compilation problem for SLC6 for the installation of pythia-pgs
                  OM: Fix a crash linked to bug #1209113.
                  OM: Fix a crash if python is not a valid executation (Bug #1211777)
		  OM: Fix a bug in the edition of the run_card if some parameters were missing in the cards
                      (Bug #1183334)

1.5.11 (21/06/13) OM: Fix CRITICAL bug (returning wrong cross-section) for processes with more than
                      one W decaying leptonically. For such processes the lepton cuts were also used
                      on the neutrino particle reducing the cross-section. This bug was present only
                      for group_subprocesses=True (the default)
                  OM: Fix Bug #1184213: crash in presence of GIM mechanism (occur on some 
                      LINUX computer only)
                  OM: The compilation of madevent is now performed by the number of core specify
                      in the configuration file. Same for pythia, ...
                  OM: Improve support for Read-Only system
                  OM: Fix a bug with the detection of the compiler when user specifiy a specific
                      compiler.
                  OM: Fix a problem that MG5 fails to compute the cross-section/width after that 
                      a first computation fails to integrate due to a wrong mass spectrum. 
                  OM: Fix a wrong output (impossible to compile) for pythia in presence of photon/gluon
                      propagator (introduce in 1.5.8)
                  OM: Allow to have UFO model with "goldstone" attribute instead of "GoldstoneBoson", since
                      FR change convention in order to match the UFO paper.

1.5.10 (16/05/13) OM: Fix Bug #1170417: fix crash for conjugate routine in presence of 
                      massless propagator. (introduce in 1.5.9)
                  OM: Fix question #226810: checking that patch program exists before
                      trying to update MG5 code.
                  OM: Fix Bug #1171049: an error in the order of wavefunctions 
                      making the code to crash (introduce in 1.5.7)
		  OM: Allow to use an additional syntax for the set command.
                      set gauge = Feynman is now valid. (Was not valid before due to the '=')
                  OM: Fix By Arian Abrahantes. Fix SGE cluster which was not working when
                      running full simulation (PGS/Delphes).
                  OM: adding txxxxx.cc (Thanks to Aurelijus Rinkevicius for having 
                      written the routine) 
                  OM: Fix Bug #1177442. This crash occurs only for very large model. 
                      None of the model shipped with MG5 are impacted.
                  OM: Fix Question #228315. On some filesystem, some of the executable 
                      loose the permission to be executable. Recover those errors 
                      automatically.
                  OM: Modify the diagram enhancement technique. When more diagram have 
                      the same propagator structure we still combine them but we now include
                      the interference term in the enhancement technique for those diagrams.
                      This fix a crash for some multi-jet process in presence of non diagonal
                      ckm matrices.

1.5.9 (01/04/13)  JA: Fix bug in identification of symmetric diagrams, which could
                      give the wrong propagators included in event files for certain
                      processes (such as p p > z z j, z > l+ l-). Apart from the 
                      propagators (with status 2) in the event file, this bug didn't
                      affect any other results (such as distributions).
                  JA: Fix problem in gensym which made some decay chain processes
                      slower than they should be. Thanks Eric Mintun for reporting.
                  JA: Fix problem in event clustering (introduced in v. 1.5.8)
                      which made events from some processes fail Pythia running.
                  JA: Fixed bug #1156474, Pythia 8 C++ matrix element output for 
                      decay chain processes such as p p > z j, z > j j.
                      (Bug #1156474)
                  JA + OM: Automatically remove libpdf and libgeneric before survey,
                      so everything works automatically when switching between
                      built-in PDFs and LHAPDF.
                  JA: Allow syntax / to remove particles in the define command.
                      Example: define q = p / g
                  JA: Added fat warning if any decay process in a decay chain
                      includes a particle decaying to itself (as is the case
                      if you do w+ > all all, since you include w+ > w+ a).
                  JA: Forbid running newprocess_mg5 from a process directory
                      that has already been generated, to avoid confusion.
                  OM: Fix lxplus server issue (Bug #1159929)
                  OM: Fix an issue when MG5 directory is on a read only disk 
                      (Bug #1160629)
                  OM: Fix a bug which prevent to have the pythia matching plot/cross-section
                      in some particular case.
                  OM: Support of new UFO convention allowing to define custom propagator.
                      (Both in MG5 and ALOHA)
                  OM: Change ALOHA default propagator to have a specific expression for the
                      massless case allowing to speed up matrix element computation with 
                      photon/gluon.
                  OM: Correct the default spin 3/2 propagator (wrong incoming/outcoming 
                      definition)
                  ML (by OM): Adding support of the SLURM cluster. Thanks to 
                      Matthew Low for the implementation.
                  OM: Fixing the standalone_cpp output for the mssm model. (only model impacted)
                      Thanks to Silvan S Kuttimalai for reporting. 
                  OM: Fix Bug #1162512: Wrong line splitting in cpp when some name were very long.
                      (shorten the name + fix the splitting)

1.5.8 (05/03/13)  OM: Fix critical bug introduce in 1.5.0. ALOHA was wrongly written
                      HELAS routine for expression containing expression square. 
                      (like P(-1,1)**2). None of the default model of MG5 (like sm/mssm)
                      have such type of expression. More information in bug report #1132996
                      (Thanks Gezim) 		
                  OM+JA: install Delphes now installs Delphes 3 
                      [added command install Delphes2 to install Delphes 2]
                  OM: Add command in MadEvent interface: add_time_of_flight
                      This command modifies the lhe events file by adding the time of 
                      flight information in the lhe events. To run this you need to do
                      $> ./bin/madevent
                      MGME> generate_events --laststep=parton -f 
                      MGME> add_time_of_flight
		      MGME> pythia    [if needed]
                  OM: Fix bug in pythia8 output for process using decay chains syntax.
                      See bug #1099790.
                  CDe+OM: Update EWdim6 model
                  OM: Fix a bug preventing model customized via the "customize_model"
                      command to use the automatic width computation.
                  OM: Change model restriction behavior: a value of 1 for a width is 
                      not treated as a restriction rule.
                  OM: Fix incomplete restriction of the MSSM model leading to inefficient
                      process merging (and larger-than-necessary files) for the MSSM.
                  OM: Correct bug #1107603 (problem with condor cluster for submission 
                      associated to a large number of jobs). Thanks Sanjay.
                  JA: Fix one part of the problem in bug #1123974: take into 
                      account invariant mass cuts mmXX above the peak range in 
                      s-channel resonances in the phase space integration,
                      to make sure such channels find events even for narrow
                      invariant mass cut ranges. Please note the discussion in 
                      that bug report for other types of channels however.
                  JA: Fixed bug #1139303: matrix elements for identical 
                      decay chain processes with different propagators (such as 
                      p p > w+, w+ > e+ ve and p p > w-,  w- > vm~ mu-) 
                      are now no longer combined, to ensure that resonances are
                      correctly represented in event file.
                  OM: Support lhapdf set which contains photon (See bug #1131995).
                  RF+JA: Reuse last two PDF calls also for LHAPDF PDFs, clarify code
                      for reuse of PDFs in pdg2pdf.f and pdg2pdf_lhapdf.f
                  OM: Update the default delphes card to latest Delphes version. This 
                      default card is automatically overwritten by the default Delphes
                      card when running "install Delphes".
                  JA: Make sure cuts are only checked once per event - this can save
                      a lot of time for multiparton event generation.
                  OM: Fix Bug #1142042 (crash in gridpack).

1.5.7 (15/01/13)  OM+JA: Fixed crash linked to model_v4 for processes containing wwww or
                      zzww interactions. (See bug #1095603. Thanks to Tim Lu) 
                  OM: Fix a bug affecting 2>1 process when the final states particles is 
                      (outcoming fermion) introduced in version 1.5.0. (Thanks to 
                      B. Fuks) 
                  OM: Fix a problem of fermion flow for v4 model (thanks to A. Abrahantes) 
                  OM+DBF: Change the automatically the electroweak-scheme when passing to 
                      complex-mass scheme: the mass of the W is the an external parameter
                      and Gf is an internal parameter fixed by LO gauge relation. 
                  OM+DBF: Remove the model sm_mw of the model database. 
                  OM: Fix problem in the ./bin/mg5 file command when some question are 
                      present in the file.
                  OM: Extend support for ~ and ${vars} in path.
                  OM: Fix a crash in multi_run for more than 300 successive runs.
                      (Thanks to Diptimoy)
                  OM: Allow to choose the center of mass energy for the check command.
                  OM: small change in the pbs cluster submission (see question #218824)
                  OM: Adding possibility to check gauge/lorentz/...for  2>1 processes.                    

1.5.6 (20/12/12)  JA: Replaced error with warning when there are decay processes
                      without corresponding core processes final state (see 
                      Question #216037). If you get this warning, please check
                      carefully the process list and diagrams to make sure you
                      have the processes you were expecting.
                  JA: Included option to set the highest flavor for alpha_s reweighting
                      (useful for 4-flavor matching with massive b:s). Note that
                      this does not affect the choice of factorization scale.
                  JA: Fixed Bug #1089199, where decay processes with symmetric 
                      diagrams were missing a symmetry factor. 
                      Note that this only affects decay processes (A > B C ..) 
                      with multiple identical particles in the final state and 
                      some propagators not able to go on the mass shell.
                  JA: Updated the restriction cards for the sm model to set 
                      Yukawa couplings equal to the corresponding masses
                      (in order to avoid stupid gauge check failures).


1.5.5 (18/11/12)  JA: Fixed Bug #1078168, giving asymmetries in X+gamma generation
                      (e.g. Z+gamma) when ickkw=1 and pdfwgt=T. Thanks Irakli!
                  JA: Ensure that t-channel single top gives non-zero cross section
                      even if maxjetflavor=4 (note that if run with matching,
                      maxjetflavor=5 is necessary for correct PDF reweighting).
                  OM: Fixed Bug #1077877. Aloha crashing for pseudo-scalar, 3 bosons 
                      interactions (introduces in 1.5.4)
                  OM: Fix Bug for the command "check gauge". The test of comparing
                      results between the two gauge (unitary and Feynman) was not 
                      changing the gauge correctly.
                  OM: Improvment in LSF cluster support (see bug #1071765) Thanks to
                      Brian Dorney.

1.5.4 (11/11/12)  JA: Fixed bug in combine_runs.py (introduced in v. 1.5.0) for
                      processes with 5 final-state particles, which might prevent
                      matching to Pythia to work properly (thanks Priscila).
                  OM: Fix Bug #1076043, error in kinematics for e- p collisions,
 		      thanks to Uta Klein (introduced in 1.5.0).
                  JA: Fix Bug #1075525, combination of decay processes for 
                      particle and antiparticle (e.g. w+ > all all and 
                      w- > all all), thanks Pierre.
                  OM: Fix a compilation crash due to aloha (thanks Tim T)
                  JA: Fixed dynamical scale settings for e- p collisions.
                  JA: Fixed running LHAPDF on a cluster with cluster_temp_path.
                  JA: Ensure that the seed is stored in the banner even when Pythia
                      is run (this was broken in v. 1.5.0).
                  JA: Improved and clarified phase space presetting for processes
                      with competing BWs.

1.5.3 (01/11/12)  OM: Fix a crash in the gridpack mode (Thanks Baris Altunkaynak)
                  OM: Fix a crash occuring on cluster with no central disk (only
                      condor by default) for some complicated process.
                  OM: If launch command is typed before any output command, 
                      "output madevent" is run automatically.
                  OM: Fix bug preventing to set width to Auto in the mssm model.
                  OM: Allow "set width PID VALUE" as an additional possibility to
                      answer edit card function.
                  OM: Improve ME5_debug file (include now the content of the 
                      proc_card as well).

1.5.2 (11/10/12)  OM: Fix Bug for mssm model. The param_card was not read properly
                      for this model. (introduce in 1.5.0)
                  OM: If the code is run with an input file (./bin/mg5 cmd.cmd)
                      All question not answered in the file will be answered by the 
                      default value. Running with piping data is not affected by this.
                      i.e. running ./bin/mg5 cmd.cmd < answer_to_question 
                       or echo 'answer_to_question' | ./bin/mg5 cmd.cmd      
                      are not affected by this change and will work as expected.
                  OM: Fixing a bug preventing to use the "set MH 125" command in a
                      script file.
                  JA: Fixed a bug in format of results.dat file for impossible
                      configurations in processes with conflicting BWs.
                  OM: Adding command "launch" in madevent interface which is the
                      exact equivalent to the launch command in the MG5 interface
                      in madevent output.
                  OM: Secure the auto-update, since we receive some report of incomplete
                      version file information.

1.5.1 (06/10/12)  JA: Fixed symmetry factors in non-grouped MadEvent mode
                      (bug introduced in v. 1.5.0).
                  JA: Fixed phase space integration problem with multibody 
                      decay processes (thanks Kentarou for finding this!).
                  OM: Fix that standalone output was not reading correctly the param_card
                      (introduce in 1.5.0)
                  OM: Fix a crash when trying to load heft
                  OM: Fix the case when the UFO model contains one mass which 
                      has the same name as another parameter up to the case.
                  OM: Fix a bug for result lower than 1e-100 those one are now 
                      consider as zero.
                  OM: Fix a bug present in the param_card create by width computation 
                      computation where the qnumbers data were written as a float 
                      (makes Pythia 6 crash).

1.5.0 (28/09/12)  OM: Allow MG5 to run in complex mass scheme mode
                      (mg5> set complex_mass True)
                  OM: Allow MG5 to run in feynman Gauge
                      (mg5> set gauge Feynman)
                  OM: Add a new command: 'customize_model' which allow (for a
                      selection of model) to fine tune the model to your need.
                  FR team: add a file decays.py in the UFO format, this files 
                      contains the analytical expression for one to two decays
       		  OM: implement a function for computing the 1 to 2 width on 
                      the fly. (requires MG5 installed on the computer, not only
                      the process directory)
                  OM: The question asking for the edition of the param_card/run_card
                      now accepts a command "set" to change values in those cards
                      without opening an editor. This allow simple implemetation 
                      of scanning. (Thanks G. Durieux to have push me to do it)
                  OM: Support UFO model with spin 3/2
                  OM + CDe: Support four fermion interactions. Fermion flow 
                       violation/Majorana are not yet allowed in four fermion 
                       interactions.
                  OM + PdA: Allow Large Extra Dimension Model (LED) to run in the
                      MG5 framework.
                  OM: Add auto-detection if MG5 is up-to-date and propose to
                      apply a patch if not.
                  OM: MadEvent changes automatically the compiler according to 
                      the value present in the configuration file.
                  OM: Aloha modifications: faster to create routines and more 
                      optimized routines (up to 40% faster than previous version).
                  OM: Aloha now supports Lorentz expression with denominator.
                  OM: Improve error message when Source didn't compile properly.
                  OM: The numerical evaluation of the matrix element requires now 
                      less memory than before (madevent and standalone output)
                  OM: Fix a series of bugs with the madevent command 'remove' and 
                      'run_banner'                    
                  JA: Ensure identical results for identical seeds also with
                      multiple runs in the same directory. Note that identical runs
                      with previous versions can't be guaranteed (but different
                      seeds are guaranteed to give statistically independent runs).
                      Save the results.dat files from all runs.
                  JA: Amended kinematics to correctly deal with the case of
                      massive beams, as well as fixed-target proton collisions.
                  JA: Changed default in the run_card.dat to use -1 as "no cut"
                      for the max-type cuts (etaj, ptjmax, etc.).
                  JA: Added support for negative weights in matrix elements
                      (as required for interference-only terms) and PDFs.
                  JA: Avoid creating directories for integration channels
                      that can not give events based on BW settings
                      (further improvement compared to v. 1.4.8).
                  JA: Optimize phase space integration when there are resonances
                      with mass above ECM.
                  JA: Fixed issue in replace.pl script with more than 9 particles
                      in an event.
                  JA+OM: Allow cluster run to run everything on a local (node) disk.
                      This is done fully automatically for condor cluster.
                      For the other clusters, the user should set the variable
                      "cluster_temp_path" pointing to a directory (usefull only if 
                      the directory is on the node filesystem). This still requires
                      access to central disk for copying, event combination,
                      running Pythia/PGS/Delphes etc.
                  OM: Replace fortran script combine_runs by a python script. 
                      This script allows to be more stable when running on clusters 
                      with slow filesystem response (bugs #1050269 and #1028844)
                  JA: Ensure that process mirroring is turned off for decay
                      processes of type A > B C...

1.4.8.4 (29/08/12) OM: Fix a web problem which creates generations to run twice on the web.

1.4.8.3 (21/08/12) JA: Ensure that the correct seed is written also in the .lhe
                       file header.
                   JA: Stop run in presence of empty results.dat files 
                       (which can happen if there are problems with disk access
                       in a cluster run).
                   JA: Allow reading up to 5M weighted events in combine_events.

1.4.8.2 (30/07/12) OM: Allow AE(1,1), AE(2,2) to not be present in SLAH1 card
                       (1.4.8 crashes if they were not define in the param_card)
                   OM: Add a button Stop-job for the cluster and make nicer output 
                       when the user press Ctrl-C during the job.

1.4.8 (24/07/12)  JA: Cancel running of integration channels where the BW
                      structure makes it impossible to get any events. This
                      can significantly speed up event generation for processes
                      with conflicting BWs.
                  JA: Minor modification of integration grid presetting in
                      myamp.f, due to the above point.
                  JA: Raise exception if a decay process has decaying particles
                      that are not present in the corresponding core process
                      (this might help avoid syntax mistakes).
                  JA: Fixed subprocess group combination also for the case
                      when different process flags @N are given to different
                      decays of the same core process (sorry, this was missed
                      in v. 1.4.7).
                  JA: Fixed crash for process p p > w+ w+ j j t t~ when all 
                      w and t/t~ are decayed (bug #1017912, thanks to Nicolas
                      Deutschmann).
                  JA: Fixed array dimension for diagrams with a single s-channel
                      propagator (caused crash for certain compilers, bug #1022415
                      thanks Sho Iwamoto).
                  JA: Fixed crash for identical decay chains for particle-anti- 
                      particle when only one of the two is decayed, introduced 
                      in v. 1.4.7 (thanks John Lee).
                  OM: Ensure that matching plots are replaced correctly when
                      Pythia is run reusing a tag name.
                  OM: Improved check for YE/AE, YU/AU, YD/AD for first two
                      generations in SLHA1<->2 converter (thanks Abhishek).

1.4.7 (25/06/12)  JA: Change the random seed treatment to ensure that the original 
                      seed is stored in the banner (this was broken in v. 1.4.0).
                      If a non-zero seed is given in the run_card, this seed
                      is used as starting value for the SubProcesses/randinit file,
                      while the seed in the run_card is set to 0.
                      This way, the seed for a multi_run is automatically
                      updated in the same way as for individual runs.
                  TS + JA: Fix problem with duplicate random seeds above 64000.
                      Now, random seeds up to 30081*30081 can safely be used.
                  JA: Turn off automatic checking for minimal coupling orders
                      in decay processes A > B C ...
                  JA: Ensure that automatic coupling order determination works
                      also for effective theories with multiple orders in an
                      interaction (thanks Claude and Gizem Ozturk).
                  JA: Optimize phase space integration and event generation
                      for decay processes with very squeezed mass spectrum.
                  JA: Ensure that identical matrix elements in different process 
                      definitions are combined also when using the decay chain 
                      formalism (thanks to Zhen Liu for pointing this out).
                  BF+JA: Updated the NMSSM model to the latest FR version.
                  OM: Change EW_dim6 to remove all interactions which don't 
                      impact three boson scattering.
                  JA: Fixed problem in matrix element combination which allowed
                      non-identical matrix elements to be combined in certain
                      complicated processes (such as p p > l vl l vl l vl),
                      resulting in lines with Z > e+ mu- in the event file
                      (bug #1015032, thanks Johannes E for reporting).
                  JA: Fixed minor typo in myamp.f.
                  OM: Fixed minor behavior restriction of multi_run (thanks to
                      Joachim Kopp).
                  OM: Improved condor cluster support when the cluster is 
                      unresponsive (should avoid some crashes on the web).
                  JA: Fixed support for color sextets in addmothers.f
                      (thanks Nicolas Deutschmann for reporting).          
                  JA: Make sure that also the SubProcesses directories are 
                      cleaned when running bin/compile in a gridpack.
                  JA: Removed the confusing makefile in Template and replace it
                      with scripts to create madevent.tar.gz and gridpack.tar.gz.
                  
1.4.6 (16/05/12)  JA: Added cuts on lepton pt for each of the 4 hardest leptons
                  OM: Allow bin/madevent script to be run with a single line command
                      example ./bin/madevent multi_run 10 
                  OM: Adding the 4 higgs interactions in the standard model UFO model
                  JA: Added new restriction card for the sm model with massive
                      muon and electron, and non-zero tau decay width
                  JA: Ensure assignment of colors to intermediate propagators
                      works also in fermion flow- and color flow-violating 
                      RPV processes (thanks Brock Tweedie for finding this).
                  JA: Fix crash for certain fermion flow violating decay chains
                      (introduced in v. 1.3.27) (again thanks to Brock Tweedie).
                  JA: Fix crash for decay chains with multiple decays involving 
                      the same particles (thanks Steve Blanchet for reporting)
                  JA+OM: Fix crash for Pythia8 output with multiparticle vertices
                      (thanks to Moritz Huck for reporting this.)
                  OM: Fixing ALOHA output for C++/python.
                  OM: Fix a crash occuring when trying to create an output on 
                      an existing directory (thanks Celine)

1.4.5 (11/04/12)  OM: Change the seed automatically in multi_run. (Even if the seed
                      was set to a non automatic value in the card.)
                  OM: correct a minor bug #975647 (SLAH convention problem) 
                      Thanks to Sho Iwamoto
                  OM: Improve cluster support (more secure and complete version)
                  JA: Increased the number of events tested for non-zero helicity
                      configurations (needed for goldstino processes).
                  OM: Add a command to remove the file RunWeb which were not always
                      deleted correctly
                  OM+JA: Correct the display of number of events and error for Pythia 
                     in the html files.
                  OM: Changed the way the stdout/stderr are treated on the cluster
                      since some cluster cann't support to have the same output file
                      for both. (thanks abhishek)

1.4.4 (29/03/12)  OM: Added a command: "output aloha" which allows to creates a 
                      subset (or all) of the aloha routines linked to the
                      current model
                  OM: allow to choose the duration of the timer for the questions.
                      (via ./input/mg5_configuration.txt)
                  OM: Allow UFO model where G is not defined.
                  OM: allow to use ~,~user, ${var} in the path. Improve support
                      for path containing spaces.
                  JA: Fixed LHAPDF functionality which was broken in v. 1.4.0
                  JA: Allow non-equal mixing angles in mssm restrict cards
                      (as needed for cards from some spectrum generators)
                  JA: Fixed script addmasses.py for complicated events such as
                      p p > t t~ + jets with decays of t and t~.
                  JA: Added GE cluster to the list in cluster.py.
                  JA: Allow up to 1M events in a single run. Note that the 
                      unweighting (combine events) step gets quite slow with
                      so many events. Also note that if Pythia is run, still
                      maximum 50k events is recommended in a single run. 
                  OM: Fix problem linked to filesystem which makes new files
                      non executables by default. (bug #958616)
                  JA: Fixed buffer overflow in gen_ximprove when number of
                      configs > number of diagrams due to competing resonances
                      (introduced in v. 1.4.3).

1.4.3 (08/03/12)  JA: Reintroduced the possibility to completely forbid
                      s-channel diagrams, using the $$ notation. Note that
                      this should be used with great care, since the result
                      is in general not gauge-invariant. It is in general
                      better to use the $ notation, forbidding only onshell
                      s-channel particles (the inverse of decay chains).
                  JA: Automatically ensure that ptj and mmjj are below xqcut
                      when xqcut > 0, since ptj or mmjj > xqcut ruins matching.
                  OM: Add LSF to the list of supported cluster (thanks to Alexis).
                  OM: change the param_card reader for the restrict file.
                      This allow to restrict model with 3 lha id (or more)
                      (thanks to Eduardo Ponton).
                  OM: forbids to run 'generate events' with python 2.4.
                  OM: Include the configuration file in the .tar.gz created on 
                      the web (thanks to Simon) .
                  OM: Fix a Mac specific problem for edition of Delphes card.
                      (thanks to Sho Iwamoto).
                  OM: ALOHA modifications:
                       - Change sign convention for Epsilon (matching FR choices)
                       - For Fermion vertex forces that _1 always returns the  
                         incoming fermion and _2 returns the outcoming fermion. 
                         (This modifies conjugate routine output)
                       - Change the order of argument for conjugate routine
                         to expect IO order of fermion in all cases.
                       Note that the two last modifications matches MG5 conventions
                       and that those modifications correct bugs for interactions
                       a) subject to conjugate routine (i.e. if the model has 
                          majorana)                       
                       b) containing fermion momentum dependencies in the Lorentz
                          structure  
                       All model included by default in MG5 (in particular sm/mssm)
                       were not affected by those mismatch of conventions.
                       (Thanks to Benjamin fuks) 
                  OM: make acceptance test more silent.  
                  OM: return the correct error message when a compilation occur. 
                  OM: some code re-factoring.

1.4.2 (16/02/12) JA: Ensure that matching works properly with > 9 final state
                      particles (by increasing a buffer size in event output)
                 OM: add a command "import banner" in order to run a full run
                      from a given banner.
                 OM: Fix the Bug #921487, fixing a problem with home made model
                      In the definition of Particle/Anti-Particle. (Thanks Ben)
                 OM: Fix a formatting problem in me5_configuration.txt 
                      (Bug #930101) Thanks to Arian
                 OM: allow to run ./bin/mg5 BANNER_PATH and
                      ./bin/mg5 PROC_CARD_V4_PATH
                 OM: Various small fixes concerning the stability of the html 
                      output.
                 OM: Changes the server to download td since cp3wks05 has an 
                      harddisk failures.

1.4.1 (06/02/12) OM: Fix the fermion flow check which was wrongly failing on 
                      some model  (Thanks to Benjamin)
                 OM: Improve run organization efficiency (which speeds up the 
                      code on cluster) (Thanks to Johan)
                 OM: More secure html output (Thanks to Simon)

1.4.0 (04/02/12) OM: New user interface for the madevent run. Type:
                      1) (from madevent output) ./bin/madevent
                      2) (from MG5 command line) launch [MADEVENT_PATH] -i
                      This interface replaces various script like refine, 
                      survey, combine, run_..., rm_run, ...
                      The script generate_events still exists but now calls
                       ./bin/madevent. 
                 OM: For MSSM model, convert param_card to SLAH1. This card is
                      converted to SLAH2 during the MadEvent run since the UFO 
                      model uses SLAH2. This allows to use Pythia 6,
                      as well as having a coherent definition for the flavor.
                 JA+OM: For decay width computations, the launch command in 
                      addition to compute the width, creates a new param_card 
                      with the width set to the associated values, and with the 
                      Branching ratio associated (usefull for pythia). 
                 NOTE: This param_card makes sense for future run ONLY if all 
                      relevant decay are generated.
                 EXAMPLE: (after launch bin/mg5):
                       import model sm-full
                       generate t > b w+
                       define all = p b b~ l+ l- ta+ ta- vl vl~
                       add process w+ > all all
                       add process z > all all
                       define v = z w+ w-
                       add process h > all all
                       add process h > v v, v > all all
                       output
                       launch
                 OM: change output pythia8 syntax: If a path is specified this 
                      is considered as the output directory.
                 OM: Change the path of the madevent output files. This allows 
                      to run pythia/pgs/delphes mulitple times for the same set 
                      of events (with different pythia/... parameters).
                 OM: Madevent output is now insensitive to the relative path
                      to pythia-pgs, delphes, ... In consequence you don't need
                      anymore to have your directory at the same level as 
                      Template directory. 
                 OM: MadEvent checks that the param_card is coherent with the 
                      restriction used during the model generation. 
                 OM: Model restrictions will now also force opposite number to 
                      match (helpfull for constraining to rotation matrix).  
                 OM: Change the import command. It's now allowed to omit the 
                      type of import. The type is guessed automaticaly. 
                      This is NOT allowed on the web.
                 OM: Add a check that the fermion flow is coherent with the 
                      Lorentz structure associates to the vertex.
                 OM: Add a check that the color representation is coherent. 
                      This allow to detect/fix various problem linked
                      to some new models created by FR and SARAH.
                 OM: Change the default fortran compiler to gfortran.
                 OM: Add the possibility to force which fortran compiler will
                      be used, either via the configuration file or via the set 
                      command.
                 OM: Add the possibility to bypass the automatic opening of 
                      the web browser (via the configuration file: 
                      ./input/mg5_configuration.txt )
                 OM: add 'save options' command to save the current configuration 
                      in the configuration file. 
                 OM: Change the scheme of questions when running madevent and 
                      allow to specify in the command interface if you
                      want to run pythia/pgs/...
                      Allow to put the answers to the questions in the 
                      proc_card.dat.
                 OM: Add options for the display command:
                      a) display options: return the current option value. 
                        i.e. those set via the set command and/or via the 
                        configuration file
                      b) display variable NAME: return the current string 
                        representation of NAME and/or self.NAME .
                      c) display coupling_order: return the coupling orders with
                        their associated weight (for automatic order restriction)
                      d) display couplings now returns the list of all couplings
                        with the associated expression
                      e) display interactions [PART1] [PART2] [PART3] ...
                         display all interactions containing the particles set
                         in arguments 
                 OM: New Python script for the creation of the various html pages.
                      This Requires less disk access for the generation of the files.
                 OM: Modify error treatment, especially for Invalid commands
                      and Configuration problems.
                 JA: Ensure that we get zero cross section if we have
                      non-parton initial states with proton/antiproton beams
                 OM: Improve cluster support. MadEvent now supports PBS/Condor/SGE
                      Thanks to Arian Abrahantes for the SGE implementation.
                 OM: Improve auto-completion (better output/dealing with multi line/...)
                 OM: Improve the parallel suite and change the release script to run
                      some of the parallel tests. This ensures even higher stability 
                      of the  code for the future releases.
                 JA: Changed the way gridpacks work: Set granularity to 1
                      (so randomly select channels only if they should generate 
                      less than 1 event), but allowing channels to run down to a single
                      iteration. This removes all old problems with increased
                      variance for small channels in the gridpacks, while giving 
                      even faster event generation.

                 Thanks to Johan Alwall, Sho Iwamoto for all the important 
                 testing/bug reports.


1.3.33 (01/01/12) JA: Revisited colors for propagators in addmothers.f
                      to ensure that propagators in color flow
                      violating processes get the correct color
                      from initial state particles (thanks to
                      Michele Gabusi for forcing me to do this).

1.3.32 (21/12/11) JA: Fixed a bug in the PDF reweighting routine,
                      which caused skewed eta distributions for
                      matched samples with pdfwgt=T. Thanks to Giulio
                      Lenzi for finding this.
 
1.3.31 (29/11/11) OM: Fix a bug an overflow in RAMBO (affects standalone 
                     output only)
                  PdA (via OM): Change RS model (add a width to the spin2)
                  OM: Fix a bug in the cuts associate to  allowed mass of all 
                      neutrinos+leptons (thanks to Brock Tweedie for finding it)
                  OM: Remove some limitation in the name for the particles


1.3.30 (18/11/11) OM: Fix a bug for the instalation of pythia-pgs on a 64 bit
                      UNIX machine.
                  OM: If ROOTSYS is define but root in the PATH, add it 
                      automatically in create_matching_plots.sh
                     This is require for the UIUC cluster.

1.3.29 (16/11/11) OM: Fixed particle identities in the Feynman diagram drawing
                  JA: Fixed bug in pdf reweighting when external LHAPDF is used.
                  OM+JA: Simplify the compilation of pythia-pgs package.


1.3.28 (14/11/11) OM+JA: Fix special case when Lorentz structure combining
                      two different Majorana particles depends on the
                      incoming/outgoing status of the Majorana particles
                      (needed for MSSM with Goldstino).
                  JA: Fixed problem with colors in addmothers.f for complicated
                      multiparticle vertices and simplified color treatment 
                      (thanks to Gauthier Durieux for pointing this out).
                  JA: Further improved gridpack parameters
                  OM: Update the parallel test (now testing against MG5 1.3.3)
                  OM: Include some parallel test in the release script.


1.3.27 (05/11/11) JA: Fix bug in mirrored amplitudes (sometimes
                      amplitudes that should not be flagged as
                      mirrored were flagged as mirrored). Thanks
                      Marco Zaro for reporting this!
                  JA: Fix another problem getting enough events in
                      gridpack mode (it was not completely fixed in
                      v. 1.3.24). Thanks Alexis!
                  JA: Added "!" comments for all parameters in the default
                      run_card, since apparently this is still needed
                      for g77 to correctly read the parameters.
 
1.3.26 (31/10/11) JA: Fix color setting in MadEvent event file for
                      multiparticle vertices, which was not taken into
                      account in the upgrade in v. 1.3.18
                  OM: Fixed mmnl cut (inv. mass of all leptons and neutrinos)
                      which was never active.
                  OM: Fix td install in Linux were a chmod was missing

1.3.25 (27/10/11) JA: Ensure that the correct intermediate resonance
                      is always written in the event file, even when we
                      have resonances with identical properties.
                  OM: Fix the bug forcing to quit the web browser in order to
                      have MG5 continuing to run.
                  OM: Change the tutorial in order to allow open index.html
                      after the output command. 

1.3.24 (22/10/11) JA: Fix problem with getting enough events in gridpack
                      mode (this was broken in v. 1.3.11 when we moved
                      from events to luminocity in refine). Thanks to
                      Alexis Kalogeropoulos.

1.3.23 (19/10/11) JA: Allow user to set scales using setscales.f again 
                      (this was broken in v. 1.3.18). Thanks to Arindam Das.
                  JA: Ensure that the error message is displayed if the
                     "make" command is not installed on the system.
 
1.3.22 (12/10/11) JA: Fixed another bug (also introduced in 1.3.18), which 
                      could give the wrong ordering between the s-channel 
                      propagators for certain multiprocess cases (this
                      also lead to a hard stop, so don't worry, if you get 
                      your events, the bug doesn't affect you). Sorry about
                      that, this is what happens when you add a lot of
                      new functionality...

1.3.21 (12/10/11) OM: Add a new command: install.
                      This allow to install quite easily different package
                      devellop for Madgraph/MadEvent. The list of available
                      package are pythia-pgs/MadAnalysis/ExRootAnalysis/Delphes
                  OM: Adding TopEffth Model
                  OM: Improve display particles and autocompletion in
                      presence of nonpropagating particles
                  OM: Fix Aloha bug linked to four fermion operator
                  PA: fix the problem of degenerate color basis in the
                      diquark sextet model
                  JA: Fixed bug in cluster.f that created a hard stop,
                      introduced in 1.3.18.

1.3.20 (09/10/11) JA: Fixed bug in myamp.f that created a hard stop
                      error for certain cases with many processes with
                      different propagators in the same subprocess dir.

1.3.19 (06/10/11) JA: Fixed problem with SubProcesses makefile on Linux,
                      introduced in 1.3.18.

1.3.18 (04/10/11) JA: Use model information to determine color of particles
                      for reweighting and propagator color info.
                  JA: Changed the definition of "forbidden s-channels"
                      denoted by "$" to exclude on-shell s-channels while
                      keeping all diagrams (i.e., complemetary to the decay
                      chain formalism). This reduces the problems with 
                      gauge invariance compared to previously.
                      "Onshell" is as usual defined by the "bwcutoff" flag 
                      in the run_card.dat.
                  JA: Enable proper 4-flavor matching (such as gg>hbb~+jets)
                      Note that you need the Pythia/PGS package v. 2.1.9 or 
                      later to use with 4F matching.
                      Changes include: alpha_s reweighting also for b vertices,
                      new scale treatment (mu_F for pp>hbb~ is (pT_b^max*m_Th)),
                      no clustering of gluons to final-state massive particles
                      in MadEvent.
                  JA: Ensure that factorization scale settings and matching works
                      also in singlet t-channel exchange processes like
                      single top and VBF. The dynamic factorization
                      scale is given by the pT of the scattered quark
                      (on each side of the event).
                Note: You need the Pythia/PGS package v. 2.1.10 or later
                      to use with VBF matching, to ensure that both radiated
                      and scattered partons are treated correctly
                      - scattered partons need to be excluded from the matching,
                      since their pT can be below QCUT. An even better
                      treatment would require to individually shower and match
                      the two sides in Pythia, which is not presently possible.
                Note: In the matched 4-flavor process p p > t b~ j $ w+ w- t~ +
                      p p > t b~ j j $ w+ w- t~, there is an admixture
                      of t-channel single top (with up to 1 radiated jet) 
                      and s-channel single top (with up to 2 radiated jets). 
                      In this case, the automatic determination of maximum 
                      multiplicity sample doesn't work (since max in the file 
                      will be 2 jets, but for t-channel max is 1 jet).
                      So MAXJETS=1 must be specified in the pythia_card.dat.
                  JA: Fixed pdf reweighting for matching, which due to a mistake
                      had never been activated.
                  JA: Improved phase space integration presetting further by 
                      taking into account special cuts like xpt, ht etc.
                  JA: Introduce new convention for invariant mass cuts
                      - if max < min, exclude intermediate range
                      (allows to exclude W/Z dijet resonances in VBF processes)

1.3.17 (30/09/11) OM: Fix a crash created by ALOHA when it tries to create the full
                      set of ALOHA routines (pythia8 output only).

1.3.16 (11/09/11) JA: Fixed the problem from 1.3.12.

1.3.15 (09/09/11) OM: remove the fix of 1.3.12
                      (No events in output for some given processes)

1.3.14 (08/09/11) OM: Fix a bug in the RS model introduced in 1.3.8

1.3.13 (05/09/11) JA: Fixed bug with cut_decays=F which removed cuts also for
                      non-decay products in certain channels if there is
                      a forced decay present. Note that this does not affect
                      xqcut, only pt, minv and eta cuts.
                  JA: If non-zero phase space cutoff, don't use minimum of
                      1 GeV (this allows to go to e.g. 2m_e invariant mass for
                      \gamma* > e+ e-).

1.3.12 (01/09/11) JA: Fixed problem with decay chains when different decays
                      result in identical final states, such as
                      p p > go go, (go > b1/b1~ b/b~, b1/b1~ > b/b~ n1)
                      (only one of the decay chains was chosen, instead of
                      all 3 combinations (b1,b1), (b1,b1~), (b1~,b1~))
                  JA: Allow for overall orders also with grouped subprocesses
                  JA: Ensure that only leading color flows are included in event
                      output (so no singlet flows from color octets).
                  JA: Fixed small bug in fermion flow determination for multifermion
                      vertices.

1.3.11 (26/08/11) JA: Improved precision of "survey" by allowing 4th and 5th 
                      iteration if accuracy after 3 iterations < 10%.
                  JA: Subdivide BW in phase space integration for conflicting BWs 
                      also for forced decays, to improve generation with large
                      bwcutoff in e.g. W+ W- production with decays.
                  JA: Do refine using luminocity instead of number of events,
                      to work with badly determined channels.
                  JA: Don't use BW for shat if mass > sqrt(s).
                  JA: Fixed insertion of colors for octet resonances decaying to 
                      octet+singlet (thanks Bogdan for finding this)

1.3.10 (23/08/11) OM: Update ALOHA version
                  OM: increase waiting time for jobs to write physically the results on
                      the disks (in ordre to reduce trouble on the cluster).

1.3.9 (01/08/11)  OM: Add a new model DY_SM (arXiv:1107.5830). Thanks to Neil 
                      for the generation of the model 

1.3.8 (25/07/11)  JA: Replace the SM and HEFT models with latest versions using
                      the Wolfenstein parameterization for the CKM matrix.
                  JA: Implemented reading of the new UFO information about
                      coupling orders (order hierarchy and expansion_order).
                  JA: New "coupling order" specification WEIGHTED which checks
                      for  sum of coupling orders weighted by their hierarchy.
                  JA: Implemented optimal coupling orders for processes from any
                      model if no coupling orders specified.

1.3.7 (21/07/11)  JA: Fix makefiles for some v4 models that were forgotten
                      in v. 1.3.5

1.3.6 (18/07/11)  OM: Ensure that the new makefiles work on the web

1.3.5 (14/07/11): JA: New organization of make files, ensure that compilation works 
                      for all modes (with/without LHAPDF, static/dynamic, 
                      regular/gridpack) for both Linux and Mac OS X (be careful with 
                      dynamic libraries on Mac OS X though, since it seems that 
                      common blocks might not work properly)
                  JA: Fixed proper error messages and clean stop for compilation 
                      errors during MadEvent run.

1.3.4 (05/07/11): OM: More informative error message when a compilation error occurs

1.3.3 (29/06/11): JA: Fixed diagram symmetry for case when there are
                      no 3-vertex-only diagrams
                  JA (by OM): More informative error when trying to generate invalid 
                      pythia8 process

1.3.2 (14/06/11): OM: Fix fortran output when a model is case sensitive 
                        (Bug if a coupling was depending of a case sensitive parameter)
                  SdV: Remove a annoying print in the new cuts (added in 1.3.0)
                  OM: Fix a compilation problem in the standalone cpp output

1.3.1 (02/06/11): JA: Fixed missing file bug with the introduction of
                      inclusive HT cut

1.3.0 (02/06/11): JA: Allow for grouped subprocesses also for MG4 models
                  JA: Improved multiprocess diagram generation to reuse
                      diagrams for crossed processes
                  JA: Automatic optimization of order of particles in
                      multiparticle labels for optimal multiprocess generation
                  JA: Improved efficiency of identification of identical
                      matrix elements
                  JA: Improved identification of diagrams with identical
                      divergency structure for grouped subprocesses
                  JA: Included more fine-grained run options in the
                      run_card, including helicity summation options,
                      whether or not to set ptj and mjj automatically
                      based on xqcut, etc.
                  JA: Fixed some minor array limit and arithmetics warnings
                      for extreme decay and decay chain processes.
                  SdV: Added cuts on H_T(all jets, light and b)
                  OM: Fixed minor bug related to cluster option in launch

1.2.4 (15/05/11): JA: Fixed long-standing bug in DECAY relating to
                      the cross section info in <init> block, and
                      fixed parameter reading for MG5 SM model.

1.2.3 (11/05/11): JA: Fixed problem with scale choice in processes with mixed 
                      QED/QCD orders, e.g. p p > t t~ QED=2. Note that this fix
                      doesn't work for p p > t t~ j j QED=4 which should still
                      be avoided.
                  JA: Added the ptllmin/max options in the default run_card.dat

1.2.2 (09/05/11): OM: fix ALOHA symmetries creating not gauge invariant result 
                      for scalar octet

1.2.1 (08/05/11): OM: reduce the quantity of RAM use by matrix.f
                  OM: support speed of psyco if this python module is installed
                  OM: fix a minor bug in the model parsing
                  OM: add the check of valid model.pkl also for v4 model
                  OM: add a check that UpdatesNotes is up-to-date when
                      making a release
                  JA: Fixed problem in phase space generation for
                      s-channel mass > s_tot

1.2.0 (05/05/11): OM: minor fixes on check charge conjugation
                  OM: add a check on the path for the validity of the model.pkl
                  JA: Fixed problem with combine_runs on certain compilers

1.1.2 (03/05/11): OM+JA: Fixed problem for models with multiple
                      interactions for the same set of particles,
                      introduced in v. 1.1.1
 
1.1.1 (02/05/11): JA: Replaced (slow) diagram symmetry determination by
                      evaluation with fast identification based on diagram tags.
                  JA: Replacing the "p=-p" id=0 vertex produced by diagram 
                      generation algorithm already in the diagram generation,
                      simplifying drawing, helas objects and color.
                  JA: Fixed compiler warnings for unary operator.
                  JA: Always set all coupling orders for diagrams
                      (needed for NLO implementations).
                  OM: Improved and more elegant "open" implementation for
                      the user interface.
                  OM: minor fixes related to checking the gauge

1.1.0 (21/04/11): JA: Removed hard limit on number of external particles in 
                      MadEvent, allowing for unlimited length decay chains there
                      (up to 14 final state particles successfully integrated).
                  JA: Improved helicity selection and automatic full helicity 
                      sum if needed. Optimization of run parameters.
                  JA: New flag in run_card.dat to decide whether basic cuts
                      are applied to decay products or not.
                  OM: Merged ALOHA calls for different lorentz structures 
                      with the same color structures, increasing the speed and 
                      efficiency of matrix element evaluations.
                  OM: Added new "open" command in command line interface,
                      allowing to open standard file types directly.
                      Automatically open crossx.html at launch.
                  JA: Fixed MadEvent bugs for multiparton processes with 
                      conflicting decays and some faulty array limits.
                  JA: Suppressed scary but irrelevant warnings for compiling 
                      2->1 and 1->2 processes in MadEvent.
                  JA: Pythia 8 output further optimized.
                  JA, OM: Several minor fixes relating to user interface etc.

1.0.0 (12/04/11): Official release of MadGraph 5. Some of the features:
                  - Complete FeynRules compatibility through the UFO interface
                  - Automatic writing of HELAS routines for any model in
                    Fortran, C++ or Python through ALOHA
                  - Matrix element output in Fortran, C++ or Python
                  - Output formats: MadEvent, Pythia 8, Standalone (Fortran/C++)
                  - Support for spin 0, 1/2, 1, 2 particles
                  - Support for color 1, 3, 6, 8
                  - Revamped MadEvent with improved subprocess directory 
                    organization and vastly increased speed and stability
                  - Unlimited length decay chains (up to 12 final state
                    particles tested with MadEvent, see v. 1.0.1)
                  - Process checks for new model implementations
                  - ...and much more (see paper "MadGraph 5: Going Beyond")<|MERGE_RESOLUTION|>--- conflicted
+++ resolved
@@ -1,22 +1,22 @@
 Update notes for MadGraph5_aMC@NLO (in reverse time order)
 
-<<<<<<< HEAD
-
-
-3.1.1 (28/05/21)
-      ALL: put a crash for potentially ambiguous syntax with explanation
-           on how to bypass such crash via a new entry in
-	   input/mg5_configuration.txt
-   BUG FIX (from 2.9.4 long term stable):
-=======
+3.2.0 (xx/xx/xx)
+      SF/OM/MZ/XZ: Implementation (at LO) of ISR and beamstrhalung for e+e- collider
+      BUG FIX (from 2.9.5 long term stable)
+      
 2.9.5 (xx/xx/xx)
       OM+LM: [LO only] Fix the factorization scale dependence for lpp=2/3/4.
              This was claimed to be using fixed scale computation while in some case the scale was dynamical
 	     To have full flexibility we introduced two additional (hidden) parameter
 	     fixed_fac_scale1 and fixed_fac_scale2 that allow to choose fixed scale for only one beam.
 
+3.1.1 (28/05/21)
+      ALL: put a crash for potentially ambiguous syntax with explanation
+           on how to bypass such crash via a new entry in
+	   input/mg5_configuration.txt
+      BUG FIX (from 2.9.4 long term stable)
+
 2.9.4(28/05/21)
->>>>>>> 7abfb226
       OM: Fix a python3 issue for madSpin when using in a gridpack mode (set ms_dir)
       OM: Fix an issue for non positive definite matrix-element when using the
           "set group_subprocesses False"  mode of MG5aMc

Update notes for MadGraph5_aMC@NLO (in reverse time order)

<<<<<<< HEAD
=======
2.9.17(19/10/23):
    OM: change integration strategy (SDE=1) for width computation
    OM: clearer error message in some situation
>>>>>>> ba43d2e1

2.9.16(26/07/23):
     OM: fix for helicity recycling
     OM: Update numpy support to latest version
     OM: Fix some interface issue

2.9.15 (12/05/23)
     OM: Fix a bug where the number of core sed was higher than requested
     OM: Reduce RAM used by madspin
     OM: Fix a rare issue with helicity recycling leading to incorect format in the generated code (and crash)
     OM: Fix issue with param_card parsing for some block not related to the model
     OM: Fix compilation error for stdhep
     OM: Fix one issue for sextet model/process
     
2.9.14 (17/02/2023)
     OM: Fix some "output aloha" command, where some routine where not defined
     OM: Fix a crash in the multicore mode when 0 job was needed. (introduced in 2.9.13)

2.9.13 (01/12/2022)
     OM: Fixing display diagrams on MacOS Catalina
     OM: fixing issue within reweighting module where runname was not respected during scan
     OM: remove unused thread which should allow large scan
     OM: fix a compilation issue of IREGI
     OM: fix auto-download of pdf
     OM: fix systematics.py which was not called with the most appropriate default for matching/merging generation (MLM)

2.9.12 (09/08/2022)
     OM: Fixing issue with model (like SMEFTatNLO) where some interactions where using more than 9 coupling
         The coupling where assigned to the wrong lorentz structure
     OM: Fixing another  issue for BSM model where an interaction is associated
         to many coupling (detected for 10 coupling) where helicity recycling
	 was discarding incorectly such type of interaction.
     OM: Fixing an helicity recycling issue if during a benchmark scan a full
         matrix-element did not had any contribution (all amplitude set to zero)
	 but not in the following one. Those two runs were fine but any
	 following points in the scan will automatically discard that
	 matrix-element.

2.9.11 (03/06/22)
     OM: Fixing a bug on the color assignment for b-quark (that's leading to a crash of herwig)
         This occur in five flavor model, if you do not force yourself the definition of the
	 multi-particle "j" and "b". This bug was present since 2.3.1 (where the flipping of such
	 multi-particle to 4/5 flavor was done automatically for the first time)
	 

2.9.10 (06/05/2022)
     OM: allow model with GC in their name to use helicity recycling
     OM: Forbid madspin to run with crazy value of BWcut
     OM: Fixing some IO issue with Madspin that was leading to a lock of the code
     OM: set a user interface for the set ewscheme option 
     OM: forbid helicity recycling for model with spin2 and spin3/2 (optimization is not implemented for such case)

2.9.9 (25/02/2022)
     OM: Fix a bug introduced in 2.9.0 for MLM generation in presence of mix EW/QCD process.
         The bug typically leads to a crash within the systematics.py due to wrong power of alpha_s
	 The bug might sometimes not lead to a crash but the impact is "limited" to a change in the (various)
	 scale choice associated to the events. Therefore this is likely to be within scale uncertainty. It can
	 impact the matching with the parton-shower (but this should be visible within the DJR validation plot). 
     OM: Fix some wrong zero-result that occur in presence of conflincting breit-wigner.
     OM: Fix an issue when using "$ X" when X~ can be onshell, the phase-space symmetry factor was wrongly set.

2.9.8 (21/02/2022)
     OM: Fix in madspin where onlyhelicity mode was not working anymore
         also allows to not specify any decay in that mode.
     OM: Fix in multi_run mode where some meta-data where incorrectly set within the merged lhef file.
         This occurs ONLY in presence of non positive definite cross-section. 
         Only normalization of the cross-section/weight/statistical error could be wrong. Shape are not impacted.

2.9.7 (29/11/21)
     OM: Fix the behavior of python seed for madevent/madwidth/mcatnlo/madspin
         Now the first of those to setup a python seed will forbid any future reset of the seed
	 Frequent reset of the seed when moving to one package to the next was creating
	 a bias in the effective branching ratio out of madspin (observed only of NLO sample)
	 see: https://bugs.launchpad.net/mg5amcnlo/+bug/1951120
	 Thanks Hannes for the information.
     RF+PT+SF: Fixed a 10-year-old bug that was there in the importance sampling over the FKS configurations.
	 - Fix to pick one shower scale for the S event at random among the FKS configurations,
	   instead of taking the weighted average.
	 - removed the n-body contributions from the random picking of the showerscale among FKS configurations.
        Those bugs were leading at an incorect pick of the shower scale. The observed impact is relatively small
	and occur in the matching region.

2.9.6 (02/11/21)
     OM: Forbid the possibity to ask for massless boson to be longitudinally polarised.
         Asking for those with large multi-particle label could have hide the fact that the code
	 was returning a non zero cross-section for such request.
     OM: for process like p p > w+{X} w+{Y}, w+ > l+ vl
         i.e. process with polarization of  identical particle where the decay involves multi-particles and 
         where the lepton does not all have the same mass, some of the process were incorrectly discarded.
     OM: fix an issue for photon initial state with lpp=+-4 where the lhef output was not setting the muon
         as the correct colliding particles (thanks to Yuunjia Bao) 	  
     OM: Fixing an issue that madspin was not always using the python executable that was used by the
         mg5_aMC executable
     OM+PT: Change the shower script running pythia8 in order to be working with pythia8.3.
         Running with Pythia8.2 (or lower) is then not possible anymore.
     OM: Fix issue that some loop-induced processes were not working anymore since 2.9.0
     OM: Fix the default set of cut present in the default run_card if gluon were present in the final state but no
         light (or b) quark. The absence of those cuts, in that situation, were leading to hardcoded cut that was
	 not easy to overwrite by non expert user.
	 
2.9.5 (22/08/21)
      OM+LM: [LO only] Fix the factorization scale dependence for lpp=2/3/4.
             This was claimed to be using fixed scale computation while in
	     some case the scale was dynamical
             To have full flexibility we introduced two additional (hidden)
	     parameter
             fixed_fac_scale1 and fixed_fac_scale2 that allow to choose
	     fixed scale for only one beam.
      OM: fix auto-width that was not following	run_mode specification
      OM: fixing missing rwgt_info for reweighting with gridpack mode
      OM: fixing 'check' command with the skip_event mode
      OM: fixing auto-width computation for 3 body decay and identical particle which was sometimes leading to crash
      OM: Fix some potential infinite loop when running with python3
      
2.9.4(30/05/21)
      OM: Fix a python3 issue for madSpin when using in a gridpack mode (set ms_dir)
      OM: Fix an issue for non positive definite matrix-element when using the
          "set group_subprocesses False"  mode of MG5aMc
      OM: Fix a speed issue for gridpack in readonly mode where the grid were recomputed 

2.9.3(25/03/21)
      OM: Fix an issue with t-channel particles for massive initial state where sqrt(S)
          was close to the mass of the initial mass. boundary condition on t-channnel were
	  incorrectly setup leading to strange spectrum in various distribution (very old bug)
      OM: Fix an issue with a crash for loop computation
      OM: more python3 fixing bug
      OM: Fix a bug in the re-writting of the run_card when seed was specify leading to a wrong templating
      OM: various small fix of crash/better logging/debug information
     
2.9.2(14/02/21)
      MZ+RF+OM: Fix relevant to the case when PDG specific cuts are set in the NLO run_card.
        The generation of tau was not taking into account the information.
      OM: fix an issue when running with python3 where the normalization of pythia8 file were wrong
          when pythia8 was run in parralel.
      OM: Fix some wrong scale variation at NLO+PS (introduced in 2.9.0)
      OM: Fix loop-induced which was not working anymore
      OM: Fix an issue with the installation of pythia-pgs
      

2.9.1.2 (02/02/21)
      Kiran+OM: Fixing issue for the MSSM model
      OM: Fixing issue with mac support
      OM: fix a bug introduced within 2.8.2 related to a wrong phase-space mapping of conflicting resonances.
          Leading to zero cross-section and/or potential bias cross-section for more complex cases.
	  The issue occurs only if you have a conflicting resonances followed by a massless propopagator.
	  one example is generate p p > z h , z > e+ e-, h > b b~ a

2.9.0 (30/01/21)    **** Major speed-up update for LO computation ***
      Kiran+OM: Optimization of the matrix-element at run-time using recycling helicity method
                - This fasten LO computation by a factor around 2
		- This can be turned off via the command "output PATH --hel_recycling=False"
      OM: Various optimization fot T-channel integration
          - use different ordering for T-channel. Four different ordering have been implemented
	    at generation time, the code decides which ordering to use channel-per-channel.
	    This can be turned off via the command "output PATH --t_strategy=2"
	  - increase number of maximum iteration for double or more T-channel
	  - implement an alternative to the standard multi-channel.
	     instead of using the amplitude square it use the product of the denominator
	     (the default strategy use depends of the process)
	  - speed-up for VBF type of process  are often around 100 times faster
	  - This fixes a lot of issue for processes failing to generate the targetted number of events.
      OM: Better version of the color-computation (but this leads to only modest gain but for very complex processes.)
          This optimizations leads to a longer generation time of the code (only for complex processes).
	  This can be turned off  via "output PATH --jamp_optim=False"
      OM: New parameter in the run_card:
          - sde_strategy: allows to change the default multi-channel strategy
	  - a new phase-space optimization parameter are now easily availabe via the command "update ps_optim" 
      OM: New global parameter "auto_convert_model"
          if set on True (set auto_convert_model T or via input/mg5_configuration.txt)
	  all model crashing due to a python3 compatibility issue of the UFO model will be automatically converted
	  to a python3 compatible model. 

2.8.3 (26/01/21):
      OM: Buch of bunch fixing related to python3 issue (mainly related to unicode encoding)
      OM: Various fix for reweighting with loop (mainly with python3 as well)
      OM: Fix a potential bug for polarized sample with at least three polarised particles with a least two
          identical particles and one different polarised particle.
      OM: Fix various bug for maddm interface (thanks Daniele)
      OM: Fix various issue with overall order usage
      OM: Fix compatibility with MacOS 11
      OM: fix additional GCC10 compatibility issue
      OM: fix issue for 1>n process where width were set to zero automatically (introduced in 2.8.0)
      OM: fix aloha output mode for python output
      OM: avoid a bug with helicity filtering that was kept for all benchmark when using
          multiple successive re-weighting
      OM: Edition of the reweighting card via "set" command is not starting from the original param_card
          used to generated the events file and not from the model default anymore.
      OM: Interference have now their default dynamical scale set to HT/2


2.8.2 (30/10/20):
      OM: Fix a bug when setting width to zero where they were actually set to 1e-6 times the width
          This can lead to bias in the cross-section if your process is very sensitive to the cross-section
	  due to gauge cancelation. Bug introduced in version 2.6.4.
      OM: Hide Block parameter loop from NLO model but for madloop run.
          The factorization scale is still determine by the setup of the run_card as before
      OM: Fix couple of python3 specific bug

2.8.1(24/09/20):
      OM: Change user interface related to FxFx mode
          - If you have multiple multiplicities at NLO,
	    - the default run_card is modified accordingly
	        - has icckw=3 and follow the official FxFx recomendation (i.e. for
		  scale and jet algo)
            - the shower card has two parameter that are dynamically set 
                - njmax (default: -1) is automatically set depending of the process definition
                - Qcut (default: -1) is now automatically set to twice ptj parameter
            - the default parton-shower is automatically set to Pythia8
          - The value of the cross-section after FxFx formalism (removing double counting) is
	    now printed on the log and available on the HTML page
      OM: Fix for the auto width for three body decay in presence of identical particles.
      OM: add support for __header__ in UFO model
      OM: allow restriction card to have auto-width
      OM: fixing some html link (removed ajax link forbidden by major web browser)
      OM: Various fix related to the python3 support
          - including more efficient model conversion method

2.8.0 (21/08/20):
      OM: pass to python3 by default
      OM: For LO process, you can now set lpp1 and lpp2 to "4" for process with initial photon in order to get the
          effective photon approximation. This mode behaves like the "3" one: The cut-off scale of the approximation
	  is taken from the fixed renormalization factorisation scale: "dsqrt_q2fact1/dsqrt_q2fact2"
      OM: The width ao T-channel propagator are now set to zero automatically.
          To return to the previous behaviour , you can use the options "set zerowidth_tchannel False"
	  (to set before the output command)
      OM: Change in madevent phase-space integrator for T-channel:
            - The integration of photon/Z/Higgs are now done together rather than separatly and follow importance
	       sampling of the photon channel
	    - A new option "set max_t_for_channel X" allows to veto some channel of integration with more than X
	       t-channel propagator. This options can speed-up significantly the computation in VBF process.
	       (We advise to set X to 2 in those cases)
	    - Fix a numerical issue occuring for low invariant mass in T-channel creating spurious configuration.   
      OM: In madspin_card you can now replace the line "launch"
          by "launch -n NAME", this will allow to specify the name of the
	  directory in EVENTS where that run is stored.
      OM: Change in the python interface of the standalone output. In top of the pdg of the particles,
          you can now use the process_id (the one specified with @X) to distinguish process with the same particle
	  content. This parameter can be set to -1 and the function then ignore that parameter.
      OM: Adding new option in reweighting to allow the user to use the process_id in presence of ambiguous
          initial/final state.
      OM: Update the makefile of standalone interface to python to be able to compile in multicore.
           (thanks Matthias Komm)
      OM: Update of the auto-width code to support UFO form-factors
      OM: Fixing numerical issue  with the boost in EPA mode.
     

                        ** PARRALEL VERSION FOR PYTHON 3 **

2.7.3.py3(28/06/20):
      ALL: Contains all feature of 2.7.3 (see below)
      OM: Fix a crash when running PY8 in matched/merged mode (bug not present in not .py3 version of the code)
      MZ: low_mem_multicore_nlo_generation is working again
          but not for LOonly mode and not in OLP mode

2.7.2.py3(25/03/20):
      ALL: Contains all feature of 2.7.2 (see below)

2.7.1.py3(09/03/20):
      ALL: Contains all feature of 2.7.1 (see below)
      OM: Fixed a lot of python3 compatibility issue raised by user
          Particular Thanks to Congqio Li (CMS), Richard Ruiz and Leif Gellersen
	  for their reports.

2.7.0.py3 (27/02/20):
      ALL: Contains all feature of 2.7.0			
      OM: Support for python3.7 in top of python 2.7
          - python2.6  is not supported anymore
	  - this requires the module "six" [pip install six --user]
      OM: dropping function set low_mem_multicore_nlo
      OM: dropping support for syscalc (c++ version)
      OM: introduction of new setup variable
          - f2py_compiler_py2 and f2py_compiler_py3
	    which will be used to overwrite f2py_compiler when using the associate python version
          - lhapdf_py2 and lhapdf_py3
	    same for lhapdf
      OM: introduction of a new command "convert model FULLPATH"
          - try to convert a UFO model compatible to python2 only to a new model compatible both with
	    Python2 and Python3 (no guarantee)


                             ** Main Branch  Update **
			
2.7.3(21/06/20)
      OM: Fixing some bug for read-only LO gridpacks (wrong cross-section and shape when generating events).
          Thanks to Congqiao Li for this
      OM: Allowing loop-induced process to run on LO gridpack with read-only mode.
          Thanks to Congqiao Li for this      
      OM: Fix a bug in the longitudinal polarization for off-shell effect, leading to deviation at large invariant mass.
      OM: Adding more option to the run_card for fine tuning phase-space integration steps
          All are hidden by default:
	    - hard_survey [default=1]: request for more points in survey (and subsequent refine)
	    - second_refine_treshold [default=1.5]: forbid second refine if cross section after first refine is
	       is smaller than cross-section of the survey times such treshold
      OM: new command for the editions of the cards:
           - set nodecay: remove all decay line from the madspin_card
	   - set BLOCKNAME all VALUE: set all entry of the param_card "BLOCKNAME" to VALUE
	   - edit CARDNAME --comment_line='<regular_expression>' : new syntax to comment all lines of a card
	       that are matching a given regular expression
      OM: For Mac only, when running in script mode, MG5aMC will now prevent the computer to go to idle sleep.
          You can prevent this by running with the '-s' option. like ./bin/mg5_aMC -s PATH_TO_CMD

2.7.2(17/03/20)
      OM: Fix a Bug in pythia8 running on Ubuntu 18.04.4 machine
      OM: Speed up standalone_cpp code by changing compilation flag

2.7.1(09/03/20)
      OM: Fixing issue (wrong cross-section and differential cross-section) for
          polarised sample when
	   1) you have identical polarised particles
	   2) those particles are decays
	  examples: p p > j j w+{0} w+{T}, w+ > e+ e-
      OM: In presence of identical particles, if you define the exact number of decays
          (either via the decay chain syntax or via MadSpin) then they are assigned in an ordered way:
          generate p p > z{0} z{T}, z > l+ l-, z > j j
	  means that the Longitudinal Z decays to lepton (transverse to jet)
	  Thanks to Jie Xiao for reporting such issues. 
      OM: Effective Photon approximation is now always done with a fix cutoff. This use the FIXED factorization scale
          of the associate beam as the cutoff of the Improved Weizsaecker-Williams.
      OM: Allow to install lhapdf6.2 by default
      OM: Fixing website used to download pdf since lhapdf removed their previous hepforge page for pdf set.
      OM: Fixed a bug (leading to a crash) introduced in 2.6.6 related to the ckkw/MLM check for BSM model
          with gluon with non QCD interaction
      OM: For fortran standalone with python binding, this is not necessary anymore to run the code from a specific directory.
          You need however need to use the standard path for the param_card or have the file ident_card within the same
	  directory as the param_card.dat.


2.7.0(20/01/20)
      OM: Allow for a new syntax in presence of multi-jet/lepton process:
         generate p p > 3j replaces p p > j j j 
      OM: Allow syntax for (fully) polarized particles at LO: [1912.01725]
           ex: p p > w+{0} j, e+{L} e-{R} > mu+ mu- Z{T}
               p p > w+{T} w-{0} j j, w+ > e+ ve, w- > j j
      OM: (Thanks to K. Mawatari, K. Hagiwara) implemention of the axial gauge for the photon/gluon propagator.
          via "set gauge axial"
      OM: Support for elastic photon from heavy ion implemented. For PA collision, you have to generate your diagram
          with "set group_subprocesses False"
      OM: The default run_card.dat is now by default even more specific to your process. 
          Nearly all the cuts are now hidden by default if they do not impact your current process.
          This allows to have less information by default in the run_card which should simplifies its 
          readibility. 
      OM: distinguish in the code if zero contribution are related to no point passing cuts or if
          they are related to vanishing matrix-element. In the later case, allow for a lower threshold.
          (This allow to fasten the computation of such zero contribution)


2.6.7(16/10/19)
      OM: Fix a bug introduced in 2.6.2, some processes with gluon like particles which can lead to the wrong sign for interference term. 
      OM: Fix a bug introduced in 2.6.6 related to the restriction of model which was leading to wrong result for re-weighitng with loop model (but impact can in principle be not limited to re-weighting).
      OM: systematics now supports the option --weight_format and --weight_info (see help command for details)
      OM: set the auto_ptj_mjj variable to True by default
      OM: the systematics_arguments default value is modified in presence of matching/merging.
      OM: reweight: add an option --rwgt_info to allow to customise the banner information associate to that weight
      RF: Fixed a bug in the warning when using FxFx in conjunction with Herwig++/Herwig7. Also, with latest version of
          Herwig7.1.x, the FxFx needed files are compiled by default with in the Herwig code. Thanks Andreas Papaefstathiou.

2.6.6(28/07/19)
      OM: Bug in the edition of the shower_card. The set command of logical parameter was never setting the 
          parameter to False. (Thanks to Richard Ruiz) 
      RF: Fixed a bug in the creation of the energy-stripped i_FKS momentum. Tested for several processes,
          and seems to have been completely harmless.
      OM: Forbidding the use of CKKW/default scale for some UFO model allowing gluon emission from quark with
          no dependence in aS
      OM: Add an option "keep_ordering" for reweighting feature to allow to sometimes use decay chain even if
          you have ambiguity between final state particles.
      OM: Fixed an issue with interference which sometimes happens when some polarization contribution were negative but not all of them.
      VH: Change in the pythia8 output mode (thanks to Peter Skands)
      OM: Any number in the cards (not only integer) can use multiplication, division and k/M suffix for times 1000 and 1 million respectively
      OM: Energy cut (at LO) are now hidden by default for LHC type of run but visible for lepton collider ones.
      OM: Same for beam polarization

2.6.5 (03/02/19)
      OM: Fix some speed issue with the generated gridpack --speed issue introduced in 2.6.1--
      OM: Fix a bug in the computation of systematics when running with Python 2.6.
      OM: import model PATH, where PATH does not exists yet, will now connect to the online db
          if the model_name is present in the online db, then the model will be installed in the specified path.
      MZ: Applgrid+aMCFast was broken for some processes (since 2.6.0), due to wrong 
          information written into initial_states_map.dat. This has been fixed now
      OM: change in the gridpack. It automatically runs the systematics.py (if configure in the run_card)
      OM: Fix  a MLM crash occuring for p p > go go (0,1,2 j)
      OM: Fix issue for BSM model with additional colored particle where the default dynamical scale choice 
          was crashing


2.6.4 (09/11/18)
      OM: add specific treatement for small width (at LO only and not for loop-induced)
          if the width is smaller than 1e-6 times the mass, a fake width (at that value) is used for the
          numerical evaluation of the matrix-element. S-channel resonances are re-scaled according to 
          narrow-width approximation to return the correct total cross-section (the distribution of events 
          will on the other hand follow the new width). 
          The parameter '1e-6' can be changed by adding to (LO) run_card the parameter: "small_width_treatment"
      OM: add a new command "install looptools" to trigger the question that is automatically trigger 
          the first time a loop computation is needed.
      RF: Fixed a bug when using TopDrawer plots for f(N)LO runs, where the combination of the plots could lead
          to completely wrong histograms/distributions in case of high-precision runs.
      OM: Fix some MLM crash for some processes (in particular BSM processes with W'). 
      OM: Fix a bug in the reweighting due to the new lhe format (the one avoiding some issue with py8)
      OM: Fix a behavior for negative mass, the width was set to negative in the param_card automatically
          making the Parton-shower (and other code) to crash since this does not follow the convention.
      OM: Change compiler flag to support Mojave.

2.6.3.2 (22/06/18)
      OM: Fix a bug in auto-width when mass are below QCD scale.
      OM: Fix a bug for g b initial state where the mass in the lhe file was not always correctly assigned
          Note that the momentum was fine (i.e. in the file P^2 was not equal to the mention M but to the correct one)
      OM: Improvment for madspin in the mode spinmode=none
      OM: Fix a bug in MadSpin which was making MadSpin to work only in debug mode

2.6.3 (15/06/18)
      OM: When importing model, we now run one additional layer of optimisation:
           - if a vertex as two identical coupling for the same color structure then the associated lorentz 
             structure are merged in a single one and the vertex is modified accordingly
      OM: When restricting a model, we also run one additional layer of optimisation
           - Opposite sign coupling are now identified and merged into a single one
           - if a vertex as two identical coupling (up to the sign) for the same color structure
             then the associated lorentz structure are merged in a single one and the 
             vertex is modified accordingly 
      VH+OM: changing the ALOHA naming scheme for combine routine when the function name starts to be too long. 
      OM: adding a hidden parameter to the run_card (python_seed) to allow to control the randon number 
          generated within python and be able to have full reproducibility of the events
      OM: Fixing some issue with the default dynamical scale choice for 
            - non minimal QED sample
            - heft model when multiple radiation coming from the higgs decay/scattering
          This can also impact MLM since it use the same definition for the dynamical scale
      OM: Fix some issue for DIS scattering where the shat was wrongly defined for low energy scattering.
          Low energy scattering are not adviced since they break the factorization theorem.
          In particular the z-boost of the events are quite ill defined in that scenario.
      OM: changing the format of the param_card for NLO model to match expectation from the latest PY8
      OM: Update of MadSpin to allow special input file for the case of spinmode=none. 
          With that very simple mode of decay, you can now decay hepmc file or wrongly formatted leshouches event
          (in that mode we do not have spin correlation and width effect)
      PT: in montecarlocounter.f: improved colour-flow treatment in the case gluons are twice colour-connected to each other
          new gfunction(w) to get smoothly to 0 as w -> 1. (for NLO+PS run)
      OM: Fix some issue for the new QED model (including one in the handling of complex mass scheme of such model)
      OM: Fixing an issue of the param_card out of sync when running compute-widths
      OM: Adding Qnumbers block for ghost (the latest version of py8 was crashing due to their absence)

2.6.2 (29/04/18)

      Heavy ion pdf / pdf in general:
      -------------------------------
      OM: Support for rescaling PDF to ion PDF (assuming independent hadron), this is well suited for Lead-Lead collision, p-Lead collision and fix-target
      OM: Support in systematics.py for ion pdf. Possiblity to rescale only one beam (usefull to change only on PDF for fix target experiment)
      OM: Removing internal support for old type of PDF (only supported internal pdf are now cteq6 and nnpdf23)


      User Interface
      --------------
      OM: introduce "update to_full" command to display all the hidden parameter.
      OM: introduce "update ion_pdf" and "update beam_pol" to add related section in the run_card.
          the polarization of the beam is set as hidden parameter instead as default parameter
      OM: improve handling of (some) run_card parameter:
            - add comment that can be displayed via "help NAME"
            - add autocompletion for some parameter
            - add direct rejection of parameter edition if not in some allowed list/range
      
      Bug fixes:
      ----------
      OM: Fix issue with madspin introduced in 2.6.1 (failing to generate correct diagram for NLO process)
      OM: fix crash in 1>N reweighting
      RF+MZ: Fixed a problem with (f)NLO(+PS) runs in case the Born has identical QCD-charged
      	     particles. Cross sections were typically correct, but some distributions might
	     have shown an asymmetry. 
      OM: Change in LO maching for HEFT (or any model with hgg vertex) in the way to flag jet that should
          not take part in the matching/merging procedure.
      OM: Fixed a bug for loop induced in gridpack mode
      RF: Fixed a bug for ApplGrid: in rare cases the ApplGrid tables were filled twice for the same event
      OM: Fixed a bug for fixed target experiment when the energy of the beam was set to 0. 
      RF: Fixed an issue where too many files were opened for fNLO runs in rare cases
      OM: Fix issue on Madevent html output where some link where broken
      OM: Fix issue for the display lorentz function (was also presenting security issue for online use)
      OM: Fix issue for spin 3/2 (one in presence of fermion flow violation and one for custom propagator)

      Enhancement:
      -----------
      OM: add the value of all the widths in Auto-width in the scan summary file
      OM: For 1>N, if the user set fixed_run_scale to True, then the scale is choose accordingly
          and not following the mass of the inital state anymore
      RF: For the HwU histograms, if no gnuplot installation is found, write the gnuplot scripts in v5
          format (instead of the very old v4 format).
      OM: Change the default LO output directory structure. Now by default the lepton and neutrino are split 
          in two different directory. This avoids to face problem with the assymetric cut on lepton/neutrino
      OM: loop-filter commands are now working for loop-induced processes
      OM: New  method avoiding that two process are running inside the same output directory.
          This is implemented only for Gridpack and LO run so far. 
          The new method should be more robust in case of crash (i.e. not wrongly trigger as before)
      OM: For LO scan, if a crash (or ctrl-c) occurs during the scan, the original param_card is now
          restored.

2.6.1 (12/12/17)

      RF+MZ: It is now possible to add LO matrix elements (with [LOonly]) 
             to Fx-Fx merged samples. Thanks to Josh Bendavid for testing.
      OM: Re-factoring the code asking which program to use (both at LO and NLO)
          - design modular, designed for PLUGIN interactions
          - the length of the question auto adapts to the size of the shell
      OM: Allowing to have the gridpack stored on a readonly filesystem
      OM: Fix a bug in matching/merging forbiding the pdf reweighting for some processes (since 2.4.0)
      OM: Creation of online database with the name of known UFO model. If a use try to import a model
          which does not exits locally, the code will automatically check that database and download the 
          associate model if it exists. You can contact us if you are the author of one model which is not
          on our database. 
	  The list of all available model is available by typing "display model_list"
      OM: Model with __arxiv__ attribute will display "please cite XXXX.XXXXX when using this model" when
          loaded for the first time.
      OM: A fail of importing a UFO model does not try anymore to import v4 model
      OM: Many model present in models directory have been removed, however they can still be imported
          since they are available via automatic-download
      OM: Refactoring of the gridpack functionality with an infinite loop to reach the requested number of events
      OM+RF: Adding new class of cut at LO/NLO defined via the pdg of the particle
      VH: Support for the latest version of MA5
      MZ: Adding support for lhapdf v6.2
      OM: Fixing various bug in the spinmode=onshell mode of MadSpin
      OM: Fix a bug for model with 4 fermion in presence of restrict_card
      OM: Fix aloha bug in presence of complex form-factor.
      OM: improve auto-detection and handling of slha1/slha2 input file when expecting slha2. 

2.6.0 (16/08/17)
      New Functionalities:
      --------------------
      RF+OM: Added the possibility to also have a bias-function for event generation at (f)NLO(+PS)
      OM: Improve Re-WEIGHTING module
          1) creation of a single library by hyppothesis. 
          2) library for new hyppothesis can be specify via the new
             options: change tree_path and change virt_path
          3) allows to re-weight with different mass in the final states (LO only)
             This forces to rewrite a new lhe file, not adding weight inside the file
             (via the command: change output 2.0)
          4) allows to run the systematics on the newly generated file (for new output file)
             (via the command change systematics True)
          5) Fix some Nan issue for NLO reweighting in presence of colinear emission
	  6) various bug fixing, speed improvement,...
      OM: Add new option to SYSTEMATICS program:
           --remove_weights, --keep_weights, --start_id
           See "help systematics for more details."
      OM: Allow to specify param_card, run_card,... directly via an html link.

      Bug Fixing:
      -----------
      OM: Update condor class to support CERN type of cluster (thanks Daria Satco)
      OM: Fixing a bug leading to a crash in pythia8 due to one event wrongly written when splitting the
          events for the parralelization of pythia8
      OM: Fixing an issue, leading to NAN for some of the channel of integration for complicated processes.
      OM: Fix a bug in gripack@NLO which forbids to run it when the gridpack was generated with 0 events.
      RF: Fixed bug #1694548 (problem with NLO for QCD-charged heavy vector bosons).
      RF: Another fix (adding on a fix in 2.5.5) related to FxFx merging in case there are
      RF: Fixed bug #1706072 related to wrong path with NLO gridpack mode
          diagrams with 1->3 decays.
      RF: Fixed a bug (found by SF) that gave a seriously biased resonance mass when using MadSpin for decaying a 2->1 process.
      PT: Fix in montecarlocounter.f. Previously, for NLO+PS it was reading some subleading-colour information, now all
          information passed to the MC counterterms is correctly leading colour. 
      OM: Fix systematics computation for lepton collider
      OM+VH: Remove the proposition to install pjfry by default, due to many installation problem. The user can still force to 
          install it, if he wants to.
      OM: Fix a problem of madspin when recomputing width for model loaded with --modelname option
      OM: Fix events writing for DIS (thanks to Sho Iwamoto)
      OM: Fix a problem of output files written .lhe.gz, even if not zipped (python2.6 only)
      OM: Fixing some issue related to the customised propagator options of UFO model
 
      Code Re-factorisation:
      ----------------------
      RF: Refactor of the HwU.f fortran code. Gives more flexibility and potentially lower
          memory requirements.
      RF: Refactor of the (NLO) code related to extra weights (for PDF/scale uncertainties).
      OM: Increase modularity of the code for the support of plugin (maddm and MPI@LO)     
          - Now we support the HPC plugin allowing to generate LO-gridpack on MPI machine
          - Plugin can now use the "launch" keyword

2.5.5(26/05/17)
      OM: Fixing bug in the creation of the LO gridpack introduced in 2.4.3. Since 2.4.3 the generated 
          gridpack were lacking to include the generated grid for each channel. This does not lead to 
          bias but to a significant slow down of the associated gridpack.
      OM: Supporting user function calling other non default function.
      OM: adding the command "update to_slha1" and "update to_slha2" (still beta)
      RF: some cleanup in the NLO/Template files. Many unused subroutines deleted.
      OM: fixing some bug related to complex_mass_scheme
      OM: fixing bug in ALOHA for C++ output (in presence of form-factor)
      OM: fixing lhe event for 1 to N process such that the <init> block is consistently set for the shower
      OM: ExRootAnalysis interface is modified (need to be requested as an analysis)
      RF: Fix for FxFx merging in case there are diagrams with 1->3 decays.

2.5.4(28/03/17)
      OM: Add a warning in presense of small width
      OM: Fix a bug related to a missing library (introduced in 2.5.3)
      OM: Improve stability of the onshell mode of MadSpin
      VH: Fix some problem related to LHAPDF

2.5.3(09/03/17)
      PT: Modified the default shower starting scale in montecarlocounter.f.
          The new reference scale from which the dampening profile is computed is sum_i mt_i/2, i
          being Born level final-state momenta.
      OM: New "special mode" for madspin accessible via "set spinmode onshell".
          This mode allow for full spin-correlation with 3 (or more) body decay but the decaying particle
          remains exactly onshell in this mode. Loop-induced production/decay are not allowed in this mode.
      OM+RF: Allowing for creation of LHE like output of the fixed order run at NLO.
          This LHEF file is unvalid for parton-shower (all PS should crash on such file). It will be 
          unphysical to shower such sample anyway.
          Two hidden parameters of the  FO_analyse_card.dat allow some control on the LHEF creation
       	  "fo_lhe_weight_ratio" allows to control the strength of a partial unweighting [default:1e-3]
             increasing this number reduce the LHEF size.
          "fo_lhe_postprocessing" can take value like nogrouping, norandom, noidentification.
             nogrouping forbids the appearance of the LHEF(version2) tag <eventgroup>
             norandom   does not apply the randomization of the events.
             noidentification does not merge born event with other born like counter-event
      RF: Better job handling for fNLO runs.
      VH: Fixing various problem with the pythia8 interface (especially for MLM merging)
      Team: Fixing a series of small crash

2.5.2(10/12/16)
      OM: improve systematics (thanks to Philipp Pigard)
      OM: new syntax to modify the run_card: set no_parton_cut
          This removes all the cut present in the card.
      OM: change the default configuration parameter cluster_local_path to None
      OM: change the syscalc syntax for the pdf to avoid using & since this is not xml compliant
      OM: avoid to bias module to include trivial weight in gridpack mode
      OM: Fix a bug making 2.5.1 not compatible with python2.6
      OM: Improve "add missing" command if a full block is missing
      OM: Fixing a bug reporting wrong cross-section in the lhef <init> flag (only in presence of 
          more than 80 channel of integration)

2.5.1 (04/11/16)
       PT+MZ: New interface for Herwig7.
              Fixed a bug in the Herwig7/Herwig++ counterterm (relevant to 2 -> n, n>2:
              in particular, the bug affected the dead zone for final-final colour connection
              in processes with more than two particles in the Born final state)
       VH: Parallelization of PY8 at LO
       OM: add the possibility to automatically missing parameter in a param_card
           with command "update missing" at the time of the card edition. Usefull for 
           some SUSY card where some block entry are sometimes missing.
       OM: Possibility to automatically run systematics program at NLO or Turn it off at LO
           (hidden entry of the run_card systematics_program = systematics|syscalc|none)
       RF: Some refactoring of the NLO phase-space generation,
           including some small improvements in efficiency.
       OM: Plugin can be include in a directory MG5aMC_PLUGIN the above directory need to be in
           the $PYTHONPATH
       OM: Fix systematics for e+ e- initial state.
       VH: Fix various bug in the HepMc handling related to PY8 (LO generation)
       OM: allow install maddm functionality (install ./bin/maddm executable)

2.5.0 (08/09/16)
     FUNCTIONALITY
       VH+OM: Adding an official interface to Pythia8 (parton shower) at Leading-Order
	        More information at https://cp3.irmp.ucl.ac.be/projects/madgraph/wiki/LOPY8Merging	   
       VH+OM+MA5: Adding an official interface to MadAnalysis5 for plotting/analysis/recasting
	        More information at https://cp3.irmp.ucl.ac.be/projects/madgraph/wiki/UseMA5withinMG5aMC	   
       OM: Introduces a new function for LO/NLO interface "systematics"
            This function allows to compute systematics uncertainty from the event sample
            It requires the event sample to have been generated with 
                - use_syst = T (for LO sample)
                - store_reweight_info = T (for NLO sample)
            At LO the code is run automatically if use_syst=T (but if SysCalc is installed)
       VH+OM: Adding the possibility to bias the event weight for LO generation  via plugin.
            More informtion: https://cp3.irmp.ucl.ac.be/projects/madgraph/wiki/LOEventGenerationBias
       VH+SP: extend support for CKKWL

     CODE IMPROVMENT / small feature
     -------------------------------
       OM: Modify the structure of the output format such that all the internal format have the same structure
       OM: Adding the Plugin directory. Three kind of plugin are currently supported
           - plugin defining a new type of output format
           - plugin defining a new type of cluster handling
           - plugin modifying the main interface of MG5aMCnlo 
           More informations/examples are available here:
           https://cp3.irmp.ucl.ac.be/projects/madgraph/wiki/Plugin
       OM: Adding the possiblity of having detailled help at the time of the edition of the cards.
            help mass / help mt / help nevents provided some information on the parameters.
       OM: NLO/LO Re-weighting works in multi-core
       OM: add an automatic update of the param_card to write the correct value for all dependent parameter.
       OM: add the check that the param_card is compatible with the model restriction.
       OM: Adding the run_card options "event_norm" for the LO run_card (same meaning as NLO one)
       VH: extend install command to install: lhapdf/pythia8
       VH: Interfaced MadLoop to COLLIER for tensor integral reduction.	   
       OM+VH: At the first loop/NLO computation, a new question will now be asked to choose which program
           to install to compute the loop. You can still install additional method later via the "install" command
       OM: Replace the mssm model by the MSSM_SLHA2 following the SLHA2 instead of the SLHA1 convention

     BUG FIXING
     ----------
       OM: Fix a bug in the helicity by helicity reweighting method. (introduced in 2.4.3)
       OM: Fix a bug in the reweight_card where relative path was not understood from the local directory 
            where the program was runned by the user.

2.4.3 (01/08/16)
        OM: Reduce the amount of log file/output generated for LO run (output can use up to three times less output).
        OM: For the LO combination of events (unweighting) pass to the method previously used for loop-induced.
            This method is faster and requires less I/O operation.
            This fully remove the need of the file events.lhe.gz which is not created anymore (further reduce the ouput size)
        OM: Optimise the code in order to be able to run scan with more than 2k steps.
        OM: Optimise the lhe_parser module (use for the unweighting/re-weighing/...) around 20% faster than before.
        OM: Fix a bug in MadSpin where the cross-section reported in the <init> block of the LHEF
            was wrongly assigned when multiple process were present in the LHEF and that different Brancing ratio
            were associated to each of those processes.
        RF: For NLO process generation, fix a problem with turning on PDF reweighting with sets that have only a
            single member. Also, allow for reweighting with up to 25 PDF sets (and their error members) for a single run.
        OM: Fixing bug allowing to specify a UFO model by his full path for NLO computation (thanks Zachary Marschal).
        OM: Fixing bug in LO re-weighting in case of helicity by helicity re-weighting. Now the events is boost back in 
            the center of mass frame to ensure consistency with the helicity definition.

2.4.2 (10/06/16)
        OM: fix a compilation problem for non standard gfortran system
        OM: reduce the need of lhapdf for standard LO run. (was making some run to test due to missing dependencies)

2.4.1 (10/06/16)
        OM: Fix a bug in fix target experiment with PDF on the particle at rest.
            The cross-section was correct but the z-boost was not performed correctly.
        OM: Fix various bug in MadSpin
        OM: Fix some bug in MLM merging, where chcluster was forced to True (introduced in 2.2.0)
        OM: Allow to specify a path for a custom directory where to look for model via the environment 
            variable PYTHONPATH. Note this used AFTER the standard ./models directory

2.4.0 (12/05/16)
        OM: Allowing the proper NLO reweighting for NLO sample
        RF: For NLO processes allow for multiple PDF and scales reweighting, directy by inputting lists
            in the run_card.dat.
        VH: Interfaced MadLoop to Samurai and Ninja (the latter is now the default)
        HS: Turn IREGI to off by default
        MZ: new NLO generation mode. It is more efficient from the memory and CPU point of 
            view, in particular for high-multiplicity processes. 
            Many thanks to Josh Bendavid for his fundamental contribution for this.
            The mode can be enabled with
            > set low_mem_multicore_nlo_generation True
            before generating the process.
        OM: Adding the possibility to use new syntax for tree-level processes:
            QED==2 and QCD>2: The first allows to select exactly a power of the coupling (at amplitude level
            While the second ask for a minimum value.   
        RF: In the PDF uncertainty for fixed-order NLO runs, variations of alphaS were not included.
        OM: In MLM matching, fix a bug where the alpha_s reweighting was not fully applied on some events. 
            (This was leading to effects smaller than the theoretical uncertainty)
        OM: Fixing the problem of using lhapdf6 on Mac
        MZ: Faster interface for LHAPDF6
        OM: Add support of epsilon_ijk in MadSpin
        OM: Fix multiple problem with multiparticles in MadSpin
        OM: Improve spinmode=None in MadSpin
        OM: Update the TopEffTh model
        MZ: Fix problem with slurm cluster
        OM: Improve scan functionalities
        PT: New way of handling Pythia8 decays
        RF: Fixed a bug that resulted in wrong event weights for NLO processes when requiring
            a very small number of events (introduced in 2.3.3)
        OM: Allow to keep the reweight information in the final lhe file for future computation 
        MZ: updated FJcore to version 3.1.3 (was 3.0.5)

2.3.3 (15/10/15)
        OM: Allow new syntax for the param_card: instead of an entry you can enter scan:[val1, val2,...]
            To perform a scan on this parameter.
        OM: Having two mode for "output pythia8" one (default) for pythia8.2 and one for pythia8.1 (with --version=8.1)
        RF: Rewriting of job-control for NLO processes. Better accuracy estimates for FO processes
        RF: Fix for factorisation scale setting in FxFx merging when very large difference in scale in the
            non-QCD part of a process. 
        RF: Better discarding of numerical instabilities in the real-emission matrix elements. Only of interested for
	    processes which have jets at Born level, but do not require generation cut (like t-channel single-top). 
        RF: Added an option to the run_card to allow for easier variation of the shower starting scale (NLO only).
        RF: Fixed a problem in the setting of the flavour map used for runs with iAPPL >= 1. 
        RF: Allow for decay processes to compute (partial) decay widths at NLO accuracy (fixed order only).
        OM: (SysCalc interface) Allow to bypass the pdf reweighting/alpsfact reweighting
        MZ: fixed bug related to slurm clusters
	OM: remove the addmasses.py script of running by default on gridpack mode. 
            if you want to have it running, you just have to rename the file madevent/bin/internal/addmasses_optional.py to
            madevent/bin/internal/addmasses_optional.py and it will work as before. (Do not work with SysCalc tag)
        OM: make the code compatible with "python -tt" option

2.3.2.2 (06/09/15)
        VH: Finalized the MG5aMC-GoSam interface

2.3.2(20/08/15)   
        OM: Improve reweighting module. (https://cp3.irmp.ucl.ac.be/projects/madgraph/wiki/Reweight)
            New Capabilities: 
             - allow to reweight by loop-induced processes
             - allow to change model 
             - allow to change process definition
             - allow to unweight the sample to have an idea of the statistical power.
             - allow to perform some crude reweighting on NLO sample (reweighting by LO matrix element). NLO
               accuracy is not preserved (in general) for such computation.
            New dependencies:
	     - require the f2py module (part of numpy)
	OM: change the kt-durham cut (at LO) such that particle comming from decay are not impacted if cut_decays
            is on False.
        VH: Fixed the check in helas wavefunction appearance order in an helas diagrams. It failed in cases
	    where additional wf were created during the fix of fermion flow in presence of majorana fermions.         
	RF: Fixed a bug in the aMCFast/ApplGrid interfaced introduced in the previous version.
        OM: Fix a crash when using mssm-no_b_mass model (due to the SLHA1-SLHA2 conversion)
        OM: Fix a bug in the add_time_of_flight function (not called by default) where the displaced vertex information
            was written in second and not in mm as it should. Note that this function can now be run on the flight
	    by adding the following line in the run_card: "  1e-2 = time_of_flight #threshold for the displaced vertex" 
	RF: Small fix that leads to an improvement in the phase-space generation for NLO processes
        OM: Fix a crash introduce in 2.3.0 when running sequentially in the same directory (thanks Gauthier)
        OM: Improve aloha in the case of some expression reduces to pure float.
        OM: In MadSpin, allow to specify cut for the 1>N decay in spinmode=none.
	RF: Fixed a bug that gave bogus results for NLO runs when using an internal PDF which is not
            NNPDF (like for the old cteq_6m, etc).
	RF: Fixed a bug in the PDF combination in the HwU histograms: there was no consistent use if Hessian
            and Gaussian approaches for MSTW/CTEQ and NNPDF, respectively.
        OM: Fixed a small bug in EWdim6 which was removing a coupling in AZHH interaction.
        OM: improve customize_model function to avoid problem with unity coupling.
	RF: Improved the treatment of the bottom Yukawa. Thanks Marius Wiesemann. 

2.3.1  
     OM+VH: Automation of event generation for loop-induced processes.
		OM: Automatic change of the p/j definition to include the b particle if the model has a massless b.
	RF: Reduce the collision energy for the soft and collinear tests: for 100TeV collider many were failing
	    due to numerical instabilities. 
        OM: Fixing bug associate to the epsilon_ijk structure
        OM+VH: Various bug fixing for the loop-induced processes
        OM: Fix a crash in MadWidth which occurs for some 4 body decay
        PT: Fixed a bug concerning the use of Herwig++ with LHAPDF. Bug was introduced in 2.3.0.beta
	OM: Fix a crash in ALOHA for form-factor in presence of fermion flow violation

2.3.0.beta(10/04/15) OM+VH: Adding the possibility to compute cross-section/generate events for loop-induced process
		JB+OM: Addign matchbox output for matching in the Matchbox framework
                OM+VH: Change the handling of the run_card.
                      - The default value depends now of your running process
                      - cut_decays is now on False by default
                      - nhel can only take 0/1 value. 1 is a real MC over helicity (with importance sampling)
                      - use_syst is set on by default (but for matching where it is keep off)                    
                      - New options added: dynamical_scale_choice, it can take the following value
		            -1 : MadGraph5_aMC@NLO default (different for LO/NLO/ ickkw mode) same as previous version. 
                             0 : Tag reserved for user define dynamical scale (need to be added in setscales.f).
                             1 : Total transverse energy of the event.
                             2 : sum of the transverse mass 
                             3 : sum of the transverse mass divide by 2 
			     4 : \sqrt(s), partonic energy 
                OM: Cuts are also applied for 1>N processes (but the default run_card doesn't have any cut).         
                PT: Set command available for shower_card parameters
                OM: New MultiCore class with better thread support
                RF: Fixed a bug in the aMCfast/APPLGrid interface introduced in version 2.2.3
		RF: Fixed a bug in the setting of the integration grids (LO process generation) for the minimum
		    energy needed for photons. The bug did not lead to any bias in event generation.
		RF: Re-factoring of the structure of the code for NLO+PS computations.
		RF+VH: Replaced the default topdrawer histograms with HwU histograms for f(N)LO runs
                    and allow it also for aMC@NLO runs.
		RF+VB: Allow for variable bin-sizes in MG5_aMC+aMCfast+ApplGrid runs.
                MZ+RF: Added 'LOonly' asNLO mode to export processes without any real and virtuals 
                       (useful e.g. for higher multiplicities when merging)
		RF: Added support for the computation of NLO+NNLL jet veto cross sections
		RF: Fixed a bug in the Pythia8 interface: FxFx was not correctly initialized and all
                    events were incorrectly kept (introduced in v.2.2.3)
                OM: Improve the function "print_result" (in the running interface)
                    add an option --format=short allowing to print the result in a multi-column format
                OM: Possibility to not transfer pdf file to the node for each job. 
                       This is done via a new option (cluster_local_path) which should contain the pdf set.
                       This path is intented to point to a node specific filesystem.
                    New way to submit job on cluster without writting the command file on the disk.
                OM: Allowing MadSpin to have a mode without full spin-correlation but handling three (and more) 
                    body decay. (set spinmode=none).
                OM+PA: Fixing various bug in MadSpin.

2.2.3(10/02/15) RF: Re-factoring of the structure of the code for fNLO computations.
                OM: Fix a bug in MadWeight (correlated param_card was not creating the correct input file)
		RF: When requiring more than 1M events for (N)LO+PS runs, do not go to higher precision than 0.001
                    for the grids and cross section (can be overwritten with the req_acc run_card parameter).
		RF: Make sure that reweight info (for PDF and scale uncertainties) also works for UNLOPS events.
		RF: When setting the B's stable in the shower_card, also set the eta_b (PDG=551) stable.
		OM: Change the Breit-Wigner splitting for the multi-channel integration, use the bwcutoff instead of
                    the hardcoded value 5.
                MZ: Fix to bug 1406000 (segfault appearing when doing FxFx merging). Thanks to Josh Bendavid for
                    having reported it
                MZ: Fix to a bug occurring when generating event in the "split" mode: the required output was 
                    not correctly specified
                OM: The built-in pdf "nn23lo" and "nn23lo1" where associate to the wrong lhapdfid in the lhef file
                    This was creating bias in using SysCalc. (Thanks Alexis)
                OM: Fix a bug in the LO re-weighing  module which was removing the 
                    SysCalc weight from the lhe file (thanks Shin-Shan)
                Team: Fixes to different small bugs / improvement in the error and warning messages
		RF: For aMC runs, If a NAN is found, the code now skips that PS point and continues instead of
		    leading to NAN.
                RF: For fNLO runs the virtuals were included twice in the setting of the integration grids. 
                    This was not leading to any bias in previous version of the code.

2.2.2(06/11/14) OM: Correct a bug in the integration grid (introduces in 2.1.2). This was biasing the cross-section of 
                    processes like a a > mu+ mu- in the Effective Photon Approximation by three order of magnitude.
                    For LHC processes no sizeable effect have been observe so far.
                MZ: some informations for aMC@NLO runs which were before passed via include files are
                    now read at runtime. The size of executables as well as compilation time / memory usage
                    is reduced for complicated processes
                RF: Fix crash #1377187 (check that cuts were consistent with the grouping was too restrictive) 
		RF: For NLO running: added 'strip' to the makefiles to reduce executable sizes (removes symbol info)
		Stefano Carrazza (by RF): fix for the photon PDF for the internal NNPDF sets
		RF: Improved the check on the consistency of the cuts and the grouping of subprocesse (LO running)
                PT: enabled PYTHIA8.2
                OM: restore the usage of external gzip library for file larger than 4Gb which were crashing with
                    the python gzip library
                OM: Fixing the default card for Delphes
                OM: Improve support of lsf cluster (thanks Josh) 
                OM: Adding support for the UFO file functions.py (which was ignored before)
                OM: Reduce the amount of RAM used by MadSpin in gridpack mode.
                OM: discard in MadWidth partial width lower than \Lambda_QCD for colored particle.

2.2.1(25/09/14) OM: Fix a bug preventing the generation of events at LO due to a wrong treatment of 
                      the color-flow.

2.2.0(24/09/14) VH: General mixed order corrections in MadLoop (only), including QCD/EW/QED and 
                    the UFO@NLO model 'loop_qcd_qed_sm'.
                VH: Re-design of both the tree and MadLoop matrix elements output to compute
                    contributions of different coupling order combinations independently from one another.
                VH+HS: Tensor integral reduction as implemented in PJFry and IREGI readily available
                    and interfaced to MadLoop's output.
                VH: Re-structuring of MadLoop's standalone output so as to easily create a single dynamic 
                    library including many processes at once. Useful for interfacing MadLoop to other MC's
                    and already working with Sherpa.
                VH+HS: This branch contains all the fixes for proper treatment of the latest BSM@NLO models 
                    produced by FeynRules@NLO. In particular, the fixed related to the presence of majorana 
                    particles in loop ME's.
                RF: Corrected the behaviour of the pdfcode parameter in the shower_card for NLO+PS runs.
                PT: Redesigned shower_card.dat and eliminated modbos options for Herwig6          
                RF: Change the SPINUP information in the NLO LHEF from 0 to 9 (i.e. sum over helicities)
                RF: Fixed a bug in the check on the determination of the conflicting BWs.
		RF: Added the aMCfast+APPLgrid interface (arXiv:1406.7693 [hep-ph])
                PT: Redesigned shower_card.dat and eliminated modbos options for Herwig6          
                RF: Change the SPINUP information in the NLO LHEF from 0 to 9 (i.e. sum over helicities)
                RF: Fixed a bug in the check on the determination of the conflicting BWs.
                MZ: enabled LHAPDF6 interface 
                OM: Fixed a crash in some HEFT merging case.
                OM: Fix various compatibility problem created by the LHEFv3 version (Thanks to S. Brochet)
                OM: Fix a bug for MadSpin in gridpack mode
                OM: Add a routine to check the validity of LHE file (check_event command)
                OM: Fix bug for UFO model with custom propagators
                OM: Fix Bug in the computation of cross-section in presence of negative contribution 
                OM: Change colorflow information of LHE file in presence of two epsilon_ijk
                    since PY8 was not able to handle such flow in that format.
                OM: Add the function print_result for aMC@(n)LO run.
                OM: Add some shortcut in the card edition 
                    set ebeam 500 # edit both beams
                    set lpp 0     # edit both lpp1 and lpp2
                    set lhc 14    # configure for LHC 14TeV
                    set ilc 1000  # configure for ilc 1TeV
                    set fixed_scale 100 # set all scale to fixed and at 100GeV
		    set showerkt T # set showerkt on T in the shower card
 		    set qcut 20    # set the qctu to 20 in the shower card 
                OM: Fix a bug in the card edition mode which was sometimes returning to default value
                    which were edited by hand and not via the set command.
                Seoyoung Kim (by OM): Implementation of the htcaas (super-)cluster support.
		Juan Rojo (by RF): extended the 3 internal NNPDF sets for scales relevant for a 100TeV collider.
                OM: Fix a problem with the creation of DJR plot with root 6
                OM: allow the set the width to Auto in NLO computation (width computated at LO accuracy)
                OM: Adding the possibility to have automatic plot after the parton shower for Herwig6/Pythia6.
                    This require MadAnalysis and the pythia-pgs package. 

2.1.2(03/07/14) OM: Fix a bug in ALOHA in presence of customized propagator (Thanks Saurabh)
                OM: Fixing some compilation issue with MadWeight (Thanks A. Pin)
                OM: Fixing a bug preventing MadWidth to run due to the model prefixing (depending
                    on the way it was called)
                OM: Fixing a bug in MadSpin in the mssm model
		RF: Added the invariant mass and DeltaR cuts for *same flavour* opposite sign lepton
                    pairs to the run_card for NLO-type generations.
		RF: Added FxFx and UNLOPS merging with Pythia8
		RF: Prevent an infinite loop in MadSpin by forcing the correct sign to the invariants
		RF: Catch a possible error related to grouping subprocesses and setcuts
		OM: Fix an error when using the "customize_model" command
                S. Mrenna (by OM): Fix the include file in pythia8 output to be compliant with the latest
                    PY8 version
		RF: Added a string with functional form for the scales to the event file banner (NLO only)
                S. Brochet (by OM): Fix a bug in MadSpin with the writting of the mother ID in the LHE file.
                    Force the tag in the banner to always have the same case
                    increase momenta precision for the LHE file written by MadSpin 
                    (thanks a lot to S. Brochet for all those patch)
                PT: Integrated Jimmy's underlying event for Herwig6
                OM: improve "add model" functionality allow to force particle identification.
                PT: Bug fix in the normalisation of topdrawer plots for option 'sum' (as opposed to 'average')
		RF: Fixed a bug related to the random seed when the code was not recompiled for a new run.
                OM: Fixed a bug in MadEvent(LO) run, the generated sample were bias in presence of 
                    negative cross-section. A negative cross-section is possible only if you use a NLO PDF 
                    and/or if you edit the matrix.f by hand to have a non-definite positive matrix-element.
		OM: When importing a model, check that there is not more than 1 parameter with the same name.
                PT: Subsantial recoding of montecarlocounter.f and of a subroutine in fks_singular.f. Will help 
                    future extensions like EW NLO+PS matching and numerical derivatives      
                OM: Fixing a wrong assignement in the color flow in presence of epsilon_ijk color structure.
                    Those events were rejected by Pythia8 due to this wrong color-flow.
                MZ: Added the possibility to run the shower on a cluster, possibly splitting the lhe file 
                MZ: The c++ compiler can be specified as an option in the interface. On MACOSX, clang should
                    work now
                OM: MadEvent output is now LHEFv3 fully compliant. A parameter in the run_tag (lhe_version) 
                    allows to return LHEF version 2 format for retro-compatibility.

2.1.1(31/03/14) OM: Change the way the UFO model is handle by adding a prefix (mdl_) to all model variable.
                    This avoid any potential name conflict with other part of the code. This feature can be
                    bypassed by using the option --noprefix when importing the model.
                OM: New command "add model XXX" supported. This command creates a new UFO model from two UFO model.
                    The main interest stand in the command "add model hgg_plugin", which add the effective operator
                    h g g to the original UFO model. The model is written on disk for edition/future reference.
		RF: Reduced the calls to fastjet and skipped the computation of the reweight coeffients when
 		    they are not needed.
                OM: Fixed a bug for LO processes where the MMLL cut was not applied to the event sample.
                PA: Fix a bug in MadSpin to avoid numerical instabitities when extracting t-channel invariants
                    from the production event file (see modification in driver.f, search for 'MODIF March 5, 2014') 
                OM: Better determination of which particles are in representation 3/3bar since FR is ambiguous on that point.
                    Now the determination also looks for 3 -3 1 interactions to check if that help.
                OM: Fix a bug(crash) in MW linked to the permutation pre-selection module.
		RF: Better comments in the code for user-defined cuts in the ./SubProcesses/cuts.f function.
                    Also the maxjetflavor parameter in the run_card is now actually working.
                OM: Update SysCalc to:
                      - Fix a bug that some file where sometimes truncated.
                      - Allow for independant scale variation for the factorization/renormalization scale.
                RF+OM: Improve the handling of conflicting Breit-Wigners at NLO
		RF: Print the scale and PDF uncertainties for fNLO runs in the summary at the end of the run

2.1.0(21/02/14) MADWEIGHT RELEASE:
                ------------------
                
                OM+PA: First Official release of MadWeight inside MG5_aMC
                      Main update:
                        - ISR corrections
                        - possibility to use narrow-width approximation
                        - introducing a module for the pre-selection of the parton-jet assignment.
                        - extended formalism for the transfer function (more generic)
                        - possibility to evaluate the weights for multiple choices of transfer function 
      			  on the same phase-space point. The phase-space is optimized for the first set of 
                          parameters.
		      Speed update:
                        - More efficient way to group the computation for identical process with different final state.
                        - Possibility to Monte-Carlo over the permutation.
                        - More efficient way to choose between the various change of variable.
                        - Possibility to use mint (not compatible with all of the options)
			- Possibility to use sobol for the generation of PS point (sometimes faster than pure 
                          random point generator.

                MadEvent/aMC@NLO UPDATE/BUG FIXING:
 		-----------------------------------

                OM: Fix critical bug (returns wrong cross-section/width) for processes where the center of mass 
                    energy of the beam is lower than 1 GeV. So this has no impact for LHC-collider phenomenology.
                    This can also impact computation of decay-width if the mass of that particle is below 1 GeV.
		RF: Critical bug fixed (introduced in 2.0.2) for fixed order NLO runs that could
		    give the wrong cross section when the phase-space generation is inefficient
                    (like in the case for conflicting Breit-Wigners). This bug did not affect runs
                    with matching to the parton shower.
                OM: Fix a bug leading to a crash with some decay syntax. i.e., p p > t t~, (t > w+ b), (t~ >w- b~)
                OM: Fix format of LHE output for 1>N events when the <init> and mother information were wrongly set 
                    to LHC default. Specific support of this option will be part of pythia8 (8.185 and later)
                OM: Fix the syntax for the custom propagator to follow the description of arXiv:1308.1668 
                OM: Allow to call ASperGe on the flight if ASperGe module is include in the UFO model.
                    just type "asperge" at the moment where the code propose you to edit the param_card.

                MADSPIN UPDATE:
                ---------------
                OM: Allow to use another model for the decay than the one used for the production of events.
                    You are responsible of the consistency of the model in that case.
                PA: Include hellicity information for the events generated by MadSpin.
                OM: Fix a bug in MadSpin preventing the gridpack to run with NLO processes.

2.0.2(07/02/14) RF: Suppressed the writing of the 'ERROR in OneLOop dilog2_r' messages (introduced in the 
                    previous version)
                OM: Fix the bug that the shower_card.dat was wrongly identified as a pythia_card.
                OM: add one MadSpin option allowing to control the number of simultaneous open files.
                OM: Fix a bug in eps preventing evince preventing label to be displayed on page 2 and following
                    Thanks to Gauthier Durieux for the fix.
                OM: Fix a bug(crash) for p p > w+ w- j j introduce in 2.0.0 due to some jet sometimes tagged as QCD
                    and sometimes not (which was making the automatic scale computation to crash)
                OM: Change the way to writte the <init> line of the lhe file to take into account
                    - process with more that 100 subprocesses (note that you need to hack the pythia-pgs
                      package to deal with such large number of sub-process
                    - deal with pdf identification number bigger than 1 million.  
                OM: Fixed a bug preventing the Madevent to detect external module (pythia-pgs, syscalc,...)
                    Bug #1271216 (thanks Iwamoto)
                PT: PYTHIA8 scale and pdf variations

2.0.1(20/01/14) OM: Fix a bug in h > l+ l- l+ l- for group_subproceses =False (decay only). A follow up of 
                    the bug fix in 2.0.0
                RF: Replaced the Error#10 in the generation of the phase-space (for NLO) to a Warning#10.
                    In rare cases this error stopped the code, while this was not needed.
                RF: When using non-optimized loop output, the code now also works fine.
                OM: Modification of the code to allow the code to run on our servers
                VH: Improve the timing routine of the NLO code (displayed in debug mode)
                VH: FIX the import of old UFO model (those without the all_orders attribute).
                OM: Add a functionalities for restrict_model if a file paramcard_RESTRICTNAME.dat
                    exists, then this file is use as default param_card for that restriction.
                HS: Updated CutTools to v1.9.2

2.0.0(14/12/13)    CHANGE IN DEFAULT:
                   ------------------
                      OM: Change the Higgs mass to 125 GeV for most of the model (but the susy/v4 one).
                      OM: Change the default energy of collision to 13 TeV.
                      RF: Default renormalisation and factorisation scales are now set to H_T/2. (for aMC only)

                   MadEvent Update:
                   ----------------
                      OM+SF+RF: Add Frixione Photon isolation (also for aMC)
                      OM: Implementation of the reweight module for Leading Order matrix-element
                      JA+OM+AK: Store parameters needed for systematics studies.
                          This can be turned on with the use_syst parameter in
                          run_card.dat.
                          This output can be used to generate event weights for
                          a variety of variational parameters, including scalefact,
                          alpsfact, PDF choice, and matching scale. Note that this require
                          pythia-pgs v2.2 for matching scale.
                      OM+JA+Chia: Implement MadWidth (automatic/smart computation of the widths)
                      OM: Support for Form-Factor defined in the UFO model. and support for model
                          parameter presence inside the Lorentz expression.
                      OM: Support for a arbitrary functions.f file present inside the UFO model. 
                      JA: Included <clustering> tag in matched .lhe output, to be 
                          used together with Pythia 8 CKKW-L matching. This can be 
                          turned off with the clusinfo flag in run_card.dat.
                      JA: New treatment of matching for diagrams that have no
                          corresponding lower-multiplicity diagrams. Jets that
                          are not classified as shower-type emission jets are
                          flagged in the cluster scale info at the end of the event,
                          which is recognized by the Pythia interface in Pythia-PGS
                          package v. 2.2. For such jets, xqcut does not apply. This
                          allows for consistent matching e.g. of p p > w+ b b~ in 
                          the 4-flavor scheme. Note that auto_ptj_mjj must be set to
                          .false. for this to work properly.
                      OM: Change model restriction behavior: two widths with identical are not merged anymore.
                      S.Prestel(via OM): implement KT Durham cut. (thanks to Z. Marshall)
                      OM: Improved check for unresponsive of PBS cluster (thanks J. Mc Fayden)
                      OM: Implement a maximum number (2500) of jobs which can be submitted at the same time
                          by the PBS cluster. This number is currently not editable via configuration file.
                     
                   MadEvent Bug Fixing:
                   --------------------
                      OM: Fix a bug for h > l+ l- l+ l- (introduce in 1.5.9) where the phase-space parametrization 
                          fails to cover the full phase-space. This bugs occurs only if two identical particles decays
                          in identical particles and if both of those particles can't be on-shell simultaneously. 
                      OM: Fix a bug for multi_run sample in presence of negative weights (possible if NLO pdf)
                          The negative weights were not propagated to the merged sample. 
                          (thanks to Sebastien Brochet for the fix)
	         
                   aMC@NLO Update:       ! FIRST OFFICIAL RELEASE WITH NLO CAPABILITIES !
                   ---------------
                       PT: MC@NLO matching to PYTHIA8 available.
                       RF: Added FxFx merging
                       RF: Use MC over helicities for the MadLoop virtual corrections.
                       RF: Using "virtual tricks" to reduce the number of PS points for which to include
                           the virtual corrections, leading to a speed up of the code.
                       OM+SF+RF: Add Frixione Photon isolation (also in MadEvent)
                       PA+OM: Fast version of MadSpin implemented (PS generation in Fortran).
		       OM: Allow to have MadSpin in "gridpack mode" (same cards/same decay). 
                           Add in the madspin_card "set ms_dir PATH". If the path didn't exist MS will
                           create the gridpack on that path, otherwise it will reuse the information 
                           (diagram generated, maximum weight of each channel, branching ratio,...)
                           This allow to bypass all the initialization steps BUT is valid only for the 
                           exact same event generation.
                       VH: Fixed set_run.f which incorrectly sets a default value for ptl, drll and
                           etal making the code insensitive to the values set in the run_card.dat 
                       VH: Fixed a bug in MadLoop that doubled the computing time for quad precision
                       VH+RF: Added MadLoop stability information to the log files (and run summary
                           in DEBUG mode).
                       RF: Fixed a stability problem in the reweighting to get PDF and scale uncertainties.
                       VH+RF: Improved the Binoth LHA interface
                       RF: Improved the multi-channeling for processes with more amplitudes than diagrams.
                       RF: Added a new parameter in the run_card to set the required accuracy for fixed 
                           order runs.
                       SF+RF: Improved handling of fixed order analysis

                    From beta3 (13/02/13):
                       OM: Merge with 1.5.7+1.5.8 (See information below)
                       OM: Allow the customize_model to be scriptable in a 
                           friendly way.
                       RF: Event normalization is now Les Houches compliant (the weights
		           of the events should average to the total rate). The old normalization
                           can still be chosen by setting the flag 'sum = event_norm' in the run_card.
		       RF: Fixes a bug related to the mass of the tau that was not consistently 
 		           taking into account in the phase-space set-up.
		       VH: Fixed the incorrect implementation of the four gluons R2 in the loop_sm UFO.
		       VH: Fixed the UV renormalization for the SM with massive c quarks.
                       RF: The PDF uncertainty for NNPDF is now also correctly given in the run summary
                       RF: Some improvements in the test_MC and test_ME when matrix elements are
                           numerically very large
                       OM+RF: Added the running at LO to the 'launch questions'
                       OM: Allow "check" command to use a event file.
                           This will use the related param_card and the first
                           event compatible with the requested process.
                       RF: Improved the phase-space generation in the case of competing resonances

                    From beta2 (23/12/12):
                       MG5 Team: Include 1.5.4+1.5.5+1.5.6 modifications
                       MadSpin Team: Include MadSpin
                       VH: Fix computation in the Feynman gauge for the loops
                       RF: automatic computation of the NLO uncertainties
                       OM: NLO can now be runned with no central disk
                       MZ: change the format of number (using e and not d)
                       MZ: compilation and tests are possible in multicore
                       RF: allow to precise either uncertainty or number of events
                           for aMC@NLO/NLO
                       OM: ./bin/mg5 cmd.cmd is now working for NLO process

                    From beta1 (31/10/12):
                       aMCatNLO Team: First public (beta) version of aMCatNLO.
                         In order to learn aMCatNLO, please do "tutorial aMCatNLO"
                         Please also visit: http://amcatnlo.cern.ch/list.htm for more
                         information.

1.5.15 (11/12/13) OM: Fix the auto-update function in order to allow to pass to 2.0.0

1.5.14 (27/11/13) OM: Add warning about the fact that newprocess_mg5 is going to be remove in MG5_aMC_V2.0.0
                  OM: Improved cluster submision/re-submition control. 

1.5.13 (04/11/13) OM: Implement a function which check if jobs submitted to cluster are correctly runned.
                      In case of failure, you can re-submitted the failing jobs automatically. The maximal 
                      number of re-submission for a job can be parametrize (default 1) and how long you have to
                      wait before this resubmission [to avoid slow filesystem problem, i.e. condor](default 300s)
                      Supported cluster for this function: condor, lsf, pbs
                  OM: Fix a problem when more than 10k diagrams are present for a given subprocesses.
                      (tt~+4jets).
                  BF: Change nmssm model (The couplings orders were not correctly assigned for some triple 
                      Higgs interactions) 
                  OM: use evince by default to open eps file instead of gv.
		  OM: Fix a problem with the set command for the card edition for the mssm model.
                  OM: Update EWdim6 paper according to the snowmass paper. (3 more operator)
                      The default model is restricted in order to exclude those operators. In order
                      to have those you have to use import model EWdim6-full
                  OM: Fix bug #1243189, impossible to load v4 model if a local directory has the name of
                      the models (which is present in the models directory)
                  OM: Fix a bug in the complex mass scheme in the reading of the param_card (it was clearly stated)
                  OM: Improve numerical stability of the phase-space point generation. (thanks Z. Surujon)

1.5.12 (21/08/13) OM: Improve phase-space integration for processes with strong MMJJ cut. Cases where
                      the cross-section were slightly (~4%) under-evaluated due to such strong cut.
                  OM: Add a command print_results in the madevent interface. This command print the 
                      cross-section/number of events/... 
                  OM: change the way prompt color is handle (no systematic reset). Which provides better
                      result when the log is printed to a file. (thanks Bae Taegil) 
                  OM: Fix Bug #1199514: Wrong assignment of mass in the lhe events file if the initial 
                      state has one massive and one massless particles. (Thanks Wojciech Kotlarski)
                  OM: Fix a compilation problem for SLC6 for the installation of pythia-pgs
                  OM: Fix a crash linked to bug #1209113.
                  OM: Fix a crash if python is not a valid executation (Bug #1211777)
		  OM: Fix a bug in the edition of the run_card if some parameters were missing in the cards
                      (Bug #1183334)

1.5.11 (21/06/13) OM: Fix CRITICAL bug (returning wrong cross-section) for processes with more than
                      one W decaying leptonically. For such processes the lepton cuts were also used
                      on the neutrino particle reducing the cross-section. This bug was present only
                      for group_subprocesses=True (the default)
                  OM: Fix Bug #1184213: crash in presence of GIM mechanism (occur on some 
                      LINUX computer only)
                  OM: The compilation of madevent is now performed by the number of core specify
                      in the configuration file. Same for pythia, ...
                  OM: Improve support for Read-Only system
                  OM: Fix a bug with the detection of the compiler when user specifiy a specific
                      compiler.
                  OM: Fix a problem that MG5 fails to compute the cross-section/width after that 
                      a first computation fails to integrate due to a wrong mass spectrum. 
                  OM: Fix a wrong output (impossible to compile) for pythia in presence of photon/gluon
                      propagator (introduce in 1.5.8)
                  OM: Allow to have UFO model with "goldstone" attribute instead of "GoldstoneBoson", since
                      FR change convention in order to match the UFO paper.

1.5.10 (16/05/13) OM: Fix Bug #1170417: fix crash for conjugate routine in presence of 
                      massless propagator. (introduce in 1.5.9)
                  OM: Fix question #226810: checking that patch program exists before
                      trying to update MG5 code.
                  OM: Fix Bug #1171049: an error in the order of wavefunctions 
                      making the code to crash (introduce in 1.5.7)
		  OM: Allow to use an additional syntax for the set command.
                      set gauge = Feynman is now valid. (Was not valid before due to the '=')
                  OM: Fix By Arian Abrahantes. Fix SGE cluster which was not working when
                      running full simulation (PGS/Delphes).
                  OM: adding txxxxx.cc (Thanks to Aurelijus Rinkevicius for having 
                      written the routine) 
                  OM: Fix Bug #1177442. This crash occurs only for very large model. 
                      None of the model shipped with MG5 are impacted.
                  OM: Fix Question #228315. On some filesystem, some of the executable 
                      loose the permission to be executable. Recover those errors 
                      automatically.
                  OM: Modify the diagram enhancement technique. When more diagram have 
                      the same propagator structure we still combine them but we now include
                      the interference term in the enhancement technique for those diagrams.
                      This fix a crash for some multi-jet process in presence of non diagonal
                      ckm matrices.

1.5.9 (01/04/13)  JA: Fix bug in identification of symmetric diagrams, which could
                      give the wrong propagators included in event files for certain
                      processes (such as p p > z z j, z > l+ l-). Apart from the 
                      propagators (with status 2) in the event file, this bug didn't
                      affect any other results (such as distributions).
                  JA: Fix problem in gensym which made some decay chain processes
                      slower than they should be. Thanks Eric Mintun for reporting.
                  JA: Fix problem in event clustering (introduced in v. 1.5.8)
                      which made events from some processes fail Pythia running.
                  JA: Fixed bug #1156474, Pythia 8 C++ matrix element output for 
                      decay chain processes such as p p > z j, z > j j.
                      (Bug #1156474)
                  JA + OM: Automatically remove libpdf and libgeneric before survey,
                      so everything works automatically when switching between
                      built-in PDFs and LHAPDF.
                  JA: Allow syntax / to remove particles in the define command.
                      Example: define q = p / g
                  JA: Added fat warning if any decay process in a decay chain
                      includes a particle decaying to itself (as is the case
                      if you do w+ > all all, since you include w+ > w+ a).
                  JA: Forbid running newprocess_mg5 from a process directory
                      that has already been generated, to avoid confusion.
                  OM: Fix lxplus server issue (Bug #1159929)
                  OM: Fix an issue when MG5 directory is on a read only disk 
                      (Bug #1160629)
                  OM: Fix a bug which prevent to have the pythia matching plot/cross-section
                      in some particular case.
                  OM: Support of new UFO convention allowing to define custom propagator.
                      (Both in MG5 and ALOHA)
                  OM: Change ALOHA default propagator to have a specific expression for the
                      massless case allowing to speed up matrix element computation with 
                      photon/gluon.
                  OM: Correct the default spin 3/2 propagator (wrong incoming/outcoming 
                      definition)
                  ML (by OM): Adding support of the SLURM cluster. Thanks to 
                      Matthew Low for the implementation.
                  OM: Fixing the standalone_cpp output for the mssm model. (only model impacted)
                      Thanks to Silvan S Kuttimalai for reporting. 
                  OM: Fix Bug #1162512: Wrong line splitting in cpp when some name were very long.
                      (shorten the name + fix the splitting)

1.5.8 (05/03/13)  OM: Fix critical bug introduce in 1.5.0. ALOHA was wrongly written
                      HELAS routine for expression containing expression square. 
                      (like P(-1,1)**2). None of the default model of MG5 (like sm/mssm)
                      have such type of expression. More information in bug report #1132996
                      (Thanks Gezim) 		
                  OM+JA: install Delphes now installs Delphes 3 
                      [added command install Delphes2 to install Delphes 2]
                  OM: Add command in MadEvent interface: add_time_of_flight
                      This command modifies the lhe events file by adding the time of 
                      flight information in the lhe events. To run this you need to do
                      $> ./bin/madevent
                      MGME> generate_events --laststep=parton -f 
                      MGME> add_time_of_flight
		      MGME> pythia    [if needed]
                  OM: Fix bug in pythia8 output for process using decay chains syntax.
                      See bug #1099790.
                  CDe+OM: Update EWdim6 model
                  OM: Fix a bug preventing model customized via the "customize_model"
                      command to use the automatic width computation.
                  OM: Change model restriction behavior: a value of 1 for a width is 
                      not treated as a restriction rule.
                  OM: Fix incomplete restriction of the MSSM model leading to inefficient
                      process merging (and larger-than-necessary files) for the MSSM.
                  OM: Correct bug #1107603 (problem with condor cluster for submission 
                      associated to a large number of jobs). Thanks Sanjay.
                  JA: Fix one part of the problem in bug #1123974: take into 
                      account invariant mass cuts mmXX above the peak range in 
                      s-channel resonances in the phase space integration,
                      to make sure such channels find events even for narrow
                      invariant mass cut ranges. Please note the discussion in 
                      that bug report for other types of channels however.
                  JA: Fixed bug #1139303: matrix elements for identical 
                      decay chain processes with different propagators (such as 
                      p p > w+, w+ > e+ ve and p p > w-,  w- > vm~ mu-) 
                      are now no longer combined, to ensure that resonances are
                      correctly represented in event file.
                  OM: Support lhapdf set which contains photon (See bug #1131995).
                  RF+JA: Reuse last two PDF calls also for LHAPDF PDFs, clarify code
                      for reuse of PDFs in pdg2pdf.f and pdg2pdf_lhapdf.f
                  OM: Update the default delphes card to latest Delphes version. This 
                      default card is automatically overwritten by the default Delphes
                      card when running "install Delphes".
                  JA: Make sure cuts are only checked once per event - this can save
                      a lot of time for multiparton event generation.
                  OM: Fix Bug #1142042 (crash in gridpack).

1.5.7 (15/01/13)  OM+JA: Fixed crash linked to model_v4 for processes containing wwww or
                      zzww interactions. (See bug #1095603. Thanks to Tim Lu) 
                  OM: Fix a bug affecting 2>1 process when the final states particles is 
                      (outcoming fermion) introduced in version 1.5.0. (Thanks to 
                      B. Fuks) 
                  OM: Fix a problem of fermion flow for v4 model (thanks to A. Abrahantes) 
                  OM+DBF: Change the automatically the electroweak-scheme when passing to 
                      complex-mass scheme: the mass of the W is the an external parameter
                      and Gf is an internal parameter fixed by LO gauge relation. 
                  OM+DBF: Remove the model sm_mw of the model database. 
                  OM: Fix problem in the ./bin/mg5 file command when some question are 
                      present in the file.
                  OM: Extend support for ~ and ${vars} in path.
                  OM: Fix a crash in multi_run for more than 300 successive runs.
                      (Thanks to Diptimoy)
                  OM: Allow to choose the center of mass energy for the check command.
                  OM: small change in the pbs cluster submission (see question #218824)
                  OM: Adding possibility to check gauge/lorentz/...for  2>1 processes.                    

1.5.6 (20/12/12)  JA: Replaced error with warning when there are decay processes
                      without corresponding core processes final state (see 
                      Question #216037). If you get this warning, please check
                      carefully the process list and diagrams to make sure you
                      have the processes you were expecting.
                  JA: Included option to set the highest flavor for alpha_s reweighting
                      (useful for 4-flavor matching with massive b:s). Note that
                      this does not affect the choice of factorization scale.
                  JA: Fixed Bug #1089199, where decay processes with symmetric 
                      diagrams were missing a symmetry factor. 
                      Note that this only affects decay processes (A > B C ..) 
                      with multiple identical particles in the final state and 
                      some propagators not able to go on the mass shell.
                  JA: Updated the restriction cards for the sm model to set 
                      Yukawa couplings equal to the corresponding masses
                      (in order to avoid stupid gauge check failures).


1.5.5 (18/11/12)  JA: Fixed Bug #1078168, giving asymmetries in X+gamma generation
                      (e.g. Z+gamma) when ickkw=1 and pdfwgt=T. Thanks Irakli!
                  JA: Ensure that t-channel single top gives non-zero cross section
                      even if maxjetflavor=4 (note that if run with matching,
                      maxjetflavor=5 is necessary for correct PDF reweighting).
                  OM: Fixed Bug #1077877. Aloha crashing for pseudo-scalar, 3 bosons 
                      interactions (introduces in 1.5.4)
                  OM: Fix Bug for the command "check gauge". The test of comparing
                      results between the two gauge (unitary and Feynman) was not 
                      changing the gauge correctly.
                  OM: Improvment in LSF cluster support (see bug #1071765) Thanks to
                      Brian Dorney.

1.5.4 (11/11/12)  JA: Fixed bug in combine_runs.py (introduced in v. 1.5.0) for
                      processes with 5 final-state particles, which might prevent
                      matching to Pythia to work properly (thanks Priscila).
                  OM: Fix Bug #1076043, error in kinematics for e- p collisions,
 		      thanks to Uta Klein (introduced in 1.5.0).
                  JA: Fix Bug #1075525, combination of decay processes for 
                      particle and antiparticle (e.g. w+ > all all and 
                      w- > all all), thanks Pierre.
                  OM: Fix a compilation crash due to aloha (thanks Tim T)
                  JA: Fixed dynamical scale settings for e- p collisions.
                  JA: Fixed running LHAPDF on a cluster with cluster_temp_path.
                  JA: Ensure that the seed is stored in the banner even when Pythia
                      is run (this was broken in v. 1.5.0).
                  JA: Improved and clarified phase space presetting for processes
                      with competing BWs.

1.5.3 (01/11/12)  OM: Fix a crash in the gridpack mode (Thanks Baris Altunkaynak)
                  OM: Fix a crash occuring on cluster with no central disk (only
                      condor by default) for some complicated process.
                  OM: If launch command is typed before any output command, 
                      "output madevent" is run automatically.
                  OM: Fix bug preventing to set width to Auto in the mssm model.
                  OM: Allow "set width PID VALUE" as an additional possibility to
                      answer edit card function.
                  OM: Improve ME5_debug file (include now the content of the 
                      proc_card as well).

1.5.2 (11/10/12)  OM: Fix Bug for mssm model. The param_card was not read properly
                      for this model. (introduce in 1.5.0)
                  OM: If the code is run with an input file (./bin/mg5 cmd.cmd)
                      All question not answered in the file will be answered by the 
                      default value. Running with piping data is not affected by this.
                      i.e. running ./bin/mg5 cmd.cmd < answer_to_question 
                       or echo 'answer_to_question' | ./bin/mg5 cmd.cmd      
                      are not affected by this change and will work as expected.
                  OM: Fixing a bug preventing to use the "set MH 125" command in a
                      script file.
                  JA: Fixed a bug in format of results.dat file for impossible
                      configurations in processes with conflicting BWs.
                  OM: Adding command "launch" in madevent interface which is the
                      exact equivalent to the launch command in the MG5 interface
                      in madevent output.
                  OM: Secure the auto-update, since we receive some report of incomplete
                      version file information.

1.5.1 (06/10/12)  JA: Fixed symmetry factors in non-grouped MadEvent mode
                      (bug introduced in v. 1.5.0).
                  JA: Fixed phase space integration problem with multibody 
                      decay processes (thanks Kentarou for finding this!).
                  OM: Fix that standalone output was not reading correctly the param_card
                      (introduce in 1.5.0)
                  OM: Fix a crash when trying to load heft
                  OM: Fix the case when the UFO model contains one mass which 
                      has the same name as another parameter up to the case.
                  OM: Fix a bug for result lower than 1e-100 those one are now 
                      consider as zero.
                  OM: Fix a bug present in the param_card create by width computation 
                      computation where the qnumbers data were written as a float 
                      (makes Pythia 6 crash).

1.5.0 (28/09/12)  OM: Allow MG5 to run in complex mass scheme mode
                      (mg5> set complex_mass True)
                  OM: Allow MG5 to run in feynman Gauge
                      (mg5> set gauge Feynman)
                  OM: Add a new command: 'customize_model' which allow (for a
                      selection of model) to fine tune the model to your need.
                  FR team: add a file decays.py in the UFO format, this files 
                      contains the analytical expression for one to two decays
       		  OM: implement a function for computing the 1 to 2 width on 
                      the fly. (requires MG5 installed on the computer, not only
                      the process directory)
                  OM: The question asking for the edition of the param_card/run_card
                      now accepts a command "set" to change values in those cards
                      without opening an editor. This allow simple implemetation 
                      of scanning. (Thanks G. Durieux to have push me to do it)
                  OM: Support UFO model with spin 3/2
                  OM + CDe: Support four fermion interactions. Fermion flow 
                       violation/Majorana are not yet allowed in four fermion 
                       interactions.
                  OM + PdA: Allow Large Extra Dimension Model (LED) to run in the
                      MG5 framework.
                  OM: Add auto-detection if MG5 is up-to-date and propose to
                      apply a patch if not.
                  OM: MadEvent changes automatically the compiler according to 
                      the value present in the configuration file.
                  OM: Aloha modifications: faster to create routines and more 
                      optimized routines (up to 40% faster than previous version).
                  OM: Aloha now supports Lorentz expression with denominator.
                  OM: Improve error message when Source didn't compile properly.
                  OM: The numerical evaluation of the matrix element requires now 
                      less memory than before (madevent and standalone output)
                  OM: Fix a series of bugs with the madevent command 'remove' and 
                      'run_banner'                    
                  JA: Ensure identical results for identical seeds also with
                      multiple runs in the same directory. Note that identical runs
                      with previous versions can't be guaranteed (but different
                      seeds are guaranteed to give statistically independent runs).
                      Save the results.dat files from all runs.
                  JA: Amended kinematics to correctly deal with the case of
                      massive beams, as well as fixed-target proton collisions.
                  JA: Changed default in the run_card.dat to use -1 as "no cut"
                      for the max-type cuts (etaj, ptjmax, etc.).
                  JA: Added support for negative weights in matrix elements
                      (as required for interference-only terms) and PDFs.
                  JA: Avoid creating directories for integration channels
                      that can not give events based on BW settings
                      (further improvement compared to v. 1.4.8).
                  JA: Optimize phase space integration when there are resonances
                      with mass above ECM.
                  JA: Fixed issue in replace.pl script with more than 9 particles
                      in an event.
                  JA+OM: Allow cluster run to run everything on a local (node) disk.
                      This is done fully automatically for condor cluster.
                      For the other clusters, the user should set the variable
                      "cluster_temp_path" pointing to a directory (usefull only if 
                      the directory is on the node filesystem). This still requires
                      access to central disk for copying, event combination,
                      running Pythia/PGS/Delphes etc.
                  OM: Replace fortran script combine_runs by a python script. 
                      This script allows to be more stable when running on clusters 
                      with slow filesystem response (bugs #1050269 and #1028844)
                  JA: Ensure that process mirroring is turned off for decay
                      processes of type A > B C...

1.4.8.4 (29/08/12) OM: Fix a web problem which creates generations to run twice on the web.

1.4.8.3 (21/08/12) JA: Ensure that the correct seed is written also in the .lhe
                       file header.
                   JA: Stop run in presence of empty results.dat files 
                       (which can happen if there are problems with disk access
                       in a cluster run).
                   JA: Allow reading up to 5M weighted events in combine_events.

1.4.8.2 (30/07/12) OM: Allow AE(1,1), AE(2,2) to not be present in SLAH1 card
                       (1.4.8 crashes if they were not define in the param_card)
                   OM: Add a button Stop-job for the cluster and make nicer output 
                       when the user press Ctrl-C during the job.

1.4.8 (24/07/12)  JA: Cancel running of integration channels where the BW
                      structure makes it impossible to get any events. This
                      can significantly speed up event generation for processes
                      with conflicting BWs.
                  JA: Minor modification of integration grid presetting in
                      myamp.f, due to the above point.
                  JA: Raise exception if a decay process has decaying particles
                      that are not present in the corresponding core process
                      (this might help avoid syntax mistakes).
                  JA: Fixed subprocess group combination also for the case
                      when different process flags @N are given to different
                      decays of the same core process (sorry, this was missed
                      in v. 1.4.7).
                  JA: Fixed crash for process p p > w+ w+ j j t t~ when all 
                      w and t/t~ are decayed (bug #1017912, thanks to Nicolas
                      Deutschmann).
                  JA: Fixed array dimension for diagrams with a single s-channel
                      propagator (caused crash for certain compilers, bug #1022415
                      thanks Sho Iwamoto).
                  JA: Fixed crash for identical decay chains for particle-anti- 
                      particle when only one of the two is decayed, introduced 
                      in v. 1.4.7 (thanks John Lee).
                  OM: Ensure that matching plots are replaced correctly when
                      Pythia is run reusing a tag name.
                  OM: Improved check for YE/AE, YU/AU, YD/AD for first two
                      generations in SLHA1<->2 converter (thanks Abhishek).

1.4.7 (25/06/12)  JA: Change the random seed treatment to ensure that the original 
                      seed is stored in the banner (this was broken in v. 1.4.0).
                      If a non-zero seed is given in the run_card, this seed
                      is used as starting value for the SubProcesses/randinit file,
                      while the seed in the run_card is set to 0.
                      This way, the seed for a multi_run is automatically
                      updated in the same way as for individual runs.
                  TS + JA: Fix problem with duplicate random seeds above 64000.
                      Now, random seeds up to 30081*30081 can safely be used.
                  JA: Turn off automatic checking for minimal coupling orders
                      in decay processes A > B C ...
                  JA: Ensure that automatic coupling order determination works
                      also for effective theories with multiple orders in an
                      interaction (thanks Claude and Gizem Ozturk).
                  JA: Optimize phase space integration and event generation
                      for decay processes with very squeezed mass spectrum.
                  JA: Ensure that identical matrix elements in different process 
                      definitions are combined also when using the decay chain 
                      formalism (thanks to Zhen Liu for pointing this out).
                  BF+JA: Updated the NMSSM model to the latest FR version.
                  OM: Change EW_dim6 to remove all interactions which don't 
                      impact three boson scattering.
                  JA: Fixed problem in matrix element combination which allowed
                      non-identical matrix elements to be combined in certain
                      complicated processes (such as p p > l vl l vl l vl),
                      resulting in lines with Z > e+ mu- in the event file
                      (bug #1015032, thanks Johannes E for reporting).
                  JA: Fixed minor typo in myamp.f.
                  OM: Fixed minor behavior restriction of multi_run (thanks to
                      Joachim Kopp).
                  OM: Improved condor cluster support when the cluster is 
                      unresponsive (should avoid some crashes on the web).
                  JA: Fixed support for color sextets in addmothers.f
                      (thanks Nicolas Deutschmann for reporting).          
                  JA: Make sure that also the SubProcesses directories are 
                      cleaned when running bin/compile in a gridpack.
                  JA: Removed the confusing makefile in Template and replace it
                      with scripts to create madevent.tar.gz and gridpack.tar.gz.
                  
1.4.6 (16/05/12)  JA: Added cuts on lepton pt for each of the 4 hardest leptons
                  OM: Allow bin/madevent script to be run with a single line command
                      example ./bin/madevent multi_run 10 
                  OM: Adding the 4 higgs interactions in the standard model UFO model
                  JA: Added new restriction card for the sm model with massive
                      muon and electron, and non-zero tau decay width
                  JA: Ensure assignment of colors to intermediate propagators
                      works also in fermion flow- and color flow-violating 
                      RPV processes (thanks Brock Tweedie for finding this).
                  JA: Fix crash for certain fermion flow violating decay chains
                      (introduced in v. 1.3.27) (again thanks to Brock Tweedie).
                  JA: Fix crash for decay chains with multiple decays involving 
                      the same particles (thanks Steve Blanchet for reporting)
                  JA+OM: Fix crash for Pythia8 output with multiparticle vertices
                      (thanks to Moritz Huck for reporting this.)
                  OM: Fixing ALOHA output for C++/python.
                  OM: Fix a crash occuring when trying to create an output on 
                      an existing directory (thanks Celine)

1.4.5 (11/04/12)  OM: Change the seed automatically in multi_run. (Even if the seed
                      was set to a non automatic value in the card.)
                  OM: correct a minor bug #975647 (SLAH convention problem) 
                      Thanks to Sho Iwamoto
                  OM: Improve cluster support (more secure and complete version)
                  JA: Increased the number of events tested for non-zero helicity
                      configurations (needed for goldstino processes).
                  OM: Add a command to remove the file RunWeb which were not always
                      deleted correctly
                  OM+JA: Correct the display of number of events and error for Pythia 
                     in the html files.
                  OM: Changed the way the stdout/stderr are treated on the cluster
                      since some cluster cann't support to have the same output file
                      for both. (thanks abhishek)

1.4.4 (29/03/12)  OM: Added a command: "output aloha" which allows to creates a 
                      subset (or all) of the aloha routines linked to the
                      current model
                  OM: allow to choose the duration of the timer for the questions.
                      (via ./input/mg5_configuration.txt)
                  OM: Allow UFO model where G is not defined.
                  OM: allow to use ~,~user, ${var} in the path. Improve support
                      for path containing spaces.
                  JA: Fixed LHAPDF functionality which was broken in v. 1.4.0
                  JA: Allow non-equal mixing angles in mssm restrict cards
                      (as needed for cards from some spectrum generators)
                  JA: Fixed script addmasses.py for complicated events such as
                      p p > t t~ + jets with decays of t and t~.
                  JA: Added GE cluster to the list in cluster.py.
                  JA: Allow up to 1M events in a single run. Note that the 
                      unweighting (combine events) step gets quite slow with
                      so many events. Also note that if Pythia is run, still
                      maximum 50k events is recommended in a single run. 
                  OM: Fix problem linked to filesystem which makes new files
                      non executables by default. (bug #958616)
                  JA: Fixed buffer overflow in gen_ximprove when number of
                      configs > number of diagrams due to competing resonances
                      (introduced in v. 1.4.3).

1.4.3 (08/03/12)  JA: Reintroduced the possibility to completely forbid
                      s-channel diagrams, using the $$ notation. Note that
                      this should be used with great care, since the result
                      is in general not gauge-invariant. It is in general
                      better to use the $ notation, forbidding only onshell
                      s-channel particles (the inverse of decay chains).
                  JA: Automatically ensure that ptj and mmjj are below xqcut
                      when xqcut > 0, since ptj or mmjj > xqcut ruins matching.
                  OM: Add LSF to the list of supported cluster (thanks to Alexis).
                  OM: change the param_card reader for the restrict file.
                      This allow to restrict model with 3 lha id (or more)
                      (thanks to Eduardo Ponton).
                  OM: forbids to run 'generate events' with python 2.4.
                  OM: Include the configuration file in the .tar.gz created on 
                      the web (thanks to Simon) .
                  OM: Fix a Mac specific problem for edition of Delphes card.
                      (thanks to Sho Iwamoto).
                  OM: ALOHA modifications:
                       - Change sign convention for Epsilon (matching FR choices)
                       - For Fermion vertex forces that _1 always returns the  
                         incoming fermion and _2 returns the outcoming fermion. 
                         (This modifies conjugate routine output)
                       - Change the order of argument for conjugate routine
                         to expect IO order of fermion in all cases.
                       Note that the two last modifications matches MG5 conventions
                       and that those modifications correct bugs for interactions
                       a) subject to conjugate routine (i.e. if the model has 
                          majorana)                       
                       b) containing fermion momentum dependencies in the Lorentz
                          structure  
                       All model included by default in MG5 (in particular sm/mssm)
                       were not affected by those mismatch of conventions.
                       (Thanks to Benjamin fuks) 
                  OM: make acceptance test more silent.  
                  OM: return the correct error message when a compilation occur. 
                  OM: some code re-factoring.

1.4.2 (16/02/12) JA: Ensure that matching works properly with > 9 final state
                      particles (by increasing a buffer size in event output)
                 OM: add a command "import banner" in order to run a full run
                      from a given banner.
                 OM: Fix the Bug #921487, fixing a problem with home made model
                      In the definition of Particle/Anti-Particle. (Thanks Ben)
                 OM: Fix a formatting problem in me5_configuration.txt 
                      (Bug #930101) Thanks to Arian
                 OM: allow to run ./bin/mg5 BANNER_PATH and
                      ./bin/mg5 PROC_CARD_V4_PATH
                 OM: Various small fixes concerning the stability of the html 
                      output.
                 OM: Changes the server to download td since cp3wks05 has an 
                      harddisk failures.

1.4.1 (06/02/12) OM: Fix the fermion flow check which was wrongly failing on 
                      some model  (Thanks to Benjamin)
                 OM: Improve run organization efficiency (which speeds up the 
                      code on cluster) (Thanks to Johan)
                 OM: More secure html output (Thanks to Simon)

1.4.0 (04/02/12) OM: New user interface for the madevent run. Type:
                      1) (from madevent output) ./bin/madevent
                      2) (from MG5 command line) launch [MADEVENT_PATH] -i
                      This interface replaces various script like refine, 
                      survey, combine, run_..., rm_run, ...
                      The script generate_events still exists but now calls
                       ./bin/madevent. 
                 OM: For MSSM model, convert param_card to SLAH1. This card is
                      converted to SLAH2 during the MadEvent run since the UFO 
                      model uses SLAH2. This allows to use Pythia 6,
                      as well as having a coherent definition for the flavor.
                 JA+OM: For decay width computations, the launch command in 
                      addition to compute the width, creates a new param_card 
                      with the width set to the associated values, and with the 
                      Branching ratio associated (usefull for pythia). 
                 NOTE: This param_card makes sense for future run ONLY if all 
                      relevant decay are generated.
                 EXAMPLE: (after launch bin/mg5):
                       import model sm-full
                       generate t > b w+
                       define all = p b b~ l+ l- ta+ ta- vl vl~
                       add process w+ > all all
                       add process z > all all
                       define v = z w+ w-
                       add process h > all all
                       add process h > v v, v > all all
                       output
                       launch
                 OM: change output pythia8 syntax: If a path is specified this 
                      is considered as the output directory.
                 OM: Change the path of the madevent output files. This allows 
                      to run pythia/pgs/delphes mulitple times for the same set 
                      of events (with different pythia/... parameters).
                 OM: Madevent output is now insensitive to the relative path
                      to pythia-pgs, delphes, ... In consequence you don't need
                      anymore to have your directory at the same level as 
                      Template directory. 
                 OM: MadEvent checks that the param_card is coherent with the 
                      restriction used during the model generation. 
                 OM: Model restrictions will now also force opposite number to 
                      match (helpfull for constraining to rotation matrix).  
                 OM: Change the import command. It's now allowed to omit the 
                      type of import. The type is guessed automaticaly. 
                      This is NOT allowed on the web.
                 OM: Add a check that the fermion flow is coherent with the 
                      Lorentz structure associates to the vertex.
                 OM: Add a check that the color representation is coherent. 
                      This allow to detect/fix various problem linked
                      to some new models created by FR and SARAH.
                 OM: Change the default fortran compiler to gfortran.
                 OM: Add the possibility to force which fortran compiler will
                      be used, either via the configuration file or via the set 
                      command.
                 OM: Add the possibility to bypass the automatic opening of 
                      the web browser (via the configuration file: 
                      ./input/mg5_configuration.txt )
                 OM: add 'save options' command to save the current configuration 
                      in the configuration file. 
                 OM: Change the scheme of questions when running madevent and 
                      allow to specify in the command interface if you
                      want to run pythia/pgs/...
                      Allow to put the answers to the questions in the 
                      proc_card.dat.
                 OM: Add options for the display command:
                      a) display options: return the current option value. 
                        i.e. those set via the set command and/or via the 
                        configuration file
                      b) display variable NAME: return the current string 
                        representation of NAME and/or self.NAME .
                      c) display coupling_order: return the coupling orders with
                        their associated weight (for automatic order restriction)
                      d) display couplings now returns the list of all couplings
                        with the associated expression
                      e) display interactions [PART1] [PART2] [PART3] ...
                         display all interactions containing the particles set
                         in arguments 
                 OM: New Python script for the creation of the various html pages.
                      This Requires less disk access for the generation of the files.
                 OM: Modify error treatment, especially for Invalid commands
                      and Configuration problems.
                 JA: Ensure that we get zero cross section if we have
                      non-parton initial states with proton/antiproton beams
                 OM: Improve cluster support. MadEvent now supports PBS/Condor/SGE
                      Thanks to Arian Abrahantes for the SGE implementation.
                 OM: Improve auto-completion (better output/dealing with multi line/...)
                 OM: Improve the parallel suite and change the release script to run
                      some of the parallel tests. This ensures even higher stability 
                      of the  code for the future releases.
                 JA: Changed the way gridpacks work: Set granularity to 1
                      (so randomly select channels only if they should generate 
                      less than 1 event), but allowing channels to run down to a single
                      iteration. This removes all old problems with increased
                      variance for small channels in the gridpacks, while giving 
                      even faster event generation.

                 Thanks to Johan Alwall, Sho Iwamoto for all the important 
                 testing/bug reports.


1.3.33 (01/01/12) JA: Revisited colors for propagators in addmothers.f
                      to ensure that propagators in color flow
                      violating processes get the correct color
                      from initial state particles (thanks to
                      Michele Gabusi for forcing me to do this).

1.3.32 (21/12/11) JA: Fixed a bug in the PDF reweighting routine,
                      which caused skewed eta distributions for
                      matched samples with pdfwgt=T. Thanks to Giulio
                      Lenzi for finding this.
 
1.3.31 (29/11/11) OM: Fix a bug an overflow in RAMBO (affects standalone 
                     output only)
                  PdA (via OM): Change RS model (add a width to the spin2)
                  OM: Fix a bug in the cuts associate to  allowed mass of all 
                      neutrinos+leptons (thanks to Brock Tweedie for finding it)
                  OM: Remove some limitation in the name for the particles


1.3.30 (18/11/11) OM: Fix a bug for the instalation of pythia-pgs on a 64 bit
                      UNIX machine.
                  OM: If ROOTSYS is define but root in the PATH, add it 
                      automatically in create_matching_plots.sh
                     This is require for the UIUC cluster.

1.3.29 (16/11/11) OM: Fixed particle identities in the Feynman diagram drawing
                  JA: Fixed bug in pdf reweighting when external LHAPDF is used.
                  OM+JA: Simplify the compilation of pythia-pgs package.


1.3.28 (14/11/11) OM+JA: Fix special case when Lorentz structure combining
                      two different Majorana particles depends on the
                      incoming/outgoing status of the Majorana particles
                      (needed for MSSM with Goldstino).
                  JA: Fixed problem with colors in addmothers.f for complicated
                      multiparticle vertices and simplified color treatment 
                      (thanks to Gauthier Durieux for pointing this out).
                  JA: Further improved gridpack parameters
                  OM: Update the parallel test (now testing against MG5 1.3.3)
                  OM: Include some parallel test in the release script.


1.3.27 (05/11/11) JA: Fix bug in mirrored amplitudes (sometimes
                      amplitudes that should not be flagged as
                      mirrored were flagged as mirrored). Thanks
                      Marco Zaro for reporting this!
                  JA: Fix another problem getting enough events in
                      gridpack mode (it was not completely fixed in
                      v. 1.3.24). Thanks Alexis!
                  JA: Added "!" comments for all parameters in the default
                      run_card, since apparently this is still needed
                      for g77 to correctly read the parameters.
 
1.3.26 (31/10/11) JA: Fix color setting in MadEvent event file for
                      multiparticle vertices, which was not taken into
                      account in the upgrade in v. 1.3.18
                  OM: Fixed mmnl cut (inv. mass of all leptons and neutrinos)
                      which was never active.
                  OM: Fix td install in Linux were a chmod was missing

1.3.25 (27/10/11) JA: Ensure that the correct intermediate resonance
                      is always written in the event file, even when we
                      have resonances with identical properties.
                  OM: Fix the bug forcing to quit the web browser in order to
                      have MG5 continuing to run.
                  OM: Change the tutorial in order to allow open index.html
                      after the output command. 

1.3.24 (22/10/11) JA: Fix problem with getting enough events in gridpack
                      mode (this was broken in v. 1.3.11 when we moved
                      from events to luminocity in refine). Thanks to
                      Alexis Kalogeropoulos.

1.3.23 (19/10/11) JA: Allow user to set scales using setscales.f again 
                      (this was broken in v. 1.3.18). Thanks to Arindam Das.
                  JA: Ensure that the error message is displayed if the
                     "make" command is not installed on the system.
 
1.3.22 (12/10/11) JA: Fixed another bug (also introduced in 1.3.18), which 
                      could give the wrong ordering between the s-channel 
                      propagators for certain multiprocess cases (this
                      also lead to a hard stop, so don't worry, if you get 
                      your events, the bug doesn't affect you). Sorry about
                      that, this is what happens when you add a lot of
                      new functionality...

1.3.21 (12/10/11) OM: Add a new command: install.
                      This allow to install quite easily different package
                      devellop for Madgraph/MadEvent. The list of available
                      package are pythia-pgs/MadAnalysis/ExRootAnalysis/Delphes
                  OM: Adding TopEffth Model
                  OM: Improve display particles and autocompletion in
                      presence of nonpropagating particles
                  OM: Fix Aloha bug linked to four fermion operator
                  PA: fix the problem of degenerate color basis in the
                      diquark sextet model
                  JA: Fixed bug in cluster.f that created a hard stop,
                      introduced in 1.3.18.

1.3.20 (09/10/11) JA: Fixed bug in myamp.f that created a hard stop
                      error for certain cases with many processes with
                      different propagators in the same subprocess dir.

1.3.19 (06/10/11) JA: Fixed problem with SubProcesses makefile on Linux,
                      introduced in 1.3.18.

1.3.18 (04/10/11) JA: Use model information to determine color of particles
                      for reweighting and propagator color info.
                  JA: Changed the definition of "forbidden s-channels"
                      denoted by "$" to exclude on-shell s-channels while
                      keeping all diagrams (i.e., complemetary to the decay
                      chain formalism). This reduces the problems with 
                      gauge invariance compared to previously.
                      "Onshell" is as usual defined by the "bwcutoff" flag 
                      in the run_card.dat.
                  JA: Enable proper 4-flavor matching (such as gg>hbb~+jets)
                      Note that you need the Pythia/PGS package v. 2.1.9 or 
                      later to use with 4F matching.
                      Changes include: alpha_s reweighting also for b vertices,
                      new scale treatment (mu_F for pp>hbb~ is (pT_b^max*m_Th)),
                      no clustering of gluons to final-state massive particles
                      in MadEvent.
                  JA: Ensure that factorization scale settings and matching works
                      also in singlet t-channel exchange processes like
                      single top and VBF. The dynamic factorization
                      scale is given by the pT of the scattered quark
                      (on each side of the event).
                Note: You need the Pythia/PGS package v. 2.1.10 or later
                      to use with VBF matching, to ensure that both radiated
                      and scattered partons are treated correctly
                      - scattered partons need to be excluded from the matching,
                      since their pT can be below QCUT. An even better
                      treatment would require to individually shower and match
                      the two sides in Pythia, which is not presently possible.
                Note: In the matched 4-flavor process p p > t b~ j $ w+ w- t~ +
                      p p > t b~ j j $ w+ w- t~, there is an admixture
                      of t-channel single top (with up to 1 radiated jet) 
                      and s-channel single top (with up to 2 radiated jets). 
                      In this case, the automatic determination of maximum 
                      multiplicity sample doesn't work (since max in the file 
                      will be 2 jets, but for t-channel max is 1 jet).
                      So MAXJETS=1 must be specified in the pythia_card.dat.
                  JA: Fixed pdf reweighting for matching, which due to a mistake
                      had never been activated.
                  JA: Improved phase space integration presetting further by 
                      taking into account special cuts like xpt, ht etc.
                  JA: Introduce new convention for invariant mass cuts
                      - if max < min, exclude intermediate range
                      (allows to exclude W/Z dijet resonances in VBF processes)

1.3.17 (30/09/11) OM: Fix a crash created by ALOHA when it tries to create the full
                      set of ALOHA routines (pythia8 output only).

1.3.16 (11/09/11) JA: Fixed the problem from 1.3.12.

1.3.15 (09/09/11) OM: remove the fix of 1.3.12
                      (No events in output for some given processes)

1.3.14 (08/09/11) OM: Fix a bug in the RS model introduced in 1.3.8

1.3.13 (05/09/11) JA: Fixed bug with cut_decays=F which removed cuts also for
                      non-decay products in certain channels if there is
                      a forced decay present. Note that this does not affect
                      xqcut, only pt, minv and eta cuts.
                  JA: If non-zero phase space cutoff, don't use minimum of
                      1 GeV (this allows to go to e.g. 2m_e invariant mass for
                      \gamma* > e+ e-).

1.3.12 (01/09/11) JA: Fixed problem with decay chains when different decays
                      result in identical final states, such as
                      p p > go go, (go > b1/b1~ b/b~, b1/b1~ > b/b~ n1)
                      (only one of the decay chains was chosen, instead of
                      all 3 combinations (b1,b1), (b1,b1~), (b1~,b1~))
                  JA: Allow for overall orders also with grouped subprocesses
                  JA: Ensure that only leading color flows are included in event
                      output (so no singlet flows from color octets).
                  JA: Fixed small bug in fermion flow determination for multifermion
                      vertices.

1.3.11 (26/08/11) JA: Improved precision of "survey" by allowing 4th and 5th 
                      iteration if accuracy after 3 iterations < 10%.
                  JA: Subdivide BW in phase space integration for conflicting BWs 
                      also for forced decays, to improve generation with large
                      bwcutoff in e.g. W+ W- production with decays.
                  JA: Do refine using luminocity instead of number of events,
                      to work with badly determined channels.
                  JA: Don't use BW for shat if mass > sqrt(s).
                  JA: Fixed insertion of colors for octet resonances decaying to 
                      octet+singlet (thanks Bogdan for finding this)

1.3.10 (23/08/11) OM: Update ALOHA version
                  OM: increase waiting time for jobs to write physically the results on
                      the disks (in ordre to reduce trouble on the cluster).

1.3.9 (01/08/11)  OM: Add a new model DY_SM (arXiv:1107.5830). Thanks to Neil 
                      for the generation of the model 

1.3.8 (25/07/11)  JA: Replace the SM and HEFT models with latest versions using
                      the Wolfenstein parameterization for the CKM matrix.
                  JA: Implemented reading of the new UFO information about
                      coupling orders (order hierarchy and expansion_order).
                  JA: New "coupling order" specification WEIGHTED which checks
                      for  sum of coupling orders weighted by their hierarchy.
                  JA: Implemented optimal coupling orders for processes from any
                      model if no coupling orders specified.

1.3.7 (21/07/11)  JA: Fix makefiles for some v4 models that were forgotten
                      in v. 1.3.5

1.3.6 (18/07/11)  OM: Ensure that the new makefiles work on the web

1.3.5 (14/07/11): JA: New organization of make files, ensure that compilation works 
                      for all modes (with/without LHAPDF, static/dynamic, 
                      regular/gridpack) for both Linux and Mac OS X (be careful with 
                      dynamic libraries on Mac OS X though, since it seems that 
                      common blocks might not work properly)
                  JA: Fixed proper error messages and clean stop for compilation 
                      errors during MadEvent run.

1.3.4 (05/07/11): OM: More informative error message when a compilation error occurs

1.3.3 (29/06/11): JA: Fixed diagram symmetry for case when there are
                      no 3-vertex-only diagrams
                  JA (by OM): More informative error when trying to generate invalid 
                      pythia8 process

1.3.2 (14/06/11): OM: Fix fortran output when a model is case sensitive 
                        (Bug if a coupling was depending of a case sensitive parameter)
                  SdV: Remove a annoying print in the new cuts (added in 1.3.0)
                  OM: Fix a compilation problem in the standalone cpp output

1.3.1 (02/06/11): JA: Fixed missing file bug with the introduction of
                      inclusive HT cut

1.3.0 (02/06/11): JA: Allow for grouped subprocesses also for MG4 models
                  JA: Improved multiprocess diagram generation to reuse
                      diagrams for crossed processes
                  JA: Automatic optimization of order of particles in
                      multiparticle labels for optimal multiprocess generation
                  JA: Improved efficiency of identification of identical
                      matrix elements
                  JA: Improved identification of diagrams with identical
                      divergency structure for grouped subprocesses
                  JA: Included more fine-grained run options in the
                      run_card, including helicity summation options,
                      whether or not to set ptj and mjj automatically
                      based on xqcut, etc.
                  JA: Fixed some minor array limit and arithmetics warnings
                      for extreme decay and decay chain processes.
                  SdV: Added cuts on H_T(all jets, light and b)
                  OM: Fixed minor bug related to cluster option in launch

1.2.4 (15/05/11): JA: Fixed long-standing bug in DECAY relating to
                      the cross section info in <init> block, and
                      fixed parameter reading for MG5 SM model.

1.2.3 (11/05/11): JA: Fixed problem with scale choice in processes with mixed 
                      QED/QCD orders, e.g. p p > t t~ QED=2. Note that this fix
                      doesn't work for p p > t t~ j j QED=4 which should still
                      be avoided.
                  JA: Added the ptllmin/max options in the default run_card.dat

1.2.2 (09/05/11): OM: fix ALOHA symmetries creating not gauge invariant result 
                      for scalar octet

1.2.1 (08/05/11): OM: reduce the quantity of RAM use by matrix.f
                  OM: support speed of psyco if this python module is installed
                  OM: fix a minor bug in the model parsing
                  OM: add the check of valid model.pkl also for v4 model
                  OM: add a check that UpdatesNotes is up-to-date when
                      making a release
                  JA: Fixed problem in phase space generation for
                      s-channel mass > s_tot

1.2.0 (05/05/11): OM: minor fixes on check charge conjugation
                  OM: add a check on the path for the validity of the model.pkl
                  JA: Fixed problem with combine_runs on certain compilers

1.1.2 (03/05/11): OM+JA: Fixed problem for models with multiple
                      interactions for the same set of particles,
                      introduced in v. 1.1.1
 
1.1.1 (02/05/11): JA: Replaced (slow) diagram symmetry determination by
                      evaluation with fast identification based on diagram tags.
                  JA: Replacing the "p=-p" id=0 vertex produced by diagram 
                      generation algorithm already in the diagram generation,
                      simplifying drawing, helas objects and color.
                  JA: Fixed compiler warnings for unary operator.
                  JA: Always set all coupling orders for diagrams
                      (needed for NLO implementations).
                  OM: Improved and more elegant "open" implementation for
                      the user interface.
                  OM: minor fixes related to checking the gauge

1.1.0 (21/04/11): JA: Removed hard limit on number of external particles in 
                      MadEvent, allowing for unlimited length decay chains there
                      (up to 14 final state particles successfully integrated).
                  JA: Improved helicity selection and automatic full helicity 
                      sum if needed. Optimization of run parameters.
                  JA: New flag in run_card.dat to decide whether basic cuts
                      are applied to decay products or not.
                  OM: Merged ALOHA calls for different lorentz structures 
                      with the same color structures, increasing the speed and 
                      efficiency of matrix element evaluations.
                  OM: Added new "open" command in command line interface,
                      allowing to open standard file types directly.
                      Automatically open crossx.html at launch.
                  JA: Fixed MadEvent bugs for multiparton processes with 
                      conflicting decays and some faulty array limits.
                  JA: Suppressed scary but irrelevant warnings for compiling 
                      2->1 and 1->2 processes in MadEvent.
                  JA: Pythia 8 output further optimized.
                  JA, OM: Several minor fixes relating to user interface etc.

1.0.0 (12/04/11): Official release of MadGraph 5. Some of the features:
                  - Complete FeynRules compatibility through the UFO interface
                  - Automatic writing of HELAS routines for any model in
                    Fortran, C++ or Python through ALOHA
                  - Matrix element output in Fortran, C++ or Python
                  - Output formats: MadEvent, Pythia 8, Standalone (Fortran/C++)
                  - Support for spin 0, 1/2, 1, 2 particles
                  - Support for color 1, 3, 6, 8
                  - Revamped MadEvent with improved subprocess directory 
                    organization and vastly increased speed and stability
                  - Unlimited length decay chains (up to 12 final state
                    particles tested with MadEvent, see v. 1.0.1)
                  - Process checks for new model implementations
                  - ...and much more (see paper "MadGraph 5: Going Beyond")<|MERGE_RESOLUTION|>--- conflicted
+++ resolved
@@ -1,11 +1,9 @@
 Update notes for MadGraph5_aMC@NLO (in reverse time order)
 
-<<<<<<< HEAD
-=======
+
 2.9.17(19/10/23):
     OM: change integration strategy (SDE=1) for width computation
     OM: clearer error message in some situation
->>>>>>> ba43d2e1
 
 2.9.16(26/07/23):
      OM: fix for helicity recycling

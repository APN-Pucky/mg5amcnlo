Update notes for MadGraph5_aMC@NLO (in reverse time order)

2.1.2.beta2(03/06/14) OM: Fix a bug in ALOHA in presence of customized propagator (Thanks Saurabh)
                OM: Fixing some compilation issue with MadWeight (Thanks A. Pin)
                OM: Fixing a bug preventing MadWidth to run due to the model prefixing (depending
                    on the way it was called)
                OM: Fixing a bug in MadSpin in the mssm model
		RF: Added the invariant mass and DeltaR cuts for *same flavour* opposite sign lepton
                    pairs to the run_card for NLO-type generations.
		RF: Prevent an infinite loop in MadSpin by forcing the correct sign to the invariants
		RF: Catch a possible error related to grouping subprocesses and setcuts
		OM: Fix an error when using the "customize_model" command
                S. Mrenna (by OM): Fix the include file in pythia8 output to be compliant with the latest
                    PY8 version
		RF: Added a string with functional form for the scales to the event file banner (NLO only)
                S. Brochet (by OM): Fix a bug in MadSpin with the writting of the mother ID in the LHE file.
                    Force the tag in the banner to always have the same case
                    increase momenta precision for the LHE file written by MadSpin 
                    (thanks a lot to S. Brochet for all those patch)
                PT: Integrated Jimmy's underlying event for Herwig6
                OM: improve "add model" functionality allow to force particle identification.
                PT: Bug fix in the normalisation of topdrawer plots for option 'sum' (as opposed to 'average')
		RF: Fixed a bug related to the random seed when the code was not recompiled for a new run.
                OM: Fixed a bug in MadEvent(LO) run, the generated sample were bias in presence of 
                    negative cross-section. A negative cross-section is possible only if you use a NLO PDF 
                    and/or if you edit the matrix.f by hand to have a non-definite positive matrix-element.
		OM: When importing a model, check that there is not more than 1 parameter with the same name.
                PT: Subsantial recoding of montecarlocounter.f and of a subroutine in fks_singular.f. Will help 
                    future extensions like EW NLO+PS matching and numerical derivatives      
                OM: Fixing a wrong assignement in the color flow in presence of epsilon_ijk color structure.
                    Those events were rejected by Pythia8 due to this wrong color-flow.
<<<<<<< HEAD
                MZ: Added the possibility to run the shower on a cluster, possibly splitting the lhe file 

=======
                MZ: The c++ compiler can be specified as an option in the interface. On MACOSX, clang should
                    work now
>>>>>>> 6f09a745
2.1.1(31/03/14) OM: Change the way the UFO model is handle by adding a prefix (mdl_) to all model variable.
                    This avoid any potential name conflict with other part of the code. This feature can be
                    bypassed by using the option --noprefix when importing the model.
                OM: New command "add model XXX" supported. This command creates a new UFO model from two UFO model.
                    The main interest stand in the command "add model hgg_plugin", which add the effective operator
                    h g g to the original UFO model. The model is written on disk for edition/future reference.
		RF: Reduced the calls to fastjet and skipped the computation of the reweight coeffients when
 		    they are not needed.
                OM: Fixed a bug for LO processes where the MMLL cut was not applied to the event sample.
                PA: Fix a bug in MadSpin to avoid numerical instabitities when extracting t-channel invariants
                    from the production event file (see modification in driver.f, search for 'MODIF March 5, 2014') 
                OM: Better determination of which particles are in representation 3/3bar since FR is ambiguous on that point.
                    Now the determination also looks for 3 -3 1 interactions to check if that help.
                OM: Fix a bug(crash) in MW linked to the permutation pre-selection module.
		RF: Better comments in the code for user-defined cuts in the ./SubProcesses/cuts.f function.
                    Also the maxjetflavor parameter in the run_card is now actually working.
                OM: Update SysCalc to:
                      - Fix a bug that some file where sometimes truncated.
                      - Allow for independant scale variation for the factorization/renormalization scale.
                RF+OM: Improve the handling of conflicting Breit-Wigners at NLO
		RF: Print the scale and PDF uncertainties for fNLO runs in the summary at the end of the run

2.1.0(21/02/14) MADWEIGHT RELEASE:
                ------------------
                
                OM+PA: First Official release of MadWeight inside MG5_aMC
                      Main update:
                        - ISR corrections
                        - possibility to use narrow-width approximation
                        - introducing a module for the pre-selection of the parton-jet assignment.
                        - extended formalism for the transfer function (more generic)
                        - possibility to evaluate the weights for multiple choices of transfer function 
      			  on the same phase-space point. The phase-space is optimized for the first set of 
                          parameters.
		      Speed update:
                        - More efficient way to group the computation for identical process with different final state.
                        - Possibility to Monte-Carlo over the permutation.
                        - More efficient way to choose between the various change of variable.
                        - Possibility to use mint (not compatible with all of the options)
			- Possibility to use sobol for the generation of PS point (sometimes faster than pure 
                          random point generator.

                MadEvent/aMC@NLO UPDATE/BUG FIXING:
 		-----------------------------------

                OM: Fix critical bug (returns wrong cross-section/width) for processes where the center of mass 
                    energy of the beam is lower than 1 GeV. So this has no impact for LHC-collider phenomenology.
                    This can also impact computation of decay-width if the mass of that particle is below 1 GeV.
		RF: Critical bug fixed (introduced in 2.0.2) for fixed order NLO runs that could
		    give the wrong cross section when the phase-space generation is inefficient
                    (like in the case for conflicting Breit-Wigners). This bug did not affect runs
                    with matching to the parton shower.
                OM: Fix a bug leading to a crash with some decay syntax. i.e., p p > t t~, (t > w+ b), (t~ >w- b~)
                OM: Fix format of LHE output for 1>N events when the <init> and mother information were wrongly set 
                    to LHC default. Specific support of this option will be part of pythia8 (8.185 and later)
                OM: Fix the syntax for the custom propagator to follow the description of arXiv:1308.1668 
                OM: Allow to call ASperGe on the flight if ASperGe module is include in the UFO model.
                    just type "asperge" at the moment where the code propose you to edit the param_card.

                MADSPIN UPDATE:
                ---------------
                OM: Allow to use another model for the decay than the one used for the production of events.
                    You are responsible of the consistency of the model in that case.
                PA: Include hellicity information for the events generated by MadSpin.
                OM: Fix a bug in MadSpin preventing the gridpack to run with NLO processes.

2.0.2(07/02/14) RF: Suppressed the writing of the 'ERROR in OneLOop dilog2_r' messages (introduced in the 
                    previous version)
                OM: Fix the bug that the shower_card.dat was wrongly identified as a pythia_card.
                OM: add one MadSpin option allowing to control the number of simultaneous open files.
                OM: Fix a bug in eps preventing evince preventing label to be displayed on page 2 and following
                    Thanks to Gauthier Durieux for the fix.
                OM: Fix a bug(crash) for p p > w+ w- j j introduce in 2.0.0 due to some jet sometimes tagged as QCD
                    and sometimes not (which was making the automatic scale computation to crash)
                OM: Change the way to writte the <init> line of the lhe file to take into account
                    - process with more that 100 subprocesses (note that you need to hack the pythia-pgs
                      package to deal with such large number of sub-process
                    - deal with pdf identification number bigger than 1 million.  
                OM: Fixed a bug preventing the Madevent to detect external module (pythia-pgs, syscalc,...)
                    Bug #1271216 (thanks Iwamoto)
                PT: PYTHIA8 scale and pdf variations

2.0.1(20/01/14) OM: Fix a bug in h > l+ l- l+ l- for group_subproceses =False (decay only). A follow up of 
                    the bug fix in 2.0.0
                RF: Replaced the Error#10 in the generation of the phase-space (for NLO) to a Warning#10.
                    In rare cases this error stopped the code, while this was not needed.
                RF: When using non-optimized loop output, the code now also works fine.
                OM: Modification of the code to allow the code to run on our servers
                VH: Improve the timing routine of the NLO code (displayed in debug mode)
                VH: FIX the import of old UFO model (those without the all_orders attribute).
                OM: Add a functionalities for restrict_model if a file paramcard_RESTRICTNAME.dat
                    exists, then this file is use as default param_card for that restriction.
                HS: Updated CutTools to v1.9.2

2.0.0(14/12/13)    CHANGE IN DEFAULT:
                   ------------------
                      OM: Change the Higgs mass to 125 GeV for most of the model (but the susy/v4 one).
                      OM: Change the default energy of collision to 13 TeV.
                      RF: Default renormalisation and factorisation scales are now set to H_T/2. (for aMC only)

                   MadEvent Update:
                   ----------------
                      OM+SF+RF: Add Frixione Photon isolation (also for aMC)
                      OM: Implementation of the reweight module for Leading Order matrix-element
                      JA+OM+AK: Store parameters needed for systematics studies.
                          This can be turned on with the use_syst parameter in
                          run_card.dat.
                          This output can be used to generate event weights for
                          a variety of variational parameters, including scalefact,
                          alpsfact, PDF choice, and matching scale. Note that this require
                          pythia-pgs v2.2 for matching scale.
                      OM+JA+Chia: Implement MadWidth (automatic/smart computation of the widths)
                      OM: Support for Form-Factor defined in the UFO model. and support for model
                          parameter presence inside the Lorentz expression.
                      OM: Support for a arbitrary functions.f file present inside the UFO model. 
                      JA: Included <clustering> tag in matched .lhe output, to be 
                          used together with Pythia 8 CKKW-L matching. This can be 
                          turned off with the clusinfo flag in run_card.dat.
                      JA: New treatment of matching for diagrams that have no
                          corresponding lower-multiplicity diagrams. Jets that
                          are not classified as shower-type emission jets are
                          flagged in the cluster scale info at the end of the event,
                          which is recognized by the Pythia interface in Pythia-PGS
                          package v. 2.2. For such jets, xqcut does not apply. This
                          allows for consistent matching e.g. of p p > w+ b b~ in 
                          the 4-flavor scheme. Note that auto_ptj_mjj must be set to
                          .false. for this to work properly.
                      OM: Change model restriction behavior: two widths with identical are not merged anymore.
                      S.Prestel(via OM): implement KT Durham cut. (thanks to Z. Marshall)
                      OM: Improved check for unresponsive of PBS cluster (thanks J. Mc Fayden)
                      OM: Implement a maximum number (2500) of jobs which can be submitted at the same time
                          by the PBS cluster. This number is currently not editable via configuration file.
                     
                   MadEvent Bug Fixing:
                   --------------------
                      OM: Fix a bug for h > l+ l- l+ l- (introduce in 1.5.9) where the phase-space parametrization 
                          fails to cover the full phase-space. This bugs occurs only if two identical particles decays
                          in identical particles and if both of those particles can't be on-shell simultaneously. 
                      OM: Fix a bug for multi_run sample in presence of negative weights (possible if NLO pdf)
                          The negative weights were not propagated to the merged sample. 
                          (thanks to Sebastien Brochet for the fix)
	         
                   aMC@NLO Update:       ! FIRST OFFICIAL RELEASE WITH NLO CAPABILITIES !
                   ---------------
                       PT: MC@NLO matching to PYTHIA8 available.
                       RF: Added FxFx merging
                       RF: Use MC over helicities for the MadLoop virtual corrections.
                       RF: Using "virtual tricks" to reduce the number of PS points for which to include
                           the virtual corrections, leading to a speed up of the code.
                       OM+SF+RF: Add Frixione Photon isolation (also in MadEvent)
                       PA+OM: Fast version of MadSpin implemented (PS generation in Fortran).
		       OM: Allow to have MadSpin in "gridpack mode" (same cards/same decay). 
                           Add in the madspin_card "set ms_dir PATH". If the path didn't exist MS will
                           create the gridpack on that path, otherwise it will reuse the information 
                           (diagram generated, maximum weight of each channel, branching ratio,...)
                           This allow to bypass all the initialization steps BUT is valid only for the 
                           exact same event generation.
                       VH: Fixed set_run.f which incorrectly sets a default value for ptl, drll and
                           etal making the code insensitive to the values set in the run_card.dat 
                       VH: Fixed a bug in MadLoop that doubled the computing time for quad precision
                       VH+RF: Added MadLoop stability information to the log files (and run summary
                           in DEBUG mode).
                       RF: Fixed a stability problem in the reweighting to get PDF and scale uncertainties.
                       VH+RF: Improved the Binoth LHA interface
                       RF: Improved the multi-channeling for processes with more amplitudes than diagrams.
                       RF: Added a new parameter in the run_card to set the required accuracy for fixed 
                           order runs.
                       SF+RF: Improved handling of fixed order analysis

                    From beta3 (13/02/13):
                       OM: Merge with 1.5.7+1.5.8 (See information below)
                       OM: Allow the customize_model to be scriptable in a 
                           friendly way.
                       RF: Event normalization is now Les Houches compliant (the weights
		           of the events should average to the total rate). The old normalization
                           can still be chosen by setting the flag 'sum = event_norm' in the run_card.
		       RF: Fixes a bug related to the mass of the tau that was not consistently 
 		           taking into account in the phase-space set-up.
		       VH: Fixed the incorrect implementation of the four gluons R2 in the loop_sm UFO.
		       VH: Fixed the UV renormalization for the SM with massive c quarks.
                       RF: The PDF uncertainty for NNPDF is now also correctly given in the run summary
                       RF: Some improvements in the test_MC and test_ME when matrix elements are
                           numerically very large
                       OM+RF: Added the running at LO to the 'launch questions'
                       OM: Allow "check" command to use a event file.
                           This will use the related param_card and the first
                           event compatible with the requested process.
                       RF: Improved the phase-space generation in the case of competing resonances

                    From beta2 (23/12/12):
                       MG5 Team: Include 1.5.4+1.5.5+1.5.6 modifications
                       MadSpin Team: Include MadSpin
                       VH: Fix computation in the Feynman gauge for the loops
                       RF: automatic computation of the NLO uncertainties
                       OM: NLO can now be runned with no central disk
                       MZ: change the format of number (using e and not d)
                       MZ: compilation and tests are possible in multicore
                       RF: allow to precise either uncertainty or number of events
                           for aMC@NLO/NLO
                       OM: ./bin/mg5 cmd.cmd is now working for NLO process

                    From beta1 (31/10/12):
                       aMCatNLO Team: First public (beta) version of aMCatNLO.
                         In order to learn aMCatNLO, please do "tutorial aMCatNLO"
                         Please also visit: http://amcatnlo.cern.ch/list.htm for more
                         information.

1.5.15 (11/12/13) OM: Fix the auto-update function in order to allow to pass to 2.0.0

1.5.14 (27/11/13) OM: Add warning about the fact that newprocess_mg5 is going to be remove in MG5_aMC_V2.0.0
                  OM: Improved cluster submision/re-submition control. 

1.5.13 (04/11/13) OM: Implement a function which check if jobs submitted to cluster are correctly runned.
                      In case of failure, you can re-submitted the failing jobs automatically. The maximal 
                      number of re-submission for a job can be parametrize (default 1) and how long you have to
                      wait before this resubmission [to avoid slow filesystem problem, i.e. condor](default 300s)
                      Supported cluster for this function: condor, lsf, pbs
                  OM: Fix a problem when more than 10k diagrams are present for a given subprocesses.
                      (tt~+4jets).
                  BF: Change nmssm model (The couplings orders were not correctly assigned for some triple 
                      Higgs interactions) 
                  OM: use evince by default to open eps file instead of gv.
		  OM: Fix a problem with the set command for the card edition for the mssm model.
                  OM: Update EWdim6 paper according to the snowmass paper. (3 more operator)
                      The default model is restricted in order to exclude those operators. In order
                      to have those you have to use import model EWdim6-full
                  OM: Fix bug #1243189, impossible to load v4 model if a local directory has the name of
                      the models (which is present in the models directory)
                  OM: Fix a bug in the complex mass scheme in the reading of the param_card (it was clearly stated)
                  OM: Improve numerical stability of the phase-space point generation. (thanks Z. Surujon)

1.5.12 (21/08/13) OM: Improve phase-space integration for processes with strong MMJJ cut. Cases where
                      the cross-section were slightly (~4%) under-evaluated due to such strong cut.
                  OM: Add a command print_results in the madevent interface. This command print the 
                      cross-section/number of events/... 
                  OM: change the way prompt color is handle (no systematic reset). Which provides better
                      result when the log is printed to a file. (thanks Bae Taegil) 
                  OM: Fix Bug #1199514: Wrong assignment of mass in the lhe events file if the initial 
                      state has one massive and one massless particles. (Thanks Wojciech Kotlarski)
                  OM: Fix a compilation problem for SLC6 for the installation of pythia-pgs
                  OM: Fix a crash linked to bug #1209113.
                  OM: Fix a crash if python is not a valid executation (Bug #1211777)
		  OM: Fix a bug in the edition of the run_card if some parameters were missing in the cards
                      (Bug #1183334)

1.5.11 (21/06/13) OM: Fix CRITICAL bug (returning wrong cross-section) for processes with more than
                      one W decaying leptonically. For such processes the lepton cuts were also used
                      on the neutrino particle reducing the cross-section. This bug was present only
                      for group_subprocesses=True (the default)
                  OM: Fix Bug #1184213: crash in presence of GIM mechanism (occur on some 
                      LINUX computer only)
                  OM: The compilation of madevent is now performed by the number of core specify
                      in the configuration file. Same for pythia, ...
                  OM: Improve support for Read-Only system
                  OM: Fix a bug with the detection of the compiler when user specifiy a specific
                      compiler.
                  OM: Fix a problem that MG5 fails to compute the cross-section/width after that 
                      a first computation fails to integrate due to a wrong mass spectrum. 
                  OM: Fix a wrong output (impossible to compile) for pythia in presence of photon/gluon
                      propagator (introduce in 1.5.8)
                  OM: Allow to have UFO model with "goldstone" attribute instead of "GoldstoneBoson", since
                      FR change convention in order to match the UFO paper.

1.5.10 (16/05/13) OM: Fix Bug #1170417: fix crash for conjugate routine in presence of 
                      massless propagator. (introduce in 1.5.9)
                  OM: Fix question #226810: checking that patch program exists before
                      trying to update MG5 code.
                  OM: Fix Bug #1171049: an error in the order of wavefunctions 
                      making the code to crash (introduce in 1.5.7)
		  OM: Allow to use an additional syntax for the set command.
                      set gauge = Feynman is now valid. (Was not valid before due to the '=')
                  OM: Fix By Arian Abrahantes. Fix SGE cluster which was not working when
                      running full simulation (PGS/Delphes).
                  OM: adding txxxxx.cc (Thanks to Aurelijus Rinkevicius for having 
                      written the routine) 
                  OM: Fix Bug #1177442. This crash occurs only for very large model. 
                      None of the model shipped with MG5 are impacted.
                  OM: Fix Question #228315. On some filesystem, some of the executable 
                      loose the permission to be executable. Recover those errors 
                      automatically.
                  OM: Modify the diagram enhancement technique. When more diagram have 
                      the same propagator structure we still combine them but we now include
                      the interference term in the enhancement technique for those diagrams.
                      This fix a crash for some multi-jet process in presence of non diagonal
                      ckm matrices.

1.5.9 (01/04/13)  JA: Fix bug in identification of symmetric diagrams, which could
                      give the wrong propagators included in event files for certain
                      processes (such as p p > z z j, z > l+ l-). Apart from the 
                      propagators (with status 2) in the event file, this bug didn't
                      affect any other results (such as distributions).
                  JA: Fix problem in gensym which made some decay chain processes
                      slower than they should be. Thanks Eric Mintun for reporting.
                  JA: Fix problem in event clustering (introduced in v. 1.5.8)
                      which made events from some processes fail Pythia running.
                  JA: Fixed bug #1156474, Pythia 8 C++ matrix element output for 
                      decay chain processes such as p p > z j, z > j j.
                      (Bug #1156474)
                  JA + OM: Automatically remove libpdf and libgeneric before survey,
                      so everything works automatically when switching between
                      built-in PDFs and LHAPDF.
                  JA: Allow syntax / to remove particles in the define command.
                      Example: define q = p / g
                  JA: Added fat warning if any decay process in a decay chain
                      includes a particle decaying to itself (as is the case
                      if you do w+ > all all, since you include w+ > w+ a).
                  JA: Forbid running newprocess_mg5 from a process directory
                      that has already been generated, to avoid confusion.
                  OM: Fix lxplus server issue (Bug #1159929)
                  OM: Fix an issue when MG5 directory is on a read only disk 
                      (Bug #1160629)
                  OM: Fix a bug which prevent to have the pythia matching plot/cross-section
                      in some particular case.
                  OM: Support of new UFO convention allowing to define custom propagator.
                      (Both in MG5 and ALOHA)
                  OM: Change ALOHA default propagator to have a specific expression for the
                      massless case allowing to speed up matrix element computation with 
                      photon/gluon.
                  OM: Correct the default spin 3/2 propagator (wrong incoming/outcoming 
                      definition)
                  ML (by OM): Adding support of the SLURM cluster. Thanks to 
                      Matthew Low for the implementation.
                  OM: Fixing the standalone_cpp output for the mssm model. (only model impacted)
                      Thanks to Silvan S Kuttimalai for reporting. 
                  OM: Fix Bug #1162512: Wrong line splitting in cpp when some name were very long.
                      (shorten the name + fix the splitting)

1.5.8 (05/03/13)  OM: Fix critical bug introduce in 1.5.0. ALOHA was wrongly written
                      HELAS routine for expression containing expression square. 
                      (like P(-1,1)**2). None of the default model of MG5 (like sm/mssm)
                      have such type of expression. More information in bug report #1132996
                      (Thanks Gezim) 		
                  OM+JA: install Delphes now installs Delphes 3 
                      [added command install Delphes2 to install Delphes 2]
                  OM: Add command in MadEvent interface: add_time_of_flight
                      This command modifies the lhe events file by adding the time of 
                      flight information in the lhe events. To run this you need to do
                      $> ./bin/madevent
                      MGME> generate_events --laststep=parton -f 
                      MGME> add_time_of_flight
		      MGME> pythia    [if needed]
                  OM: Fix bug in pythia8 output for process using decay chains syntax.
                      See bug #1099790.
                  CDe+OM: Update EWdim6 model
                  OM: Fix a bug preventing model customized via the "customize_model"
                      command to use the automatic width computation.
                  OM: Change model restriction behavior: a value of 1 for a width is 
                      not treated as a restriction rule.
                  OM: Fix incomplete restriction of the MSSM model leading to inefficient
                      process merging (and larger-than-necessary files) for the MSSM.
                  OM: Correct bug #1107603 (problem with condor cluster for submission 
                      associated to a large number of jobs). Thanks Sanjay.
                  JA: Fix one part of the problem in bug #1123974: take into 
                      account invariant mass cuts mmXX above the peak range in 
                      s-channel resonances in the phase space integration,
                      to make sure such channels find events even for narrow
                      invariant mass cut ranges. Please note the discussion in 
                      that bug report for other types of channels however.
                  JA: Fixed bug #1139303: matrix elements for identical 
                      decay chain processes with different propagators (such as 
                      p p > w+, w+ > e+ ve and p p > w-,  w- > vm~ mu-) 
                      are now no longer combined, to ensure that resonances are
                      correctly represented in event file.
                  OM: Support lhapdf set which contains photon (See bug #1131995).
                  RF+JA: Reuse last two PDF calls also for LHAPDF PDFs, clarify code
                      for reuse of PDFs in pdg2pdf.f and pdg2pdf_lhapdf.f
                  OM: Update the default delphes card to latest Delphes version. This 
                      default card is automatically overwritten by the default Delphes
                      card when running "install Delphes".
                  JA: Make sure cuts are only checked once per event - this can save
                      a lot of time for multiparton event generation.
                  OM: Fix Bug #1142042 (crash in gridpack).

1.5.7 (15/01/13)  OM+JA: Fixed crash linked to model_v4 for processes containing wwww or
                      zzww interactions. (See bug #1095603. Thanks to Tim Lu) 
                  OM: Fix a bug affecting 2>1 process when the final states particles is 
                      (outcoming fermion) introduced in version 1.5.0. (Thanks to 
                      B. Fuks) 
                  OM: Fix a problem of fermion flow for v4 model (thanks to A. Abrahantes) 
                  OM+DBF: Change the automatically the electroweak-scheme when passing to 
                      complex-mass scheme: the mass of the W is the an external parameter
                      and Gf is an internal parameter fixed by LO gauge relation. 
                  OM+DBF: Remove the model sm_mw of the model database. 
                  OM: Fix problem in the ./bin/mg5 file command when some question are 
                      present in the file.
                  OM: Extend support for ~ and ${vars} in path.
                  OM: Fix a crash in multi_run for more than 300 successive runs.
                      (Thanks to Diptimoy)
                  OM: Allow to choose the center of mass energy for the check command.
                  OM: small change in the pbs cluster submission (see question #218824)
                  OM: Adding possibility to check gauge/lorentz/...for  2>1 processes.                    

1.5.6 (20/12/12)  JA: Replaced error with warning when there are decay processes
                      without corresponding core processes final state (see 
                      Question #216037). If you get this warning, please check
                      carefully the process list and diagrams to make sure you
                      have the processes you were expecting.
                  JA: Included option to set the highest flavor for alpha_s reweighting
                      (useful for 4-flavor matching with massive b:s). Note that
                      this does not affect the choice of factorization scale.
                  JA: Fixed Bug #1089199, where decay processes with symmetric 
                      diagrams were missing a symmetry factor. 
                      Note that this only affects decay processes (A > B C ..) 
                      with multiple identical particles in the final state and 
                      some propagators not able to go on the mass shell.
                  JA: Updated the restriction cards for the sm model to set 
                      Yukawa couplings equal to the corresponding masses
                      (in order to avoid stupid gauge check failures).


1.5.5 (18/11/12)  JA: Fixed Bug #1078168, giving asymmetries in X+gamma generation
                      (e.g. Z+gamma) when ickkw=1 and pdfwgt=T. Thanks Irakli!
                  JA: Ensure that t-channel single top gives non-zero cross section
                      even if maxjetflavor=4 (note that if run with matching,
                      maxjetflavor=5 is necessary for correct PDF reweighting).
                  OM: Fixed Bug #1077877. Aloha crashing for pseudo-scalar, 3 bosons 
                      interactions (introduces in 1.5.4)
                  OM: Fix Bug for the command "check gauge". The test of comparing
                      results between the two gauge (unitary and Feynman) was not 
                      changing the gauge correctly.
                  OM: Improvment in LSF cluster support (see bug #1071765) Thanks to
                      Brian Dorney.

1.5.4 (11/11/12)  JA: Fixed bug in combine_runs.py (introduced in v. 1.5.0) for
                      processes with 5 final-state particles, which might prevent
                      matching to Pythia to work properly (thanks Priscila).
                  OM: Fix Bug #1076043, error in kinematics for e- p collisions,
 		      thanks to Uta Klein (introduced in 1.5.0).
                  JA: Fix Bug #1075525, combination of decay processes for 
                      particle and antiparticle (e.g. w+ > all all and 
                      w- > all all), thanks Pierre.
                  OM: Fix a compilation crash due to aloha (thanks Tim T)
                  JA: Fixed dynamical scale settings for e- p collisions.
                  JA: Fixed running LHAPDF on a cluster with cluster_temp_path.
                  JA: Ensure that the seed is stored in the banner even when Pythia
                      is run (this was broken in v. 1.5.0).
                  JA: Improved and clarified phase space presetting for processes
                      with competing BWs.

1.5.3 (01/11/12)  OM: Fix a crash in the gridpack mode (Thanks Baris Altunkaynak)
                  OM: Fix a crash occuring on cluster with no central disk (only
                      condor by default) for some complicated process.
                  OM: If launch command is typed before any output command, 
                      "output madevent" is run automatically.
                  OM: Fix bug preventing to set width to Auto in the mssm model.
                  OM: Allow "set width PID VALUE" as an additional possibility to
                      answer edit card function.
                  OM: Improve ME5_debug file (include now the content of the 
                      proc_card as well).

1.5.2 (11/10/12)  OM: Fix Bug for mssm model. The param_card was not read properly
                      for this model. (introduce in 1.5.0)
                  OM: If the code is run with an input file (./bin/mg5 cmd.cmd)
                      All question not answered in the file will be answered by the 
                      default value. Running with piping data is not affected by this.
                      i.e. running ./bin/mg5 cmd.cmd < answer_to_question 
                       or echo 'answer_to_question' | ./bin/mg5 cmd.cmd      
                      are not affected by this change and will work as expected.
                  OM: Fixing a bug preventing to use the "set MH 125" command in a
                      script file.
                  JA: Fixed a bug in format of results.dat file for impossible
                      configurations in processes with conflicting BWs.
                  OM: Adding command "launch" in madevent interface which is the
                      exact equivalent to the launch command in the MG5 interface
                      in madevent output.
                  OM: Secure the auto-update, since we receive some report of incomplete
                      version file information.

1.5.1 (06/10/12)  JA: Fixed symmetry factors in non-grouped MadEvent mode
                      (bug introduced in v. 1.5.0).
                  JA: Fixed phase space integration problem with multibody 
                      decay processes (thanks Kentarou for finding this!).
                  OM: Fix that standalone output was not reading correctly the param_card
                      (introduce in 1.5.0)
                  OM: Fix a crash when trying to load heft
                  OM: Fix the case when the UFO model contains one mass which 
                      has the same name as another parameter up to the case.
                  OM: Fix a bug for result lower than 1e-100 those one are now 
                      consider as zero.
                  OM: Fix a bug present in the param_card create by width computation 
                      computation where the qnumbers data were written as a float 
                      (makes Pythia 6 crash).

1.5.0 (28/09/12)  OM: Allow MG5 to run in complex mass scheme mode
                      (mg5> set complex_mass True)
                  OM: Allow MG5 to run in feynman Gauge
                      (mg5> set gauge Feynman)
                  OM: Add a new command: 'customize_model' which allow (for a
                      selection of model) to fine tune the model to your need.
                  FR team: add a file decays.py in the UFO format, this files 
                      contains the analytical expression for one to two decays
       		  OM: implement a function for computing the 1 to 2 width on 
                      the fly. (requires MG5 installed on the computer, not only
                      the process directory)
                  OM: The question asking for the edition of the param_card/run_card
                      now accepts a command "set" to change values in those cards
                      without opening an editor. This allow simple implemetation 
                      of scanning. (Thanks G. Durieux to have push me to do it)
                  OM: Support UFO model with spin 3/2
                  OM + CDe: Support four fermion interactions. Fermion flow 
                       violation/Majorana are not yet allowed in four fermion 
                       interactions.
                  OM + PdA: Allow Large Extra Dimension Model (LED) to run in the
                      MG5 framework.
                  OM: Add auto-detection if MG5 is up-to-date and propose to
                      apply a patch if not.
                  OM: MadEvent changes automatically the compiler according to 
                      the value present in the configuration file.
                  OM: Aloha modifications: faster to create routines and more 
                      optimized routines (up to 40% faster than previous version).
                  OM: Aloha now supports Lorentz expression with denominator.
                  OM: Improve error message when Source didn't compile properly.
                  OM: The numerical evaluation of the matrix element requires now 
                      less memory than before (madevent and standalone output)
                  OM: Fix a series of bugs with the madevent command 'remove' and 
                      'run_banner'                    
                  JA: Ensure identical results for identical seeds also with
                      multiple runs in the same directory. Note that identical runs
                      with previous versions can't be guaranteed (but different
                      seeds are guaranteed to give statistically independent runs).
                      Save the results.dat files from all runs.
                  JA: Amended kinematics to correctly deal with the case of
                      massive beams, as well as fixed-target proton collisions.
                  JA: Changed default in the run_card.dat to use -1 as "no cut"
                      for the max-type cuts (etaj, ptjmax, etc.).
                  JA: Added support for negative weights in matrix elements
                      (as required for interference-only terms) and PDFs.
                  JA: Avoid creating directories for integration channels
                      that can not give events based on BW settings
                      (further improvement compared to v. 1.4.8).
                  JA: Optimize phase space integration when there are resonances
                      with mass above ECM.
                  JA: Fixed issue in replace.pl script with more than 9 particles
                      in an event.
                  JA+OM: Allow cluster run to run everything on a local (node) disk.
                      This is done fully automatically for condor cluster.
                      For the other clusters, the user should set the variable
                      "cluster_temp_path" pointing to a directory (usefull only if 
                      the directory is on the node filesystem). This still requires
                      access to central disk for copying, event combination,
                      running Pythia/PGS/Delphes etc.
                  OM: Replace fortran script combine_runs by a python script. 
                      This script allows to be more stable when running on clusters 
                      with slow filesystem response (bugs #1050269 and #1028844)
                  JA: Ensure that process mirroring is turned off for decay
                      processes of type A > B C...

1.4.8.4 (29/08/12) OM: Fix a web problem which creates generations to run twice on the web.

1.4.8.3 (21/08/12) JA: Ensure that the correct seed is written also in the .lhe
                       file header.
                   JA: Stop run in presence of empty results.dat files 
                       (which can happen if there are problems with disk access
                       in a cluster run).
                   JA: Allow reading up to 5M weighted events in combine_events.

1.4.8.2 (30/07/12) OM: Allow AE(1,1), AE(2,2) to not be present in SLAH1 card
                       (1.4.8 crashes if they were not define in the param_card)
                   OM: Add a button Stop-job for the cluster and make nicer output 
                       when the user press Ctrl-C during the job.

1.4.8 (24/07/12)  JA: Cancel running of integration channels where the BW
                      structure makes it impossible to get any events. This
                      can significantly speed up event generation for processes
                      with conflicting BWs.
                  JA: Minor modification of integration grid presetting in
                      myamp.f, due to the above point.
                  JA: Raise exception if a decay process has decaying particles
                      that are not present in the corresponding core process
                      (this might help avoid syntax mistakes).
                  JA: Fixed subprocess group combination also for the case
                      when different process flags @N are given to different
                      decays of the same core process (sorry, this was missed
                      in v. 1.4.7).
                  JA: Fixed crash for process p p > w+ w+ j j t t~ when all 
                      w and t/t~ are decayed (bug #1017912, thanks to Nicolas
                      Deutschmann).
                  JA: Fixed array dimension for diagrams with a single s-channel
                      propagator (caused crash for certain compilers, bug #1022415
                      thanks Sho Iwamoto).
                  JA: Fixed crash for identical decay chains for particle-anti- 
                      particle when only one of the two is decayed, introduced 
                      in v. 1.4.7 (thanks John Lee).
                  OM: Ensure that matching plots are replaced correctly when
                      Pythia is run reusing a tag name.
                  OM: Improved check for YE/AE, YU/AU, YD/AD for first two
                      generations in SLHA1<->2 converter (thanks Abhishek).

1.4.7 (25/06/12)  JA: Change the random seed treatment to ensure that the original 
                      seed is stored in the banner (this was broken in v. 1.4.0).
                      If a non-zero seed is given in the run_card, this seed
                      is used as starting value for the SubProcesses/randinit file,
                      while the seed in the run_card is set to 0.
                      This way, the seed for a multi_run is automatically
                      updated in the same way as for individual runs.
                  TS + JA: Fix problem with duplicate random seeds above 64000.
                      Now, random seeds up to 30081*30081 can safely be used.
                  JA: Turn off automatic checking for minimal coupling orders
                      in decay processes A > B C ...
                  JA: Ensure that automatic coupling order determination works
                      also for effective theories with multiple orders in an
                      interaction (thanks Claude and Gizem Ozturk).
                  JA: Optimize phase space integration and event generation
                      for decay processes with very squeezed mass spectrum.
                  JA: Ensure that identical matrix elements in different process 
                      definitions are combined also when using the decay chain 
                      formalism (thanks to Zhen Liu for pointing this out).
                  BF+JA: Updated the NMSSM model to the latest FR version.
                  OM: Change EW_dim6 to remove all interactions which don't 
                      impact three boson scattering.
                  JA: Fixed problem in matrix element combination which allowed
                      non-identical matrix elements to be combined in certain
                      complicated processes (such as p p > l vl l vl l vl),
                      resulting in lines with Z > e+ mu- in the event file
                      (bug #1015032, thanks Johannes E for reporting).
                  JA: Fixed minor typo in myamp.f.
                  OM: Fixed minor behavior restriction of multi_run (thanks to
                      Joachim Kopp).
                  OM: Improved condor cluster support when the cluster is 
                      unresponsive (should avoid some crashes on the web).
                  JA: Fixed support for color sextets in addmothers.f
                      (thanks Nicolas Deutschmann for reporting).          
                  JA: Make sure that also the SubProcesses directories are 
                      cleaned when running bin/compile in a gridpack.
                  JA: Removed the confusing makefile in Template and replace it
                      with scripts to create madevent.tar.gz and gridpack.tar.gz.
                  
1.4.6 (16/05/12)  JA: Added cuts on lepton pt for each of the 4 hardest leptons
                  OM: Allow bin/madevent script to be run with a single line command
                      example ./bin/madevent multi_run 10 
                  OM: Adding the 4 higgs interactions in the standard model UFO model
                  JA: Added new restriction card for the sm model with massive
                      muon and electron, and non-zero tau decay width
                  JA: Ensure assignment of colors to intermediate propagators
                      works also in fermion flow- and color flow-violating 
                      RPV processes (thanks Brock Tweedie for finding this).
                  JA: Fix crash for certain fermion flow violating decay chains
                      (introduced in v. 1.3.27) (again thanks to Brock Tweedie).
                  JA: Fix crash for decay chains with multiple decays involving 
                      the same particles (thanks Steve Blanchet for reporting)
                  JA+OM: Fix crash for Pythia8 output with multiparticle vertices
                      (thanks to Moritz Huck for reporting this.)
                  OM: Fixing ALOHA output for C++/python.
                  OM: Fix a crash occuring when trying to create an output on 
                      an existing directory (thanks Celine)

1.4.5 (11/04/12)  OM: Change the seed automatically in multi_run. (Even if the seed
                      was set to a non automatic value in the card.)
                  OM: correct a minor bug #975647 (SLAH convention problem) 
                      Thanks to Sho Iwamoto
                  OM: Improve cluster support (more secure and complete version)
                  JA: Increased the number of events tested for non-zero helicity
                      configurations (needed for goldstino processes).
                  OM: Add a command to remove the file RunWeb which were not always
                      deleted correctly
                  OM+JA: Correct the display of number of events and error for Pythia 
                     in the html files.
                  OM: Changed the way the stdout/stderr are treated on the cluster
                      since some cluster cann't support to have the same output file
                      for both. (thanks abhishek)

1.4.4 (29/03/12)  OM: Added a command: "output aloha" which allows to creates a 
                      subset (or all) of the aloha routines linked to the
                      current model
                  OM: allow to choose the duration of the timer for the questions.
                      (via ./input/mg5_configuration.txt)
                  OM: Allow UFO model where G is not defined.
                  OM: allow to use ~,~user, ${var} in the path. Improve support
                      for path containing spaces.
                  JA: Fixed LHAPDF functionality which was broken in v. 1.4.0
                  JA: Allow non-equal mixing angles in mssm restrict cards
                      (as needed for cards from some spectrum generators)
                  JA: Fixed script addmasses.py for complicated events such as
                      p p > t t~ + jets with decays of t and t~.
                  JA: Added GE cluster to the list in cluster.py.
                  JA: Allow up to 1M events in a single run. Note that the 
                      unweighting (combine events) step gets quite slow with
                      so many events. Also note that if Pythia is run, still
                      maximum 50k events is recommended in a single run. 
                  OM: Fix problem linked to filesystem which makes new files
                      non executables by default. (bug #958616)
                  JA: Fixed buffer overflow in gen_ximprove when number of
                      configs > number of diagrams due to competing resonances
                      (introduced in v. 1.4.3).

1.4.3 (08/03/12)  JA: Reintroduced the possibility to completely forbid
                      s-channel diagrams, using the $$ notation. Note that
                      this should be used with great care, since the result
                      is in general not gauge-invariant. It is in general
                      better to use the $ notation, forbidding only onshell
                      s-channel particles (the inverse of decay chains).
                  JA: Automatically ensure that ptj and mmjj are below xqcut
                      when xqcut > 0, since ptj or mmjj > xqcut ruins matching.
                  OM: Add LSF to the list of supported cluster (thanks to Alexis).
                  OM: change the param_card reader for the restrict file.
                      This allow to restrict model with 3 lha id (or more)
                      (thanks to Eduardo Ponton).
                  OM: forbids to run 'generate events' with python 2.4.
                  OM: Include the configuration file in the .tar.gz created on 
                      the web (thanks to Simon) .
                  OM: Fix a Mac specific problem for edition of Delphes card.
                      (thanks to Sho Iwamoto).
                  OM: ALOHA modifications:
                       - Change sign convention for Epsilon (matching FR choices)
                       - For Fermion vertex forces that _1 always returns the  
                         incoming fermion and _2 returns the outcoming fermion. 
                         (This modifies conjugate routine output)
                       - Change the order of argument for conjugate routine
                         to expect IO order of fermion in all cases.
                       Note that the two last modifications matches MG5 conventions
                       and that those modifications correct bugs for interactions
                       a) subject to conjugate routine (i.e. if the model has 
                          majorana)                       
                       b) containing fermion momentum dependencies in the Lorentz
                          structure  
                       All model included by default in MG5 (in particular sm/mssm)
                       were not affected by those mismatch of conventions.
                       (Thanks to Benjamin fuks) 
                  OM: make acceptance test more silent.  
                  OM: return the correct error message when a compilation occur. 
                  OM: some code re-factoring.

1.4.2 (16/02/12) JA: Ensure that matching works properly with > 9 final state
                      particles (by increasing a buffer size in event output)
                 OM: add a command "import banner" in order to run a full run
                      from a given banner.
                 OM: Fix the Bug #921487, fixing a problem with home made model
                      In the definition of Particle/Anti-Particle. (Thanks Ben)
                 OM: Fix a formatting problem in me5_configuration.txt 
                      (Bug #930101) Thanks to Arian
                 OM: allow to run ./bin/mg5 BANNER_PATH and
                      ./bin/mg5 PROC_CARD_V4_PATH
                 OM: Various small fixes concerning the stability of the html 
                      output.
                 OM: Changes the server to download td since cp3wks05 has an 
                      harddisk failures.

1.4.1 (06/02/12) OM: Fix the fermion flow check which was wrongly failing on 
                      some model  (Thanks to Benjamin)
                 OM: Improve run organization efficiency (which speeds up the 
                      code on cluster) (Thanks to Johan)
                 OM: More secure html output (Thanks to Simon)

1.4.0 (04/02/12) OM: New user interface for the madevent run. Type:
                      1) (from madevent output) ./bin/madevent
                      2) (from MG5 command line) launch [MADEVENT_PATH] -i
                      This interface replaces various script like refine, 
                      survey, combine, run_..., rm_run, ...
                      The script generate_events still exists but now calls
                       ./bin/madevent. 
                 OM: For MSSM model, convert param_card to SLAH1. This card is
                      converted to SLAH2 during the MadEvent run since the UFO 
                      model uses SLAH2. This allows to use Pythia 6,
                      as well as having a coherent definition for the flavor.
                 JA+OM: For decay width computations, the launch command in 
                      addition to compute the width, creates a new param_card 
                      with the width set to the associated values, and with the 
                      Branching ratio associated (usefull for pythia). 
                 NOTE: This param_card makes sense for future run ONLY if all 
                      relevant decay are generated.
                 EXAMPLE: (after launch bin/mg5):
                       import model sm-full
                       generate t > b w+
                       define all = p b b~ l+ l- ta+ ta- vl vl~
                       add process w+ > all all
                       add process z > all all
                       define v = z w+ w-
                       add process h > all all
                       add process h > v v, v > all all
                       output
                       launch
                 OM: change output pythia8 syntax: If a path is specified this 
                      is considered as the output directory.
                 OM: Change the path of the madevent output files. This allows 
                      to run pythia/pgs/delphes mulitple times for the same set 
                      of events (with different pythia/... parameters).
                 OM: Madevent output is now insensitive to the relative path
                      to pythia-pgs, delphes, ... In consequence you don't need
                      anymore to have your directory at the same level as 
                      Template directory. 
                 OM: MadEvent checks that the param_card is coherent with the 
                      restriction used during the model generation. 
                 OM: Model restrictions will now also force opposite number to 
                      match (helpfull for constraining to rotation matrix).  
                 OM: Change the import command. It's now allowed to omit the 
                      type of import. The type is guessed automaticaly. 
                      This is NOT allowed on the web.
                 OM: Add a check that the fermion flow is coherent with the 
                      Lorentz structure associates to the vertex.
                 OM: Add a check that the color representation is coherent. 
                      This allow to detect/fix various problem linked
                      to some new models created by FR and SARAH.
                 OM: Change the default fortran compiler to gfortran.
                 OM: Add the possibility to force which fortran compiler will
                      be used, either via the configuration file or via the set 
                      command.
                 OM: Add the possibility to bypass the automatic opening of 
                      the web browser (via the configuration file: 
                      ./input/mg5_configuration.txt )
                 OM: add 'save options' command to save the current configuration 
                      in the configuration file. 
                 OM: Change the scheme of questions when running madevent and 
                      allow to specify in the command interface if you
                      want to run pythia/pgs/...
                      Allow to put the answers to the questions in the 
                      proc_card.dat.
                 OM: Add options for the display command:
                      a) display options: return the current option value. 
                        i.e. those set via the set command and/or via the 
                        configuration file
                      b) display variable NAME: return the current string 
                        representation of NAME and/or self.NAME .
                      c) display coupling_order: return the coupling orders with
                        their associated weight (for automatic order restriction)
                      d) display couplings now returns the list of all couplings
                        with the associated expression
                      e) display interactions [PART1] [PART2] [PART3] ...
                         display all interactions containing the particles set
                         in arguments 
                 OM: New Python script for the creation of the various html pages.
                      This Requires less disk access for the generation of the files.
                 OM: Modify error treatment, especially for Invalid commands
                      and Configuration problems.
                 JA: Ensure that we get zero cross section if we have
                      non-parton initial states with proton/antiproton beams
                 OM: Improve cluster support. MadEvent now supports PBS/Condor/SGE
                      Thanks to Arian Abrahantes for the SGE implementation.
                 OM: Improve auto-completion (better output/dealing with multi line/...)
                 OM: Improve the parallel suite and change the release script to run
                      some of the parallel tests. This ensures even higher stability 
                      of the  code for the future releases.
                 JA: Changed the way gridpacks work: Set granularity to 1
                      (so randomly select channels only if they should generate 
                      less than 1 event), but allowing channels to run down to a single
                      iteration. This removes all old problems with increased
                      variance for small channels in the gridpacks, while giving 
                      even faster event generation.

                 Thanks to Johan Alwall, Sho Iwamoto for all the important 
                 testing/bug reports.


1.3.33 (01/01/12) JA: Revisited colors for propagators in addmothers.f
                      to ensure that propagators in color flow
                      violating processes get the correct color
                      from initial state particles (thanks to
                      Michele Gabusi for forcing me to do this).

1.3.32 (21/12/11) JA: Fixed a bug in the PDF reweighting routine,
                      which caused skewed eta distributions for
                      matched samples with pdfwgt=T. Thanks to Giulio
                      Lenzi for finding this.
 
1.3.31 (29/11/11) OM: Fix a bug an overflow in RAMBO (affects standalone 
                     output only)
                  PdA (via OM): Change RS model (add a width to the spin2)
                  OM: Fix a bug in the cuts associate to  allowed mass of all 
                      neutrinos+leptons (thanks to Brock Tweedie for finding it)
                  OM: Remove some limitation in the name for the particles


1.3.30 (18/11/11) OM: Fix a bug for the instalation of pythia-pgs on a 64 bit
                      UNIX machine.
                  OM: If ROOTSYS is define but root in the PATH, add it 
                      automatically in create_matching_plots.sh
                     This is require for the UIUC cluster.

1.3.29 (16/11/11) OM: Fixed particle identities in the Feynman diagram drawing
                  JA: Fixed bug in pdf reweighting when external LHAPDF is used.
                  OM+JA: Simplify the compilation of pythia-pgs package.


1.3.28 (14/11/11) OM+JA: Fix special case when Lorentz structure combining
                      two different Majorana particles depends on the
                      incoming/outgoing status of the Majorana particles
                      (needed for MSSM with Goldstino).
                  JA: Fixed problem with colors in addmothers.f for complicated
                      multiparticle vertices and simplified color treatment 
                      (thanks to Gauthier Durieux for pointing this out).
                  JA: Further improved gridpack parameters
                  OM: Update the parallel test (now testing against MG5 1.3.3)
                  OM: Include some parallel test in the release script.


1.3.27 (05/11/11) JA: Fix bug in mirrored amplitudes (sometimes
                      amplitudes that should not be flagged as
                      mirrored were flagged as mirrored). Thanks
                      Marco Zaro for reporting this!
                  JA: Fix another problem getting enough events in
                      gridpack mode (it was not completely fixed in
                      v. 1.3.24). Thanks Alexis!
                  JA: Added "!" comments for all parameters in the default
                      run_card, since apparently this is still needed
                      for g77 to correctly read the parameters.
 
1.3.26 (31/10/11) JA: Fix color setting in MadEvent event file for
                      multiparticle vertices, which was not taken into
                      account in the upgrade in v. 1.3.18
                  OM: Fixed mmnl cut (inv. mass of all leptons and neutrinos)
                      which was never active.
                  OM: Fix td install in Linux were a chmod was missing

1.3.25 (27/10/11) JA: Ensure that the correct intermediate resonance
                      is always written in the event file, even when we
                      have resonances with identical properties.
                  OM: Fix the bug forcing to quit the web browser in order to
                      have MG5 continuing to run.
                  OM: Change the tutorial in order to allow open index.html
                      after the output command. 

1.3.24 (22/10/11) JA: Fix problem with getting enough events in gridpack
                      mode (this was broken in v. 1.3.11 when we moved
                      from events to luminocity in refine). Thanks to
                      Alexis Kalogeropoulos.

1.3.23 (19/10/11) JA: Allow user to set scales using setscales.f again 
                      (this was broken in v. 1.3.18). Thanks to Arindam Das.
                  JA: Ensure that the error message is displayed if the
                     "make" command is not installed on the system.
 
1.3.22 (12/10/11) JA: Fixed another bug (also introduced in 1.3.18), which 
                      could give the wrong ordering between the s-channel 
                      propagators for certain multiprocess cases (this
                      also lead to a hard stop, so don't worry, if you get 
                      your events, the bug doesn't affect you). Sorry about
                      that, this is what happens when you add a lot of
                      new functionality...

1.3.21 (12/10/11) OM: Add a new command: install.
                      This allow to install quite easily different package
                      devellop for Madgraph/MadEvent. The list of available
                      package are pythia-pgs/MadAnalysis/ExRootAnalysis/Delphes
                  OM: Adding TopEffth Model
                  OM: Improve display particles and autocompletion in
                      presence of nonpropagating particles
                  OM: Fix Aloha bug linked to four fermion operator
                  PA: fix the problem of degenerate color basis in the
                      diquark sextet model
                  JA: Fixed bug in cluster.f that created a hard stop,
                      introduced in 1.3.18.

1.3.20 (09/10/11) JA: Fixed bug in myamp.f that created a hard stop
                      error for certain cases with many processes with
                      different propagators in the same subprocess dir.

1.3.19 (06/10/11) JA: Fixed problem with SubProcesses makefile on Linux,
                      introduced in 1.3.18.

1.3.18 (04/10/11) JA: Use model information to determine color of particles
                      for reweighting and propagator color info.
                  JA: Changed the definition of "forbidden s-channels"
                      denoted by "$" to exclude on-shell s-channels while
                      keeping all diagrams (i.e., complemetary to the decay
                      chain formalism). This reduces the problems with 
                      gauge invariance compared to previously.
                      "Onshell" is as usual defined by the "bwcutoff" flag 
                      in the run_card.dat.
                  JA: Enable proper 4-flavor matching (such as gg>hbb~+jets)
                      Note that you need the Pythia/PGS package v. 2.1.9 or 
                      later to use with 4F matching.
                      Changes include: alpha_s reweighting also for b vertices,
                      new scale treatment (mu_F for pp>hbb~ is (pT_b^max*m_Th)),
                      no clustering of gluons to final-state massive particles
                      in MadEvent.
                  JA: Ensure that factorization scale settings and matching works
                      also in singlet t-channel exchange processes like
                      single top and VBF. The dynamic factorization
                      scale is given by the pT of the scattered quark
                      (on each side of the event).
                Note: You need the Pythia/PGS package v. 2.1.10 or later
                      to use with VBF matching, to ensure that both radiated
                      and scattered partons are treated correctly
                      - scattered partons need to be excluded from the matching,
                      since their pT can be below QCUT. An even better
                      treatment would require to individually shower and match
                      the two sides in Pythia, which is not presently possible.
                Note: In the matched 4-flavor process p p > t b~ j $ w+ w- t~ +
                      p p > t b~ j j $ w+ w- t~, there is an admixture
                      of t-channel single top (with up to 1 radiated jet) 
                      and s-channel single top (with up to 2 radiated jets). 
                      In this case, the automatic determination of maximum 
                      multiplicity sample doesn't work (since max in the file 
                      will be 2 jets, but for t-channel max is 1 jet).
                      So MAXJETS=1 must be specified in the pythia_card.dat.
                  JA: Fixed pdf reweighting for matching, which due to a mistake
                      had never been activated.
                  JA: Improved phase space integration presetting further by 
                      taking into account special cuts like xpt, ht etc.
                  JA: Introduce new convention for invariant mass cuts
                      - if max < min, exclude intermediate range
                      (allows to exclude W/Z dijet resonances in VBF processes)

1.3.17 (30/09/11) OM: Fix a crash created by ALOHA when it tries to create the full
                      set of ALOHA routines (pythia8 output only).

1.3.16 (11/09/11) JA: Fixed the problem from 1.3.12.

1.3.15 (09/09/11) OM: remove the fix of 1.3.12
                      (No events in output for some given processes)

1.3.14 (08/09/11) OM: Fix a bug in the RS model introduced in 1.3.8

1.3.13 (05/09/11) JA: Fixed bug with cut_decays=F which removed cuts also for
                      non-decay products in certain channels if there is
                      a forced decay present. Note that this does not affect
                      xqcut, only pt, minv and eta cuts.
                  JA: If non-zero phase space cutoff, don't use minimum of
                      1 GeV (this allows to go to e.g. 2m_e invariant mass for
                      \gamma* > e+ e-).

1.3.12 (01/09/11) JA: Fixed problem with decay chains when different decays
                      result in identical final states, such as
                      p p > go go, (go > b1/b1~ b/b~, b1/b1~ > b/b~ n1)
                      (only one of the decay chains was chosen, instead of
                      all 3 combinations (b1,b1), (b1,b1~), (b1~,b1~))
                  JA: Allow for overall orders also with grouped subprocesses
                  JA: Ensure that only leading color flows are included in event
                      output (so no singlet flows from color octets).
                  JA: Fixed small bug in fermion flow determination for multifermion
                      vertices.

1.3.11 (26/08/11) JA: Improved precision of "survey" by allowing 4th and 5th 
                      iteration if accuracy after 3 iterations < 10%.
                  JA: Subdivide BW in phase space integration for conflicting BWs 
                      also for forced decays, to improve generation with large
                      bwcutoff in e.g. W+ W- production with decays.
                  JA: Do refine using luminocity instead of number of events,
                      to work with badly determined channels.
                  JA: Don't use BW for shat if mass > sqrt(s).
                  JA: Fixed insertion of colors for octet resonances decaying to 
                      octet+singlet (thanks Bogdan for finding this)

1.3.10 (23/08/11) OM: Update ALOHA version
                  OM: increase waiting time for jobs to write physically the results on
                      the disks (in ordre to reduce trouble on the cluster).

1.3.9 (01/08/11)  OM: Add a new model DY_SM (arXiv:1107.5830). Thanks to Neil 
                      for the generation of the model 

1.3.8 (25/07/11)  JA: Replace the SM and HEFT models with latest versions using
                      the Wolfenstein parameterization for the CKM matrix.
                  JA: Implemented reading of the new UFO information about
                      coupling orders (order hierarchy and expansion_order).
                  JA: New "coupling order" specification WEIGHTED which checks
                      for  sum of coupling orders weighted by their hierarchy.
                  JA: Implemented optimal coupling orders for processes from any
                      model if no coupling orders specified.

1.3.7 (21/07/11)  JA: Fix makefiles for some v4 models that were forgotten
                      in v. 1.3.5

1.3.6 (18/07/11)  OM: Ensure that the new makefiles work on the web

1.3.5 (14/07/11): JA: New organization of make files, ensure that compilation works 
                      for all modes (with/without LHAPDF, static/dynamic, 
                      regular/gridpack) for both Linux and Mac OS X (be careful with 
                      dynamic libraries on Mac OS X though, since it seems that 
                      common blocks might not work properly)
                  JA: Fixed proper error messages and clean stop for compilation 
                      errors during MadEvent run.

1.3.4 (05/07/11): OM: More informative error message when a compilation error occurs

1.3.3 (29/06/11): JA: Fixed diagram symmetry for case when there are
                      no 3-vertex-only diagrams
                  JA (by OM): More informative error when trying to generate invalid 
                      pythia8 process

1.3.2 (14/06/11): OM: Fix fortran output when a model is case sensitive 
                        (Bug if a coupling was depending of a case sensitive parameter)
                  SdV: Remove a annoying print in the new cuts (added in 1.3.0)
                  OM: Fix a compilation problem in the standalone cpp output

1.3.1 (02/06/11): JA: Fixed missing file bug with the introduction of
                      inclusive HT cut

1.3.0 (02/06/11): JA: Allow for grouped subprocesses also for MG4 models
                  JA: Improved multiprocess diagram generation to reuse
                      diagrams for crossed processes
                  JA: Automatic optimization of order of particles in
                      multiparticle labels for optimal multiprocess generation
                  JA: Improved efficiency of identification of identical
                      matrix elements
                  JA: Improved identification of diagrams with identical
                      divergency structure for grouped subprocesses
                  JA: Included more fine-grained run options in the
                      run_card, including helicity summation options,
                      whether or not to set ptj and mjj automatically
                      based on xqcut, etc.
                  JA: Fixed some minor array limit and arithmetics warnings
                      for extreme decay and decay chain processes.
                  SdV: Added cuts on H_T(all jets, light and b)
                  OM: Fixed minor bug related to cluster option in launch

1.2.4 (15/05/11): JA: Fixed long-standing bug in DECAY relating to
                      the cross section info in <init> block, and
                      fixed parameter reading for MG5 SM model.

1.2.3 (11/05/11): JA: Fixed problem with scale choice in processes with mixed 
                      QED/QCD orders, e.g. p p > t t~ QED=2. Note that this fix
                      doesn't work for p p > t t~ j j QED=4 which should still
                      be avoided.
                  JA: Added the ptllmin/max options in the default run_card.dat

1.2.2 (09/05/11): OM: fix ALOHA symmetries creating not gauge invariant result 
                      for scalar octet

1.2.1 (08/05/11): OM: reduce the quantity of RAM use by matrix.f
                  OM: support speed of psyco if this python module is installed
                  OM: fix a minor bug in the model parsing
                  OM: add the check of valid model.pkl also for v4 model
                  OM: add a check that UpdatesNotes is up-to-date when
                      making a release
                  JA: Fixed problem in phase space generation for
                      s-channel mass > s_tot

1.2.0 (05/05/11): OM: minor fixes on check charge conjugation
                  OM: add a check on the path for the validity of the model.pkl
                  JA: Fixed problem with combine_runs on certain compilers

1.1.2 (03/05/11): OM+JA: Fixed problem for models with multiple
                      interactions for the same set of particles,
                      introduced in v. 1.1.1
 
1.1.1 (02/05/11): JA: Replaced (slow) diagram symmetry determination by
                      evaluation with fast identification based on diagram tags.
                  JA: Replacing the "p=-p" id=0 vertex produced by diagram 
                      generation algorithm already in the diagram generation,
                      simplifying drawing, helas objects and color.
                  JA: Fixed compiler warnings for unary operator.
                  JA: Always set all coupling orders for diagrams
                      (needed for NLO implementations).
                  OM: Improved and more elegant "open" implementation for
                      the user interface.
                  OM: minor fixes related to checking the gauge

1.1.0 (21/04/11): JA: Removed hard limit on number of external particles in 
                      MadEvent, allowing for unlimited length decay chains there
                      (up to 14 final state particles successfully integrated).
                  JA: Improved helicity selection and automatic full helicity 
                      sum if needed. Optimization of run parameters.
                  JA: New flag in run_card.dat to decide whether basic cuts
                      are applied to decay products or not.
                  OM: Merged ALOHA calls for different lorentz structures 
                      with the same color structures, increasing the speed and 
                      efficiency of matrix element evaluations.
                  OM: Added new "open" command in command line interface,
                      allowing to open standard file types directly.
                      Automatically open crossx.html at launch.
                  JA: Fixed MadEvent bugs for multiparton processes with 
                      conflicting decays and some faulty array limits.
                  JA: Suppressed scary but irrelevant warnings for compiling 
                      2->1 and 1->2 processes in MadEvent.
                  JA: Pythia 8 output further optimized.
                  JA, OM: Several minor fixes relating to user interface etc.

1.0.0 (12/04/11): Official release of MadGraph 5. Some of the features:
                  - Complete FeynRules compatibility through the UFO interface
                  - Automatic writing of HELAS routines for any model in
                    Fortran, C++ or Python through ALOHA
                  - Matrix element output in Fortran, C++ or Python
                  - Output formats: MadEvent, Pythia 8, Standalone (Fortran/C++)
                  - Support for spin 0, 1/2, 1, 2 particles
                  - Support for color 1, 3, 6, 8
                  - Revamped MadEvent with improved subprocess directory 
                    organization and vastly increased speed and stability
                  - Unlimited length decay chains (up to 12 final state
                    particles tested with MadEvent, see v. 1.0.1)
                  - Process checks for new model implementations
                  - ...and much more (see paper "MadGraph 5: Going Beyond")<|MERGE_RESOLUTION|>--- conflicted
+++ resolved
@@ -1,6 +1,6 @@
 Update notes for MadGraph5_aMC@NLO (in reverse time order)
 
-2.1.2.beta2(03/06/14) OM: Fix a bug in ALOHA in presence of customized propagator (Thanks Saurabh)
+2.1.2(03/06/14) OM: Fix a bug in ALOHA in presence of customized propagator (Thanks Saurabh)
                 OM: Fixing some compilation issue with MadWeight (Thanks A. Pin)
                 OM: Fixing a bug preventing MadWidth to run due to the model prefixing (depending
                     on the way it was called)
@@ -29,13 +29,12 @@
                     future extensions like EW NLO+PS matching and numerical derivatives      
                 OM: Fixing a wrong assignement in the color flow in presence of epsilon_ijk color structure.
                     Those events were rejected by Pythia8 due to this wrong color-flow.
-<<<<<<< HEAD
                 MZ: Added the possibility to run the shower on a cluster, possibly splitting the lhe file 
-
-=======
                 MZ: The c++ compiler can be specified as an option in the interface. On MACOSX, clang should
                     work now
->>>>>>> 6f09a745
+                OM: MadEvent output is now LHEFv3 fully compliant. A parameter in the run_tag (lhe_version) 
+                    allows to return LHEF version 2 format for retro-compatibility.
+
 2.1.1(31/03/14) OM: Change the way the UFO model is handle by adding a prefix (mdl_) to all model variable.
                     This avoid any potential name conflict with other part of the code. This feature can be
                     bypassed by using the option --noprefix when importing the model.

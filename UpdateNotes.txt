--- conflicted
+++ resolved
@@ -1,8 +1,7 @@
 Update notes for MadGraph5_aMC@NLO (in reverse time order)
 
-<<<<<<< HEAD
 3.0.2
-     include up to 2.6.5
+     include up to 2.6.7
      RF: improved the behaviour for integration channels that give zero cross section
      RF: Rewritten the mint integrator package. Makes for easier extensions.
 
@@ -24,8 +23,7 @@
      RF: Reduction of the number of jobs -- results in earlier detection of small integration channels for fNLO
      OM: remove ./bin/mg5 executable
 
-2.6.5 ()
-=======
+
 2.6.7()
       OM: Fix a bug introduced in 2.6.2, some processes with gluon like particles which can lead to the wrong sign for interference term. 
       OM: systematics now supports the option --weight_format (see help command for details)
@@ -50,7 +48,6 @@
 
 
 2.6.5 (03/02/19)
->>>>>>> 7d36fa5b
       OM: Fix some speed issue with the generated gridpack --speed issue introduced in 2.6.1--
       OM: Fix a bug in the computation of systematics when running with Python 2.6.
       OM: import model PATH, where PATH does not exists yet, will now connect to the online db

Update notes for MadGraph5_aMC@NLO (in reverse time order)

<<<<<<< HEAD
2.2.0(21/07/14) VH: General mixed order corrections in MadLoop (only), including QCD/EW/QED and 
                    the UFO@NLO model 'loop_qcd_qed_sm'.
                VH: Re-design of both the tree and MadLoop matrix elements output to compute
                    contributions of different coupling order combinations independently from one another.
                VH+HS: Tensor integral reduction as implemented in PJFry and IREGI readily available
                    and interfaced to MadLoop's output.
                VH: Re-structuring of MadLoop's standalone output so as to easily create a single dynamic 
                    library including many processes at once. Useful for interfacing MadLoop to other MC's
                    and already working with Sherpa.
                VH+HS: This branch contains all the fixes for proper treatment of the latest BSM@NLO models 
                    produced by FeynRules@NLO. In particular, the fixed related to the presence of majorana 
                    particles in loop ME's.
                RF: Corrected the behaviour of the pdfcode parameter in the shower_card for NLO+PS runs.
                PT: Redesigned shower_card.dat and eliminated modbos options for Herwig6          
                RF: Change the SPINUP information in the NLO LHEF from 0 to 9 (i.e. sum over helicities)
                RF: Fixed a bug in the check on the determination of the conflicting BWs.
                PT: Redesigned shower_card.dat and eliminated modbos options for Herwig6          
                RF: Change the SPINUP information in the NLO LHEF from 0 to 9 (i.e. sum over helicities)
                RF: Fixed a bug in the check on the determination of the conflicting BWs.
                MZ: enabled LHAPDF6 interface 
                OM: Fixed a crash in some HEFT merging case.
=======
2.1.3()XX/XX/XX)OM: Fix various compatibility problem created by the LHEFv3 version (Thanks to S. Brochet)
                OM: Fix a bug for MadSpin in gridpack mode
                OM: Add a routine to check the validity of LHE file (check_event command)
                OM: Fix bug for UFO model with custom propagators
                OM: Fix Bug in the compuation of cross-section in presence of negative contribution 
                OM: Change colorflow information of LHE file in presence of two epsilon_ijk
                    since PY8 was not able to handle such flow in that format.
                OM: Add the function print_result for aMC@(n)LO run.
                OM: Add some shortcut in the card edition 
                    set ebeam 500 # edit both beams
                    set lpp 0     # edit both lpp1 and lpp2
                    set lhc 14    # configure for LHC 14TeV
                    set ilc 1000  # configure for ilc 1TeV
                    set fixed_scale 100 # set all scale to fixed and at 100GeV
                OM: Fix a bug in the card edition mode which was sometimes returning to default value
                    which were edited by hand and not via the set command.
                Seoyoung Kim (by OM): Implementation of the htcaas (super-)cluster support.
>>>>>>> bedc3113

2.1.2(03/07/14) OM: Fix a bug in ALOHA in presence of customized propagator (Thanks Saurabh)
                OM: Fixing some compilation issue with MadWeight (Thanks A. Pin)
                OM: Fixing a bug preventing MadWidth to run due to the model prefixing (depending
                    on the way it was called)
                OM: Fixing a bug in MadSpin in the mssm model
		RF: Added the invariant mass and DeltaR cuts for *same flavour* opposite sign lepton
                    pairs to the run_card for NLO-type generations.
		RF: Prevent an infinite loop in MadSpin by forcing the correct sign to the invariants
		RF: Catch a possible error related to grouping subprocesses and setcuts
		OM: Fix an error when using the "customize_model" command
                S. Mrenna (by OM): Fix the include file in pythia8 output to be compliant with the latest
                    PY8 version
		RF: Added a string with functional form for the scales to the event file banner (NLO only)
                S. Brochet (by OM): Fix a bug in MadSpin with the writting of the mother ID in the LHE file.
                    Force the tag in the banner to always have the same case
                    increase momenta precision for the LHE file written by MadSpin 
                    (thanks a lot to S. Brochet for all those patch)
                PT: Integrated Jimmy's underlying event for Herwig6
                OM: improve "add model" functionality allow to force particle identification.
                PT: Bug fix in the normalisation of topdrawer plots for option 'sum' (as opposed to 'average')
		RF: Fixed a bug related to the random seed when the code was not recompiled for a new run.
                OM: Fixed a bug in MadEvent(LO) run, the generated sample were bias in presence of 
                    negative cross-section. A negative cross-section is possible only if you use a NLO PDF 
                    and/or if you edit the matrix.f by hand to have a non-definite positive matrix-element.
		OM: When importing a model, check that there is not more than 1 parameter with the same name.
                PT: Subsantial recoding of montecarlocounter.f and of a subroutine in fks_singular.f. Will help 
                    future extensions like EW NLO+PS matching and numerical derivatives      
                OM: Fixing a wrong assignement in the color flow in presence of epsilon_ijk color structure.
                    Those events were rejected by Pythia8 due to this wrong color-flow.
                MZ: Added the possibility to run the shower on a cluster, possibly splitting the lhe file 
                MZ: The c++ compiler can be specified as an option in the interface. On MACOSX, clang should
                    work now
                OM: MadEvent output is now LHEFv3 fully compliant. A parameter in the run_tag (lhe_version) 
                    allows to return LHEF version 2 format for retro-compatibility.

2.1.1(31/03/14) OM: Change the way the UFO model is handle by adding a prefix (mdl_) to all model variable.
                    This avoid any potential name conflict with other part of the code. This feature can be
                    bypassed by using the option --noprefix when importing the model.
                OM: New command "add model XXX" supported. This command creates a new UFO model from two UFO model.
                    The main interest stand in the command "add model hgg_plugin", which add the effective operator
                    h g g to the original UFO model. The model is written on disk for edition/future reference.
		RF: Reduced the calls to fastjet and skipped the computation of the reweight coeffients when
 		    they are not needed.
                OM: Fixed a bug for LO processes where the MMLL cut was not applied to the event sample.
                PA: Fix a bug in MadSpin to avoid numerical instabitities when extracting t-channel invariants
                    from the production event file (see modification in driver.f, search for 'MODIF March 5, 2014') 
                OM: Better determination of which particles are in representation 3/3bar since FR is ambiguous on that point.
                    Now the determination also looks for 3 -3 1 interactions to check if that help.
                OM: Fix a bug(crash) in MW linked to the permutation pre-selection module.
		RF: Better comments in the code for user-defined cuts in the ./SubProcesses/cuts.f function.
                    Also the maxjetflavor parameter in the run_card is now actually working.
                OM: Update SysCalc to:
                      - Fix a bug that some file where sometimes truncated.
                      - Allow for independant scale variation for the factorization/renormalization scale.
                RF+OM: Improve the handling of conflicting Breit-Wigners at NLO
		RF: Print the scale and PDF uncertainties for fNLO runs in the summary at the end of the run

2.1.0(21/02/14) MADWEIGHT RELEASE:
                ------------------
                
                OM+PA: First Official release of MadWeight inside MG5_aMC
                      Main update:
                        - ISR corrections
                        - possibility to use narrow-width approximation
                        - introducing a module for the pre-selection of the parton-jet assignment.
                        - extended formalism for the transfer function (more generic)
                        - possibility to evaluate the weights for multiple choices of transfer function 
      			  on the same phase-space point. The phase-space is optimized for the first set of 
                          parameters.
		      Speed update:
                        - More efficient way to group the computation for identical process with different final state.
                        - Possibility to Monte-Carlo over the permutation.
                        - More efficient way to choose between the various change of variable.
                        - Possibility to use mint (not compatible with all of the options)
			- Possibility to use sobol for the generation of PS point (sometimes faster than pure 
                          random point generator.

                MadEvent/aMC@NLO UPDATE/BUG FIXING:
 		-----------------------------------

                OM: Fix critical bug (returns wrong cross-section/width) for processes where the center of mass 
                    energy of the beam is lower than 1 GeV. So this has no impact for LHC-collider phenomenology.
                    This can also impact computation of decay-width if the mass of that particle is below 1 GeV.
		RF: Critical bug fixed (introduced in 2.0.2) for fixed order NLO runs that could
		    give the wrong cross section when the phase-space generation is inefficient
                    (like in the case for conflicting Breit-Wigners). This bug did not affect runs
                    with matching to the parton shower.
                OM: Fix a bug leading to a crash with some decay syntax. i.e., p p > t t~, (t > w+ b), (t~ >w- b~)
                OM: Fix format of LHE output for 1>N events when the <init> and mother information were wrongly set 
                    to LHC default. Specific support of this option will be part of pythia8 (8.185 and later)
                OM: Fix the syntax for the custom propagator to follow the description of arXiv:1308.1668 
                OM: Allow to call ASperGe on the flight if ASperGe module is include in the UFO model.
                    just type "asperge" at the moment where the code propose you to edit the param_card.

                MADSPIN UPDATE:
                ---------------
                OM: Allow to use another model for the decay than the one used for the production of events.
                    You are responsible of the consistency of the model in that case.
                PA: Include hellicity information for the events generated by MadSpin.
                OM: Fix a bug in MadSpin preventing the gridpack to run with NLO processes.

2.0.2(07/02/14) RF: Suppressed the writing of the 'ERROR in OneLOop dilog2_r' messages (introduced in the 
                    previous version)
                OM: Fix the bug that the shower_card.dat was wrongly identified as a pythia_card.
                OM: add one MadSpin option allowing to control the number of simultaneous open files.
                OM: Fix a bug in eps preventing evince preventing label to be displayed on page 2 and following
                    Thanks to Gauthier Durieux for the fix.
                OM: Fix a bug(crash) for p p > w+ w- j j introduce in 2.0.0 due to some jet sometimes tagged as QCD
                    and sometimes not (which was making the automatic scale computation to crash)
                OM: Change the way to writte the <init> line of the lhe file to take into account
                    - process with more that 100 subprocesses (note that you need to hack the pythia-pgs
                      package to deal with such large number of sub-process
                    - deal with pdf identification number bigger than 1 million.  
                OM: Fixed a bug preventing the Madevent to detect external module (pythia-pgs, syscalc,...)
                    Bug #1271216 (thanks Iwamoto)
                PT: PYTHIA8 scale and pdf variations

2.0.1(20/01/14) OM: Fix a bug in h > l+ l- l+ l- for group_subproceses =False (decay only). A follow up of 
                    the bug fix in 2.0.0
                RF: Replaced the Error#10 in the generation of the phase-space (for NLO) to a Warning#10.
                    In rare cases this error stopped the code, while this was not needed.
                RF: When using non-optimized loop output, the code now also works fine.
                OM: Modification of the code to allow the code to run on our servers
                VH: Improve the timing routine of the NLO code (displayed in debug mode)
                VH: FIX the import of old UFO model (those without the all_orders attribute).
                OM: Add a functionalities for restrict_model if a file paramcard_RESTRICTNAME.dat
                    exists, then this file is use as default param_card for that restriction.
                HS: Updated CutTools to v1.9.2

2.0.0(14/12/13)    CHANGE IN DEFAULT:
                   ------------------
                      OM: Change the Higgs mass to 125 GeV for most of the model (but the susy/v4 one).
                      OM: Change the default energy of collision to 13 TeV.
                      RF: Default renormalisation and factorisation scales are now set to H_T/2. (for aMC only)

                   MadEvent Update:
                   ----------------
                      OM+SF+RF: Add Frixione Photon isolation (also for aMC)
                      OM: Implementation of the reweight module for Leading Order matrix-element
                      JA+OM+AK: Store parameters needed for systematics studies.
                          This can be turned on with the use_syst parameter in
                          run_card.dat.
                          This output can be used to generate event weights for
                          a variety of variational parameters, including scalefact,
                          alpsfact, PDF choice, and matching scale. Note that this require
                          pythia-pgs v2.2 for matching scale.
                      OM+JA+Chia: Implement MadWidth (automatic/smart computation of the widths)
                      OM: Support for Form-Factor defined in the UFO model. and support for model
                          parameter presence inside the Lorentz expression.
                      OM: Support for a arbitrary functions.f file present inside the UFO model. 
                      JA: Included <clustering> tag in matched .lhe output, to be 
                          used together with Pythia 8 CKKW-L matching. This can be 
                          turned off with the clusinfo flag in run_card.dat.
                      JA: New treatment of matching for diagrams that have no
                          corresponding lower-multiplicity diagrams. Jets that
                          are not classified as shower-type emission jets are
                          flagged in the cluster scale info at the end of the event,
                          which is recognized by the Pythia interface in Pythia-PGS
                          package v. 2.2. For such jets, xqcut does not apply. This
                          allows for consistent matching e.g. of p p > w+ b b~ in 
                          the 4-flavor scheme. Note that auto_ptj_mjj must be set to
                          .false. for this to work properly.
                      OM: Change model restriction behavior: two widths with identical are not merged anymore.
                      S.Prestel(via OM): implement KT Durham cut. (thanks to Z. Marshall)
                      OM: Improved check for unresponsive of PBS cluster (thanks J. Mc Fayden)
                      OM: Implement a maximum number (2500) of jobs which can be submitted at the same time
                          by the PBS cluster. This number is currently not editable via configuration file.
                     
                   MadEvent Bug Fixing:
                   --------------------
                      OM: Fix a bug for h > l+ l- l+ l- (introduce in 1.5.9) where the phase-space parametrization 
                          fails to cover the full phase-space. This bugs occurs only if two identical particles decays
                          in identical particles and if both of those particles can't be on-shell simultaneously. 
                      OM: Fix a bug for multi_run sample in presence of negative weights (possible if NLO pdf)
                          The negative weights were not propagated to the merged sample. 
                          (thanks to Sebastien Brochet for the fix)
	         
                   aMC@NLO Update:       ! FIRST OFFICIAL RELEASE WITH NLO CAPABILITIES !
                   ---------------
                       PT: MC@NLO matching to PYTHIA8 available.
                       RF: Added FxFx merging
                       RF: Use MC over helicities for the MadLoop virtual corrections.
                       RF: Using "virtual tricks" to reduce the number of PS points for which to include
                           the virtual corrections, leading to a speed up of the code.
                       OM+SF+RF: Add Frixione Photon isolation (also in MadEvent)
                       PA+OM: Fast version of MadSpin implemented (PS generation in Fortran).
		       OM: Allow to have MadSpin in "gridpack mode" (same cards/same decay). 
                           Add in the madspin_card "set ms_dir PATH". If the path didn't exist MS will
                           create the gridpack on that path, otherwise it will reuse the information 
                           (diagram generated, maximum weight of each channel, branching ratio,...)
                           This allow to bypass all the initialization steps BUT is valid only for the 
                           exact same event generation.
                       VH: Fixed set_run.f which incorrectly sets a default value for ptl, drll and
                           etal making the code insensitive to the values set in the run_card.dat 
                       VH: Fixed a bug in MadLoop that doubled the computing time for quad precision
                       VH+RF: Added MadLoop stability information to the log files (and run summary
                           in DEBUG mode).
                       RF: Fixed a stability problem in the reweighting to get PDF and scale uncertainties.
                       VH+RF: Improved the Binoth LHA interface
                       RF: Improved the multi-channeling for processes with more amplitudes than diagrams.
                       RF: Added a new parameter in the run_card to set the required accuracy for fixed 
                           order runs.
                       SF+RF: Improved handling of fixed order analysis

                    From beta3 (13/02/13):
                       OM: Merge with 1.5.7+1.5.8 (See information below)
                       OM: Allow the customize_model to be scriptable in a 
                           friendly way.
                       RF: Event normalization is now Les Houches compliant (the weights
		           of the events should average to the total rate). The old normalization
                           can still be chosen by setting the flag 'sum = event_norm' in the run_card.
		       RF: Fixes a bug related to the mass of the tau that was not consistently 
 		           taking into account in the phase-space set-up.
		       VH: Fixed the incorrect implementation of the four gluons R2 in the loop_sm UFO.
		       VH: Fixed the UV renormalization for the SM with massive c quarks.
                       RF: The PDF uncertainty for NNPDF is now also correctly given in the run summary
                       RF: Some improvements in the test_MC and test_ME when matrix elements are
                           numerically very large
                       OM+RF: Added the running at LO to the 'launch questions'
                       OM: Allow "check" command to use a event file.
                           This will use the related param_card and the first
                           event compatible with the requested process.
                       RF: Improved the phase-space generation in the case of competing resonances

                    From beta2 (23/12/12):
                       MG5 Team: Include 1.5.4+1.5.5+1.5.6 modifications
                       MadSpin Team: Include MadSpin
                       VH: Fix computation in the Feynman gauge for the loops
                       RF: automatic computation of the NLO uncertainties
                       OM: NLO can now be runned with no central disk
                       MZ: change the format of number (using e and not d)
                       MZ: compilation and tests are possible in multicore
                       RF: allow to precise either uncertainty or number of events
                           for aMC@NLO/NLO
                       OM: ./bin/mg5 cmd.cmd is now working for NLO process

                    From beta1 (31/10/12):
                       aMCatNLO Team: First public (beta) version of aMCatNLO.
                         In order to learn aMCatNLO, please do "tutorial aMCatNLO"
                         Please also visit: http://amcatnlo.cern.ch/list.htm for more
                         information.

1.5.15 (11/12/13) OM: Fix the auto-update function in order to allow to pass to 2.0.0

1.5.14 (27/11/13) OM: Add warning about the fact that newprocess_mg5 is going to be remove in MG5_aMC_V2.0.0
                  OM: Improved cluster submision/re-submition control. 

1.5.13 (04/11/13) OM: Implement a function which check if jobs submitted to cluster are correctly runned.
                      In case of failure, you can re-submitted the failing jobs automatically. The maximal 
                      number of re-submission for a job can be parametrize (default 1) and how long you have to
                      wait before this resubmission [to avoid slow filesystem problem, i.e. condor](default 300s)
                      Supported cluster for this function: condor, lsf, pbs
                  OM: Fix a problem when more than 10k diagrams are present for a given subprocesses.
                      (tt~+4jets).
                  BF: Change nmssm model (The couplings orders were not correctly assigned for some triple 
                      Higgs interactions) 
                  OM: use evince by default to open eps file instead of gv.
		  OM: Fix a problem with the set command for the card edition for the mssm model.
                  OM: Update EWdim6 paper according to the snowmass paper. (3 more operator)
                      The default model is restricted in order to exclude those operators. In order
                      to have those you have to use import model EWdim6-full
                  OM: Fix bug #1243189, impossible to load v4 model if a local directory has the name of
                      the models (which is present in the models directory)
                  OM: Fix a bug in the complex mass scheme in the reading of the param_card (it was clearly stated)
                  OM: Improve numerical stability of the phase-space point generation. (thanks Z. Surujon)

1.5.12 (21/08/13) OM: Improve phase-space integration for processes with strong MMJJ cut. Cases where
                      the cross-section were slightly (~4%) under-evaluated due to such strong cut.
                  OM: Add a command print_results in the madevent interface. This command print the 
                      cross-section/number of events/... 
                  OM: change the way prompt color is handle (no systematic reset). Which provides better
                      result when the log is printed to a file. (thanks Bae Taegil) 
                  OM: Fix Bug #1199514: Wrong assignment of mass in the lhe events file if the initial 
                      state has one massive and one massless particles. (Thanks Wojciech Kotlarski)
                  OM: Fix a compilation problem for SLC6 for the installation of pythia-pgs
                  OM: Fix a crash linked to bug #1209113.
                  OM: Fix a crash if python is not a valid executation (Bug #1211777)
		  OM: Fix a bug in the edition of the run_card if some parameters were missing in the cards
                      (Bug #1183334)

1.5.11 (21/06/13) OM: Fix CRITICAL bug (returning wrong cross-section) for processes with more than
                      one W decaying leptonically. For such processes the lepton cuts were also used
                      on the neutrino particle reducing the cross-section. This bug was present only
                      for group_subprocesses=True (the default)
                  OM: Fix Bug #1184213: crash in presence of GIM mechanism (occur on some 
                      LINUX computer only)
                  OM: The compilation of madevent is now performed by the number of core specify
                      in the configuration file. Same for pythia, ...
                  OM: Improve support for Read-Only system
                  OM: Fix a bug with the detection of the compiler when user specifiy a specific
                      compiler.
                  OM: Fix a problem that MG5 fails to compute the cross-section/width after that 
                      a first computation fails to integrate due to a wrong mass spectrum. 
                  OM: Fix a wrong output (impossible to compile) for pythia in presence of photon/gluon
                      propagator (introduce in 1.5.8)
                  OM: Allow to have UFO model with "goldstone" attribute instead of "GoldstoneBoson", since
                      FR change convention in order to match the UFO paper.

1.5.10 (16/05/13) OM: Fix Bug #1170417: fix crash for conjugate routine in presence of 
                      massless propagator. (introduce in 1.5.9)
                  OM: Fix question #226810: checking that patch program exists before
                      trying to update MG5 code.
                  OM: Fix Bug #1171049: an error in the order of wavefunctions 
                      making the code to crash (introduce in 1.5.7)
		  OM: Allow to use an additional syntax for the set command.
                      set gauge = Feynman is now valid. (Was not valid before due to the '=')
                  OM: Fix By Arian Abrahantes. Fix SGE cluster which was not working when
                      running full simulation (PGS/Delphes).
                  OM: adding txxxxx.cc (Thanks to Aurelijus Rinkevicius for having 
                      written the routine) 
                  OM: Fix Bug #1177442. This crash occurs only for very large model. 
                      None of the model shipped with MG5 are impacted.
                  OM: Fix Question #228315. On some filesystem, some of the executable 
                      loose the permission to be executable. Recover those errors 
                      automatically.
                  OM: Modify the diagram enhancement technique. When more diagram have 
                      the same propagator structure we still combine them but we now include
                      the interference term in the enhancement technique for those diagrams.
                      This fix a crash for some multi-jet process in presence of non diagonal
                      ckm matrices.

1.5.9 (01/04/13)  JA: Fix bug in identification of symmetric diagrams, which could
                      give the wrong propagators included in event files for certain
                      processes (such as p p > z z j, z > l+ l-). Apart from the 
                      propagators (with status 2) in the event file, this bug didn't
                      affect any other results (such as distributions).
                  JA: Fix problem in gensym which made some decay chain processes
                      slower than they should be. Thanks Eric Mintun for reporting.
                  JA: Fix problem in event clustering (introduced in v. 1.5.8)
                      which made events from some processes fail Pythia running.
                  JA: Fixed bug #1156474, Pythia 8 C++ matrix element output for 
                      decay chain processes such as p p > z j, z > j j.
                      (Bug #1156474)
                  JA + OM: Automatically remove libpdf and libgeneric before survey,
                      so everything works automatically when switching between
                      built-in PDFs and LHAPDF.
                  JA: Allow syntax / to remove particles in the define command.
                      Example: define q = p / g
                  JA: Added fat warning if any decay process in a decay chain
                      includes a particle decaying to itself (as is the case
                      if you do w+ > all all, since you include w+ > w+ a).
                  JA: Forbid running newprocess_mg5 from a process directory
                      that has already been generated, to avoid confusion.
                  OM: Fix lxplus server issue (Bug #1159929)
                  OM: Fix an issue when MG5 directory is on a read only disk 
                      (Bug #1160629)
                  OM: Fix a bug which prevent to have the pythia matching plot/cross-section
                      in some particular case.
                  OM: Support of new UFO convention allowing to define custom propagator.
                      (Both in MG5 and ALOHA)
                  OM: Change ALOHA default propagator to have a specific expression for the
                      massless case allowing to speed up matrix element computation with 
                      photon/gluon.
                  OM: Correct the default spin 3/2 propagator (wrong incoming/outcoming 
                      definition)
                  ML (by OM): Adding support of the SLURM cluster. Thanks to 
                      Matthew Low for the implementation.
                  OM: Fixing the standalone_cpp output for the mssm model. (only model impacted)
                      Thanks to Silvan S Kuttimalai for reporting. 
                  OM: Fix Bug #1162512: Wrong line splitting in cpp when some name were very long.
                      (shorten the name + fix the splitting)

1.5.8 (05/03/13)  OM: Fix critical bug introduce in 1.5.0. ALOHA was wrongly written
                      HELAS routine for expression containing expression square. 
                      (like P(-1,1)**2). None of the default model of MG5 (like sm/mssm)
                      have such type of expression. More information in bug report #1132996
                      (Thanks Gezim) 		
                  OM+JA: install Delphes now installs Delphes 3 
                      [added command install Delphes2 to install Delphes 2]
                  OM: Add command in MadEvent interface: add_time_of_flight
                      This command modifies the lhe events file by adding the time of 
                      flight information in the lhe events. To run this you need to do
                      $> ./bin/madevent
                      MGME> generate_events --laststep=parton -f 
                      MGME> add_time_of_flight
		      MGME> pythia    [if needed]
                  OM: Fix bug in pythia8 output for process using decay chains syntax.
                      See bug #1099790.
                  CDe+OM: Update EWdim6 model
                  OM: Fix a bug preventing model customized via the "customize_model"
                      command to use the automatic width computation.
                  OM: Change model restriction behavior: a value of 1 for a width is 
                      not treated as a restriction rule.
                  OM: Fix incomplete restriction of the MSSM model leading to inefficient
                      process merging (and larger-than-necessary files) for the MSSM.
                  OM: Correct bug #1107603 (problem with condor cluster for submission 
                      associated to a large number of jobs). Thanks Sanjay.
                  JA: Fix one part of the problem in bug #1123974: take into 
                      account invariant mass cuts mmXX above the peak range in 
                      s-channel resonances in the phase space integration,
                      to make sure such channels find events even for narrow
                      invariant mass cut ranges. Please note the discussion in 
                      that bug report for other types of channels however.
                  JA: Fixed bug #1139303: matrix elements for identical 
                      decay chain processes with different propagators (such as 
                      p p > w+, w+ > e+ ve and p p > w-,  w- > vm~ mu-) 
                      are now no longer combined, to ensure that resonances are
                      correctly represented in event file.
                  OM: Support lhapdf set which contains photon (See bug #1131995).
                  RF+JA: Reuse last two PDF calls also for LHAPDF PDFs, clarify code
                      for reuse of PDFs in pdg2pdf.f and pdg2pdf_lhapdf.f
                  OM: Update the default delphes card to latest Delphes version. This 
                      default card is automatically overwritten by the default Delphes
                      card when running "install Delphes".
                  JA: Make sure cuts are only checked once per event - this can save
                      a lot of time for multiparton event generation.
                  OM: Fix Bug #1142042 (crash in gridpack).

1.5.7 (15/01/13)  OM+JA: Fixed crash linked to model_v4 for processes containing wwww or
                      zzww interactions. (See bug #1095603. Thanks to Tim Lu) 
                  OM: Fix a bug affecting 2>1 process when the final states particles is 
                      (outcoming fermion) introduced in version 1.5.0. (Thanks to 
                      B. Fuks) 
                  OM: Fix a problem of fermion flow for v4 model (thanks to A. Abrahantes) 
                  OM+DBF: Change the automatically the electroweak-scheme when passing to 
                      complex-mass scheme: the mass of the W is the an external parameter
                      and Gf is an internal parameter fixed by LO gauge relation. 
                  OM+DBF: Remove the model sm_mw of the model database. 
                  OM: Fix problem in the ./bin/mg5 file command when some question are 
                      present in the file.
                  OM: Extend support for ~ and ${vars} in path.
                  OM: Fix a crash in multi_run for more than 300 successive runs.
                      (Thanks to Diptimoy)
                  OM: Allow to choose the center of mass energy for the check command.
                  OM: small change in the pbs cluster submission (see question #218824)
                  OM: Adding possibility to check gauge/lorentz/...for  2>1 processes.                    

1.5.6 (20/12/12)  JA: Replaced error with warning when there are decay processes
                      without corresponding core processes final state (see 
                      Question #216037). If you get this warning, please check
                      carefully the process list and diagrams to make sure you
                      have the processes you were expecting.
                  JA: Included option to set the highest flavor for alpha_s reweighting
                      (useful for 4-flavor matching with massive b:s). Note that
                      this does not affect the choice of factorization scale.
                  JA: Fixed Bug #1089199, where decay processes with symmetric 
                      diagrams were missing a symmetry factor. 
                      Note that this only affects decay processes (A > B C ..) 
                      with multiple identical particles in the final state and 
                      some propagators not able to go on the mass shell.
                  JA: Updated the restriction cards for the sm model to set 
                      Yukawa couplings equal to the corresponding masses
                      (in order to avoid stupid gauge check failures).


1.5.5 (18/11/12)  JA: Fixed Bug #1078168, giving asymmetries in X+gamma generation
                      (e.g. Z+gamma) when ickkw=1 and pdfwgt=T. Thanks Irakli!
                  JA: Ensure that t-channel single top gives non-zero cross section
                      even if maxjetflavor=4 (note that if run with matching,
                      maxjetflavor=5 is necessary for correct PDF reweighting).
                  OM: Fixed Bug #1077877. Aloha crashing for pseudo-scalar, 3 bosons 
                      interactions (introduces in 1.5.4)
                  OM: Fix Bug for the command "check gauge". The test of comparing
                      results between the two gauge (unitary and Feynman) was not 
                      changing the gauge correctly.
                  OM: Improvment in LSF cluster support (see bug #1071765) Thanks to
                      Brian Dorney.

1.5.4 (11/11/12)  JA: Fixed bug in combine_runs.py (introduced in v. 1.5.0) for
                      processes with 5 final-state particles, which might prevent
                      matching to Pythia to work properly (thanks Priscila).
                  OM: Fix Bug #1076043, error in kinematics for e- p collisions,
 		      thanks to Uta Klein (introduced in 1.5.0).
                  JA: Fix Bug #1075525, combination of decay processes for 
                      particle and antiparticle (e.g. w+ > all all and 
                      w- > all all), thanks Pierre.
                  OM: Fix a compilation crash due to aloha (thanks Tim T)
                  JA: Fixed dynamical scale settings for e- p collisions.
                  JA: Fixed running LHAPDF on a cluster with cluster_temp_path.
                  JA: Ensure that the seed is stored in the banner even when Pythia
                      is run (this was broken in v. 1.5.0).
                  JA: Improved and clarified phase space presetting for processes
                      with competing BWs.

1.5.3 (01/11/12)  OM: Fix a crash in the gridpack mode (Thanks Baris Altunkaynak)
                  OM: Fix a crash occuring on cluster with no central disk (only
                      condor by default) for some complicated process.
                  OM: If launch command is typed before any output command, 
                      "output madevent" is run automatically.
                  OM: Fix bug preventing to set width to Auto in the mssm model.
                  OM: Allow "set width PID VALUE" as an additional possibility to
                      answer edit card function.
                  OM: Improve ME5_debug file (include now the content of the 
                      proc_card as well).

1.5.2 (11/10/12)  OM: Fix Bug for mssm model. The param_card was not read properly
                      for this model. (introduce in 1.5.0)
                  OM: If the code is run with an input file (./bin/mg5 cmd.cmd)
                      All question not answered in the file will be answered by the 
                      default value. Running with piping data is not affected by this.
                      i.e. running ./bin/mg5 cmd.cmd < answer_to_question 
                       or echo 'answer_to_question' | ./bin/mg5 cmd.cmd      
                      are not affected by this change and will work as expected.
                  OM: Fixing a bug preventing to use the "set MH 125" command in a
                      script file.
                  JA: Fixed a bug in format of results.dat file for impossible
                      configurations in processes with conflicting BWs.
                  OM: Adding command "launch" in madevent interface which is the
                      exact equivalent to the launch command in the MG5 interface
                      in madevent output.
                  OM: Secure the auto-update, since we receive some report of incomplete
                      version file information.

1.5.1 (06/10/12)  JA: Fixed symmetry factors in non-grouped MadEvent mode
                      (bug introduced in v. 1.5.0).
                  JA: Fixed phase space integration problem with multibody 
                      decay processes (thanks Kentarou for finding this!).
                  OM: Fix that standalone output was not reading correctly the param_card
                      (introduce in 1.5.0)
                  OM: Fix a crash when trying to load heft
                  OM: Fix the case when the UFO model contains one mass which 
                      has the same name as another parameter up to the case.
                  OM: Fix a bug for result lower than 1e-100 those one are now 
                      consider as zero.
                  OM: Fix a bug present in the param_card create by width computation 
                      computation where the qnumbers data were written as a float 
                      (makes Pythia 6 crash).

1.5.0 (28/09/12)  OM: Allow MG5 to run in complex mass scheme mode
                      (mg5> set complex_mass True)
                  OM: Allow MG5 to run in feynman Gauge
                      (mg5> set gauge Feynman)
                  OM: Add a new command: 'customize_model' which allow (for a
                      selection of model) to fine tune the model to your need.
                  FR team: add a file decays.py in the UFO format, this files 
                      contains the analytical expression for one to two decays
       		  OM: implement a function for computing the 1 to 2 width on 
                      the fly. (requires MG5 installed on the computer, not only
                      the process directory)
                  OM: The question asking for the edition of the param_card/run_card
                      now accepts a command "set" to change values in those cards
                      without opening an editor. This allow simple implemetation 
                      of scanning. (Thanks G. Durieux to have push me to do it)
                  OM: Support UFO model with spin 3/2
                  OM + CDe: Support four fermion interactions. Fermion flow 
                       violation/Majorana are not yet allowed in four fermion 
                       interactions.
                  OM + PdA: Allow Large Extra Dimension Model (LED) to run in the
                      MG5 framework.
                  OM: Add auto-detection if MG5 is up-to-date and propose to
                      apply a patch if not.
                  OM: MadEvent changes automatically the compiler according to 
                      the value present in the configuration file.
                  OM: Aloha modifications: faster to create routines and more 
                      optimized routines (up to 40% faster than previous version).
                  OM: Aloha now supports Lorentz expression with denominator.
                  OM: Improve error message when Source didn't compile properly.
                  OM: The numerical evaluation of the matrix element requires now 
                      less memory than before (madevent and standalone output)
                  OM: Fix a series of bugs with the madevent command 'remove' and 
                      'run_banner'                    
                  JA: Ensure identical results for identical seeds also with
                      multiple runs in the same directory. Note that identical runs
                      with previous versions can't be guaranteed (but different
                      seeds are guaranteed to give statistically independent runs).
                      Save the results.dat files from all runs.
                  JA: Amended kinematics to correctly deal with the case of
                      massive beams, as well as fixed-target proton collisions.
                  JA: Changed default in the run_card.dat to use -1 as "no cut"
                      for the max-type cuts (etaj, ptjmax, etc.).
                  JA: Added support for negative weights in matrix elements
                      (as required for interference-only terms) and PDFs.
                  JA: Avoid creating directories for integration channels
                      that can not give events based on BW settings
                      (further improvement compared to v. 1.4.8).
                  JA: Optimize phase space integration when there are resonances
                      with mass above ECM.
                  JA: Fixed issue in replace.pl script with more than 9 particles
                      in an event.
                  JA+OM: Allow cluster run to run everything on a local (node) disk.
                      This is done fully automatically for condor cluster.
                      For the other clusters, the user should set the variable
                      "cluster_temp_path" pointing to a directory (usefull only if 
                      the directory is on the node filesystem). This still requires
                      access to central disk for copying, event combination,
                      running Pythia/PGS/Delphes etc.
                  OM: Replace fortran script combine_runs by a python script. 
                      This script allows to be more stable when running on clusters 
                      with slow filesystem response (bugs #1050269 and #1028844)
                  JA: Ensure that process mirroring is turned off for decay
                      processes of type A > B C...

1.4.8.4 (29/08/12) OM: Fix a web problem which creates generations to run twice on the web.

1.4.8.3 (21/08/12) JA: Ensure that the correct seed is written also in the .lhe
                       file header.
                   JA: Stop run in presence of empty results.dat files 
                       (which can happen if there are problems with disk access
                       in a cluster run).
                   JA: Allow reading up to 5M weighted events in combine_events.

1.4.8.2 (30/07/12) OM: Allow AE(1,1), AE(2,2) to not be present in SLAH1 card
                       (1.4.8 crashes if they were not define in the param_card)
                   OM: Add a button Stop-job for the cluster and make nicer output 
                       when the user press Ctrl-C during the job.

1.4.8 (24/07/12)  JA: Cancel running of integration channels where the BW
                      structure makes it impossible to get any events. This
                      can significantly speed up event generation for processes
                      with conflicting BWs.
                  JA: Minor modification of integration grid presetting in
                      myamp.f, due to the above point.
                  JA: Raise exception if a decay process has decaying particles
                      that are not present in the corresponding core process
                      (this might help avoid syntax mistakes).
                  JA: Fixed subprocess group combination also for the case
                      when different process flags @N are given to different
                      decays of the same core process (sorry, this was missed
                      in v. 1.4.7).
                  JA: Fixed crash for process p p > w+ w+ j j t t~ when all 
                      w and t/t~ are decayed (bug #1017912, thanks to Nicolas
                      Deutschmann).
                  JA: Fixed array dimension for diagrams with a single s-channel
                      propagator (caused crash for certain compilers, bug #1022415
                      thanks Sho Iwamoto).
                  JA: Fixed crash for identical decay chains for particle-anti- 
                      particle when only one of the two is decayed, introduced 
                      in v. 1.4.7 (thanks John Lee).
                  OM: Ensure that matching plots are replaced correctly when
                      Pythia is run reusing a tag name.
                  OM: Improved check for YE/AE, YU/AU, YD/AD for first two
                      generations in SLHA1<->2 converter (thanks Abhishek).

1.4.7 (25/06/12)  JA: Change the random seed treatment to ensure that the original 
                      seed is stored in the banner (this was broken in v. 1.4.0).
                      If a non-zero seed is given in the run_card, this seed
                      is used as starting value for the SubProcesses/randinit file,
                      while the seed in the run_card is set to 0.
                      This way, the seed for a multi_run is automatically
                      updated in the same way as for individual runs.
                  TS + JA: Fix problem with duplicate random seeds above 64000.
                      Now, random seeds up to 30081*30081 can safely be used.
                  JA: Turn off automatic checking for minimal coupling orders
                      in decay processes A > B C ...
                  JA: Ensure that automatic coupling order determination works
                      also for effective theories with multiple orders in an
                      interaction (thanks Claude and Gizem Ozturk).
                  JA: Optimize phase space integration and event generation
                      for decay processes with very squeezed mass spectrum.
                  JA: Ensure that identical matrix elements in different process 
                      definitions are combined also when using the decay chain 
                      formalism (thanks to Zhen Liu for pointing this out).
                  BF+JA: Updated the NMSSM model to the latest FR version.
                  OM: Change EW_dim6 to remove all interactions which don't 
                      impact three boson scattering.
                  JA: Fixed problem in matrix element combination which allowed
                      non-identical matrix elements to be combined in certain
                      complicated processes (such as p p > l vl l vl l vl),
                      resulting in lines with Z > e+ mu- in the event file
                      (bug #1015032, thanks Johannes E for reporting).
                  JA: Fixed minor typo in myamp.f.
                  OM: Fixed minor behavior restriction of multi_run (thanks to
                      Joachim Kopp).
                  OM: Improved condor cluster support when the cluster is 
                      unresponsive (should avoid some crashes on the web).
                  JA: Fixed support for color sextets in addmothers.f
                      (thanks Nicolas Deutschmann for reporting).          
                  JA: Make sure that also the SubProcesses directories are 
                      cleaned when running bin/compile in a gridpack.
                  JA: Removed the confusing makefile in Template and replace it
                      with scripts to create madevent.tar.gz and gridpack.tar.gz.
                  
1.4.6 (16/05/12)  JA: Added cuts on lepton pt for each of the 4 hardest leptons
                  OM: Allow bin/madevent script to be run with a single line command
                      example ./bin/madevent multi_run 10 
                  OM: Adding the 4 higgs interactions in the standard model UFO model
                  JA: Added new restriction card for the sm model with massive
                      muon and electron, and non-zero tau decay width
                  JA: Ensure assignment of colors to intermediate propagators
                      works also in fermion flow- and color flow-violating 
                      RPV processes (thanks Brock Tweedie for finding this).
                  JA: Fix crash for certain fermion flow violating decay chains
                      (introduced in v. 1.3.27) (again thanks to Brock Tweedie).
                  JA: Fix crash for decay chains with multiple decays involving 
                      the same particles (thanks Steve Blanchet for reporting)
                  JA+OM: Fix crash for Pythia8 output with multiparticle vertices
                      (thanks to Moritz Huck for reporting this.)
                  OM: Fixing ALOHA output for C++/python.
                  OM: Fix a crash occuring when trying to create an output on 
                      an existing directory (thanks Celine)

1.4.5 (11/04/12)  OM: Change the seed automatically in multi_run. (Even if the seed
                      was set to a non automatic value in the card.)
                  OM: correct a minor bug #975647 (SLAH convention problem) 
                      Thanks to Sho Iwamoto
                  OM: Improve cluster support (more secure and complete version)
                  JA: Increased the number of events tested for non-zero helicity
                      configurations (needed for goldstino processes).
                  OM: Add a command to remove the file RunWeb which were not always
                      deleted correctly
                  OM+JA: Correct the display of number of events and error for Pythia 
                     in the html files.
                  OM: Changed the way the stdout/stderr are treated on the cluster
                      since some cluster cann't support to have the same output file
                      for both. (thanks abhishek)

1.4.4 (29/03/12)  OM: Added a command: "output aloha" which allows to creates a 
                      subset (or all) of the aloha routines linked to the
                      current model
                  OM: allow to choose the duration of the timer for the questions.
                      (via ./input/mg5_configuration.txt)
                  OM: Allow UFO model where G is not defined.
                  OM: allow to use ~,~user, ${var} in the path. Improve support
                      for path containing spaces.
                  JA: Fixed LHAPDF functionality which was broken in v. 1.4.0
                  JA: Allow non-equal mixing angles in mssm restrict cards
                      (as needed for cards from some spectrum generators)
                  JA: Fixed script addmasses.py for complicated events such as
                      p p > t t~ + jets with decays of t and t~.
                  JA: Added GE cluster to the list in cluster.py.
                  JA: Allow up to 1M events in a single run. Note that the 
                      unweighting (combine events) step gets quite slow with
                      so many events. Also note that if Pythia is run, still
                      maximum 50k events is recommended in a single run. 
                  OM: Fix problem linked to filesystem which makes new files
                      non executables by default. (bug #958616)
                  JA: Fixed buffer overflow in gen_ximprove when number of
                      configs > number of diagrams due to competing resonances
                      (introduced in v. 1.4.3).

1.4.3 (08/03/12)  JA: Reintroduced the possibility to completely forbid
                      s-channel diagrams, using the $$ notation. Note that
                      this should be used with great care, since the result
                      is in general not gauge-invariant. It is in general
                      better to use the $ notation, forbidding only onshell
                      s-channel particles (the inverse of decay chains).
                  JA: Automatically ensure that ptj and mmjj are below xqcut
                      when xqcut > 0, since ptj or mmjj > xqcut ruins matching.
                  OM: Add LSF to the list of supported cluster (thanks to Alexis).
                  OM: change the param_card reader for the restrict file.
                      This allow to restrict model with 3 lha id (or more)
                      (thanks to Eduardo Ponton).
                  OM: forbids to run 'generate events' with python 2.4.
                  OM: Include the configuration file in the .tar.gz created on 
                      the web (thanks to Simon) .
                  OM: Fix a Mac specific problem for edition of Delphes card.
                      (thanks to Sho Iwamoto).
                  OM: ALOHA modifications:
                       - Change sign convention for Epsilon (matching FR choices)
                       - For Fermion vertex forces that _1 always returns the  
                         incoming fermion and _2 returns the outcoming fermion. 
                         (This modifies conjugate routine output)
                       - Change the order of argument for conjugate routine
                         to expect IO order of fermion in all cases.
                       Note that the two last modifications matches MG5 conventions
                       and that those modifications correct bugs for interactions
                       a) subject to conjugate routine (i.e. if the model has 
                          majorana)                       
                       b) containing fermion momentum dependencies in the Lorentz
                          structure  
                       All model included by default in MG5 (in particular sm/mssm)
                       were not affected by those mismatch of conventions.
                       (Thanks to Benjamin fuks) 
                  OM: make acceptance test more silent.  
                  OM: return the correct error message when a compilation occur. 
                  OM: some code re-factoring.

1.4.2 (16/02/12) JA: Ensure that matching works properly with > 9 final state
                      particles (by increasing a buffer size in event output)
                 OM: add a command "import banner" in order to run a full run
                      from a given banner.
                 OM: Fix the Bug #921487, fixing a problem with home made model
                      In the definition of Particle/Anti-Particle. (Thanks Ben)
                 OM: Fix a formatting problem in me5_configuration.txt 
                      (Bug #930101) Thanks to Arian
                 OM: allow to run ./bin/mg5 BANNER_PATH and
                      ./bin/mg5 PROC_CARD_V4_PATH
                 OM: Various small fixes concerning the stability of the html 
                      output.
                 OM: Changes the server to download td since cp3wks05 has an 
                      harddisk failures.

1.4.1 (06/02/12) OM: Fix the fermion flow check which was wrongly failing on 
                      some model  (Thanks to Benjamin)
                 OM: Improve run organization efficiency (which speeds up the 
                      code on cluster) (Thanks to Johan)
                 OM: More secure html output (Thanks to Simon)

1.4.0 (04/02/12) OM: New user interface for the madevent run. Type:
                      1) (from madevent output) ./bin/madevent
                      2) (from MG5 command line) launch [MADEVENT_PATH] -i
                      This interface replaces various script like refine, 
                      survey, combine, run_..., rm_run, ...
                      The script generate_events still exists but now calls
                       ./bin/madevent. 
                 OM: For MSSM model, convert param_card to SLAH1. This card is
                      converted to SLAH2 during the MadEvent run since the UFO 
                      model uses SLAH2. This allows to use Pythia 6,
                      as well as having a coherent definition for the flavor.
                 JA+OM: For decay width computations, the launch command in 
                      addition to compute the width, creates a new param_card 
                      with the width set to the associated values, and with the 
                      Branching ratio associated (usefull for pythia). 
                 NOTE: This param_card makes sense for future run ONLY if all 
                      relevant decay are generated.
                 EXAMPLE: (after launch bin/mg5):
                       import model sm-full
                       generate t > b w+
                       define all = p b b~ l+ l- ta+ ta- vl vl~
                       add process w+ > all all
                       add process z > all all
                       define v = z w+ w-
                       add process h > all all
                       add process h > v v, v > all all
                       output
                       launch
                 OM: change output pythia8 syntax: If a path is specified this 
                      is considered as the output directory.
                 OM: Change the path of the madevent output files. This allows 
                      to run pythia/pgs/delphes mulitple times for the same set 
                      of events (with different pythia/... parameters).
                 OM: Madevent output is now insensitive to the relative path
                      to pythia-pgs, delphes, ... In consequence you don't need
                      anymore to have your directory at the same level as 
                      Template directory. 
                 OM: MadEvent checks that the param_card is coherent with the 
                      restriction used during the model generation. 
                 OM: Model restrictions will now also force opposite number to 
                      match (helpfull for constraining to rotation matrix).  
                 OM: Change the import command. It's now allowed to omit the 
                      type of import. The type is guessed automaticaly. 
                      This is NOT allowed on the web.
                 OM: Add a check that the fermion flow is coherent with the 
                      Lorentz structure associates to the vertex.
                 OM: Add a check that the color representation is coherent. 
                      This allow to detect/fix various problem linked
                      to some new models created by FR and SARAH.
                 OM: Change the default fortran compiler to gfortran.
                 OM: Add the possibility to force which fortran compiler will
                      be used, either via the configuration file or via the set 
                      command.
                 OM: Add the possibility to bypass the automatic opening of 
                      the web browser (via the configuration file: 
                      ./input/mg5_configuration.txt )
                 OM: add 'save options' command to save the current configuration 
                      in the configuration file. 
                 OM: Change the scheme of questions when running madevent and 
                      allow to specify in the command interface if you
                      want to run pythia/pgs/...
                      Allow to put the answers to the questions in the 
                      proc_card.dat.
                 OM: Add options for the display command:
                      a) display options: return the current option value. 
                        i.e. those set via the set command and/or via the 
                        configuration file
                      b) display variable NAME: return the current string 
                        representation of NAME and/or self.NAME .
                      c) display coupling_order: return the coupling orders with
                        their associated weight (for automatic order restriction)
                      d) display couplings now returns the list of all couplings
                        with the associated expression
                      e) display interactions [PART1] [PART2] [PART3] ...
                         display all interactions containing the particles set
                         in arguments 
                 OM: New Python script for the creation of the various html pages.
                      This Requires less disk access for the generation of the files.
                 OM: Modify error treatment, especially for Invalid commands
                      and Configuration problems.
                 JA: Ensure that we get zero cross section if we have
                      non-parton initial states with proton/antiproton beams
                 OM: Improve cluster support. MadEvent now supports PBS/Condor/SGE
                      Thanks to Arian Abrahantes for the SGE implementation.
                 OM: Improve auto-completion (better output/dealing with multi line/...)
                 OM: Improve the parallel suite and change the release script to run
                      some of the parallel tests. This ensures even higher stability 
                      of the  code for the future releases.
                 JA: Changed the way gridpacks work: Set granularity to 1
                      (so randomly select channels only if they should generate 
                      less than 1 event), but allowing channels to run down to a single
                      iteration. This removes all old problems with increased
                      variance for small channels in the gridpacks, while giving 
                      even faster event generation.

                 Thanks to Johan Alwall, Sho Iwamoto for all the important 
                 testing/bug reports.


1.3.33 (01/01/12) JA: Revisited colors for propagators in addmothers.f
                      to ensure that propagators in color flow
                      violating processes get the correct color
                      from initial state particles (thanks to
                      Michele Gabusi for forcing me to do this).

1.3.32 (21/12/11) JA: Fixed a bug in the PDF reweighting routine,
                      which caused skewed eta distributions for
                      matched samples with pdfwgt=T. Thanks to Giulio
                      Lenzi for finding this.
 
1.3.31 (29/11/11) OM: Fix a bug an overflow in RAMBO (affects standalone 
                     output only)
                  PdA (via OM): Change RS model (add a width to the spin2)
                  OM: Fix a bug in the cuts associate to  allowed mass of all 
                      neutrinos+leptons (thanks to Brock Tweedie for finding it)
                  OM: Remove some limitation in the name for the particles


1.3.30 (18/11/11) OM: Fix a bug for the instalation of pythia-pgs on a 64 bit
                      UNIX machine.
                  OM: If ROOTSYS is define but root in the PATH, add it 
                      automatically in create_matching_plots.sh
                     This is require for the UIUC cluster.

1.3.29 (16/11/11) OM: Fixed particle identities in the Feynman diagram drawing
                  JA: Fixed bug in pdf reweighting when external LHAPDF is used.
                  OM+JA: Simplify the compilation of pythia-pgs package.


1.3.28 (14/11/11) OM+JA: Fix special case when Lorentz structure combining
                      two different Majorana particles depends on the
                      incoming/outgoing status of the Majorana particles
                      (needed for MSSM with Goldstino).
                  JA: Fixed problem with colors in addmothers.f for complicated
                      multiparticle vertices and simplified color treatment 
                      (thanks to Gauthier Durieux for pointing this out).
                  JA: Further improved gridpack parameters
                  OM: Update the parallel test (now testing against MG5 1.3.3)
                  OM: Include some parallel test in the release script.


1.3.27 (05/11/11) JA: Fix bug in mirrored amplitudes (sometimes
                      amplitudes that should not be flagged as
                      mirrored were flagged as mirrored). Thanks
                      Marco Zaro for reporting this!
                  JA: Fix another problem getting enough events in
                      gridpack mode (it was not completely fixed in
                      v. 1.3.24). Thanks Alexis!
                  JA: Added "!" comments for all parameters in the default
                      run_card, since apparently this is still needed
                      for g77 to correctly read the parameters.
 
1.3.26 (31/10/11) JA: Fix color setting in MadEvent event file for
                      multiparticle vertices, which was not taken into
                      account in the upgrade in v. 1.3.18
                  OM: Fixed mmnl cut (inv. mass of all leptons and neutrinos)
                      which was never active.
                  OM: Fix td install in Linux were a chmod was missing

1.3.25 (27/10/11) JA: Ensure that the correct intermediate resonance
                      is always written in the event file, even when we
                      have resonances with identical properties.
                  OM: Fix the bug forcing to quit the web browser in order to
                      have MG5 continuing to run.
                  OM: Change the tutorial in order to allow open index.html
                      after the output command. 

1.3.24 (22/10/11) JA: Fix problem with getting enough events in gridpack
                      mode (this was broken in v. 1.3.11 when we moved
                      from events to luminocity in refine). Thanks to
                      Alexis Kalogeropoulos.

1.3.23 (19/10/11) JA: Allow user to set scales using setscales.f again 
                      (this was broken in v. 1.3.18). Thanks to Arindam Das.
                  JA: Ensure that the error message is displayed if the
                     "make" command is not installed on the system.
 
1.3.22 (12/10/11) JA: Fixed another bug (also introduced in 1.3.18), which 
                      could give the wrong ordering between the s-channel 
                      propagators for certain multiprocess cases (this
                      also lead to a hard stop, so don't worry, if you get 
                      your events, the bug doesn't affect you). Sorry about
                      that, this is what happens when you add a lot of
                      new functionality...

1.3.21 (12/10/11) OM: Add a new command: install.
                      This allow to install quite easily different package
                      devellop for Madgraph/MadEvent. The list of available
                      package are pythia-pgs/MadAnalysis/ExRootAnalysis/Delphes
                  OM: Adding TopEffth Model
                  OM: Improve display particles and autocompletion in
                      presence of nonpropagating particles
                  OM: Fix Aloha bug linked to four fermion operator
                  PA: fix the problem of degenerate color basis in the
                      diquark sextet model
                  JA: Fixed bug in cluster.f that created a hard stop,
                      introduced in 1.3.18.

1.3.20 (09/10/11) JA: Fixed bug in myamp.f that created a hard stop
                      error for certain cases with many processes with
                      different propagators in the same subprocess dir.

1.3.19 (06/10/11) JA: Fixed problem with SubProcesses makefile on Linux,
                      introduced in 1.3.18.

1.3.18 (04/10/11) JA: Use model information to determine color of particles
                      for reweighting and propagator color info.
                  JA: Changed the definition of "forbidden s-channels"
                      denoted by "$" to exclude on-shell s-channels while
                      keeping all diagrams (i.e., complemetary to the decay
                      chain formalism). This reduces the problems with 
                      gauge invariance compared to previously.
                      "Onshell" is as usual defined by the "bwcutoff" flag 
                      in the run_card.dat.
                  JA: Enable proper 4-flavor matching (such as gg>hbb~+jets)
                      Note that you need the Pythia/PGS package v. 2.1.9 or 
                      later to use with 4F matching.
                      Changes include: alpha_s reweighting also for b vertices,
                      new scale treatment (mu_F for pp>hbb~ is (pT_b^max*m_Th)),
                      no clustering of gluons to final-state massive particles
                      in MadEvent.
                  JA: Ensure that factorization scale settings and matching works
                      also in singlet t-channel exchange processes like
                      single top and VBF. The dynamic factorization
                      scale is given by the pT of the scattered quark
                      (on each side of the event).
                Note: You need the Pythia/PGS package v. 2.1.10 or later
                      to use with VBF matching, to ensure that both radiated
                      and scattered partons are treated correctly
                      - scattered partons need to be excluded from the matching,
                      since their pT can be below QCUT. An even better
                      treatment would require to individually shower and match
                      the two sides in Pythia, which is not presently possible.
                Note: In the matched 4-flavor process p p > t b~ j $ w+ w- t~ +
                      p p > t b~ j j $ w+ w- t~, there is an admixture
                      of t-channel single top (with up to 1 radiated jet) 
                      and s-channel single top (with up to 2 radiated jets). 
                      In this case, the automatic determination of maximum 
                      multiplicity sample doesn't work (since max in the file 
                      will be 2 jets, but for t-channel max is 1 jet).
                      So MAXJETS=1 must be specified in the pythia_card.dat.
                  JA: Fixed pdf reweighting for matching, which due to a mistake
                      had never been activated.
                  JA: Improved phase space integration presetting further by 
                      taking into account special cuts like xpt, ht etc.
                  JA: Introduce new convention for invariant mass cuts
                      - if max < min, exclude intermediate range
                      (allows to exclude W/Z dijet resonances in VBF processes)

1.3.17 (30/09/11) OM: Fix a crash created by ALOHA when it tries to create the full
                      set of ALOHA routines (pythia8 output only).

1.3.16 (11/09/11) JA: Fixed the problem from 1.3.12.

1.3.15 (09/09/11) OM: remove the fix of 1.3.12
                      (No events in output for some given processes)

1.3.14 (08/09/11) OM: Fix a bug in the RS model introduced in 1.3.8

1.3.13 (05/09/11) JA: Fixed bug with cut_decays=F which removed cuts also for
                      non-decay products in certain channels if there is
                      a forced decay present. Note that this does not affect
                      xqcut, only pt, minv and eta cuts.
                  JA: If non-zero phase space cutoff, don't use minimum of
                      1 GeV (this allows to go to e.g. 2m_e invariant mass for
                      \gamma* > e+ e-).

1.3.12 (01/09/11) JA: Fixed problem with decay chains when different decays
                      result in identical final states, such as
                      p p > go go, (go > b1/b1~ b/b~, b1/b1~ > b/b~ n1)
                      (only one of the decay chains was chosen, instead of
                      all 3 combinations (b1,b1), (b1,b1~), (b1~,b1~))
                  JA: Allow for overall orders also with grouped subprocesses
                  JA: Ensure that only leading color flows are included in event
                      output (so no singlet flows from color octets).
                  JA: Fixed small bug in fermion flow determination for multifermion
                      vertices.

1.3.11 (26/08/11) JA: Improved precision of "survey" by allowing 4th and 5th 
                      iteration if accuracy after 3 iterations < 10%.
                  JA: Subdivide BW in phase space integration for conflicting BWs 
                      also for forced decays, to improve generation with large
                      bwcutoff in e.g. W+ W- production with decays.
                  JA: Do refine using luminocity instead of number of events,
                      to work with badly determined channels.
                  JA: Don't use BW for shat if mass > sqrt(s).
                  JA: Fixed insertion of colors for octet resonances decaying to 
                      octet+singlet (thanks Bogdan for finding this)

1.3.10 (23/08/11) OM: Update ALOHA version
                  OM: increase waiting time for jobs to write physically the results on
                      the disks (in ordre to reduce trouble on the cluster).

1.3.9 (01/08/11)  OM: Add a new model DY_SM (arXiv:1107.5830). Thanks to Neil 
                      for the generation of the model 

1.3.8 (25/07/11)  JA: Replace the SM and HEFT models with latest versions using
                      the Wolfenstein parameterization for the CKM matrix.
                  JA: Implemented reading of the new UFO information about
                      coupling orders (order hierarchy and expansion_order).
                  JA: New "coupling order" specification WEIGHTED which checks
                      for  sum of coupling orders weighted by their hierarchy.
                  JA: Implemented optimal coupling orders for processes from any
                      model if no coupling orders specified.

1.3.7 (21/07/11)  JA: Fix makefiles for some v4 models that were forgotten
                      in v. 1.3.5

1.3.6 (18/07/11)  OM: Ensure that the new makefiles work on the web

1.3.5 (14/07/11): JA: New organization of make files, ensure that compilation works 
                      for all modes (with/without LHAPDF, static/dynamic, 
                      regular/gridpack) for both Linux and Mac OS X (be careful with 
                      dynamic libraries on Mac OS X though, since it seems that 
                      common blocks might not work properly)
                  JA: Fixed proper error messages and clean stop for compilation 
                      errors during MadEvent run.

1.3.4 (05/07/11): OM: More informative error message when a compilation error occurs

1.3.3 (29/06/11): JA: Fixed diagram symmetry for case when there are
                      no 3-vertex-only diagrams
                  JA (by OM): More informative error when trying to generate invalid 
                      pythia8 process

1.3.2 (14/06/11): OM: Fix fortran output when a model is case sensitive 
                        (Bug if a coupling was depending of a case sensitive parameter)
                  SdV: Remove a annoying print in the new cuts (added in 1.3.0)
                  OM: Fix a compilation problem in the standalone cpp output

1.3.1 (02/06/11): JA: Fixed missing file bug with the introduction of
                      inclusive HT cut

1.3.0 (02/06/11): JA: Allow for grouped subprocesses also for MG4 models
                  JA: Improved multiprocess diagram generation to reuse
                      diagrams for crossed processes
                  JA: Automatic optimization of order of particles in
                      multiparticle labels for optimal multiprocess generation
                  JA: Improved efficiency of identification of identical
                      matrix elements
                  JA: Improved identification of diagrams with identical
                      divergency structure for grouped subprocesses
                  JA: Included more fine-grained run options in the
                      run_card, including helicity summation options,
                      whether or not to set ptj and mjj automatically
                      based on xqcut, etc.
                  JA: Fixed some minor array limit and arithmetics warnings
                      for extreme decay and decay chain processes.
                  SdV: Added cuts on H_T(all jets, light and b)
                  OM: Fixed minor bug related to cluster option in launch

1.2.4 (15/05/11): JA: Fixed long-standing bug in DECAY relating to
                      the cross section info in <init> block, and
                      fixed parameter reading for MG5 SM model.

1.2.3 (11/05/11): JA: Fixed problem with scale choice in processes with mixed 
                      QED/QCD orders, e.g. p p > t t~ QED=2. Note that this fix
                      doesn't work for p p > t t~ j j QED=4 which should still
                      be avoided.
                  JA: Added the ptllmin/max options in the default run_card.dat

1.2.2 (09/05/11): OM: fix ALOHA symmetries creating not gauge invariant result 
                      for scalar octet

1.2.1 (08/05/11): OM: reduce the quantity of RAM use by matrix.f
                  OM: support speed of psyco if this python module is installed
                  OM: fix a minor bug in the model parsing
                  OM: add the check of valid model.pkl also for v4 model
                  OM: add a check that UpdatesNotes is up-to-date when
                      making a release
                  JA: Fixed problem in phase space generation for
                      s-channel mass > s_tot

1.2.0 (05/05/11): OM: minor fixes on check charge conjugation
                  OM: add a check on the path for the validity of the model.pkl
                  JA: Fixed problem with combine_runs on certain compilers

1.1.2 (03/05/11): OM+JA: Fixed problem for models with multiple
                      interactions for the same set of particles,
                      introduced in v. 1.1.1
 
1.1.1 (02/05/11): JA: Replaced (slow) diagram symmetry determination by
                      evaluation with fast identification based on diagram tags.
                  JA: Replacing the "p=-p" id=0 vertex produced by diagram 
                      generation algorithm already in the diagram generation,
                      simplifying drawing, helas objects and color.
                  JA: Fixed compiler warnings for unary operator.
                  JA: Always set all coupling orders for diagrams
                      (needed for NLO implementations).
                  OM: Improved and more elegant "open" implementation for
                      the user interface.
                  OM: minor fixes related to checking the gauge

1.1.0 (21/04/11): JA: Removed hard limit on number of external particles in 
                      MadEvent, allowing for unlimited length decay chains there
                      (up to 14 final state particles successfully integrated).
                  JA: Improved helicity selection and automatic full helicity 
                      sum if needed. Optimization of run parameters.
                  JA: New flag in run_card.dat to decide whether basic cuts
                      are applied to decay products or not.
                  OM: Merged ALOHA calls for different lorentz structures 
                      with the same color structures, increasing the speed and 
                      efficiency of matrix element evaluations.
                  OM: Added new "open" command in command line interface,
                      allowing to open standard file types directly.
                      Automatically open crossx.html at launch.
                  JA: Fixed MadEvent bugs for multiparton processes with 
                      conflicting decays and some faulty array limits.
                  JA: Suppressed scary but irrelevant warnings for compiling 
                      2->1 and 1->2 processes in MadEvent.
                  JA: Pythia 8 output further optimized.
                  JA, OM: Several minor fixes relating to user interface etc.

1.0.0 (12/04/11): Official release of MadGraph 5. Some of the features:
                  - Complete FeynRules compatibility through the UFO interface
                  - Automatic writing of HELAS routines for any model in
                    Fortran, C++ or Python through ALOHA
                  - Matrix element output in Fortran, C++ or Python
                  - Output formats: MadEvent, Pythia 8, Standalone (Fortran/C++)
                  - Support for spin 0, 1/2, 1, 2 particles
                  - Support for color 1, 3, 6, 8
                  - Revamped MadEvent with improved subprocess directory 
                    organization and vastly increased speed and stability
                  - Unlimited length decay chains (up to 12 final state
                    particles tested with MadEvent, see v. 1.0.1)
                  - Process checks for new model implementations
                  - ...and much more (see paper "MadGraph 5: Going Beyond")<|MERGE_RESOLUTION|>--- conflicted
+++ resolved
@@ -1,6 +1,5 @@
 Update notes for MadGraph5_aMC@NLO (in reverse time order)
 
-<<<<<<< HEAD
 2.2.0(21/07/14) VH: General mixed order corrections in MadLoop (only), including QCD/EW/QED and 
                     the UFO@NLO model 'loop_qcd_qed_sm'.
                 VH: Re-design of both the tree and MadLoop matrix elements output to compute
@@ -22,12 +21,11 @@
                 RF: Fixed a bug in the check on the determination of the conflicting BWs.
                 MZ: enabled LHAPDF6 interface 
                 OM: Fixed a crash in some HEFT merging case.
-=======
-2.1.3()XX/XX/XX)OM: Fix various compatibility problem created by the LHEFv3 version (Thanks to S. Brochet)
+                OM: Fix various compatibility problem created by the LHEFv3 version (Thanks to S. Brochet)
                 OM: Fix a bug for MadSpin in gridpack mode
                 OM: Add a routine to check the validity of LHE file (check_event command)
                 OM: Fix bug for UFO model with custom propagators
-                OM: Fix Bug in the compuation of cross-section in presence of negative contribution 
+                OM: Fix Bug in the computation of cross-section in presence of negative contribution 
                 OM: Change colorflow information of LHE file in presence of two epsilon_ijk
                     since PY8 was not able to handle such flow in that format.
                 OM: Add the function print_result for aMC@(n)LO run.
@@ -40,7 +38,6 @@
                 OM: Fix a bug in the card edition mode which was sometimes returning to default value
                     which were edited by hand and not via the set command.
                 Seoyoung Kim (by OM): Implementation of the htcaas (super-)cluster support.
->>>>>>> bedc3113
 
 2.1.2(03/07/14) OM: Fix a bug in ALOHA in presence of customized propagator (Thanks Saurabh)
                 OM: Fixing some compilation issue with MadWeight (Thanks A. Pin)

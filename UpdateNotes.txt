Update notes for MadGraph5_aMC@NLO (in reverse time order)

<<<<<<< HEAD

2.9.7 (29/11/21)
=======
2.9.8 (21/02/2022)
     OM: Fix in madspin where onlyhelicity mode was not working anymore
         also allows to not specify any decay in that mode.
     OM: Fix in multi_run mode where some meta-data where incorrectly set within the merged lhef file.
         This occurs ONLY in presence of non positive definite cross-section. 
         Only normalization of the cross-section/weight/statistical error could be wrong. Shape are not impacted.

2.9.7 ()
>>>>>>> b34330a8
     OM: Fix the behavior of python seed for madevent/madwidth/mcatnlo/madspin
         Now the first of those to setup a python seed will forbid any future reset of the seed
	 Frequent reset of the seed when moving to one package to the next was creating
	 a bias in the effective branching ratio out of madspin (observed only of NLO sample)
	 see: https://bugs.launchpad.net/mg5amcnlo/+bug/1951120
	 Thanks Hannes for the information.
     RF+PT+SF: Fixed a 10-year-old bug that was there in the importance sampling over the FKS configurations.
	 - Fix to pick one shower scale for the S event at random among the FKS configurations,
	   instead of taking the weighted average.
	 - removed the n-body contributions from the random picking of the showerscale among FKS configurations.
        Those bugs were leading at an incorect pick of the shower scale. The observed impact is relatively small
	and occur in the matching region.

2.9.6 (02/11/21)
     OM: Forbid the possibity to ask for massless boson to be longitudinally polarised.
         Asking for those with large multi-particle label could have hide the fact that the code
	 was returning a non zero cross-section for such request.
     OM: for process like p p > w+{X} w+{Y}, w+ > l+ vl
         i.e. process with polarization of  identical particle where the decay involves multi-particles and 
         where the lepton does not all have the same mass, some of the process were incorrectly discarded.
     OM: fix an issue for photon initial state with lpp=+-4 where the lhef output was not setting the muon
         as the correct colliding particles (thanks to Yuunjia Bao) 	  
     OM: Fixing an issue that madspin was not always using the python executable that was used by the
         mg5_aMC executable
     OM+PT: Change the shower script running pythia8 in order to be working with pythia8.3.
         Running with Pythia8.2 (or lower) is then not possible anymore.
     OM: Fix issue that some loop-induced processes were not working anymore since 2.9.0
     OM: Fix the default set of cut present in the default run_card if gluon were present in the final state but no
         light (or b) quark. The absence of those cuts, in that situation, were leading to hardcoded cut that was
	 not easy to overwrite by non expert user.
	 
2.9.5 (22/08/21)
      OM+LM: [LO only] Fix the factorization scale dependence for lpp=2/3/4.
             This was claimed to be using fixed scale computation while in
	     some case the scale was dynamical
             To have full flexibility we introduced two additional (hidden)
	     parameter
             fixed_fac_scale1 and fixed_fac_scale2 that allow to choose
	     fixed scale for only one beam.
      OM: fix auto-width that was not following	run_mode specification
      OM: fixing missing rwgt_info for reweighting with gridpack mode
      OM: fixing 'check' command with the skip_event mode
      OM: fixing auto-width computation for 3 body decay and identical particle which was sometimes leading to crash
      OM: Fix some potential infinite loop when running with python3
      
2.9.4(30/05/21)
      OM: Fix a python3 issue for madSpin when using in a gridpack mode (set ms_dir)
      OM: Fix an issue for non positive definite matrix-element when using the
          "set group_subprocesses False"  mode of MG5aMc
      OM: Fix a speed issue for gridpack in readonly mode where the grid were recomputed 

2.9.3(25/03/21)
      OM: Fix an issue with t-channel particles for massive initial state where sqrt(S)
          was close to the mass of the initial mass. boundary condition on t-channnel were
	  incorrectly setup leading to strange spectrum in various distribution (very old bug)
      OM: Fix an issue with a crash for loop computation
      OM: more python3 fixing bug
      OM: Fix a bug in the re-writting of the run_card when seed was specify leading to a wrong templating
      OM: various small fix of crash/better logging/debug information
     
2.9.2(14/02/21)
      MZ+RF+OM: Fix relevant to the case when PDG specific cuts are set in the NLO run_card.
        The generation of tau was not taking into account the information.
      OM: fix an issue when running with python3 where the normalization of pythia8 file were wrong
          when pythia8 was run in parralel.
      OM: Fix some wrong scale variation at NLO+PS (introduced in 2.9.0)
      OM: Fix loop-induced which was not working anymore
      OM: Fix an issue with the installation of pythia-pgs
      

2.9.1.2 (02/02/21)
      Kiran+OM: Fixing issue for the MSSM model
      OM: Fixing issue with mac support
      OM: fix a bug introduced within 2.8.2 related to a wrong phase-space mapping of conflicting resonances.
          Leading to zero cross-section and/or potential bias cross-section for more complex cases.
	  The issue occurs only if you have a conflicting resonances followed by a massless propopagator.
	  one example is generate p p > z h , z > e+ e-, h > b b~ a

2.9.0 (30/01/21)    **** Major speed-up update for LO computation ***
      Kiran+OM: Optimization of the matrix-element at run-time using recycling helicity method
                - This fasten LO computation by a factor around 2
		- This can be turned off via the command "output PATH --hel_recycling=False"
      OM: Various optimization fot T-channel integration
          - use different ordering for T-channel. Four different ordering have been implemented
	    at generation time, the code decides which ordering to use channel-per-channel.
	    This can be turned off via the command "output PATH --t_strategy=2"
	  - increase number of maximum iteration for double or more T-channel
	  - implement an alternative to the standard multi-channel.
	     instead of using the amplitude square it use the product of the denominator
	     (the default strategy use depends of the process)
	  - speed-up for VBF type of process  are often around 100 times faster
	  - This fixes a lot of issue for processes failing to generate the targetted number of events.
      OM: Better version of the color-computation (but this leads to only modest gain but for very complex processes.)
          This optimizations leads to a longer generation time of the code (only for complex processes).
	  This can be turned off  via "output PATH --jamp_optim=False"
      OM: New parameter in the run_card:
          - sde_strategy: allows to change the default multi-channel strategy
	  - a new phase-space optimization parameter are now easily availabe via the command "update ps_optim" 
      OM: New global parameter "auto_convert_model"
          if set on True (set auto_convert_model T or via input/mg5_configuration.txt)
	  all model crashing due to a python3 compatibility issue of the UFO model will be automatically converted
	  to a python3 compatible model. 

2.8.3 (26/01/21):
      OM: Buch of bunch fixing related to python3 issue (mainly related to unicode encoding)
      OM: Various fix for reweighting with loop (mainly with python3 as well)
      OM: Fix a potential bug for polarized sample with at least three polarised particles with a least two
          identical particles and one different polarised particle.
      OM: Fix various bug for maddm interface (thanks Daniele)
      OM: Fix various issue with overall order usage
      OM: Fix compatibility with MacOS 11
      OM: fix additional GCC10 compatibility issue
      OM: fix issue for 1>n process where width were set to zero automatically (introduced in 2.8.0)
      OM: fix aloha output mode for python output
      OM: avoid a bug with helicity filtering that was kept for all benchmark when using
          multiple successive re-weighting
      OM: Edition of the reweighting card via "set" command is not starting from the original param_card
          used to generated the events file and not from the model default anymore.
      OM: Interference have now their default dynamical scale set to HT/2


2.8.2 (30/10/20):
      OM: Fix a bug when setting width to zero where they were actually set to 1e-6 times the width
          This can lead to bias in the cross-section if your process is very sensitive to the cross-section
	  due to gauge cancelation. Bug introduced in version 2.6.4.
      OM: Hide Block parameter loop from NLO model but for madloop run.
          The factorization scale is still determine by the setup of the run_card as before
      OM: Fix couple of python3 specific bug

2.8.1(24/09/20):
      OM: Change user interface related to FxFx mode
          - If you have multiple multiplicities at NLO,
	    - the default run_card is modified accordingly
	        - has icckw=3 and follow the official FxFx recomendation (i.e. for
		  scale and jet algo)
            - the shower card has two parameter that are dynamically set 
                - njmax (default: -1) is automatically set depending of the process definition
                - Qcut (default: -1) is now automatically set to twice ptj parameter
            - the default parton-shower is automatically set to Pythia8
          - The value of the cross-section after FxFx formalism (removing double counting) is
	    now printed on the log and available on the HTML page
      OM: Fix for the auto width for three body decay in presence of identical particles.
      OM: add support for __header__ in UFO model
      OM: allow restriction card to have auto-width
      OM: fixing some html link (removed ajax link forbidden by major web browser)
      OM: Various fix related to the python3 support
          - including more efficient model conversion method

2.8.0 (21/08/20):
      OM: pass to python3 by default
      OM: For LO process, you can now set lpp1 and lpp2 to "4" for process with initial photon in order to get the
          effective photon approximation. This mode behaves like the "3" one: The cut-off scale of the approximation
	  is taken from the fixed renormalization factorisation scale: "dsqrt_q2fact1/dsqrt_q2fact2"
      OM: The width ao T-channel propagator are now set to zero automatically.
          To return to the previous behaviour , you can use the options "set zerowidth_tchannel False"
	  (to set before the output command)
      OM: Change in madevent phase-space integrator for T-channel:
            - The integration of photon/Z/Higgs are now done together rather than separatly and follow importance
	       sampling of the photon channel
	    - A new option "set max_t_for_channel X" allows to veto some channel of integration with more than X
	       t-channel propagator. This options can speed-up significantly the computation in VBF process.
	       (We advise to set X to 2 in those cases)
	    - Fix a numerical issue occuring for low invariant mass in T-channel creating spurious configuration.   
      OM: In madspin_card you can now replace the line "launch"
          by "launch -n NAME", this will allow to specify the name of the
	  directory in EVENTS where that run is stored.
      OM: Change in the python interface of the standalone output. In top of the pdg of the particles,
          you can now use the process_id (the one specified with @X) to distinguish process with the same particle
	  content. This parameter can be set to -1 and the function then ignore that parameter.
      OM: Adding new option in reweighting to allow the user to use the process_id in presence of ambiguous
          initial/final state.
      OM: Update the makefile of standalone interface to python to be able to compile in multicore.
           (thanks Matthias Komm)
      OM: Update of the auto-width code to support UFO form-factors
      OM: Fixing numerical issue  with the boost in EPA mode.
     

                        ** PARRALEL VERSION FOR PYTHON 3 **

2.7.3.py3(28/06/20):
      ALL: Contains all feature of 2.7.3 (see below)
      OM: Fix a crash when running PY8 in matched/merged mode (bug not present in not .py3 version of the code)
      MZ: low_mem_multicore_nlo_generation is working again
          but not for LOonly mode and not in OLP mode

2.7.2.py3(25/03/20):
      ALL: Contains all feature of 2.7.2 (see below)

2.7.1.py3(09/03/20):
      ALL: Contains all feature of 2.7.1 (see below)
      OM: Fixed a lot of python3 compatibility issue raised by user
          Particular Thanks to Congqio Li (CMS), Richard Ruiz and Leif Gellersen
	  for their reports.

2.7.0.py3 (27/02/20):
      ALL: Contains all feature of 2.7.0			
      OM: Support for python3.7 in top of python 2.7
          - python2.6  is not supported anymore
	  - this requires the module "six" [pip install six --user]
      OM: dropping function set low_mem_multicore_nlo
      OM: dropping support for syscalc (c++ version)
      OM: introduction of new setup variable
          - f2py_compiler_py2 and f2py_compiler_py3
	    which will be used to overwrite f2py_compiler when using the associate python version
          - lhapdf_py2 and lhapdf_py3
	    same for lhapdf
      OM: introduction of a new command "convert model FULLPATH"
          - try to convert a UFO model compatible to python2 only to a new model compatible both with
	    Python2 and Python3 (no guarantee)


                             ** Main Branch  Update **
			
2.7.3(21/06/20)
      OM: Fixing some bug for read-only LO gridpacks (wrong cross-section and shape when generating events).
          Thanks to Congqiao Li for this
      OM: Allowing loop-induced process to run on LO gridpack with read-only mode.
          Thanks to Congqiao Li for this      
      OM: Fix a bug in the longitudinal polarization for off-shell effect, leading to deviation at large invariant mass.
      OM: Adding more option to the run_card for fine tuning phase-space integration steps
          All are hidden by default:
	    - hard_survey [default=1]: request for more points in survey (and subsequent refine)
	    - second_refine_treshold [default=1.5]: forbid second refine if cross section after first refine is
	       is smaller than cross-section of the survey times such treshold
      OM: new command for the editions of the cards:
           - set nodecay: remove all decay line from the madspin_card
	   - set BLOCKNAME all VALUE: set all entry of the param_card "BLOCKNAME" to VALUE
	   - edit CARDNAME --comment_line='<regular_expression>' : new syntax to comment all lines of a card
	       that are matching a given regular expression
      OM: For Mac only, when running in script mode, MG5aMC will now prevent the computer to go to idle sleep.
          You can prevent this by running with the '-s' option. like ./bin/mg5_aMC -s PATH_TO_CMD

2.7.2(17/03/20)
      OM: Fix a Bug in pythia8 running on Ubuntu 18.04.4 machine
      OM: Speed up standalone_cpp code by changing compilation flag

2.7.1(09/03/20)
      OM: Fixing issue (wrong cross-section and differential cross-section) for
          polarised sample when
	   1) you have identical polarised particles
	   2) those particles are decays
	  examples: p p > j j w+{0} w+{T}, w+ > e+ e-
      OM: In presence of identical particles, if you define the exact number of decays
          (either via the decay chain syntax or via MadSpin) then they are assigned in an ordered way:
          generate p p > z{0} z{T}, z > l+ l-, z > j j
	  means that the Longitudinal Z decays to lepton (transverse to jet)
	  Thanks to Jie Xiao for reporting such issues. 
      OM: Effective Photon approximation is now always done with a fix cutoff. This use the FIXED factorization scale
          of the associate beam as the cutoff of the Improved Weizsaecker-Williams.
      OM: Allow to install lhapdf6.2 by default
      OM: Fixing website used to download pdf since lhapdf removed their previous hepforge page for pdf set.
      OM: Fixed a bug (leading to a crash) introduced in 2.6.6 related to the ckkw/MLM check for BSM model
          with gluon with non QCD interaction
      OM: For fortran standalone with python binding, this is not necessary anymore to run the code from a specific directory.
          You need however need to use the standard path for the param_card or have the file ident_card within the same
	  directory as the param_card.dat.


2.7.0(20/01/20)
      OM: Allow for a new syntax in presence of multi-jet/lepton process:
         generate p p > 3j replaces p p > j j j 
      OM: Allow syntax for (fully) polarized particles at LO: [1912.01725]
           ex: p p > w+{0} j, e+{L} e-{R} > mu+ mu- Z{T}
               p p > w+{T} w-{0} j j, w+ > e+ ve, w- > j j
      OM: (Thanks to K. Mawatari, K. Hagiwara) implemention of the axial gauge for the photon/gluon propagator.
          via "set gauge axial"
      OM: Support for elastic photon from heavy ion implemented. For PA collision, you have to generate your diagram
          with "set group_subprocesses False"
      OM: The default run_card.dat is now by default even more specific to your process. 
          Nearly all the cuts are now hidden by default if they do not impact your current process.
          This allows to have less information by default in the run_card which should simplifies its 
          readibility. 
      OM: distinguish in the code if zero contribution are related to no point passing cuts or if
          they are related to vanishing matrix-element. In the later case, allow for a lower threshold.
          (This allow to fasten the computation of such zero contribution)


2.6.7(16/10/19)
      OM: Fix a bug introduced in 2.6.2, some processes with gluon like particles which can lead to the wrong sign for interference term. 
      OM: Fix a bug introduced in 2.6.6 related to the restriction of model which was leading to wrong result for re-weighitng with loop model (but impact can in principle be not limited to re-weighting).
      OM: systematics now supports the option --weight_format and --weight_info (see help command for details)
      OM: set the auto_ptj_mjj variable to True by default
      OM: the systematics_arguments default value is modified in presence of matching/merging.
      OM: reweight: add an option --rwgt_info to allow to customise the banner information associate to that weight
      RF: Fixed a bug in the warning when using FxFx in conjunction with Herwig++/Herwig7. Also, with latest version of
          Herwig7.1.x, the FxFx needed files are compiled by default with in the Herwig code. Thanks Andreas Papaefstathiou.

2.6.6(28/07/19)
      OM: Bug in the edition of the shower_card. The set command of logical parameter was never setting the 
          parameter to False. (Thanks to Richard Ruiz) 
      RF: Fixed a bug in the creation of the energy-stripped i_FKS momentum. Tested for several processes,
          and seems to have been completely harmless.
      OM: Forbidding the use of CKKW/default scale for some UFO model allowing gluon emission from quark with
          no dependence in aS
      OM: Add an option "keep_ordering" for reweighting feature to allow to sometimes use decay chain even if
          you have ambiguity between final state particles.
      OM: Fixed an issue with interference which sometimes happens when some polarization contribution were negative but not all of them.
      VH: Change in the pythia8 output mode (thanks to Peter Skands)
      OM: Any number in the cards (not only integer) can use multiplication, division and k/M suffix for times 1000 and 1 million respectively
      OM: Energy cut (at LO) are now hidden by default for LHC type of run but visible for lepton collider ones.
      OM: Same for beam polarization

2.6.5 (03/02/19)
      OM: Fix some speed issue with the generated gridpack --speed issue introduced in 2.6.1--
      OM: Fix a bug in the computation of systematics when running with Python 2.6.
      OM: import model PATH, where PATH does not exists yet, will now connect to the online db
          if the model_name is present in the online db, then the model will be installed in the specified path.
      MZ: Applgrid+aMCFast was broken for some processes (since 2.6.0), due to wrong 
          information written into initial_states_map.dat. This has been fixed now
      OM: change in the gridpack. It automatically runs the systematics.py (if configure in the run_card)
      OM: Fix  a MLM crash occuring for p p > go go (0,1,2 j)
      OM: Fix issue for BSM model with additional colored particle where the default dynamical scale choice 
          was crashing


2.6.4 (09/11/18)
      OM: add specific treatement for small width (at LO only and not for loop-induced)
          if the width is smaller than 1e-6 times the mass, a fake width (at that value) is used for the
          numerical evaluation of the matrix-element. S-channel resonances are re-scaled according to 
          narrow-width approximation to return the correct total cross-section (the distribution of events 
          will on the other hand follow the new width). 
          The parameter '1e-6' can be changed by adding to (LO) run_card the parameter: "small_width_treatment"
      OM: add a new command "install looptools" to trigger the question that is automatically trigger 
          the first time a loop computation is needed.
      RF: Fixed a bug when using TopDrawer plots for f(N)LO runs, where the combination of the plots could lead
          to completely wrong histograms/distributions in case of high-precision runs.
      OM: Fix some MLM crash for some processes (in particular BSM processes with W'). 
      OM: Fix a bug in the reweighting due to the new lhe format (the one avoiding some issue with py8)
      OM: Fix a behavior for negative mass, the width was set to negative in the param_card automatically
          making the Parton-shower (and other code) to crash since this does not follow the convention.
      OM: Change compiler flag to support Mojave.

2.6.3.2 (22/06/18)
      OM: Fix a bug in auto-width when mass are below QCD scale.
      OM: Fix a bug for g b initial state where the mass in the lhe file was not always correctly assigned
          Note that the momentum was fine (i.e. in the file P^2 was not equal to the mention M but to the correct one)
      OM: Improvment for madspin in the mode spinmode=none
      OM: Fix a bug in MadSpin which was making MadSpin to work only in debug mode

2.6.3 (15/06/18)
      OM: When importing model, we now run one additional layer of optimisation:
           - if a vertex as two identical coupling for the same color structure then the associated lorentz 
             structure are merged in a single one and the vertex is modified accordingly
      OM: When restricting a model, we also run one additional layer of optimisation
           - Opposite sign coupling are now identified and merged into a single one
           - if a vertex as two identical coupling (up to the sign) for the same color structure
             then the associated lorentz structure are merged in a single one and the 
             vertex is modified accordingly 
      VH+OM: changing the ALOHA naming scheme for combine routine when the function name starts to be too long. 
      OM: adding a hidden parameter to the run_card (python_seed) to allow to control the randon number 
          generated within python and be able to have full reproducibility of the events
      OM: Fixing some issue with the default dynamical scale choice for 
            - non minimal QED sample
            - heft model when multiple radiation coming from the higgs decay/scattering
          This can also impact MLM since it use the same definition for the dynamical scale
      OM: Fix some issue for DIS scattering where the shat was wrongly defined for low energy scattering.
          Low energy scattering are not adviced since they break the factorization theorem.
          In particular the z-boost of the events are quite ill defined in that scenario.
      OM: changing the format of the param_card for NLO model to match expectation from the latest PY8
      OM: Update of MadSpin to allow special input file for the case of spinmode=none. 
          With that very simple mode of decay, you can now decay hepmc file or wrongly formatted leshouches event
          (in that mode we do not have spin correlation and width effect)
      PT: in montecarlocounter.f: improved colour-flow treatment in the case gluons are twice colour-connected to each other
          new gfunction(w) to get smoothly to 0 as w -> 1. (for NLO+PS run)
      OM: Fix some issue for the new QED model (including one in the handling of complex mass scheme of such model)
      OM: Fixing an issue of the param_card out of sync when running compute-widths
      OM: Adding Qnumbers block for ghost (the latest version of py8 was crashing due to their absence)

2.6.2 (29/04/18)

      Heavy ion pdf / pdf in general:
      -------------------------------
      OM: Support for rescaling PDF to ion PDF (assuming independent hadron), this is well suited for Lead-Lead collision, p-Lead collision and fix-target
      OM: Support in systematics.py for ion pdf. Possiblity to rescale only one beam (usefull to change only on PDF for fix target experiment)
      OM: Removing internal support for old type of PDF (only supported internal pdf are now cteq6 and nnpdf23)


      User Interface
      --------------
      OM: introduce "update to_full" command to display all the hidden parameter.
      OM: introduce "update ion_pdf" and "update beam_pol" to add related section in the run_card.
          the polarization of the beam is set as hidden parameter instead as default parameter
      OM: improve handling of (some) run_card parameter:
            - add comment that can be displayed via "help NAME"
            - add autocompletion for some parameter
            - add direct rejection of parameter edition if not in some allowed list/range
      
      Bug fixes:
      ----------
      OM: Fix issue with madspin introduced in 2.6.1 (failing to generate correct diagram for NLO process)
      OM: fix crash in 1>N reweighting
      RF+MZ: Fixed a problem with (f)NLO(+PS) runs in case the Born has identical QCD-charged
      	     particles. Cross sections were typically correct, but some distributions might
	     have shown an asymmetry. 
      OM: Change in LO maching for HEFT (or any model with hgg vertex) in the way to flag jet that should
          not take part in the matching/merging procedure.
      OM: Fixed a bug for loop induced in gridpack mode
      RF: Fixed a bug for ApplGrid: in rare cases the ApplGrid tables were filled twice for the same event
      OM: Fixed a bug for fixed target experiment when the energy of the beam was set to 0. 
      RF: Fixed an issue where too many files were opened for fNLO runs in rare cases
      OM: Fix issue on Madevent html output where some link where broken
      OM: Fix issue for the display lorentz function (was also presenting security issue for online use)
      OM: Fix issue for spin 3/2 (one in presence of fermion flow violation and one for custom propagator)

      Enhancement:
      -----------
      OM: add the value of all the widths in Auto-width in the scan summary file
      OM: For 1>N, if the user set fixed_run_scale to True, then the scale is choose accordingly
          and not following the mass of the inital state anymore
      RF: For the HwU histograms, if no gnuplot installation is found, write the gnuplot scripts in v5
          format (instead of the very old v4 format).
      OM: Change the default LO output directory structure. Now by default the lepton and neutrino are split 
          in two different directory. This avoids to face problem with the assymetric cut on lepton/neutrino
      OM: loop-filter commands are now working for loop-induced processes
      OM: New  method avoiding that two process are running inside the same output directory.
          This is implemented only for Gridpack and LO run so far. 
          The new method should be more robust in case of crash (i.e. not wrongly trigger as before)
      OM: For LO scan, if a crash (or ctrl-c) occurs during the scan, the original param_card is now
          restored.

2.6.1 (12/12/17)

      RF+MZ: It is now possible to add LO matrix elements (with [LOonly]) 
             to Fx-Fx merged samples. Thanks to Josh Bendavid for testing.
      OM: Re-factoring the code asking which program to use (both at LO and NLO)
          - design modular, designed for PLUGIN interactions
          - the length of the question auto adapts to the size of the shell
      OM: Allowing to have the gridpack stored on a readonly filesystem
      OM: Fix a bug in matching/merging forbiding the pdf reweighting for some processes (since 2.4.0)
      OM: Creation of online database with the name of known UFO model. If a use try to import a model
          which does not exits locally, the code will automatically check that database and download the 
          associate model if it exists. You can contact us if you are the author of one model which is not
          on our database. 
	  The list of all available model is available by typing "display model_list"
      OM: Model with __arxiv__ attribute will display "please cite XXXX.XXXXX when using this model" when
          loaded for the first time.
      OM: A fail of importing a UFO model does not try anymore to import v4 model
      OM: Many model present in models directory have been removed, however they can still be imported
          since they are available via automatic-download
      OM: Refactoring of the gridpack functionality with an infinite loop to reach the requested number of events
      OM+RF: Adding new class of cut at LO/NLO defined via the pdg of the particle
      VH: Support for the latest version of MA5
      MZ: Adding support for lhapdf v6.2
      OM: Fixing various bug in the spinmode=onshell mode of MadSpin
      OM: Fix a bug for model with 4 fermion in presence of restrict_card
      OM: Fix aloha bug in presence of complex form-factor.
      OM: improve auto-detection and handling of slha1/slha2 input file when expecting slha2. 

2.6.0 (16/08/17)
      New Functionalities:
      --------------------
      RF+OM: Added the possibility to also have a bias-function for event generation at (f)NLO(+PS)
      OM: Improve Re-WEIGHTING module
          1) creation of a single library by hyppothesis. 
          2) library for new hyppothesis can be specify via the new
             options: change tree_path and change virt_path
          3) allows to re-weight with different mass in the final states (LO only)
             This forces to rewrite a new lhe file, not adding weight inside the file
             (via the command: change output 2.0)
          4) allows to run the systematics on the newly generated file (for new output file)
             (via the command change systematics True)
          5) Fix some Nan issue for NLO reweighting in presence of colinear emission
	  6) various bug fixing, speed improvement,...
      OM: Add new option to SYSTEMATICS program:
           --remove_weights, --keep_weights, --start_id
           See "help systematics for more details."
      OM: Allow to specify param_card, run_card,... directly via an html link.

      Bug Fixing:
      -----------
      OM: Update condor class to support CERN type of cluster (thanks Daria Satco)
      OM: Fixing a bug leading to a crash in pythia8 due to one event wrongly written when splitting the
          events for the parralelization of pythia8
      OM: Fixing an issue, leading to NAN for some of the channel of integration for complicated processes.
      OM: Fix a bug in gripack@NLO which forbids to run it when the gridpack was generated with 0 events.
      RF: Fixed bug #1694548 (problem with NLO for QCD-charged heavy vector bosons).
      RF: Another fix (adding on a fix in 2.5.5) related to FxFx merging in case there are
      RF: Fixed bug #1706072 related to wrong path with NLO gridpack mode
          diagrams with 1->3 decays.
      RF: Fixed a bug (found by SF) that gave a seriously biased resonance mass when using MadSpin for decaying a 2->1 process.
      PT: Fix in montecarlocounter.f. Previously, for NLO+PS it was reading some subleading-colour information, now all
          information passed to the MC counterterms is correctly leading colour. 
      OM: Fix systematics computation for lepton collider
      OM+VH: Remove the proposition to install pjfry by default, due to many installation problem. The user can still force to 
          install it, if he wants to.
      OM: Fix a problem of madspin when recomputing width for model loaded with --modelname option
      OM: Fix events writing for DIS (thanks to Sho Iwamoto)
      OM: Fix a problem of output files written .lhe.gz, even if not zipped (python2.6 only)
      OM: Fixing some issue related to the customised propagator options of UFO model
 
      Code Re-factorisation:
      ----------------------
      RF: Refactor of the HwU.f fortran code. Gives more flexibility and potentially lower
          memory requirements.
      RF: Refactor of the (NLO) code related to extra weights (for PDF/scale uncertainties).
      OM: Increase modularity of the code for the support of plugin (maddm and MPI@LO)     
          - Now we support the HPC plugin allowing to generate LO-gridpack on MPI machine
          - Plugin can now use the "launch" keyword

2.5.5(26/05/17)
      OM: Fixing bug in the creation of the LO gridpack introduced in 2.4.3. Since 2.4.3 the generated 
          gridpack were lacking to include the generated grid for each channel. This does not lead to 
          bias but to a significant slow down of the associated gridpack.
      OM: Supporting user function calling other non default function.
      OM: adding the command "update to_slha1" and "update to_slha2" (still beta)
      RF: some cleanup in the NLO/Template files. Many unused subroutines deleted.
      OM: fixing some bug related to complex_mass_scheme
      OM: fixing bug in ALOHA for C++ output (in presence of form-factor)
      OM: fixing lhe event for 1 to N process such that the <init> block is consistently set for the shower
      OM: ExRootAnalysis interface is modified (need to be requested as an analysis)
      RF: Fix for FxFx merging in case there are diagrams with 1->3 decays.

2.5.4(28/03/17)
      OM: Add a warning in presense of small width
      OM: Fix a bug related to a missing library (introduced in 2.5.3)
      OM: Improve stability of the onshell mode of MadSpin
      VH: Fix some problem related to LHAPDF

2.5.3(09/03/17)
      PT: Modified the default shower starting scale in montecarlocounter.f.
          The new reference scale from which the dampening profile is computed is sum_i mt_i/2, i
          being Born level final-state momenta.
      OM: New "special mode" for madspin accessible via "set spinmode onshell".
          This mode allow for full spin-correlation with 3 (or more) body decay but the decaying particle
          remains exactly onshell in this mode. Loop-induced production/decay are not allowed in this mode.
      OM+RF: Allowing for creation of LHE like output of the fixed order run at NLO.
          This LHEF file is unvalid for parton-shower (all PS should crash on such file). It will be 
          unphysical to shower such sample anyway.
          Two hidden parameters of the  FO_analyse_card.dat allow some control on the LHEF creation
       	  "fo_lhe_weight_ratio" allows to control the strength of a partial unweighting [default:1e-3]
             increasing this number reduce the LHEF size.
          "fo_lhe_postprocessing" can take value like nogrouping, norandom, noidentification.
             nogrouping forbids the appearance of the LHEF(version2) tag <eventgroup>
             norandom   does not apply the randomization of the events.
             noidentification does not merge born event with other born like counter-event
      RF: Better job handling for fNLO runs.
      VH: Fixing various problem with the pythia8 interface (especially for MLM merging)
      Team: Fixing a series of small crash

2.5.2(10/12/16)
      OM: improve systematics (thanks to Philipp Pigard)
      OM: new syntax to modify the run_card: set no_parton_cut
          This removes all the cut present in the card.
      OM: change the default configuration parameter cluster_local_path to None
      OM: change the syscalc syntax for the pdf to avoid using & since this is not xml compliant
      OM: avoid to bias module to include trivial weight in gridpack mode
      OM: Fix a bug making 2.5.1 not compatible with python2.6
      OM: Improve "add missing" command if a full block is missing
      OM: Fixing a bug reporting wrong cross-section in the lhef <init> flag (only in presence of 
          more than 80 channel of integration)

2.5.1 (04/11/16)
       PT+MZ: New interface for Herwig7.
              Fixed a bug in the Herwig7/Herwig++ counterterm (relevant to 2 -> n, n>2:
              in particular, the bug affected the dead zone for final-final colour connection
              in processes with more than two particles in the Born final state)
       VH: Parallelization of PY8 at LO
       OM: add the possibility to automatically missing parameter in a param_card
           with command "update missing" at the time of the card edition. Usefull for 
           some SUSY card where some block entry are sometimes missing.
       OM: Possibility to automatically run systematics program at NLO or Turn it off at LO
           (hidden entry of the run_card systematics_program = systematics|syscalc|none)
       RF: Some refactoring of the NLO phase-space generation,
           including some small improvements in efficiency.
       OM: Plugin can be include in a directory MG5aMC_PLUGIN the above directory need to be in
           the $PYTHONPATH
       OM: Fix systematics for e+ e- initial state.
       VH: Fix various bug in the HepMc handling related to PY8 (LO generation)
       OM: allow install maddm functionality (install ./bin/maddm executable)

2.5.0 (08/09/16)
     FUNCTIONALITY
       VH+OM: Adding an official interface to Pythia8 (parton shower) at Leading-Order
	        More information at https://cp3.irmp.ucl.ac.be/projects/madgraph/wiki/LOPY8Merging	   
       VH+OM+MA5: Adding an official interface to MadAnalysis5 for plotting/analysis/recasting
	        More information at https://cp3.irmp.ucl.ac.be/projects/madgraph/wiki/UseMA5withinMG5aMC	   
       OM: Introduces a new function for LO/NLO interface "systematics"
            This function allows to compute systematics uncertainty from the event sample
            It requires the event sample to have been generated with 
                - use_syst = T (for LO sample)
                - store_reweight_info = T (for NLO sample)
            At LO the code is run automatically if use_syst=T (but if SysCalc is installed)
       VH+OM: Adding the possibility to bias the event weight for LO generation  via plugin.
            More informtion: https://cp3.irmp.ucl.ac.be/projects/madgraph/wiki/LOEventGenerationBias
       VH+SP: extend support for CKKWL

     CODE IMPROVMENT / small feature
     -------------------------------
       OM: Modify the structure of the output format such that all the internal format have the same structure
       OM: Adding the Plugin directory. Three kind of plugin are currently supported
           - plugin defining a new type of output format
           - plugin defining a new type of cluster handling
           - plugin modifying the main interface of MG5aMCnlo 
           More informations/examples are available here:
           https://cp3.irmp.ucl.ac.be/projects/madgraph/wiki/Plugin
       OM: Adding the possiblity of having detailled help at the time of the edition of the cards.
            help mass / help mt / help nevents provided some information on the parameters.
       OM: NLO/LO Re-weighting works in multi-core
       OM: add an automatic update of the param_card to write the correct value for all dependent parameter.
       OM: add the check that the param_card is compatible with the model restriction.
       OM: Adding the run_card options "event_norm" for the LO run_card (same meaning as NLO one)
       VH: extend install command to install: lhapdf/pythia8
       VH: Interfaced MadLoop to COLLIER for tensor integral reduction.	   
       OM+VH: At the first loop/NLO computation, a new question will now be asked to choose which program
           to install to compute the loop. You can still install additional method later via the "install" command
       OM: Replace the mssm model by the MSSM_SLHA2 following the SLHA2 instead of the SLHA1 convention

     BUG FIXING
     ----------
       OM: Fix a bug in the helicity by helicity reweighting method. (introduced in 2.4.3)
       OM: Fix a bug in the reweight_card where relative path was not understood from the local directory 
            where the program was runned by the user.

2.4.3 (01/08/16)
        OM: Reduce the amount of log file/output generated for LO run (output can use up to three times less output).
        OM: For the LO combination of events (unweighting) pass to the method previously used for loop-induced.
            This method is faster and requires less I/O operation.
            This fully remove the need of the file events.lhe.gz which is not created anymore (further reduce the ouput size)
        OM: Optimise the code in order to be able to run scan with more than 2k steps.
        OM: Optimise the lhe_parser module (use for the unweighting/re-weighing/...) around 20% faster than before.
        OM: Fix a bug in MadSpin where the cross-section reported in the <init> block of the LHEF
            was wrongly assigned when multiple process were present in the LHEF and that different Brancing ratio
            were associated to each of those processes.
        RF: For NLO process generation, fix a problem with turning on PDF reweighting with sets that have only a
            single member. Also, allow for reweighting with up to 25 PDF sets (and their error members) for a single run.
        OM: Fixing bug allowing to specify a UFO model by his full path for NLO computation (thanks Zachary Marschal).
        OM: Fixing bug in LO re-weighting in case of helicity by helicity re-weighting. Now the events is boost back in 
            the center of mass frame to ensure consistency with the helicity definition.

2.4.2 (10/06/16)
        OM: fix a compilation problem for non standard gfortran system
        OM: reduce the need of lhapdf for standard LO run. (was making some run to test due to missing dependencies)

2.4.1 (10/06/16)
        OM: Fix a bug in fix target experiment with PDF on the particle at rest.
            The cross-section was correct but the z-boost was not performed correctly.
        OM: Fix various bug in MadSpin
        OM: Fix some bug in MLM merging, where chcluster was forced to True (introduced in 2.2.0)
        OM: Allow to specify a path for a custom directory where to look for model via the environment 
            variable PYTHONPATH. Note this used AFTER the standard ./models directory

2.4.0 (12/05/16)
        OM: Allowing the proper NLO reweighting for NLO sample
        RF: For NLO processes allow for multiple PDF and scales reweighting, directy by inputting lists
            in the run_card.dat.
        VH: Interfaced MadLoop to Samurai and Ninja (the latter is now the default)
        HS: Turn IREGI to off by default
        MZ: new NLO generation mode. It is more efficient from the memory and CPU point of 
            view, in particular for high-multiplicity processes. 
            Many thanks to Josh Bendavid for his fundamental contribution for this.
            The mode can be enabled with
            > set low_mem_multicore_nlo_generation True
            before generating the process.
        OM: Adding the possibility to use new syntax for tree-level processes:
            QED==2 and QCD>2: The first allows to select exactly a power of the coupling (at amplitude level
            While the second ask for a minimum value.   
        RF: In the PDF uncertainty for fixed-order NLO runs, variations of alphaS were not included.
        OM: In MLM matching, fix a bug where the alpha_s reweighting was not fully applied on some events. 
            (This was leading to effects smaller than the theoretical uncertainty)
        OM: Fixing the problem of using lhapdf6 on Mac
        MZ: Faster interface for LHAPDF6
        OM: Add support of epsilon_ijk in MadSpin
        OM: Fix multiple problem with multiparticles in MadSpin
        OM: Improve spinmode=None in MadSpin
        OM: Update the TopEffTh model
        MZ: Fix problem with slurm cluster
        OM: Improve scan functionalities
        PT: New way of handling Pythia8 decays
        RF: Fixed a bug that resulted in wrong event weights for NLO processes when requiring
            a very small number of events (introduced in 2.3.3)
        OM: Allow to keep the reweight information in the final lhe file for future computation 
        MZ: updated FJcore to version 3.1.3 (was 3.0.5)

2.3.3 (15/10/15)
        OM: Allow new syntax for the param_card: instead of an entry you can enter scan:[val1, val2,...]
            To perform a scan on this parameter.
        OM: Having two mode for "output pythia8" one (default) for pythia8.2 and one for pythia8.1 (with --version=8.1)
        RF: Rewriting of job-control for NLO processes. Better accuracy estimates for FO processes
        RF: Fix for factorisation scale setting in FxFx merging when very large difference in scale in the
            non-QCD part of a process. 
        RF: Better discarding of numerical instabilities in the real-emission matrix elements. Only of interested for
	    processes which have jets at Born level, but do not require generation cut (like t-channel single-top). 
        RF: Added an option to the run_card to allow for easier variation of the shower starting scale (NLO only).
        RF: Fixed a problem in the setting of the flavour map used for runs with iAPPL >= 1. 
        RF: Allow for decay processes to compute (partial) decay widths at NLO accuracy (fixed order only).
        OM: (SysCalc interface) Allow to bypass the pdf reweighting/alpsfact reweighting
        MZ: fixed bug related to slurm clusters
	OM: remove the addmasses.py script of running by default on gridpack mode. 
            if you want to have it running, you just have to rename the file madevent/bin/internal/addmasses_optional.py to
            madevent/bin/internal/addmasses_optional.py and it will work as before. (Do not work with SysCalc tag)
        OM: make the code compatible with "python -tt" option

2.3.2.2 (06/09/15)
        VH: Finalized the MG5aMC-GoSam interface

2.3.2(20/08/15)   
        OM: Improve reweighting module. (https://cp3.irmp.ucl.ac.be/projects/madgraph/wiki/Reweight)
            New Capabilities: 
             - allow to reweight by loop-induced processes
             - allow to change model 
             - allow to change process definition
             - allow to unweight the sample to have an idea of the statistical power.
             - allow to perform some crude reweighting on NLO sample (reweighting by LO matrix element). NLO
               accuracy is not preserved (in general) for such computation.
            New dependencies:
	     - require the f2py module (part of numpy)
	OM: change the kt-durham cut (at LO) such that particle comming from decay are not impacted if cut_decays
            is on False.
        VH: Fixed the check in helas wavefunction appearance order in an helas diagrams. It failed in cases
	    where additional wf were created during the fix of fermion flow in presence of majorana fermions.         
	RF: Fixed a bug in the aMCFast/ApplGrid interfaced introduced in the previous version.
        OM: Fix a crash when using mssm-no_b_mass model (due to the SLHA1-SLHA2 conversion)
        OM: Fix a bug in the add_time_of_flight function (not called by default) where the displaced vertex information
            was written in second and not in mm as it should. Note that this function can now be run on the flight
	    by adding the following line in the run_card: "  1e-2 = time_of_flight #threshold for the displaced vertex" 
	RF: Small fix that leads to an improvement in the phase-space generation for NLO processes
        OM: Fix a crash introduce in 2.3.0 when running sequentially in the same directory (thanks Gauthier)
        OM: Improve aloha in the case of some expression reduces to pure float.
        OM: In MadSpin, allow to specify cut for the 1>N decay in spinmode=none.
	RF: Fixed a bug that gave bogus results for NLO runs when using an internal PDF which is not
            NNPDF (like for the old cteq_6m, etc).
	RF: Fixed a bug in the PDF combination in the HwU histograms: there was no consistent use if Hessian
            and Gaussian approaches for MSTW/CTEQ and NNPDF, respectively.
        OM: Fixed a small bug in EWdim6 which was removing a coupling in AZHH interaction.
        OM: improve customize_model function to avoid problem with unity coupling.
	RF: Improved the treatment of the bottom Yukawa. Thanks Marius Wiesemann. 

2.3.1  
     OM+VH: Automation of event generation for loop-induced processes.
		OM: Automatic change of the p/j definition to include the b particle if the model has a massless b.
	RF: Reduce the collision energy for the soft and collinear tests: for 100TeV collider many were failing
	    due to numerical instabilities. 
        OM: Fixing bug associate to the epsilon_ijk structure
        OM+VH: Various bug fixing for the loop-induced processes
        OM: Fix a crash in MadWidth which occurs for some 4 body decay
        PT: Fixed a bug concerning the use of Herwig++ with LHAPDF. Bug was introduced in 2.3.0.beta
	OM: Fix a crash in ALOHA for form-factor in presence of fermion flow violation

2.3.0.beta(10/04/15) OM+VH: Adding the possibility to compute cross-section/generate events for loop-induced process
		JB+OM: Addign matchbox output for matching in the Matchbox framework
                OM+VH: Change the handling of the run_card.
                      - The default value depends now of your running process
                      - cut_decays is now on False by default
                      - nhel can only take 0/1 value. 1 is a real MC over helicity (with importance sampling)
                      - use_syst is set on by default (but for matching where it is keep off)                    
                      - New options added: dynamical_scale_choice, it can take the following value
		            -1 : MadGraph5_aMC@NLO default (different for LO/NLO/ ickkw mode) same as previous version. 
                             0 : Tag reserved for user define dynamical scale (need to be added in setscales.f).
                             1 : Total transverse energy of the event.
                             2 : sum of the transverse mass 
                             3 : sum of the transverse mass divide by 2 
			     4 : \sqrt(s), partonic energy 
                OM: Cuts are also applied for 1>N processes (but the default run_card doesn't have any cut).         
                PT: Set command available for shower_card parameters
                OM: New MultiCore class with better thread support
                RF: Fixed a bug in the aMCfast/APPLGrid interface introduced in version 2.2.3
		RF: Fixed a bug in the setting of the integration grids (LO process generation) for the minimum
		    energy needed for photons. The bug did not lead to any bias in event generation.
		RF: Re-factoring of the structure of the code for NLO+PS computations.
		RF+VH: Replaced the default topdrawer histograms with HwU histograms for f(N)LO runs
                    and allow it also for aMC@NLO runs.
		RF+VB: Allow for variable bin-sizes in MG5_aMC+aMCfast+ApplGrid runs.
                MZ+RF: Added 'LOonly' asNLO mode to export processes without any real and virtuals 
                       (useful e.g. for higher multiplicities when merging)
		RF: Added support for the computation of NLO+NNLL jet veto cross sections
		RF: Fixed a bug in the Pythia8 interface: FxFx was not correctly initialized and all
                    events were incorrectly kept (introduced in v.2.2.3)
                OM: Improve the function "print_result" (in the running interface)
                    add an option --format=short allowing to print the result in a multi-column format
                OM: Possibility to not transfer pdf file to the node for each job. 
                       This is done via a new option (cluster_local_path) which should contain the pdf set.
                       This path is intented to point to a node specific filesystem.
                    New way to submit job on cluster without writting the command file on the disk.
                OM: Allowing MadSpin to have a mode without full spin-correlation but handling three (and more) 
                    body decay. (set spinmode=none).
                OM+PA: Fixing various bug in MadSpin.

2.2.3(10/02/15) RF: Re-factoring of the structure of the code for fNLO computations.
                OM: Fix a bug in MadWeight (correlated param_card was not creating the correct input file)
		RF: When requiring more than 1M events for (N)LO+PS runs, do not go to higher precision than 0.001
                    for the grids and cross section (can be overwritten with the req_acc run_card parameter).
		RF: Make sure that reweight info (for PDF and scale uncertainties) also works for UNLOPS events.
		RF: When setting the B's stable in the shower_card, also set the eta_b (PDG=551) stable.
		OM: Change the Breit-Wigner splitting for the multi-channel integration, use the bwcutoff instead of
                    the hardcoded value 5.
                MZ: Fix to bug 1406000 (segfault appearing when doing FxFx merging). Thanks to Josh Bendavid for
                    having reported it
                MZ: Fix to a bug occurring when generating event in the "split" mode: the required output was 
                    not correctly specified
                OM: The built-in pdf "nn23lo" and "nn23lo1" where associate to the wrong lhapdfid in the lhef file
                    This was creating bias in using SysCalc. (Thanks Alexis)
                OM: Fix a bug in the LO re-weighing  module which was removing the 
                    SysCalc weight from the lhe file (thanks Shin-Shan)
                Team: Fixes to different small bugs / improvement in the error and warning messages
		RF: For aMC runs, If a NAN is found, the code now skips that PS point and continues instead of
		    leading to NAN.
                RF: For fNLO runs the virtuals were included twice in the setting of the integration grids. 
                    This was not leading to any bias in previous version of the code.

2.2.2(06/11/14) OM: Correct a bug in the integration grid (introduces in 2.1.2). This was biasing the cross-section of 
                    processes like a a > mu+ mu- in the Effective Photon Approximation by three order of magnitude.
                    For LHC processes no sizeable effect have been observe so far.
                MZ: some informations for aMC@NLO runs which were before passed via include files are
                    now read at runtime. The size of executables as well as compilation time / memory usage
                    is reduced for complicated processes
                RF: Fix crash #1377187 (check that cuts were consistent with the grouping was too restrictive) 
		RF: For NLO running: added 'strip' to the makefiles to reduce executable sizes (removes symbol info)
		Stefano Carrazza (by RF): fix for the photon PDF for the internal NNPDF sets
		RF: Improved the check on the consistency of the cuts and the grouping of subprocesse (LO running)
                PT: enabled PYTHIA8.2
                OM: restore the usage of external gzip library for file larger than 4Gb which were crashing with
                    the python gzip library
                OM: Fixing the default card for Delphes
                OM: Improve support of lsf cluster (thanks Josh) 
                OM: Adding support for the UFO file functions.py (which was ignored before)
                OM: Reduce the amount of RAM used by MadSpin in gridpack mode.
                OM: discard in MadWidth partial width lower than \Lambda_QCD for colored particle.

2.2.1(25/09/14) OM: Fix a bug preventing the generation of events at LO due to a wrong treatment of 
                      the color-flow.

2.2.0(24/09/14) VH: General mixed order corrections in MadLoop (only), including QCD/EW/QED and 
                    the UFO@NLO model 'loop_qcd_qed_sm'.
                VH: Re-design of both the tree and MadLoop matrix elements output to compute
                    contributions of different coupling order combinations independently from one another.
                VH+HS: Tensor integral reduction as implemented in PJFry and IREGI readily available
                    and interfaced to MadLoop's output.
                VH: Re-structuring of MadLoop's standalone output so as to easily create a single dynamic 
                    library including many processes at once. Useful for interfacing MadLoop to other MC's
                    and already working with Sherpa.
                VH+HS: This branch contains all the fixes for proper treatment of the latest BSM@NLO models 
                    produced by FeynRules@NLO. In particular, the fixed related to the presence of majorana 
                    particles in loop ME's.
                RF: Corrected the behaviour of the pdfcode parameter in the shower_card for NLO+PS runs.
                PT: Redesigned shower_card.dat and eliminated modbos options for Herwig6          
                RF: Change the SPINUP information in the NLO LHEF from 0 to 9 (i.e. sum over helicities)
                RF: Fixed a bug in the check on the determination of the conflicting BWs.
		RF: Added the aMCfast+APPLgrid interface (arXiv:1406.7693 [hep-ph])
                PT: Redesigned shower_card.dat and eliminated modbos options for Herwig6          
                RF: Change the SPINUP information in the NLO LHEF from 0 to 9 (i.e. sum over helicities)
                RF: Fixed a bug in the check on the determination of the conflicting BWs.
                MZ: enabled LHAPDF6 interface 
                OM: Fixed a crash in some HEFT merging case.
                OM: Fix various compatibility problem created by the LHEFv3 version (Thanks to S. Brochet)
                OM: Fix a bug for MadSpin in gridpack mode
                OM: Add a routine to check the validity of LHE file (check_event command)
                OM: Fix bug for UFO model with custom propagators
                OM: Fix Bug in the computation of cross-section in presence of negative contribution 
                OM: Change colorflow information of LHE file in presence of two epsilon_ijk
                    since PY8 was not able to handle such flow in that format.
                OM: Add the function print_result for aMC@(n)LO run.
                OM: Add some shortcut in the card edition 
                    set ebeam 500 # edit both beams
                    set lpp 0     # edit both lpp1 and lpp2
                    set lhc 14    # configure for LHC 14TeV
                    set ilc 1000  # configure for ilc 1TeV
                    set fixed_scale 100 # set all scale to fixed and at 100GeV
		    set showerkt T # set showerkt on T in the shower card
 		    set qcut 20    # set the qctu to 20 in the shower card 
                OM: Fix a bug in the card edition mode which was sometimes returning to default value
                    which were edited by hand and not via the set command.
                Seoyoung Kim (by OM): Implementation of the htcaas (super-)cluster support.
		Juan Rojo (by RF): extended the 3 internal NNPDF sets for scales relevant for a 100TeV collider.
                OM: Fix a problem with the creation of DJR plot with root 6
                OM: allow the set the width to Auto in NLO computation (width computated at LO accuracy)
                OM: Adding the possibility to have automatic plot after the parton shower for Herwig6/Pythia6.
                    This require MadAnalysis and the pythia-pgs package. 

2.1.2(03/07/14) OM: Fix a bug in ALOHA in presence of customized propagator (Thanks Saurabh)
                OM: Fixing some compilation issue with MadWeight (Thanks A. Pin)
                OM: Fixing a bug preventing MadWidth to run due to the model prefixing (depending
                    on the way it was called)
                OM: Fixing a bug in MadSpin in the mssm model
		RF: Added the invariant mass and DeltaR cuts for *same flavour* opposite sign lepton
                    pairs to the run_card for NLO-type generations.
		RF: Added FxFx and UNLOPS merging with Pythia8
		RF: Prevent an infinite loop in MadSpin by forcing the correct sign to the invariants
		RF: Catch a possible error related to grouping subprocesses and setcuts
		OM: Fix an error when using the "customize_model" command
                S. Mrenna (by OM): Fix the include file in pythia8 output to be compliant with the latest
                    PY8 version
		RF: Added a string with functional form for the scales to the event file banner (NLO only)
                S. Brochet (by OM): Fix a bug in MadSpin with the writting of the mother ID in the LHE file.
                    Force the tag in the banner to always have the same case
                    increase momenta precision for the LHE file written by MadSpin 
                    (thanks a lot to S. Brochet for all those patch)
                PT: Integrated Jimmy's underlying event for Herwig6
                OM: improve "add model" functionality allow to force particle identification.
                PT: Bug fix in the normalisation of topdrawer plots for option 'sum' (as opposed to 'average')
		RF: Fixed a bug related to the random seed when the code was not recompiled for a new run.
                OM: Fixed a bug in MadEvent(LO) run, the generated sample were bias in presence of 
                    negative cross-section. A negative cross-section is possible only if you use a NLO PDF 
                    and/or if you edit the matrix.f by hand to have a non-definite positive matrix-element.
		OM: When importing a model, check that there is not more than 1 parameter with the same name.
                PT: Subsantial recoding of montecarlocounter.f and of a subroutine in fks_singular.f. Will help 
                    future extensions like EW NLO+PS matching and numerical derivatives      
                OM: Fixing a wrong assignement in the color flow in presence of epsilon_ijk color structure.
                    Those events were rejected by Pythia8 due to this wrong color-flow.
                MZ: Added the possibility to run the shower on a cluster, possibly splitting the lhe file 
                MZ: The c++ compiler can be specified as an option in the interface. On MACOSX, clang should
                    work now
                OM: MadEvent output is now LHEFv3 fully compliant. A parameter in the run_tag (lhe_version) 
                    allows to return LHEF version 2 format for retro-compatibility.

2.1.1(31/03/14) OM: Change the way the UFO model is handle by adding a prefix (mdl_) to all model variable.
                    This avoid any potential name conflict with other part of the code. This feature can be
                    bypassed by using the option --noprefix when importing the model.
                OM: New command "add model XXX" supported. This command creates a new UFO model from two UFO model.
                    The main interest stand in the command "add model hgg_plugin", which add the effective operator
                    h g g to the original UFO model. The model is written on disk for edition/future reference.
		RF: Reduced the calls to fastjet and skipped the computation of the reweight coeffients when
 		    they are not needed.
                OM: Fixed a bug for LO processes where the MMLL cut was not applied to the event sample.
                PA: Fix a bug in MadSpin to avoid numerical instabitities when extracting t-channel invariants
                    from the production event file (see modification in driver.f, search for 'MODIF March 5, 2014') 
                OM: Better determination of which particles are in representation 3/3bar since FR is ambiguous on that point.
                    Now the determination also looks for 3 -3 1 interactions to check if that help.
                OM: Fix a bug(crash) in MW linked to the permutation pre-selection module.
		RF: Better comments in the code for user-defined cuts in the ./SubProcesses/cuts.f function.
                    Also the maxjetflavor parameter in the run_card is now actually working.
                OM: Update SysCalc to:
                      - Fix a bug that some file where sometimes truncated.
                      - Allow for independant scale variation for the factorization/renormalization scale.
                RF+OM: Improve the handling of conflicting Breit-Wigners at NLO
		RF: Print the scale and PDF uncertainties for fNLO runs in the summary at the end of the run

2.1.0(21/02/14) MADWEIGHT RELEASE:
                ------------------
                
                OM+PA: First Official release of MadWeight inside MG5_aMC
                      Main update:
                        - ISR corrections
                        - possibility to use narrow-width approximation
                        - introducing a module for the pre-selection of the parton-jet assignment.
                        - extended formalism for the transfer function (more generic)
                        - possibility to evaluate the weights for multiple choices of transfer function 
      			  on the same phase-space point. The phase-space is optimized for the first set of 
                          parameters.
		      Speed update:
                        - More efficient way to group the computation for identical process with different final state.
                        - Possibility to Monte-Carlo over the permutation.
                        - More efficient way to choose between the various change of variable.
                        - Possibility to use mint (not compatible with all of the options)
			- Possibility to use sobol for the generation of PS point (sometimes faster than pure 
                          random point generator.

                MadEvent/aMC@NLO UPDATE/BUG FIXING:
 		-----------------------------------

                OM: Fix critical bug (returns wrong cross-section/width) for processes where the center of mass 
                    energy of the beam is lower than 1 GeV. So this has no impact for LHC-collider phenomenology.
                    This can also impact computation of decay-width if the mass of that particle is below 1 GeV.
		RF: Critical bug fixed (introduced in 2.0.2) for fixed order NLO runs that could
		    give the wrong cross section when the phase-space generation is inefficient
                    (like in the case for conflicting Breit-Wigners). This bug did not affect runs
                    with matching to the parton shower.
                OM: Fix a bug leading to a crash with some decay syntax. i.e., p p > t t~, (t > w+ b), (t~ >w- b~)
                OM: Fix format of LHE output for 1>N events when the <init> and mother information were wrongly set 
                    to LHC default. Specific support of this option will be part of pythia8 (8.185 and later)
                OM: Fix the syntax for the custom propagator to follow the description of arXiv:1308.1668 
                OM: Allow to call ASperGe on the flight if ASperGe module is include in the UFO model.
                    just type "asperge" at the moment where the code propose you to edit the param_card.

                MADSPIN UPDATE:
                ---------------
                OM: Allow to use another model for the decay than the one used for the production of events.
                    You are responsible of the consistency of the model in that case.
                PA: Include hellicity information for the events generated by MadSpin.
                OM: Fix a bug in MadSpin preventing the gridpack to run with NLO processes.

2.0.2(07/02/14) RF: Suppressed the writing of the 'ERROR in OneLOop dilog2_r' messages (introduced in the 
                    previous version)
                OM: Fix the bug that the shower_card.dat was wrongly identified as a pythia_card.
                OM: add one MadSpin option allowing to control the number of simultaneous open files.
                OM: Fix a bug in eps preventing evince preventing label to be displayed on page 2 and following
                    Thanks to Gauthier Durieux for the fix.
                OM: Fix a bug(crash) for p p > w+ w- j j introduce in 2.0.0 due to some jet sometimes tagged as QCD
                    and sometimes not (which was making the automatic scale computation to crash)
                OM: Change the way to writte the <init> line of the lhe file to take into account
                    - process with more that 100 subprocesses (note that you need to hack the pythia-pgs
                      package to deal with such large number of sub-process
                    - deal with pdf identification number bigger than 1 million.  
                OM: Fixed a bug preventing the Madevent to detect external module (pythia-pgs, syscalc,...)
                    Bug #1271216 (thanks Iwamoto)
                PT: PYTHIA8 scale and pdf variations

2.0.1(20/01/14) OM: Fix a bug in h > l+ l- l+ l- for group_subproceses =False (decay only). A follow up of 
                    the bug fix in 2.0.0
                RF: Replaced the Error#10 in the generation of the phase-space (for NLO) to a Warning#10.
                    In rare cases this error stopped the code, while this was not needed.
                RF: When using non-optimized loop output, the code now also works fine.
                OM: Modification of the code to allow the code to run on our servers
                VH: Improve the timing routine of the NLO code (displayed in debug mode)
                VH: FIX the import of old UFO model (those without the all_orders attribute).
                OM: Add a functionalities for restrict_model if a file paramcard_RESTRICTNAME.dat
                    exists, then this file is use as default param_card for that restriction.
                HS: Updated CutTools to v1.9.2

2.0.0(14/12/13)    CHANGE IN DEFAULT:
                   ------------------
                      OM: Change the Higgs mass to 125 GeV for most of the model (but the susy/v4 one).
                      OM: Change the default energy of collision to 13 TeV.
                      RF: Default renormalisation and factorisation scales are now set to H_T/2. (for aMC only)

                   MadEvent Update:
                   ----------------
                      OM+SF+RF: Add Frixione Photon isolation (also for aMC)
                      OM: Implementation of the reweight module for Leading Order matrix-element
                      JA+OM+AK: Store parameters needed for systematics studies.
                          This can be turned on with the use_syst parameter in
                          run_card.dat.
                          This output can be used to generate event weights for
                          a variety of variational parameters, including scalefact,
                          alpsfact, PDF choice, and matching scale. Note that this require
                          pythia-pgs v2.2 for matching scale.
                      OM+JA+Chia: Implement MadWidth (automatic/smart computation of the widths)
                      OM: Support for Form-Factor defined in the UFO model. and support for model
                          parameter presence inside the Lorentz expression.
                      OM: Support for a arbitrary functions.f file present inside the UFO model. 
                      JA: Included <clustering> tag in matched .lhe output, to be 
                          used together with Pythia 8 CKKW-L matching. This can be 
                          turned off with the clusinfo flag in run_card.dat.
                      JA: New treatment of matching for diagrams that have no
                          corresponding lower-multiplicity diagrams. Jets that
                          are not classified as shower-type emission jets are
                          flagged in the cluster scale info at the end of the event,
                          which is recognized by the Pythia interface in Pythia-PGS
                          package v. 2.2. For such jets, xqcut does not apply. This
                          allows for consistent matching e.g. of p p > w+ b b~ in 
                          the 4-flavor scheme. Note that auto_ptj_mjj must be set to
                          .false. for this to work properly.
                      OM: Change model restriction behavior: two widths with identical are not merged anymore.
                      S.Prestel(via OM): implement KT Durham cut. (thanks to Z. Marshall)
                      OM: Improved check for unresponsive of PBS cluster (thanks J. Mc Fayden)
                      OM: Implement a maximum number (2500) of jobs which can be submitted at the same time
                          by the PBS cluster. This number is currently not editable via configuration file.
                     
                   MadEvent Bug Fixing:
                   --------------------
                      OM: Fix a bug for h > l+ l- l+ l- (introduce in 1.5.9) where the phase-space parametrization 
                          fails to cover the full phase-space. This bugs occurs only if two identical particles decays
                          in identical particles and if both of those particles can't be on-shell simultaneously. 
                      OM: Fix a bug for multi_run sample in presence of negative weights (possible if NLO pdf)
                          The negative weights were not propagated to the merged sample. 
                          (thanks to Sebastien Brochet for the fix)
	         
                   aMC@NLO Update:       ! FIRST OFFICIAL RELEASE WITH NLO CAPABILITIES !
                   ---------------
                       PT: MC@NLO matching to PYTHIA8 available.
                       RF: Added FxFx merging
                       RF: Use MC over helicities for the MadLoop virtual corrections.
                       RF: Using "virtual tricks" to reduce the number of PS points for which to include
                           the virtual corrections, leading to a speed up of the code.
                       OM+SF+RF: Add Frixione Photon isolation (also in MadEvent)
                       PA+OM: Fast version of MadSpin implemented (PS generation in Fortran).
		       OM: Allow to have MadSpin in "gridpack mode" (same cards/same decay). 
                           Add in the madspin_card "set ms_dir PATH". If the path didn't exist MS will
                           create the gridpack on that path, otherwise it will reuse the information 
                           (diagram generated, maximum weight of each channel, branching ratio,...)
                           This allow to bypass all the initialization steps BUT is valid only for the 
                           exact same event generation.
                       VH: Fixed set_run.f which incorrectly sets a default value for ptl, drll and
                           etal making the code insensitive to the values set in the run_card.dat 
                       VH: Fixed a bug in MadLoop that doubled the computing time for quad precision
                       VH+RF: Added MadLoop stability information to the log files (and run summary
                           in DEBUG mode).
                       RF: Fixed a stability problem in the reweighting to get PDF and scale uncertainties.
                       VH+RF: Improved the Binoth LHA interface
                       RF: Improved the multi-channeling for processes with more amplitudes than diagrams.
                       RF: Added a new parameter in the run_card to set the required accuracy for fixed 
                           order runs.
                       SF+RF: Improved handling of fixed order analysis

                    From beta3 (13/02/13):
                       OM: Merge with 1.5.7+1.5.8 (See information below)
                       OM: Allow the customize_model to be scriptable in a 
                           friendly way.
                       RF: Event normalization is now Les Houches compliant (the weights
		           of the events should average to the total rate). The old normalization
                           can still be chosen by setting the flag 'sum = event_norm' in the run_card.
		       RF: Fixes a bug related to the mass of the tau that was not consistently 
 		           taking into account in the phase-space set-up.
		       VH: Fixed the incorrect implementation of the four gluons R2 in the loop_sm UFO.
		       VH: Fixed the UV renormalization for the SM with massive c quarks.
                       RF: The PDF uncertainty for NNPDF is now also correctly given in the run summary
                       RF: Some improvements in the test_MC and test_ME when matrix elements are
                           numerically very large
                       OM+RF: Added the running at LO to the 'launch questions'
                       OM: Allow "check" command to use a event file.
                           This will use the related param_card and the first
                           event compatible with the requested process.
                       RF: Improved the phase-space generation in the case of competing resonances

                    From beta2 (23/12/12):
                       MG5 Team: Include 1.5.4+1.5.5+1.5.6 modifications
                       MadSpin Team: Include MadSpin
                       VH: Fix computation in the Feynman gauge for the loops
                       RF: automatic computation of the NLO uncertainties
                       OM: NLO can now be runned with no central disk
                       MZ: change the format of number (using e and not d)
                       MZ: compilation and tests are possible in multicore
                       RF: allow to precise either uncertainty or number of events
                           for aMC@NLO/NLO
                       OM: ./bin/mg5 cmd.cmd is now working for NLO process

                    From beta1 (31/10/12):
                       aMCatNLO Team: First public (beta) version of aMCatNLO.
                         In order to learn aMCatNLO, please do "tutorial aMCatNLO"
                         Please also visit: http://amcatnlo.cern.ch/list.htm for more
                         information.

1.5.15 (11/12/13) OM: Fix the auto-update function in order to allow to pass to 2.0.0

1.5.14 (27/11/13) OM: Add warning about the fact that newprocess_mg5 is going to be remove in MG5_aMC_V2.0.0
                  OM: Improved cluster submision/re-submition control. 

1.5.13 (04/11/13) OM: Implement a function which check if jobs submitted to cluster are correctly runned.
                      In case of failure, you can re-submitted the failing jobs automatically. The maximal 
                      number of re-submission for a job can be parametrize (default 1) and how long you have to
                      wait before this resubmission [to avoid slow filesystem problem, i.e. condor](default 300s)
                      Supported cluster for this function: condor, lsf, pbs
                  OM: Fix a problem when more than 10k diagrams are present for a given subprocesses.
                      (tt~+4jets).
                  BF: Change nmssm model (The couplings orders were not correctly assigned for some triple 
                      Higgs interactions) 
                  OM: use evince by default to open eps file instead of gv.
		  OM: Fix a problem with the set command for the card edition for the mssm model.
                  OM: Update EWdim6 paper according to the snowmass paper. (3 more operator)
                      The default model is restricted in order to exclude those operators. In order
                      to have those you have to use import model EWdim6-full
                  OM: Fix bug #1243189, impossible to load v4 model if a local directory has the name of
                      the models (which is present in the models directory)
                  OM: Fix a bug in the complex mass scheme in the reading of the param_card (it was clearly stated)
                  OM: Improve numerical stability of the phase-space point generation. (thanks Z. Surujon)

1.5.12 (21/08/13) OM: Improve phase-space integration for processes with strong MMJJ cut. Cases where
                      the cross-section were slightly (~4%) under-evaluated due to such strong cut.
                  OM: Add a command print_results in the madevent interface. This command print the 
                      cross-section/number of events/... 
                  OM: change the way prompt color is handle (no systematic reset). Which provides better
                      result when the log is printed to a file. (thanks Bae Taegil) 
                  OM: Fix Bug #1199514: Wrong assignment of mass in the lhe events file if the initial 
                      state has one massive and one massless particles. (Thanks Wojciech Kotlarski)
                  OM: Fix a compilation problem for SLC6 for the installation of pythia-pgs
                  OM: Fix a crash linked to bug #1209113.
                  OM: Fix a crash if python is not a valid executation (Bug #1211777)
		  OM: Fix a bug in the edition of the run_card if some parameters were missing in the cards
                      (Bug #1183334)

1.5.11 (21/06/13) OM: Fix CRITICAL bug (returning wrong cross-section) for processes with more than
                      one W decaying leptonically. For such processes the lepton cuts were also used
                      on the neutrino particle reducing the cross-section. This bug was present only
                      for group_subprocesses=True (the default)
                  OM: Fix Bug #1184213: crash in presence of GIM mechanism (occur on some 
                      LINUX computer only)
                  OM: The compilation of madevent is now performed by the number of core specify
                      in the configuration file. Same for pythia, ...
                  OM: Improve support for Read-Only system
                  OM: Fix a bug with the detection of the compiler when user specifiy a specific
                      compiler.
                  OM: Fix a problem that MG5 fails to compute the cross-section/width after that 
                      a first computation fails to integrate due to a wrong mass spectrum. 
                  OM: Fix a wrong output (impossible to compile) for pythia in presence of photon/gluon
                      propagator (introduce in 1.5.8)
                  OM: Allow to have UFO model with "goldstone" attribute instead of "GoldstoneBoson", since
                      FR change convention in order to match the UFO paper.

1.5.10 (16/05/13) OM: Fix Bug #1170417: fix crash for conjugate routine in presence of 
                      massless propagator. (introduce in 1.5.9)
                  OM: Fix question #226810: checking that patch program exists before
                      trying to update MG5 code.
                  OM: Fix Bug #1171049: an error in the order of wavefunctions 
                      making the code to crash (introduce in 1.5.7)
		  OM: Allow to use an additional syntax for the set command.
                      set gauge = Feynman is now valid. (Was not valid before due to the '=')
                  OM: Fix By Arian Abrahantes. Fix SGE cluster which was not working when
                      running full simulation (PGS/Delphes).
                  OM: adding txxxxx.cc (Thanks to Aurelijus Rinkevicius for having 
                      written the routine) 
                  OM: Fix Bug #1177442. This crash occurs only for very large model. 
                      None of the model shipped with MG5 are impacted.
                  OM: Fix Question #228315. On some filesystem, some of the executable 
                      loose the permission to be executable. Recover those errors 
                      automatically.
                  OM: Modify the diagram enhancement technique. When more diagram have 
                      the same propagator structure we still combine them but we now include
                      the interference term in the enhancement technique for those diagrams.
                      This fix a crash for some multi-jet process in presence of non diagonal
                      ckm matrices.

1.5.9 (01/04/13)  JA: Fix bug in identification of symmetric diagrams, which could
                      give the wrong propagators included in event files for certain
                      processes (such as p p > z z j, z > l+ l-). Apart from the 
                      propagators (with status 2) in the event file, this bug didn't
                      affect any other results (such as distributions).
                  JA: Fix problem in gensym which made some decay chain processes
                      slower than they should be. Thanks Eric Mintun for reporting.
                  JA: Fix problem in event clustering (introduced in v. 1.5.8)
                      which made events from some processes fail Pythia running.
                  JA: Fixed bug #1156474, Pythia 8 C++ matrix element output for 
                      decay chain processes such as p p > z j, z > j j.
                      (Bug #1156474)
                  JA + OM: Automatically remove libpdf and libgeneric before survey,
                      so everything works automatically when switching between
                      built-in PDFs and LHAPDF.
                  JA: Allow syntax / to remove particles in the define command.
                      Example: define q = p / g
                  JA: Added fat warning if any decay process in a decay chain
                      includes a particle decaying to itself (as is the case
                      if you do w+ > all all, since you include w+ > w+ a).
                  JA: Forbid running newprocess_mg5 from a process directory
                      that has already been generated, to avoid confusion.
                  OM: Fix lxplus server issue (Bug #1159929)
                  OM: Fix an issue when MG5 directory is on a read only disk 
                      (Bug #1160629)
                  OM: Fix a bug which prevent to have the pythia matching plot/cross-section
                      in some particular case.
                  OM: Support of new UFO convention allowing to define custom propagator.
                      (Both in MG5 and ALOHA)
                  OM: Change ALOHA default propagator to have a specific expression for the
                      massless case allowing to speed up matrix element computation with 
                      photon/gluon.
                  OM: Correct the default spin 3/2 propagator (wrong incoming/outcoming 
                      definition)
                  ML (by OM): Adding support of the SLURM cluster. Thanks to 
                      Matthew Low for the implementation.
                  OM: Fixing the standalone_cpp output for the mssm model. (only model impacted)
                      Thanks to Silvan S Kuttimalai for reporting. 
                  OM: Fix Bug #1162512: Wrong line splitting in cpp when some name were very long.
                      (shorten the name + fix the splitting)

1.5.8 (05/03/13)  OM: Fix critical bug introduce in 1.5.0. ALOHA was wrongly written
                      HELAS routine for expression containing expression square. 
                      (like P(-1,1)**2). None of the default model of MG5 (like sm/mssm)
                      have such type of expression. More information in bug report #1132996
                      (Thanks Gezim) 		
                  OM+JA: install Delphes now installs Delphes 3 
                      [added command install Delphes2 to install Delphes 2]
                  OM: Add command in MadEvent interface: add_time_of_flight
                      This command modifies the lhe events file by adding the time of 
                      flight information in the lhe events. To run this you need to do
                      $> ./bin/madevent
                      MGME> generate_events --laststep=parton -f 
                      MGME> add_time_of_flight
		      MGME> pythia    [if needed]
                  OM: Fix bug in pythia8 output for process using decay chains syntax.
                      See bug #1099790.
                  CDe+OM: Update EWdim6 model
                  OM: Fix a bug preventing model customized via the "customize_model"
                      command to use the automatic width computation.
                  OM: Change model restriction behavior: a value of 1 for a width is 
                      not treated as a restriction rule.
                  OM: Fix incomplete restriction of the MSSM model leading to inefficient
                      process merging (and larger-than-necessary files) for the MSSM.
                  OM: Correct bug #1107603 (problem with condor cluster for submission 
                      associated to a large number of jobs). Thanks Sanjay.
                  JA: Fix one part of the problem in bug #1123974: take into 
                      account invariant mass cuts mmXX above the peak range in 
                      s-channel resonances in the phase space integration,
                      to make sure such channels find events even for narrow
                      invariant mass cut ranges. Please note the discussion in 
                      that bug report for other types of channels however.
                  JA: Fixed bug #1139303: matrix elements for identical 
                      decay chain processes with different propagators (such as 
                      p p > w+, w+ > e+ ve and p p > w-,  w- > vm~ mu-) 
                      are now no longer combined, to ensure that resonances are
                      correctly represented in event file.
                  OM: Support lhapdf set which contains photon (See bug #1131995).
                  RF+JA: Reuse last two PDF calls also for LHAPDF PDFs, clarify code
                      for reuse of PDFs in pdg2pdf.f and pdg2pdf_lhapdf.f
                  OM: Update the default delphes card to latest Delphes version. This 
                      default card is automatically overwritten by the default Delphes
                      card when running "install Delphes".
                  JA: Make sure cuts are only checked once per event - this can save
                      a lot of time for multiparton event generation.
                  OM: Fix Bug #1142042 (crash in gridpack).

1.5.7 (15/01/13)  OM+JA: Fixed crash linked to model_v4 for processes containing wwww or
                      zzww interactions. (See bug #1095603. Thanks to Tim Lu) 
                  OM: Fix a bug affecting 2>1 process when the final states particles is 
                      (outcoming fermion) introduced in version 1.5.0. (Thanks to 
                      B. Fuks) 
                  OM: Fix a problem of fermion flow for v4 model (thanks to A. Abrahantes) 
                  OM+DBF: Change the automatically the electroweak-scheme when passing to 
                      complex-mass scheme: the mass of the W is the an external parameter
                      and Gf is an internal parameter fixed by LO gauge relation. 
                  OM+DBF: Remove the model sm_mw of the model database. 
                  OM: Fix problem in the ./bin/mg5 file command when some question are 
                      present in the file.
                  OM: Extend support for ~ and ${vars} in path.
                  OM: Fix a crash in multi_run for more than 300 successive runs.
                      (Thanks to Diptimoy)
                  OM: Allow to choose the center of mass energy for the check command.
                  OM: small change in the pbs cluster submission (see question #218824)
                  OM: Adding possibility to check gauge/lorentz/...for  2>1 processes.                    

1.5.6 (20/12/12)  JA: Replaced error with warning when there are decay processes
                      without corresponding core processes final state (see 
                      Question #216037). If you get this warning, please check
                      carefully the process list and diagrams to make sure you
                      have the processes you were expecting.
                  JA: Included option to set the highest flavor for alpha_s reweighting
                      (useful for 4-flavor matching with massive b:s). Note that
                      this does not affect the choice of factorization scale.
                  JA: Fixed Bug #1089199, where decay processes with symmetric 
                      diagrams were missing a symmetry factor. 
                      Note that this only affects decay processes (A > B C ..) 
                      with multiple identical particles in the final state and 
                      some propagators not able to go on the mass shell.
                  JA: Updated the restriction cards for the sm model to set 
                      Yukawa couplings equal to the corresponding masses
                      (in order to avoid stupid gauge check failures).


1.5.5 (18/11/12)  JA: Fixed Bug #1078168, giving asymmetries in X+gamma generation
                      (e.g. Z+gamma) when ickkw=1 and pdfwgt=T. Thanks Irakli!
                  JA: Ensure that t-channel single top gives non-zero cross section
                      even if maxjetflavor=4 (note that if run with matching,
                      maxjetflavor=5 is necessary for correct PDF reweighting).
                  OM: Fixed Bug #1077877. Aloha crashing for pseudo-scalar, 3 bosons 
                      interactions (introduces in 1.5.4)
                  OM: Fix Bug for the command "check gauge". The test of comparing
                      results between the two gauge (unitary and Feynman) was not 
                      changing the gauge correctly.
                  OM: Improvment in LSF cluster support (see bug #1071765) Thanks to
                      Brian Dorney.

1.5.4 (11/11/12)  JA: Fixed bug in combine_runs.py (introduced in v. 1.5.0) for
                      processes with 5 final-state particles, which might prevent
                      matching to Pythia to work properly (thanks Priscila).
                  OM: Fix Bug #1076043, error in kinematics for e- p collisions,
 		      thanks to Uta Klein (introduced in 1.5.0).
                  JA: Fix Bug #1075525, combination of decay processes for 
                      particle and antiparticle (e.g. w+ > all all and 
                      w- > all all), thanks Pierre.
                  OM: Fix a compilation crash due to aloha (thanks Tim T)
                  JA: Fixed dynamical scale settings for e- p collisions.
                  JA: Fixed running LHAPDF on a cluster with cluster_temp_path.
                  JA: Ensure that the seed is stored in the banner even when Pythia
                      is run (this was broken in v. 1.5.0).
                  JA: Improved and clarified phase space presetting for processes
                      with competing BWs.

1.5.3 (01/11/12)  OM: Fix a crash in the gridpack mode (Thanks Baris Altunkaynak)
                  OM: Fix a crash occuring on cluster with no central disk (only
                      condor by default) for some complicated process.
                  OM: If launch command is typed before any output command, 
                      "output madevent" is run automatically.
                  OM: Fix bug preventing to set width to Auto in the mssm model.
                  OM: Allow "set width PID VALUE" as an additional possibility to
                      answer edit card function.
                  OM: Improve ME5_debug file (include now the content of the 
                      proc_card as well).

1.5.2 (11/10/12)  OM: Fix Bug for mssm model. The param_card was not read properly
                      for this model. (introduce in 1.5.0)
                  OM: If the code is run with an input file (./bin/mg5 cmd.cmd)
                      All question not answered in the file will be answered by the 
                      default value. Running with piping data is not affected by this.
                      i.e. running ./bin/mg5 cmd.cmd < answer_to_question 
                       or echo 'answer_to_question' | ./bin/mg5 cmd.cmd      
                      are not affected by this change and will work as expected.
                  OM: Fixing a bug preventing to use the "set MH 125" command in a
                      script file.
                  JA: Fixed a bug in format of results.dat file for impossible
                      configurations in processes with conflicting BWs.
                  OM: Adding command "launch" in madevent interface which is the
                      exact equivalent to the launch command in the MG5 interface
                      in madevent output.
                  OM: Secure the auto-update, since we receive some report of incomplete
                      version file information.

1.5.1 (06/10/12)  JA: Fixed symmetry factors in non-grouped MadEvent mode
                      (bug introduced in v. 1.5.0).
                  JA: Fixed phase space integration problem with multibody 
                      decay processes (thanks Kentarou for finding this!).
                  OM: Fix that standalone output was not reading correctly the param_card
                      (introduce in 1.5.0)
                  OM: Fix a crash when trying to load heft
                  OM: Fix the case when the UFO model contains one mass which 
                      has the same name as another parameter up to the case.
                  OM: Fix a bug for result lower than 1e-100 those one are now 
                      consider as zero.
                  OM: Fix a bug present in the param_card create by width computation 
                      computation where the qnumbers data were written as a float 
                      (makes Pythia 6 crash).

1.5.0 (28/09/12)  OM: Allow MG5 to run in complex mass scheme mode
                      (mg5> set complex_mass True)
                  OM: Allow MG5 to run in feynman Gauge
                      (mg5> set gauge Feynman)
                  OM: Add a new command: 'customize_model' which allow (for a
                      selection of model) to fine tune the model to your need.
                  FR team: add a file decays.py in the UFO format, this files 
                      contains the analytical expression for one to two decays
       		  OM: implement a function for computing the 1 to 2 width on 
                      the fly. (requires MG5 installed on the computer, not only
                      the process directory)
                  OM: The question asking for the edition of the param_card/run_card
                      now accepts a command "set" to change values in those cards
                      without opening an editor. This allow simple implemetation 
                      of scanning. (Thanks G. Durieux to have push me to do it)
                  OM: Support UFO model with spin 3/2
                  OM + CDe: Support four fermion interactions. Fermion flow 
                       violation/Majorana are not yet allowed in four fermion 
                       interactions.
                  OM + PdA: Allow Large Extra Dimension Model (LED) to run in the
                      MG5 framework.
                  OM: Add auto-detection if MG5 is up-to-date and propose to
                      apply a patch if not.
                  OM: MadEvent changes automatically the compiler according to 
                      the value present in the configuration file.
                  OM: Aloha modifications: faster to create routines and more 
                      optimized routines (up to 40% faster than previous version).
                  OM: Aloha now supports Lorentz expression with denominator.
                  OM: Improve error message when Source didn't compile properly.
                  OM: The numerical evaluation of the matrix element requires now 
                      less memory than before (madevent and standalone output)
                  OM: Fix a series of bugs with the madevent command 'remove' and 
                      'run_banner'                    
                  JA: Ensure identical results for identical seeds also with
                      multiple runs in the same directory. Note that identical runs
                      with previous versions can't be guaranteed (but different
                      seeds are guaranteed to give statistically independent runs).
                      Save the results.dat files from all runs.
                  JA: Amended kinematics to correctly deal with the case of
                      massive beams, as well as fixed-target proton collisions.
                  JA: Changed default in the run_card.dat to use -1 as "no cut"
                      for the max-type cuts (etaj, ptjmax, etc.).
                  JA: Added support for negative weights in matrix elements
                      (as required for interference-only terms) and PDFs.
                  JA: Avoid creating directories for integration channels
                      that can not give events based on BW settings
                      (further improvement compared to v. 1.4.8).
                  JA: Optimize phase space integration when there are resonances
                      with mass above ECM.
                  JA: Fixed issue in replace.pl script with more than 9 particles
                      in an event.
                  JA+OM: Allow cluster run to run everything on a local (node) disk.
                      This is done fully automatically for condor cluster.
                      For the other clusters, the user should set the variable
                      "cluster_temp_path" pointing to a directory (usefull only if 
                      the directory is on the node filesystem). This still requires
                      access to central disk for copying, event combination,
                      running Pythia/PGS/Delphes etc.
                  OM: Replace fortran script combine_runs by a python script. 
                      This script allows to be more stable when running on clusters 
                      with slow filesystem response (bugs #1050269 and #1028844)
                  JA: Ensure that process mirroring is turned off for decay
                      processes of type A > B C...

1.4.8.4 (29/08/12) OM: Fix a web problem which creates generations to run twice on the web.

1.4.8.3 (21/08/12) JA: Ensure that the correct seed is written also in the .lhe
                       file header.
                   JA: Stop run in presence of empty results.dat files 
                       (which can happen if there are problems with disk access
                       in a cluster run).
                   JA: Allow reading up to 5M weighted events in combine_events.

1.4.8.2 (30/07/12) OM: Allow AE(1,1), AE(2,2) to not be present in SLAH1 card
                       (1.4.8 crashes if they were not define in the param_card)
                   OM: Add a button Stop-job for the cluster and make nicer output 
                       when the user press Ctrl-C during the job.

1.4.8 (24/07/12)  JA: Cancel running of integration channels where the BW
                      structure makes it impossible to get any events. This
                      can significantly speed up event generation for processes
                      with conflicting BWs.
                  JA: Minor modification of integration grid presetting in
                      myamp.f, due to the above point.
                  JA: Raise exception if a decay process has decaying particles
                      that are not present in the corresponding core process
                      (this might help avoid syntax mistakes).
                  JA: Fixed subprocess group combination also for the case
                      when different process flags @N are given to different
                      decays of the same core process (sorry, this was missed
                      in v. 1.4.7).
                  JA: Fixed crash for process p p > w+ w+ j j t t~ when all 
                      w and t/t~ are decayed (bug #1017912, thanks to Nicolas
                      Deutschmann).
                  JA: Fixed array dimension for diagrams with a single s-channel
                      propagator (caused crash for certain compilers, bug #1022415
                      thanks Sho Iwamoto).
                  JA: Fixed crash for identical decay chains for particle-anti- 
                      particle when only one of the two is decayed, introduced 
                      in v. 1.4.7 (thanks John Lee).
                  OM: Ensure that matching plots are replaced correctly when
                      Pythia is run reusing a tag name.
                  OM: Improved check for YE/AE, YU/AU, YD/AD for first two
                      generations in SLHA1<->2 converter (thanks Abhishek).

1.4.7 (25/06/12)  JA: Change the random seed treatment to ensure that the original 
                      seed is stored in the banner (this was broken in v. 1.4.0).
                      If a non-zero seed is given in the run_card, this seed
                      is used as starting value for the SubProcesses/randinit file,
                      while the seed in the run_card is set to 0.
                      This way, the seed for a multi_run is automatically
                      updated in the same way as for individual runs.
                  TS + JA: Fix problem with duplicate random seeds above 64000.
                      Now, random seeds up to 30081*30081 can safely be used.
                  JA: Turn off automatic checking for minimal coupling orders
                      in decay processes A > B C ...
                  JA: Ensure that automatic coupling order determination works
                      also for effective theories with multiple orders in an
                      interaction (thanks Claude and Gizem Ozturk).
                  JA: Optimize phase space integration and event generation
                      for decay processes with very squeezed mass spectrum.
                  JA: Ensure that identical matrix elements in different process 
                      definitions are combined also when using the decay chain 
                      formalism (thanks to Zhen Liu for pointing this out).
                  BF+JA: Updated the NMSSM model to the latest FR version.
                  OM: Change EW_dim6 to remove all interactions which don't 
                      impact three boson scattering.
                  JA: Fixed problem in matrix element combination which allowed
                      non-identical matrix elements to be combined in certain
                      complicated processes (such as p p > l vl l vl l vl),
                      resulting in lines with Z > e+ mu- in the event file
                      (bug #1015032, thanks Johannes E for reporting).
                  JA: Fixed minor typo in myamp.f.
                  OM: Fixed minor behavior restriction of multi_run (thanks to
                      Joachim Kopp).
                  OM: Improved condor cluster support when the cluster is 
                      unresponsive (should avoid some crashes on the web).
                  JA: Fixed support for color sextets in addmothers.f
                      (thanks Nicolas Deutschmann for reporting).          
                  JA: Make sure that also the SubProcesses directories are 
                      cleaned when running bin/compile in a gridpack.
                  JA: Removed the confusing makefile in Template and replace it
                      with scripts to create madevent.tar.gz and gridpack.tar.gz.
                  
1.4.6 (16/05/12)  JA: Added cuts on lepton pt for each of the 4 hardest leptons
                  OM: Allow bin/madevent script to be run with a single line command
                      example ./bin/madevent multi_run 10 
                  OM: Adding the 4 higgs interactions in the standard model UFO model
                  JA: Added new restriction card for the sm model with massive
                      muon and electron, and non-zero tau decay width
                  JA: Ensure assignment of colors to intermediate propagators
                      works also in fermion flow- and color flow-violating 
                      RPV processes (thanks Brock Tweedie for finding this).
                  JA: Fix crash for certain fermion flow violating decay chains
                      (introduced in v. 1.3.27) (again thanks to Brock Tweedie).
                  JA: Fix crash for decay chains with multiple decays involving 
                      the same particles (thanks Steve Blanchet for reporting)
                  JA+OM: Fix crash for Pythia8 output with multiparticle vertices
                      (thanks to Moritz Huck for reporting this.)
                  OM: Fixing ALOHA output for C++/python.
                  OM: Fix a crash occuring when trying to create an output on 
                      an existing directory (thanks Celine)

1.4.5 (11/04/12)  OM: Change the seed automatically in multi_run. (Even if the seed
                      was set to a non automatic value in the card.)
                  OM: correct a minor bug #975647 (SLAH convention problem) 
                      Thanks to Sho Iwamoto
                  OM: Improve cluster support (more secure and complete version)
                  JA: Increased the number of events tested for non-zero helicity
                      configurations (needed for goldstino processes).
                  OM: Add a command to remove the file RunWeb which were not always
                      deleted correctly
                  OM+JA: Correct the display of number of events and error for Pythia 
                     in the html files.
                  OM: Changed the way the stdout/stderr are treated on the cluster
                      since some cluster cann't support to have the same output file
                      for both. (thanks abhishek)

1.4.4 (29/03/12)  OM: Added a command: "output aloha" which allows to creates a 
                      subset (or all) of the aloha routines linked to the
                      current model
                  OM: allow to choose the duration of the timer for the questions.
                      (via ./input/mg5_configuration.txt)
                  OM: Allow UFO model where G is not defined.
                  OM: allow to use ~,~user, ${var} in the path. Improve support
                      for path containing spaces.
                  JA: Fixed LHAPDF functionality which was broken in v. 1.4.0
                  JA: Allow non-equal mixing angles in mssm restrict cards
                      (as needed for cards from some spectrum generators)
                  JA: Fixed script addmasses.py for complicated events such as
                      p p > t t~ + jets with decays of t and t~.
                  JA: Added GE cluster to the list in cluster.py.
                  JA: Allow up to 1M events in a single run. Note that the 
                      unweighting (combine events) step gets quite slow with
                      so many events. Also note that if Pythia is run, still
                      maximum 50k events is recommended in a single run. 
                  OM: Fix problem linked to filesystem which makes new files
                      non executables by default. (bug #958616)
                  JA: Fixed buffer overflow in gen_ximprove when number of
                      configs > number of diagrams due to competing resonances
                      (introduced in v. 1.4.3).

1.4.3 (08/03/12)  JA: Reintroduced the possibility to completely forbid
                      s-channel diagrams, using the $$ notation. Note that
                      this should be used with great care, since the result
                      is in general not gauge-invariant. It is in general
                      better to use the $ notation, forbidding only onshell
                      s-channel particles (the inverse of decay chains).
                  JA: Automatically ensure that ptj and mmjj are below xqcut
                      when xqcut > 0, since ptj or mmjj > xqcut ruins matching.
                  OM: Add LSF to the list of supported cluster (thanks to Alexis).
                  OM: change the param_card reader for the restrict file.
                      This allow to restrict model with 3 lha id (or more)
                      (thanks to Eduardo Ponton).
                  OM: forbids to run 'generate events' with python 2.4.
                  OM: Include the configuration file in the .tar.gz created on 
                      the web (thanks to Simon) .
                  OM: Fix a Mac specific problem for edition of Delphes card.
                      (thanks to Sho Iwamoto).
                  OM: ALOHA modifications:
                       - Change sign convention for Epsilon (matching FR choices)
                       - For Fermion vertex forces that _1 always returns the  
                         incoming fermion and _2 returns the outcoming fermion. 
                         (This modifies conjugate routine output)
                       - Change the order of argument for conjugate routine
                         to expect IO order of fermion in all cases.
                       Note that the two last modifications matches MG5 conventions
                       and that those modifications correct bugs for interactions
                       a) subject to conjugate routine (i.e. if the model has 
                          majorana)                       
                       b) containing fermion momentum dependencies in the Lorentz
                          structure  
                       All model included by default in MG5 (in particular sm/mssm)
                       were not affected by those mismatch of conventions.
                       (Thanks to Benjamin fuks) 
                  OM: make acceptance test more silent.  
                  OM: return the correct error message when a compilation occur. 
                  OM: some code re-factoring.

1.4.2 (16/02/12) JA: Ensure that matching works properly with > 9 final state
                      particles (by increasing a buffer size in event output)
                 OM: add a command "import banner" in order to run a full run
                      from a given banner.
                 OM: Fix the Bug #921487, fixing a problem with home made model
                      In the definition of Particle/Anti-Particle. (Thanks Ben)
                 OM: Fix a formatting problem in me5_configuration.txt 
                      (Bug #930101) Thanks to Arian
                 OM: allow to run ./bin/mg5 BANNER_PATH and
                      ./bin/mg5 PROC_CARD_V4_PATH
                 OM: Various small fixes concerning the stability of the html 
                      output.
                 OM: Changes the server to download td since cp3wks05 has an 
                      harddisk failures.

1.4.1 (06/02/12) OM: Fix the fermion flow check which was wrongly failing on 
                      some model  (Thanks to Benjamin)
                 OM: Improve run organization efficiency (which speeds up the 
                      code on cluster) (Thanks to Johan)
                 OM: More secure html output (Thanks to Simon)

1.4.0 (04/02/12) OM: New user interface for the madevent run. Type:
                      1) (from madevent output) ./bin/madevent
                      2) (from MG5 command line) launch [MADEVENT_PATH] -i
                      This interface replaces various script like refine, 
                      survey, combine, run_..., rm_run, ...
                      The script generate_events still exists but now calls
                       ./bin/madevent. 
                 OM: For MSSM model, convert param_card to SLAH1. This card is
                      converted to SLAH2 during the MadEvent run since the UFO 
                      model uses SLAH2. This allows to use Pythia 6,
                      as well as having a coherent definition for the flavor.
                 JA+OM: For decay width computations, the launch command in 
                      addition to compute the width, creates a new param_card 
                      with the width set to the associated values, and with the 
                      Branching ratio associated (usefull for pythia). 
                 NOTE: This param_card makes sense for future run ONLY if all 
                      relevant decay are generated.
                 EXAMPLE: (after launch bin/mg5):
                       import model sm-full
                       generate t > b w+
                       define all = p b b~ l+ l- ta+ ta- vl vl~
                       add process w+ > all all
                       add process z > all all
                       define v = z w+ w-
                       add process h > all all
                       add process h > v v, v > all all
                       output
                       launch
                 OM: change output pythia8 syntax: If a path is specified this 
                      is considered as the output directory.
                 OM: Change the path of the madevent output files. This allows 
                      to run pythia/pgs/delphes mulitple times for the same set 
                      of events (with different pythia/... parameters).
                 OM: Madevent output is now insensitive to the relative path
                      to pythia-pgs, delphes, ... In consequence you don't need
                      anymore to have your directory at the same level as 
                      Template directory. 
                 OM: MadEvent checks that the param_card is coherent with the 
                      restriction used during the model generation. 
                 OM: Model restrictions will now also force opposite number to 
                      match (helpfull for constraining to rotation matrix).  
                 OM: Change the import command. It's now allowed to omit the 
                      type of import. The type is guessed automaticaly. 
                      This is NOT allowed on the web.
                 OM: Add a check that the fermion flow is coherent with the 
                      Lorentz structure associates to the vertex.
                 OM: Add a check that the color representation is coherent. 
                      This allow to detect/fix various problem linked
                      to some new models created by FR and SARAH.
                 OM: Change the default fortran compiler to gfortran.
                 OM: Add the possibility to force which fortran compiler will
                      be used, either via the configuration file or via the set 
                      command.
                 OM: Add the possibility to bypass the automatic opening of 
                      the web browser (via the configuration file: 
                      ./input/mg5_configuration.txt )
                 OM: add 'save options' command to save the current configuration 
                      in the configuration file. 
                 OM: Change the scheme of questions when running madevent and 
                      allow to specify in the command interface if you
                      want to run pythia/pgs/...
                      Allow to put the answers to the questions in the 
                      proc_card.dat.
                 OM: Add options for the display command:
                      a) display options: return the current option value. 
                        i.e. those set via the set command and/or via the 
                        configuration file
                      b) display variable NAME: return the current string 
                        representation of NAME and/or self.NAME .
                      c) display coupling_order: return the coupling orders with
                        their associated weight (for automatic order restriction)
                      d) display couplings now returns the list of all couplings
                        with the associated expression
                      e) display interactions [PART1] [PART2] [PART3] ...
                         display all interactions containing the particles set
                         in arguments 
                 OM: New Python script for the creation of the various html pages.
                      This Requires less disk access for the generation of the files.
                 OM: Modify error treatment, especially for Invalid commands
                      and Configuration problems.
                 JA: Ensure that we get zero cross section if we have
                      non-parton initial states with proton/antiproton beams
                 OM: Improve cluster support. MadEvent now supports PBS/Condor/SGE
                      Thanks to Arian Abrahantes for the SGE implementation.
                 OM: Improve auto-completion (better output/dealing with multi line/...)
                 OM: Improve the parallel suite and change the release script to run
                      some of the parallel tests. This ensures even higher stability 
                      of the  code for the future releases.
                 JA: Changed the way gridpacks work: Set granularity to 1
                      (so randomly select channels only if they should generate 
                      less than 1 event), but allowing channels to run down to a single
                      iteration. This removes all old problems with increased
                      variance for small channels in the gridpacks, while giving 
                      even faster event generation.

                 Thanks to Johan Alwall, Sho Iwamoto for all the important 
                 testing/bug reports.


1.3.33 (01/01/12) JA: Revisited colors for propagators in addmothers.f
                      to ensure that propagators in color flow
                      violating processes get the correct color
                      from initial state particles (thanks to
                      Michele Gabusi for forcing me to do this).

1.3.32 (21/12/11) JA: Fixed a bug in the PDF reweighting routine,
                      which caused skewed eta distributions for
                      matched samples with pdfwgt=T. Thanks to Giulio
                      Lenzi for finding this.
 
1.3.31 (29/11/11) OM: Fix a bug an overflow in RAMBO (affects standalone 
                     output only)
                  PdA (via OM): Change RS model (add a width to the spin2)
                  OM: Fix a bug in the cuts associate to  allowed mass of all 
                      neutrinos+leptons (thanks to Brock Tweedie for finding it)
                  OM: Remove some limitation in the name for the particles


1.3.30 (18/11/11) OM: Fix a bug for the instalation of pythia-pgs on a 64 bit
                      UNIX machine.
                  OM: If ROOTSYS is define but root in the PATH, add it 
                      automatically in create_matching_plots.sh
                     This is require for the UIUC cluster.

1.3.29 (16/11/11) OM: Fixed particle identities in the Feynman diagram drawing
                  JA: Fixed bug in pdf reweighting when external LHAPDF is used.
                  OM+JA: Simplify the compilation of pythia-pgs package.


1.3.28 (14/11/11) OM+JA: Fix special case when Lorentz structure combining
                      two different Majorana particles depends on the
                      incoming/outgoing status of the Majorana particles
                      (needed for MSSM with Goldstino).
                  JA: Fixed problem with colors in addmothers.f for complicated
                      multiparticle vertices and simplified color treatment 
                      (thanks to Gauthier Durieux for pointing this out).
                  JA: Further improved gridpack parameters
                  OM: Update the parallel test (now testing against MG5 1.3.3)
                  OM: Include some parallel test in the release script.


1.3.27 (05/11/11) JA: Fix bug in mirrored amplitudes (sometimes
                      amplitudes that should not be flagged as
                      mirrored were flagged as mirrored). Thanks
                      Marco Zaro for reporting this!
                  JA: Fix another problem getting enough events in
                      gridpack mode (it was not completely fixed in
                      v. 1.3.24). Thanks Alexis!
                  JA: Added "!" comments for all parameters in the default
                      run_card, since apparently this is still needed
                      for g77 to correctly read the parameters.
 
1.3.26 (31/10/11) JA: Fix color setting in MadEvent event file for
                      multiparticle vertices, which was not taken into
                      account in the upgrade in v. 1.3.18
                  OM: Fixed mmnl cut (inv. mass of all leptons and neutrinos)
                      which was never active.
                  OM: Fix td install in Linux were a chmod was missing

1.3.25 (27/10/11) JA: Ensure that the correct intermediate resonance
                      is always written in the event file, even when we
                      have resonances with identical properties.
                  OM: Fix the bug forcing to quit the web browser in order to
                      have MG5 continuing to run.
                  OM: Change the tutorial in order to allow open index.html
                      after the output command. 

1.3.24 (22/10/11) JA: Fix problem with getting enough events in gridpack
                      mode (this was broken in v. 1.3.11 when we moved
                      from events to luminocity in refine). Thanks to
                      Alexis Kalogeropoulos.

1.3.23 (19/10/11) JA: Allow user to set scales using setscales.f again 
                      (this was broken in v. 1.3.18). Thanks to Arindam Das.
                  JA: Ensure that the error message is displayed if the
                     "make" command is not installed on the system.
 
1.3.22 (12/10/11) JA: Fixed another bug (also introduced in 1.3.18), which 
                      could give the wrong ordering between the s-channel 
                      propagators for certain multiprocess cases (this
                      also lead to a hard stop, so don't worry, if you get 
                      your events, the bug doesn't affect you). Sorry about
                      that, this is what happens when you add a lot of
                      new functionality...

1.3.21 (12/10/11) OM: Add a new command: install.
                      This allow to install quite easily different package
                      devellop for Madgraph/MadEvent. The list of available
                      package are pythia-pgs/MadAnalysis/ExRootAnalysis/Delphes
                  OM: Adding TopEffth Model
                  OM: Improve display particles and autocompletion in
                      presence of nonpropagating particles
                  OM: Fix Aloha bug linked to four fermion operator
                  PA: fix the problem of degenerate color basis in the
                      diquark sextet model
                  JA: Fixed bug in cluster.f that created a hard stop,
                      introduced in 1.3.18.

1.3.20 (09/10/11) JA: Fixed bug in myamp.f that created a hard stop
                      error for certain cases with many processes with
                      different propagators in the same subprocess dir.

1.3.19 (06/10/11) JA: Fixed problem with SubProcesses makefile on Linux,
                      introduced in 1.3.18.

1.3.18 (04/10/11) JA: Use model information to determine color of particles
                      for reweighting and propagator color info.
                  JA: Changed the definition of "forbidden s-channels"
                      denoted by "$" to exclude on-shell s-channels while
                      keeping all diagrams (i.e., complemetary to the decay
                      chain formalism). This reduces the problems with 
                      gauge invariance compared to previously.
                      "Onshell" is as usual defined by the "bwcutoff" flag 
                      in the run_card.dat.
                  JA: Enable proper 4-flavor matching (such as gg>hbb~+jets)
                      Note that you need the Pythia/PGS package v. 2.1.9 or 
                      later to use with 4F matching.
                      Changes include: alpha_s reweighting also for b vertices,
                      new scale treatment (mu_F for pp>hbb~ is (pT_b^max*m_Th)),
                      no clustering of gluons to final-state massive particles
                      in MadEvent.
                  JA: Ensure that factorization scale settings and matching works
                      also in singlet t-channel exchange processes like
                      single top and VBF. The dynamic factorization
                      scale is given by the pT of the scattered quark
                      (on each side of the event).
                Note: You need the Pythia/PGS package v. 2.1.10 or later
                      to use with VBF matching, to ensure that both radiated
                      and scattered partons are treated correctly
                      - scattered partons need to be excluded from the matching,
                      since their pT can be below QCUT. An even better
                      treatment would require to individually shower and match
                      the two sides in Pythia, which is not presently possible.
                Note: In the matched 4-flavor process p p > t b~ j $ w+ w- t~ +
                      p p > t b~ j j $ w+ w- t~, there is an admixture
                      of t-channel single top (with up to 1 radiated jet) 
                      and s-channel single top (with up to 2 radiated jets). 
                      In this case, the automatic determination of maximum 
                      multiplicity sample doesn't work (since max in the file 
                      will be 2 jets, but for t-channel max is 1 jet).
                      So MAXJETS=1 must be specified in the pythia_card.dat.
                  JA: Fixed pdf reweighting for matching, which due to a mistake
                      had never been activated.
                  JA: Improved phase space integration presetting further by 
                      taking into account special cuts like xpt, ht etc.
                  JA: Introduce new convention for invariant mass cuts
                      - if max < min, exclude intermediate range
                      (allows to exclude W/Z dijet resonances in VBF processes)

1.3.17 (30/09/11) OM: Fix a crash created by ALOHA when it tries to create the full
                      set of ALOHA routines (pythia8 output only).

1.3.16 (11/09/11) JA: Fixed the problem from 1.3.12.

1.3.15 (09/09/11) OM: remove the fix of 1.3.12
                      (No events in output for some given processes)

1.3.14 (08/09/11) OM: Fix a bug in the RS model introduced in 1.3.8

1.3.13 (05/09/11) JA: Fixed bug with cut_decays=F which removed cuts also for
                      non-decay products in certain channels if there is
                      a forced decay present. Note that this does not affect
                      xqcut, only pt, minv and eta cuts.
                  JA: If non-zero phase space cutoff, don't use minimum of
                      1 GeV (this allows to go to e.g. 2m_e invariant mass for
                      \gamma* > e+ e-).

1.3.12 (01/09/11) JA: Fixed problem with decay chains when different decays
                      result in identical final states, such as
                      p p > go go, (go > b1/b1~ b/b~, b1/b1~ > b/b~ n1)
                      (only one of the decay chains was chosen, instead of
                      all 3 combinations (b1,b1), (b1,b1~), (b1~,b1~))
                  JA: Allow for overall orders also with grouped subprocesses
                  JA: Ensure that only leading color flows are included in event
                      output (so no singlet flows from color octets).
                  JA: Fixed small bug in fermion flow determination for multifermion
                      vertices.

1.3.11 (26/08/11) JA: Improved precision of "survey" by allowing 4th and 5th 
                      iteration if accuracy after 3 iterations < 10%.
                  JA: Subdivide BW in phase space integration for conflicting BWs 
                      also for forced decays, to improve generation with large
                      bwcutoff in e.g. W+ W- production with decays.
                  JA: Do refine using luminocity instead of number of events,
                      to work with badly determined channels.
                  JA: Don't use BW for shat if mass > sqrt(s).
                  JA: Fixed insertion of colors for octet resonances decaying to 
                      octet+singlet (thanks Bogdan for finding this)

1.3.10 (23/08/11) OM: Update ALOHA version
                  OM: increase waiting time for jobs to write physically the results on
                      the disks (in ordre to reduce trouble on the cluster).

1.3.9 (01/08/11)  OM: Add a new model DY_SM (arXiv:1107.5830). Thanks to Neil 
                      for the generation of the model 

1.3.8 (25/07/11)  JA: Replace the SM and HEFT models with latest versions using
                      the Wolfenstein parameterization for the CKM matrix.
                  JA: Implemented reading of the new UFO information about
                      coupling orders (order hierarchy and expansion_order).
                  JA: New "coupling order" specification WEIGHTED which checks
                      for  sum of coupling orders weighted by their hierarchy.
                  JA: Implemented optimal coupling orders for processes from any
                      model if no coupling orders specified.

1.3.7 (21/07/11)  JA: Fix makefiles for some v4 models that were forgotten
                      in v. 1.3.5

1.3.6 (18/07/11)  OM: Ensure that the new makefiles work on the web

1.3.5 (14/07/11): JA: New organization of make files, ensure that compilation works 
                      for all modes (with/without LHAPDF, static/dynamic, 
                      regular/gridpack) for both Linux and Mac OS X (be careful with 
                      dynamic libraries on Mac OS X though, since it seems that 
                      common blocks might not work properly)
                  JA: Fixed proper error messages and clean stop for compilation 
                      errors during MadEvent run.

1.3.4 (05/07/11): OM: More informative error message when a compilation error occurs

1.3.3 (29/06/11): JA: Fixed diagram symmetry for case when there are
                      no 3-vertex-only diagrams
                  JA (by OM): More informative error when trying to generate invalid 
                      pythia8 process

1.3.2 (14/06/11): OM: Fix fortran output when a model is case sensitive 
                        (Bug if a coupling was depending of a case sensitive parameter)
                  SdV: Remove a annoying print in the new cuts (added in 1.3.0)
                  OM: Fix a compilation problem in the standalone cpp output

1.3.1 (02/06/11): JA: Fixed missing file bug with the introduction of
                      inclusive HT cut

1.3.0 (02/06/11): JA: Allow for grouped subprocesses also for MG4 models
                  JA: Improved multiprocess diagram generation to reuse
                      diagrams for crossed processes
                  JA: Automatic optimization of order of particles in
                      multiparticle labels for optimal multiprocess generation
                  JA: Improved efficiency of identification of identical
                      matrix elements
                  JA: Improved identification of diagrams with identical
                      divergency structure for grouped subprocesses
                  JA: Included more fine-grained run options in the
                      run_card, including helicity summation options,
                      whether or not to set ptj and mjj automatically
                      based on xqcut, etc.
                  JA: Fixed some minor array limit and arithmetics warnings
                      for extreme decay and decay chain processes.
                  SdV: Added cuts on H_T(all jets, light and b)
                  OM: Fixed minor bug related to cluster option in launch

1.2.4 (15/05/11): JA: Fixed long-standing bug in DECAY relating to
                      the cross section info in <init> block, and
                      fixed parameter reading for MG5 SM model.

1.2.3 (11/05/11): JA: Fixed problem with scale choice in processes with mixed 
                      QED/QCD orders, e.g. p p > t t~ QED=2. Note that this fix
                      doesn't work for p p > t t~ j j QED=4 which should still
                      be avoided.
                  JA: Added the ptllmin/max options in the default run_card.dat

1.2.2 (09/05/11): OM: fix ALOHA symmetries creating not gauge invariant result 
                      for scalar octet

1.2.1 (08/05/11): OM: reduce the quantity of RAM use by matrix.f
                  OM: support speed of psyco if this python module is installed
                  OM: fix a minor bug in the model parsing
                  OM: add the check of valid model.pkl also for v4 model
                  OM: add a check that UpdatesNotes is up-to-date when
                      making a release
                  JA: Fixed problem in phase space generation for
                      s-channel mass > s_tot

1.2.0 (05/05/11): OM: minor fixes on check charge conjugation
                  OM: add a check on the path for the validity of the model.pkl
                  JA: Fixed problem with combine_runs on certain compilers

1.1.2 (03/05/11): OM+JA: Fixed problem for models with multiple
                      interactions for the same set of particles,
                      introduced in v. 1.1.1
 
1.1.1 (02/05/11): JA: Replaced (slow) diagram symmetry determination by
                      evaluation with fast identification based on diagram tags.
                  JA: Replacing the "p=-p" id=0 vertex produced by diagram 
                      generation algorithm already in the diagram generation,
                      simplifying drawing, helas objects and color.
                  JA: Fixed compiler warnings for unary operator.
                  JA: Always set all coupling orders for diagrams
                      (needed for NLO implementations).
                  OM: Improved and more elegant "open" implementation for
                      the user interface.
                  OM: minor fixes related to checking the gauge

1.1.0 (21/04/11): JA: Removed hard limit on number of external particles in 
                      MadEvent, allowing for unlimited length decay chains there
                      (up to 14 final state particles successfully integrated).
                  JA: Improved helicity selection and automatic full helicity 
                      sum if needed. Optimization of run parameters.
                  JA: New flag in run_card.dat to decide whether basic cuts
                      are applied to decay products or not.
                  OM: Merged ALOHA calls for different lorentz structures 
                      with the same color structures, increasing the speed and 
                      efficiency of matrix element evaluations.
                  OM: Added new "open" command in command line interface,
                      allowing to open standard file types directly.
                      Automatically open crossx.html at launch.
                  JA: Fixed MadEvent bugs for multiparton processes with 
                      conflicting decays and some faulty array limits.
                  JA: Suppressed scary but irrelevant warnings for compiling 
                      2->1 and 1->2 processes in MadEvent.
                  JA: Pythia 8 output further optimized.
                  JA, OM: Several minor fixes relating to user interface etc.

1.0.0 (12/04/11): Official release of MadGraph 5. Some of the features:
                  - Complete FeynRules compatibility through the UFO interface
                  - Automatic writing of HELAS routines for any model in
                    Fortran, C++ or Python through ALOHA
                  - Matrix element output in Fortran, C++ or Python
                  - Output formats: MadEvent, Pythia 8, Standalone (Fortran/C++)
                  - Support for spin 0, 1/2, 1, 2 particles
                  - Support for color 1, 3, 6, 8
                  - Revamped MadEvent with improved subprocess directory 
                    organization and vastly increased speed and stability
                  - Unlimited length decay chains (up to 12 final state
                    particles tested with MadEvent, see v. 1.0.1)
                  - Process checks for new model implementations
                  - ...and much more (see paper "MadGraph 5: Going Beyond")<|MERGE_RESOLUTION|>--- conflicted
+++ resolved
@@ -1,9 +1,6 @@
 Update notes for MadGraph5_aMC@NLO (in reverse time order)
 
-<<<<<<< HEAD
-
-2.9.7 (29/11/21)
-=======
+
 2.9.8 (21/02/2022)
      OM: Fix in madspin where onlyhelicity mode was not working anymore
          also allows to not specify any decay in that mode.
@@ -11,8 +8,7 @@
          This occurs ONLY in presence of non positive definite cross-section. 
          Only normalization of the cross-section/weight/statistical error could be wrong. Shape are not impacted.
 
-2.9.7 ()
->>>>>>> b34330a8
+2.9.7 (29/11/21)
      OM: Fix the behavior of python seed for madevent/madwidth/mcatnlo/madspin
          Now the first of those to setup a python seed will forbid any future reset of the seed
 	 Frequent reset of the seed when moving to one package to the next was creating

Update notes for MadGraph5_aMC@NLO (in reverse time order)


<<<<<<< HEAD
2.5.0.beta (08/09/16)
=======
2.5.1 (04/11/16)
       PT+MZ: New interface for Herwig7.
              Fixed a bug in the Herwig7/Herwig++ counterterm (relevant to 2 -> n, n>2:
              in particular, the bug affected the dead zone for final-final colour connection
              in processes with more than two particles in the Born final state)
       VH: Parallelization of PY8 at LO
       OM: add the possibility to automatically missing parameter in a param_card
           with command "update missing" at the time of the card edition. Usefull for 
           some SUSY card where some block entry are sometimes missing.
       OM: Possibility to automatically run systematics program at NLO or Turn it off at LO
           (hidden entry of the run_card systematics_program = systematics|syscalc|none)
       RF: Some refactoring of the NLO phase-space generation,
           including some small improvements in efficiency.
       OM: Plugin can be include in a directory MG5aMC_PLUGIN the above directory need to be in
           the $PYTHONPATH
       OM: Fix systematics for e+ e- initial state.
       VH: Fix various bug in the HepMc handling related to PY8 (LO generation)
       OM: allow install maddm functionality (install ./bin/maddm executable)

2.5.0 (28/08/16)
>>>>>>> c3ba368b
     FUNCTIONALITY
       VH+OM: Adding an official interface to Pythia8 (parton shower) at Leading-Order
	        More information at https://cp3.irmp.ucl.ac.be/projects/madgraph/wiki/LOPY8Merging	   
       VH+OM+MA5: Adding an official interface to MadAnalysis5 for plotting/analysis/recasting
	        More information at https://cp3.irmp.ucl.ac.be/projects/madgraph/wiki/UseMA5withinMG5aMC	   
       OM: Introduces a new function for LO/NLO interface "systematics"
            This function allows to compute systematics uncertainty from the event sample
            It requires the event sample to have been generated with 
                - use_syst = T (for LO sample)
                - store_reweight_info = T (for NLO sample)
            At LO the code is run automatically if use_syst=T (but if SysCalc is installed)
       VH+OM: Adding the possibility to bias the event weight for LO generation  via plugin.
            More informtion: https://cp3.irmp.ucl.ac.be/projects/madgraph/wiki/LOEventGenerationBias
       VH+SP: extend support for CKKWL

     CODE IMPROVMENT / small feature
     -------------------------------
       OM: Modify the structure of the output format such that all the internal format have the same structure
       OM: Adding the Plugin directory. Three kind of plugin are currently supported
           - plugin defining a new type of output format
           - plugin defining a new type of cluster handling
           - plugin modifying the main interface of MG5aMCnlo 
           More informations/examples are available here:
           https://cp3.irmp.ucl.ac.be/projects/madgraph/wiki/Plugin
       OM: Adding the possiblity of having detailled help at the time of the edition of the cards.
            help mass / help mt / help nevents provided some information on the parameters.
       OM: NLO/LO Re-weighting works in multi-core
       OM: add an automatic update of the param_card to write the correct value for all dependent parameter.
       OM: add the check that the param_card is compatible with the model restriction.
       OM: Adding the run_card options "event_norm" for the LO run_card (same meaning as NLO one)
       VH: extend install command to install: lhapdf/pythia8
       VH: Interfaced MadLoop to COLLIER for tensor integral reduction.	   
       OM+VH: At the first loop/NLO computation, a new question will now be asked to choose which program
           to install to compute the loop. You can still install additional method later via the "install" command
       OM: Replace the mssm model by the MSSM_SLHA2 following the SLHA2 instead of the SLHA1 convention

     BUG FIXING
     ----------
       OM: Fix a bug in the helicity by helicity reweighting method. (introduced in 2.4.3)
       OM: Fix a bug in the reweight_card where relative path was not understood from the local directory 
            where the program was runned by the user.

2.4.3 (01/08/16)
        OM: Reduce the amount of log file/output generated for LO run (output can use up to three times less output).
        OM: For the LO combination of events (unweighting) pass to the method previously used for loop-induced.
            This method is faster and requires less I/O operation.
            This fully remove the need of the file events.lhe.gz which is not created anymore (further reduce the ouput size)
        OM: Optimise the code in order to be able to run scan with more than 2k steps.
        OM: Optimise the lhe_parser module (use for the unweighting/re-weighing/...) around 20% faster than before.
        OM: Fix a bug in MadSpin where the cross-section reported in the <init> block of the LHEF
            was wrongly assigned when multiple process were present in the LHEF and that different Brancing ratio
            were associated to each of those processes.
        RF: For NLO process generation, fix a problem with turning on PDF reweighting with sets that have only a
            single member. Also, allow for reweighting with up to 25 PDF sets (and their error members) for a single run.
        OM: Fixing bug allowing to specify a UFO model by his full path for NLO computation (thanks Zachary Marschal).
        OM: Fixing bug in LO re-weighting in case of helicity by helicity re-weighting. Now the events is boost back in 
            the center of mass frame to ensure consistency with the helicity definition.

2.4.2 (10/06/16)
        OM: fix a compilation problem for non standard gfortran system
        OM: reduce the need of lhapdf for standard LO run. (was making some run to test due to missing dependencies)

2.4.1 (10/06/16)
        OM: Fix a bug in fix target experiment with PDF on the particle at rest.
            The cross-section was correct but the z-boost was not performed correctly.
        OM: Fix various bug in MadSpin
        OM: Fix some bug in MLM merging, where chcluster was forced to True (introduced in 2.2.0)
        OM: Allow to specify a path for a custom directory where to look for model via the environment 
            variable PYTHONPATH. Note this used AFTER the standard ./models directory

2.4.0 (12/05/16)
        OM: Allowing the proper NLO reweighting for NLO sample
        RF: For NLO processes allow for multiple PDF and scales reweighting, directy by inputting lists
            in the run_card.dat.
        VH: Interfaced MadLoop to Samurai and Ninja (the latter is now the default)
        HS: Turn IREGI to off by default
        MZ: new NLO generation mode. It is more efficient from the memory and CPU point of 
            view, in particular for high-multiplicity processes. 
            Many thanks to Josh Bendavid for his fundamental contribution for this.
            The mode can be enabled with
            > set low_mem_multicore_nlo_generation True
            before generating the process.
        OM: Adding the possibility to use new syntax for tree-level processes:
            QED==2 and QCD>2: The first allows to select exactly a power of the coupling (at amplitude level
            While the second ask for a minimum value.   
        RF: In the PDF uncertainty for fixed-order NLO runs, variations of alphaS were not included.
        OM: In MLM matching, fix a bug where the alpha_s reweighting was not fully applied on some events. 
            (This was leading to effects smaller than the theoretical uncertainty)
        OM: Fixing the problem of using lhapdf6 on Mac
        MZ: Faster interface for LHAPDF6
        OM: Add support of epsilon_ijk in MadSpin
        OM: Fix multiple problem with multiparticles in MadSpin
        OM: Improve spinmode=None in MadSpin
        OM: Update the TopEffTh model
        MZ: Fix problem with slurm cluster
        OM: Improve scan functionalities
        PT: New way of handling Pythia8 decays
        RF: Fixed a bug that resulted in wrong event weights for NLO processes when requiring
            a very small number of events (introduced in 2.3.3)
        OM: Allow to keep the reweight information in the final lhe file for future computation 
        MZ: updated FJcore to version 3.1.3 (was 3.0.5)

2.3.3 (15/10/15)
        OM: Allow new syntax for the param_card: instead of an entry you can enter scan:[val1, val2,...]
            To perform a scan on this parameter.
        OM: Having two mode for "output pythia8" one (default) for pythia8.2 and one for pythia8.1 (with --version=8.1)
        RF: Rewriting of job-control for NLO processes. Better accuracy estimates for FO processes
        RF: Fix for factorisation scale setting in FxFx merging when very large difference in scale in the
            non-QCD part of a process. 
        RF: Better discarding of numerical instabilities in the real-emission matrix elements. Only of interested for
	    processes which have jets at Born level, but do not require generation cut (like t-channel single-top). 
        RF: Added an option to the run_card to allow for easier variation of the shower starting scale (NLO only).
        RF: Fixed a problem in the setting of the flavour map used for runs with iAPPL >= 1. 
        RF: Allow for decay processes to compute (partial) decay widths at NLO accuracy (fixed order only).
        OM: (SysCalc interface) Allow to bypass the pdf reweighting/alpsfact reweighting
        MZ: fixed bug related to slurm clusters
	OM: remove the addmasses.py script of running by default on gridpack mode. 
            if you want to have it running, you just have to rename the file madevent/bin/internal/addmasses_optional.py to
            madevent/bin/internal/addmasses_optional.py and it will work as before. (Do not work with SysCalc tag)
        OM: make the code compatible with "python -tt" option

2.3.2.2 (06/09/15)
        VH: Finalized the MG5aMC-GoSam interface

2.3.2(20/08/15)   
        OM: Improve reweighting module. (https://cp3.irmp.ucl.ac.be/projects/madgraph/wiki/Reweight)
            New Capabilities: 
             - allow to reweight by loop-induced processes
             - allow to change model 
             - allow to change process definition
             - allow to unweight the sample to have an idea of the statistical power.
             - allow to perform some crude reweighting on NLO sample (reweighting by LO matrix element). NLO
               accuracy is not preserved (in general) for such computation.
            New dependencies:
	     - require the f2py module (part of numpy)
	OM: change the kt-durham cut (at LO) such that particle comming from decay are not impacted if cut_decays
            is on False.
        VH: Fixed the check in helas wavefunction appearance order in an helas diagrams. It failed in cases
	    where additional wf were created during the fix of fermion flow in presence of majorana fermions.         
	RF: Fixed a bug in the aMCFast/ApplGrid interfaced introduced in the previous version.
        OM: Fix a crash when using mssm-no_b_mass model (due to the SLHA1-SLHA2 conversion)
        OM: Fix a bug in the add_time_of_flight function (not called by default) where the displaced vertex information
            was written in second and not in mm as it should. Note that this function can now be run on the flight
	    by adding the following line in the run_card: "  1e-2 = time_of_flight #threshold for the displaced vertex" 
	RF: Small fix that leads to an improvement in the phase-space generation for NLO processes
        OM: Fix a crash introduce in 2.3.0 when running sequentially in the same directory (thanks Gauthier)
        OM: Improve aloha in the case of some expression reduces to pure float.
        OM: In MadSpin, allow to specify cut for the 1>N decay in spinmode=none.
	RF: Fixed a bug that gave bogus results for NLO runs when using an internal PDF which is not
            NNPDF (like for the old cteq_6m, etc).
	RF: Fixed a bug in the PDF combination in the HwU histograms: there was no consistent use if Hessian
            and Gaussian approaches for MSTW/CTEQ and NNPDF, respectively.
        OM: Fixed a small bug in EWdim6 which was removing a coupling in AZHH interaction.
        OM: improve customize_model function to avoid problem with unity coupling.
	RF: Improved the treatment of the bottom Yukawa. Thanks Marius Wiesemann. 

2.3.1  
     OM+VH: Automation of event generation for loop-induced processes.
		OM: Automatic change of the p/j definition to include the b particle if the model has a massless b.
	RF: Reduce the collision energy for the soft and collinear tests: for 100TeV collider many were failing
	    due to numerical instabilities. 
        OM: Fixing bug associate to the epsilon_ijk structure
        OM+VH: Various bug fixing for the loop-induced processes
        OM: Fix a crash in MadWidth which occurs for some 4 body decay
        PT: Fixed a bug concerning the use of Herwig++ with LHAPDF. Bug was introduced in 2.3.0.beta
	OM: Fix a crash in ALOHA for form-factor in presence of fermion flow violation

2.3.0.beta(10/04/15) OM+VH: Adding the possibility to compute cross-section/generate events for loop-induced process
		JB+OM: Addign matchbox output for matching in the Matchbox framework
                OM+VH: Change the handling of the run_card.
                      - The default value depends now of your running process
                      - cut_decays is now on False by default
                      - nhel can only take 0/1 value. 1 is a real MC over helicity (with importance sampling)
                      - use_syst is set on by default (but for matching where it is keep off)                    
                      - New options added: dynamical_scale_choice, it can take the following value
		            -1 : MadGraph5_aMC@NLO default (different for LO/NLO/ ickkw mode) same as previous version. 
                             0 : Tag reserved for user define dynamical scale (need to be added in setscales.f).
                             1 : Total transverse energy of the event.
                             2 : sum of the transverse mass 
                             3 : sum of the transverse mass divide by 2 
			     4 : \sqrt(s), partonic energy 
                OM: Cuts are also applied for 1>N processes (but the default run_card doesn't have any cut).         
                PT: Set command available for shower_card parameters
                OM: New MultiCore class with better thread support
                RF: Fixed a bug in the aMCfast/APPLGrid interface introduced in version 2.2.3
		RF: Fixed a bug in the setting of the integration grids (LO process generation) for the minimum
		    energy needed for photons. The bug did not lead to any bias in event generation.
		RF: Re-factoring of the structure of the code for NLO+PS computations.
		RF+VH: Replaced the default topdrawer histograms with HwU histograms for f(N)LO runs
                    and allow it also for aMC@NLO runs.
		RF+VB: Allow for variable bin-sizes in MG5_aMC+aMCfast+ApplGrid runs.
                MZ+RF: Added 'LOonly' asNLO mode to export processes without any real and virtuals 
                       (useful e.g. for higher multiplicities when merging)
		RF: Added support for the computation of NLO+NNLL jet veto cross sections
		RF: Fixed a bug in the Pythia8 interface: FxFx was not correctly initialized and all
                    events were incorrectly kept (introduced in v.2.2.3)
                OM: Improve the function "print_result" (in the running interface)
                    add an option --format=short allowing to print the result in a multi-column format
                OM: Possibility to not transfer pdf file to the node for each job. 
                       This is done via a new option (cluster_local_path) which should contain the pdf set.
                       This path is intented to point to a node specific filesystem.
                    New way to submit job on cluster without writting the command file on the disk.
                OM: Allowing MadSpin to have a mode without full spin-correlation but handling three (and more) 
                    body decay. (set spinmode=none).
                OM+PA: Fixing various bug in MadSpin.

2.2.3(10/02/15) RF: Re-factoring of the structure of the code for fNLO computations.
                OM: Fix a bug in MadWeight (correlated param_card was not creating the correct input file)
		RF: When requiring more than 1M events for (N)LO+PS runs, do not go to higher precision than 0.001
                    for the grids and cross section (can be overwritten with the req_acc run_card parameter).
		RF: Make sure that reweight info (for PDF and scale uncertainties) also works for UNLOPS events.
		RF: When setting the B's stable in the shower_card, also set the eta_b (PDG=551) stable.
		OM: Change the Breit-Wigner splitting for the multi-channel integration, use the bwcutoff instead of
                    the hardcoded value 5.
                MZ: Fix to bug 1406000 (segfault appearing when doing FxFx merging). Thanks to Josh Bendavid for
                    having reported it
                MZ: Fix to a bug occurring when generating event in the "split" mode: the required output was 
                    not correctly specified
                OM: The built-in pdf "nn23lo" and "nn23lo1" where associate to the wrong lhapdfid in the lhef file
                    This was creating bias in using SysCalc. (Thanks Alexis)
                OM: Fix a bug in the LO re-weighing  module which was removing the 
                    SysCalc weight from the lhe file (thanks Shin-Shan)
                Team: Fixes to different small bugs / improvement in the error and warning messages
		RF: For aMC runs, If a NAN is found, the code now skips that PS point and continues instead of
		    leading to NAN.
                RF: For fNLO runs the virtuals were included twice in the setting of the integration grids. 
                    This was not leading to any bias in previous version of the code.

2.2.2(06/11/14) OM: Correct a bug in the integration grid (introduces in 2.1.2). This was biasing the cross-section of 
                    processes like a a > mu+ mu- in the Effective Photon Approximation by three order of magnitude.
                    For LHC processes no sizeable effect have been observe so far.
                MZ: some informations for aMC@NLO runs which were before passed via include files are
                    now read at runtime. The size of executables as well as compilation time / memory usage
                    is reduced for complicated processes
                RF: Fix crash #1377187 (check that cuts were consistent with the grouping was too restrictive) 
		RF: For NLO running: added 'strip' to the makefiles to reduce executable sizes (removes symbol info)
		Stefano Carrazza (by RF): fix for the photon PDF for the internal NNPDF sets
		RF: Improved the check on the consistency of the cuts and the grouping of subprocesse (LO running)
                PT: enabled PYTHIA8.2
                OM: restore the usage of external gzip library for file larger than 4Gb which were crashing with
                    the python gzip library
                OM: Fixing the default card for Delphes
                OM: Improve support of lsf cluster (thanks Josh) 
                OM: Adding support for the UFO file functions.py (which was ignored before)
                OM: Reduce the amount of RAM used by MadSpin in gridpack mode.
                OM: discard in MadWidth partial width lower than \Lambda_QCD for colored particle.

2.2.1(25/09/14) OM: Fix a bug preventing the generation of events at LO due to a wrong treatment of 
                      the color-flow.

2.2.0(24/09/14) VH: General mixed order corrections in MadLoop (only), including QCD/EW/QED and 
                    the UFO@NLO model 'loop_qcd_qed_sm'.
                VH: Re-design of both the tree and MadLoop matrix elements output to compute
                    contributions of different coupling order combinations independently from one another.
                VH+HS: Tensor integral reduction as implemented in PJFry and IREGI readily available
                    and interfaced to MadLoop's output.
                VH: Re-structuring of MadLoop's standalone output so as to easily create a single dynamic 
                    library including many processes at once. Useful for interfacing MadLoop to other MC's
                    and already working with Sherpa.
                VH+HS: This branch contains all the fixes for proper treatment of the latest BSM@NLO models 
                    produced by FeynRules@NLO. In particular, the fixed related to the presence of majorana 
                    particles in loop ME's.
                RF: Corrected the behaviour of the pdfcode parameter in the shower_card for NLO+PS runs.
                PT: Redesigned shower_card.dat and eliminated modbos options for Herwig6          
                RF: Change the SPINUP information in the NLO LHEF from 0 to 9 (i.e. sum over helicities)
                RF: Fixed a bug in the check on the determination of the conflicting BWs.
		RF: Added the aMCfast+APPLgrid interface (arXiv:1406.7693 [hep-ph])
                PT: Redesigned shower_card.dat and eliminated modbos options for Herwig6          
                RF: Change the SPINUP information in the NLO LHEF from 0 to 9 (i.e. sum over helicities)
                RF: Fixed a bug in the check on the determination of the conflicting BWs.
                MZ: enabled LHAPDF6 interface 
                OM: Fixed a crash in some HEFT merging case.
                OM: Fix various compatibility problem created by the LHEFv3 version (Thanks to S. Brochet)
                OM: Fix a bug for MadSpin in gridpack mode
                OM: Add a routine to check the validity of LHE file (check_event command)
                OM: Fix bug for UFO model with custom propagators
                OM: Fix Bug in the computation of cross-section in presence of negative contribution 
                OM: Change colorflow information of LHE file in presence of two epsilon_ijk
                    since PY8 was not able to handle such flow in that format.
                OM: Add the function print_result for aMC@(n)LO run.
                OM: Add some shortcut in the card edition 
                    set ebeam 500 # edit both beams
                    set lpp 0     # edit both lpp1 and lpp2
                    set lhc 14    # configure for LHC 14TeV
                    set ilc 1000  # configure for ilc 1TeV
                    set fixed_scale 100 # set all scale to fixed and at 100GeV
		    set showerkt T # set showerkt on T in the shower card
 		    set qcut 20    # set the qctu to 20 in the shower card 
                OM: Fix a bug in the card edition mode which was sometimes returning to default value
                    which were edited by hand and not via the set command.
                Seoyoung Kim (by OM): Implementation of the htcaas (super-)cluster support.
		Juan Rojo (by RF): extended the 3 internal NNPDF sets for scales relevant for a 100TeV collider.
                OM: Fix a problem with the creation of DJR plot with root 6
                OM: allow the set the width to Auto in NLO computation (width computated at LO accuracy)
                OM: Adding the possibility to have automatic plot after the parton shower for Herwig6/Pythia6.
                    This require MadAnalysis and the pythia-pgs package. 

2.1.2(03/07/14) OM: Fix a bug in ALOHA in presence of customized propagator (Thanks Saurabh)
                OM: Fixing some compilation issue with MadWeight (Thanks A. Pin)
                OM: Fixing a bug preventing MadWidth to run due to the model prefixing (depending
                    on the way it was called)
                OM: Fixing a bug in MadSpin in the mssm model
		RF: Added the invariant mass and DeltaR cuts for *same flavour* opposite sign lepton
                    pairs to the run_card for NLO-type generations.
		RF: Added FxFx and UNLOPS merging with Pythia8
		RF: Prevent an infinite loop in MadSpin by forcing the correct sign to the invariants
		RF: Catch a possible error related to grouping subprocesses and setcuts
		OM: Fix an error when using the "customize_model" command
                S. Mrenna (by OM): Fix the include file in pythia8 output to be compliant with the latest
                    PY8 version
		RF: Added a string with functional form for the scales to the event file banner (NLO only)
                S. Brochet (by OM): Fix a bug in MadSpin with the writting of the mother ID in the LHE file.
                    Force the tag in the banner to always have the same case
                    increase momenta precision for the LHE file written by MadSpin 
                    (thanks a lot to S. Brochet for all those patch)
                PT: Integrated Jimmy's underlying event for Herwig6
                OM: improve "add model" functionality allow to force particle identification.
                PT: Bug fix in the normalisation of topdrawer plots for option 'sum' (as opposed to 'average')
		RF: Fixed a bug related to the random seed when the code was not recompiled for a new run.
                OM: Fixed a bug in MadEvent(LO) run, the generated sample were bias in presence of 
                    negative cross-section. A negative cross-section is possible only if you use a NLO PDF 
                    and/or if you edit the matrix.f by hand to have a non-definite positive matrix-element.
		OM: When importing a model, check that there is not more than 1 parameter with the same name.
                PT: Subsantial recoding of montecarlocounter.f and of a subroutine in fks_singular.f. Will help 
                    future extensions like EW NLO+PS matching and numerical derivatives      
                OM: Fixing a wrong assignement in the color flow in presence of epsilon_ijk color structure.
                    Those events were rejected by Pythia8 due to this wrong color-flow.
                MZ: Added the possibility to run the shower on a cluster, possibly splitting the lhe file 
                MZ: The c++ compiler can be specified as an option in the interface. On MACOSX, clang should
                    work now
                OM: MadEvent output is now LHEFv3 fully compliant. A parameter in the run_tag (lhe_version) 
                    allows to return LHEF version 2 format for retro-compatibility.

2.1.1(31/03/14) OM: Change the way the UFO model is handle by adding a prefix (mdl_) to all model variable.
                    This avoid any potential name conflict with other part of the code. This feature can be
                    bypassed by using the option --noprefix when importing the model.
                OM: New command "add model XXX" supported. This command creates a new UFO model from two UFO model.
                    The main interest stand in the command "add model hgg_plugin", which add the effective operator
                    h g g to the original UFO model. The model is written on disk for edition/future reference.
		RF: Reduced the calls to fastjet and skipped the computation of the reweight coeffients when
 		    they are not needed.
                OM: Fixed a bug for LO processes where the MMLL cut was not applied to the event sample.
                PA: Fix a bug in MadSpin to avoid numerical instabitities when extracting t-channel invariants
                    from the production event file (see modification in driver.f, search for 'MODIF March 5, 2014') 
                OM: Better determination of which particles are in representation 3/3bar since FR is ambiguous on that point.
                    Now the determination also looks for 3 -3 1 interactions to check if that help.
                OM: Fix a bug(crash) in MW linked to the permutation pre-selection module.
		RF: Better comments in the code for user-defined cuts in the ./SubProcesses/cuts.f function.
                    Also the maxjetflavor parameter in the run_card is now actually working.
                OM: Update SysCalc to:
                      - Fix a bug that some file where sometimes truncated.
                      - Allow for independant scale variation for the factorization/renormalization scale.
                RF+OM: Improve the handling of conflicting Breit-Wigners at NLO
		RF: Print the scale and PDF uncertainties for fNLO runs in the summary at the end of the run

2.1.0(21/02/14) MADWEIGHT RELEASE:
                ------------------
                
                OM+PA: First Official release of MadWeight inside MG5_aMC
                      Main update:
                        - ISR corrections
                        - possibility to use narrow-width approximation
                        - introducing a module for the pre-selection of the parton-jet assignment.
                        - extended formalism for the transfer function (more generic)
                        - possibility to evaluate the weights for multiple choices of transfer function 
      			  on the same phase-space point. The phase-space is optimized for the first set of 
                          parameters.
		      Speed update:
                        - More efficient way to group the computation for identical process with different final state.
                        - Possibility to Monte-Carlo over the permutation.
                        - More efficient way to choose between the various change of variable.
                        - Possibility to use mint (not compatible with all of the options)
			- Possibility to use sobol for the generation of PS point (sometimes faster than pure 
                          random point generator.

                MadEvent/aMC@NLO UPDATE/BUG FIXING:
 		-----------------------------------

                OM: Fix critical bug (returns wrong cross-section/width) for processes where the center of mass 
                    energy of the beam is lower than 1 GeV. So this has no impact for LHC-collider phenomenology.
                    This can also impact computation of decay-width if the mass of that particle is below 1 GeV.
		RF: Critical bug fixed (introduced in 2.0.2) for fixed order NLO runs that could
		    give the wrong cross section when the phase-space generation is inefficient
                    (like in the case for conflicting Breit-Wigners). This bug did not affect runs
                    with matching to the parton shower.
                OM: Fix a bug leading to a crash with some decay syntax. i.e., p p > t t~, (t > w+ b), (t~ >w- b~)
                OM: Fix format of LHE output for 1>N events when the <init> and mother information were wrongly set 
                    to LHC default. Specific support of this option will be part of pythia8 (8.185 and later)
                OM: Fix the syntax for the custom propagator to follow the description of arXiv:1308.1668 
                OM: Allow to call ASperGe on the flight if ASperGe module is include in the UFO model.
                    just type "asperge" at the moment where the code propose you to edit the param_card.

                MADSPIN UPDATE:
                ---------------
                OM: Allow to use another model for the decay than the one used for the production of events.
                    You are responsible of the consistency of the model in that case.
                PA: Include hellicity information for the events generated by MadSpin.
                OM: Fix a bug in MadSpin preventing the gridpack to run with NLO processes.

2.0.2(07/02/14) RF: Suppressed the writing of the 'ERROR in OneLOop dilog2_r' messages (introduced in the 
                    previous version)
                OM: Fix the bug that the shower_card.dat was wrongly identified as a pythia_card.
                OM: add one MadSpin option allowing to control the number of simultaneous open files.
                OM: Fix a bug in eps preventing evince preventing label to be displayed on page 2 and following
                    Thanks to Gauthier Durieux for the fix.
                OM: Fix a bug(crash) for p p > w+ w- j j introduce in 2.0.0 due to some jet sometimes tagged as QCD
                    and sometimes not (which was making the automatic scale computation to crash)
                OM: Change the way to writte the <init> line of the lhe file to take into account
                    - process with more that 100 subprocesses (note that you need to hack the pythia-pgs
                      package to deal with such large number of sub-process
                    - deal with pdf identification number bigger than 1 million.  
                OM: Fixed a bug preventing the Madevent to detect external module (pythia-pgs, syscalc,...)
                    Bug #1271216 (thanks Iwamoto)
                PT: PYTHIA8 scale and pdf variations

2.0.1(20/01/14) OM: Fix a bug in h > l+ l- l+ l- for group_subproceses =False (decay only). A follow up of 
                    the bug fix in 2.0.0
                RF: Replaced the Error#10 in the generation of the phase-space (for NLO) to a Warning#10.
                    In rare cases this error stopped the code, while this was not needed.
                RF: When using non-optimized loop output, the code now also works fine.
                OM: Modification of the code to allow the code to run on our servers
                VH: Improve the timing routine of the NLO code (displayed in debug mode)
                VH: FIX the import of old UFO model (those without the all_orders attribute).
                OM: Add a functionalities for restrict_model if a file paramcard_RESTRICTNAME.dat
                    exists, then this file is use as default param_card for that restriction.
                HS: Updated CutTools to v1.9.2

2.0.0(14/12/13)    CHANGE IN DEFAULT:
                   ------------------
                      OM: Change the Higgs mass to 125 GeV for most of the model (but the susy/v4 one).
                      OM: Change the default energy of collision to 13 TeV.
                      RF: Default renormalisation and factorisation scales are now set to H_T/2. (for aMC only)

                   MadEvent Update:
                   ----------------
                      OM+SF+RF: Add Frixione Photon isolation (also for aMC)
                      OM: Implementation of the reweight module for Leading Order matrix-element
                      JA+OM+AK: Store parameters needed for systematics studies.
                          This can be turned on with the use_syst parameter in
                          run_card.dat.
                          This output can be used to generate event weights for
                          a variety of variational parameters, including scalefact,
                          alpsfact, PDF choice, and matching scale. Note that this require
                          pythia-pgs v2.2 for matching scale.
                      OM+JA+Chia: Implement MadWidth (automatic/smart computation of the widths)
                      OM: Support for Form-Factor defined in the UFO model. and support for model
                          parameter presence inside the Lorentz expression.
                      OM: Support for a arbitrary functions.f file present inside the UFO model. 
                      JA: Included <clustering> tag in matched .lhe output, to be 
                          used together with Pythia 8 CKKW-L matching. This can be 
                          turned off with the clusinfo flag in run_card.dat.
                      JA: New treatment of matching for diagrams that have no
                          corresponding lower-multiplicity diagrams. Jets that
                          are not classified as shower-type emission jets are
                          flagged in the cluster scale info at the end of the event,
                          which is recognized by the Pythia interface in Pythia-PGS
                          package v. 2.2. For such jets, xqcut does not apply. This
                          allows for consistent matching e.g. of p p > w+ b b~ in 
                          the 4-flavor scheme. Note that auto_ptj_mjj must be set to
                          .false. for this to work properly.
                      OM: Change model restriction behavior: two widths with identical are not merged anymore.
                      S.Prestel(via OM): implement KT Durham cut. (thanks to Z. Marshall)
                      OM: Improved check for unresponsive of PBS cluster (thanks J. Mc Fayden)
                      OM: Implement a maximum number (2500) of jobs which can be submitted at the same time
                          by the PBS cluster. This number is currently not editable via configuration file.
                     
                   MadEvent Bug Fixing:
                   --------------------
                      OM: Fix a bug for h > l+ l- l+ l- (introduce in 1.5.9) where the phase-space parametrization 
                          fails to cover the full phase-space. This bugs occurs only if two identical particles decays
                          in identical particles and if both of those particles can't be on-shell simultaneously. 
                      OM: Fix a bug for multi_run sample in presence of negative weights (possible if NLO pdf)
                          The negative weights were not propagated to the merged sample. 
                          (thanks to Sebastien Brochet for the fix)
	         
                   aMC@NLO Update:       ! FIRST OFFICIAL RELEASE WITH NLO CAPABILITIES !
                   ---------------
                       PT: MC@NLO matching to PYTHIA8 available.
                       RF: Added FxFx merging
                       RF: Use MC over helicities for the MadLoop virtual corrections.
                       RF: Using "virtual tricks" to reduce the number of PS points for which to include
                           the virtual corrections, leading to a speed up of the code.
                       OM+SF+RF: Add Frixione Photon isolation (also in MadEvent)
                       PA+OM: Fast version of MadSpin implemented (PS generation in Fortran).
		       OM: Allow to have MadSpin in "gridpack mode" (same cards/same decay). 
                           Add in the madspin_card "set ms_dir PATH". If the path didn't exist MS will
                           create the gridpack on that path, otherwise it will reuse the information 
                           (diagram generated, maximum weight of each channel, branching ratio,...)
                           This allow to bypass all the initialization steps BUT is valid only for the 
                           exact same event generation.
                       VH: Fixed set_run.f which incorrectly sets a default value for ptl, drll and
                           etal making the code insensitive to the values set in the run_card.dat 
                       VH: Fixed a bug in MadLoop that doubled the computing time for quad precision
                       VH+RF: Added MadLoop stability information to the log files (and run summary
                           in DEBUG mode).
                       RF: Fixed a stability problem in the reweighting to get PDF and scale uncertainties.
                       VH+RF: Improved the Binoth LHA interface
                       RF: Improved the multi-channeling for processes with more amplitudes than diagrams.
                       RF: Added a new parameter in the run_card to set the required accuracy for fixed 
                           order runs.
                       SF+RF: Improved handling of fixed order analysis

                    From beta3 (13/02/13):
                       OM: Merge with 1.5.7+1.5.8 (See information below)
                       OM: Allow the customize_model to be scriptable in a 
                           friendly way.
                       RF: Event normalization is now Les Houches compliant (the weights
		           of the events should average to the total rate). The old normalization
                           can still be chosen by setting the flag 'sum = event_norm' in the run_card.
		       RF: Fixes a bug related to the mass of the tau that was not consistently 
 		           taking into account in the phase-space set-up.
		       VH: Fixed the incorrect implementation of the four gluons R2 in the loop_sm UFO.
		       VH: Fixed the UV renormalization for the SM with massive c quarks.
                       RF: The PDF uncertainty for NNPDF is now also correctly given in the run summary
                       RF: Some improvements in the test_MC and test_ME when matrix elements are
                           numerically very large
                       OM+RF: Added the running at LO to the 'launch questions'
                       OM: Allow "check" command to use a event file.
                           This will use the related param_card and the first
                           event compatible with the requested process.
                       RF: Improved the phase-space generation in the case of competing resonances

                    From beta2 (23/12/12):
                       MG5 Team: Include 1.5.4+1.5.5+1.5.6 modifications
                       MadSpin Team: Include MadSpin
                       VH: Fix computation in the Feynman gauge for the loops
                       RF: automatic computation of the NLO uncertainties
                       OM: NLO can now be runned with no central disk
                       MZ: change the format of number (using e and not d)
                       MZ: compilation and tests are possible in multicore
                       RF: allow to precise either uncertainty or number of events
                           for aMC@NLO/NLO
                       OM: ./bin/mg5 cmd.cmd is now working for NLO process

                    From beta1 (31/10/12):
                       aMCatNLO Team: First public (beta) version of aMCatNLO.
                         In order to learn aMCatNLO, please do "tutorial aMCatNLO"
                         Please also visit: http://amcatnlo.cern.ch/list.htm for more
                         information.

1.5.15 (11/12/13) OM: Fix the auto-update function in order to allow to pass to 2.0.0

1.5.14 (27/11/13) OM: Add warning about the fact that newprocess_mg5 is going to be remove in MG5_aMC_V2.0.0
                  OM: Improved cluster submision/re-submition control. 

1.5.13 (04/11/13) OM: Implement a function which check if jobs submitted to cluster are correctly runned.
                      In case of failure, you can re-submitted the failing jobs automatically. The maximal 
                      number of re-submission for a job can be parametrize (default 1) and how long you have to
                      wait before this resubmission [to avoid slow filesystem problem, i.e. condor](default 300s)
                      Supported cluster for this function: condor, lsf, pbs
                  OM: Fix a problem when more than 10k diagrams are present for a given subprocesses.
                      (tt~+4jets).
                  BF: Change nmssm model (The couplings orders were not correctly assigned for some triple 
                      Higgs interactions) 
                  OM: use evince by default to open eps file instead of gv.
		  OM: Fix a problem with the set command for the card edition for the mssm model.
                  OM: Update EWdim6 paper according to the snowmass paper. (3 more operator)
                      The default model is restricted in order to exclude those operators. In order
                      to have those you have to use import model EWdim6-full
                  OM: Fix bug #1243189, impossible to load v4 model if a local directory has the name of
                      the models (which is present in the models directory)
                  OM: Fix a bug in the complex mass scheme in the reading of the param_card (it was clearly stated)
                  OM: Improve numerical stability of the phase-space point generation. (thanks Z. Surujon)

1.5.12 (21/08/13) OM: Improve phase-space integration for processes with strong MMJJ cut. Cases where
                      the cross-section were slightly (~4%) under-evaluated due to such strong cut.
                  OM: Add a command print_results in the madevent interface. This command print the 
                      cross-section/number of events/... 
                  OM: change the way prompt color is handle (no systematic reset). Which provides better
                      result when the log is printed to a file. (thanks Bae Taegil) 
                  OM: Fix Bug #1199514: Wrong assignment of mass in the lhe events file if the initial 
                      state has one massive and one massless particles. (Thanks Wojciech Kotlarski)
                  OM: Fix a compilation problem for SLC6 for the installation of pythia-pgs
                  OM: Fix a crash linked to bug #1209113.
                  OM: Fix a crash if python is not a valid executation (Bug #1211777)
		  OM: Fix a bug in the edition of the run_card if some parameters were missing in the cards
                      (Bug #1183334)

1.5.11 (21/06/13) OM: Fix CRITICAL bug (returning wrong cross-section) for processes with more than
                      one W decaying leptonically. For such processes the lepton cuts were also used
                      on the neutrino particle reducing the cross-section. This bug was present only
                      for group_subprocesses=True (the default)
                  OM: Fix Bug #1184213: crash in presence of GIM mechanism (occur on some 
                      LINUX computer only)
                  OM: The compilation of madevent is now performed by the number of core specify
                      in the configuration file. Same for pythia, ...
                  OM: Improve support for Read-Only system
                  OM: Fix a bug with the detection of the compiler when user specifiy a specific
                      compiler.
                  OM: Fix a problem that MG5 fails to compute the cross-section/width after that 
                      a first computation fails to integrate due to a wrong mass spectrum. 
                  OM: Fix a wrong output (impossible to compile) for pythia in presence of photon/gluon
                      propagator (introduce in 1.5.8)
                  OM: Allow to have UFO model with "goldstone" attribute instead of "GoldstoneBoson", since
                      FR change convention in order to match the UFO paper.

1.5.10 (16/05/13) OM: Fix Bug #1170417: fix crash for conjugate routine in presence of 
                      massless propagator. (introduce in 1.5.9)
                  OM: Fix question #226810: checking that patch program exists before
                      trying to update MG5 code.
                  OM: Fix Bug #1171049: an error in the order of wavefunctions 
                      making the code to crash (introduce in 1.5.7)
		  OM: Allow to use an additional syntax for the set command.
                      set gauge = Feynman is now valid. (Was not valid before due to the '=')
                  OM: Fix By Arian Abrahantes. Fix SGE cluster which was not working when
                      running full simulation (PGS/Delphes).
                  OM: adding txxxxx.cc (Thanks to Aurelijus Rinkevicius for having 
                      written the routine) 
                  OM: Fix Bug #1177442. This crash occurs only for very large model. 
                      None of the model shipped with MG5 are impacted.
                  OM: Fix Question #228315. On some filesystem, some of the executable 
                      loose the permission to be executable. Recover those errors 
                      automatically.
                  OM: Modify the diagram enhancement technique. When more diagram have 
                      the same propagator structure we still combine them but we now include
                      the interference term in the enhancement technique for those diagrams.
                      This fix a crash for some multi-jet process in presence of non diagonal
                      ckm matrices.

1.5.9 (01/04/13)  JA: Fix bug in identification of symmetric diagrams, which could
                      give the wrong propagators included in event files for certain
                      processes (such as p p > z z j, z > l+ l-). Apart from the 
                      propagators (with status 2) in the event file, this bug didn't
                      affect any other results (such as distributions).
                  JA: Fix problem in gensym which made some decay chain processes
                      slower than they should be. Thanks Eric Mintun for reporting.
                  JA: Fix problem in event clustering (introduced in v. 1.5.8)
                      which made events from some processes fail Pythia running.
                  JA: Fixed bug #1156474, Pythia 8 C++ matrix element output for 
                      decay chain processes such as p p > z j, z > j j.
                      (Bug #1156474)
                  JA + OM: Automatically remove libpdf and libgeneric before survey,
                      so everything works automatically when switching between
                      built-in PDFs and LHAPDF.
                  JA: Allow syntax / to remove particles in the define command.
                      Example: define q = p / g
                  JA: Added fat warning if any decay process in a decay chain
                      includes a particle decaying to itself (as is the case
                      if you do w+ > all all, since you include w+ > w+ a).
                  JA: Forbid running newprocess_mg5 from a process directory
                      that has already been generated, to avoid confusion.
                  OM: Fix lxplus server issue (Bug #1159929)
                  OM: Fix an issue when MG5 directory is on a read only disk 
                      (Bug #1160629)
                  OM: Fix a bug which prevent to have the pythia matching plot/cross-section
                      in some particular case.
                  OM: Support of new UFO convention allowing to define custom propagator.
                      (Both in MG5 and ALOHA)
                  OM: Change ALOHA default propagator to have a specific expression for the
                      massless case allowing to speed up matrix element computation with 
                      photon/gluon.
                  OM: Correct the default spin 3/2 propagator (wrong incoming/outcoming 
                      definition)
                  ML (by OM): Adding support of the SLURM cluster. Thanks to 
                      Matthew Low for the implementation.
                  OM: Fixing the standalone_cpp output for the mssm model. (only model impacted)
                      Thanks to Silvan S Kuttimalai for reporting. 
                  OM: Fix Bug #1162512: Wrong line splitting in cpp when some name were very long.
                      (shorten the name + fix the splitting)

1.5.8 (05/03/13)  OM: Fix critical bug introduce in 1.5.0. ALOHA was wrongly written
                      HELAS routine for expression containing expression square. 
                      (like P(-1,1)**2). None of the default model of MG5 (like sm/mssm)
                      have such type of expression. More information in bug report #1132996
                      (Thanks Gezim) 		
                  OM+JA: install Delphes now installs Delphes 3 
                      [added command install Delphes2 to install Delphes 2]
                  OM: Add command in MadEvent interface: add_time_of_flight
                      This command modifies the lhe events file by adding the time of 
                      flight information in the lhe events. To run this you need to do
                      $> ./bin/madevent
                      MGME> generate_events --laststep=parton -f 
                      MGME> add_time_of_flight
		      MGME> pythia    [if needed]
                  OM: Fix bug in pythia8 output for process using decay chains syntax.
                      See bug #1099790.
                  CDe+OM: Update EWdim6 model
                  OM: Fix a bug preventing model customized via the "customize_model"
                      command to use the automatic width computation.
                  OM: Change model restriction behavior: a value of 1 for a width is 
                      not treated as a restriction rule.
                  OM: Fix incomplete restriction of the MSSM model leading to inefficient
                      process merging (and larger-than-necessary files) for the MSSM.
                  OM: Correct bug #1107603 (problem with condor cluster for submission 
                      associated to a large number of jobs). Thanks Sanjay.
                  JA: Fix one part of the problem in bug #1123974: take into 
                      account invariant mass cuts mmXX above the peak range in 
                      s-channel resonances in the phase space integration,
                      to make sure such channels find events even for narrow
                      invariant mass cut ranges. Please note the discussion in 
                      that bug report for other types of channels however.
                  JA: Fixed bug #1139303: matrix elements for identical 
                      decay chain processes with different propagators (such as 
                      p p > w+, w+ > e+ ve and p p > w-,  w- > vm~ mu-) 
                      are now no longer combined, to ensure that resonances are
                      correctly represented in event file.
                  OM: Support lhapdf set which contains photon (See bug #1131995).
                  RF+JA: Reuse last two PDF calls also for LHAPDF PDFs, clarify code
                      for reuse of PDFs in pdg2pdf.f and pdg2pdf_lhapdf.f
                  OM: Update the default delphes card to latest Delphes version. This 
                      default card is automatically overwritten by the default Delphes
                      card when running "install Delphes".
                  JA: Make sure cuts are only checked once per event - this can save
                      a lot of time for multiparton event generation.
                  OM: Fix Bug #1142042 (crash in gridpack).

1.5.7 (15/01/13)  OM+JA: Fixed crash linked to model_v4 for processes containing wwww or
                      zzww interactions. (See bug #1095603. Thanks to Tim Lu) 
                  OM: Fix a bug affecting 2>1 process when the final states particles is 
                      (outcoming fermion) introduced in version 1.5.0. (Thanks to 
                      B. Fuks) 
                  OM: Fix a problem of fermion flow for v4 model (thanks to A. Abrahantes) 
                  OM+DBF: Change the automatically the electroweak-scheme when passing to 
                      complex-mass scheme: the mass of the W is the an external parameter
                      and Gf is an internal parameter fixed by LO gauge relation. 
                  OM+DBF: Remove the model sm_mw of the model database. 
                  OM: Fix problem in the ./bin/mg5 file command when some question are 
                      present in the file.
                  OM: Extend support for ~ and ${vars} in path.
                  OM: Fix a crash in multi_run for more than 300 successive runs.
                      (Thanks to Diptimoy)
                  OM: Allow to choose the center of mass energy for the check command.
                  OM: small change in the pbs cluster submission (see question #218824)
                  OM: Adding possibility to check gauge/lorentz/...for  2>1 processes.                    

1.5.6 (20/12/12)  JA: Replaced error with warning when there are decay processes
                      without corresponding core processes final state (see 
                      Question #216037). If you get this warning, please check
                      carefully the process list and diagrams to make sure you
                      have the processes you were expecting.
                  JA: Included option to set the highest flavor for alpha_s reweighting
                      (useful for 4-flavor matching with massive b:s). Note that
                      this does not affect the choice of factorization scale.
                  JA: Fixed Bug #1089199, where decay processes with symmetric 
                      diagrams were missing a symmetry factor. 
                      Note that this only affects decay processes (A > B C ..) 
                      with multiple identical particles in the final state and 
                      some propagators not able to go on the mass shell.
                  JA: Updated the restriction cards for the sm model to set 
                      Yukawa couplings equal to the corresponding masses
                      (in order to avoid stupid gauge check failures).


1.5.5 (18/11/12)  JA: Fixed Bug #1078168, giving asymmetries in X+gamma generation
                      (e.g. Z+gamma) when ickkw=1 and pdfwgt=T. Thanks Irakli!
                  JA: Ensure that t-channel single top gives non-zero cross section
                      even if maxjetflavor=4 (note that if run with matching,
                      maxjetflavor=5 is necessary for correct PDF reweighting).
                  OM: Fixed Bug #1077877. Aloha crashing for pseudo-scalar, 3 bosons 
                      interactions (introduces in 1.5.4)
                  OM: Fix Bug for the command "check gauge". The test of comparing
                      results between the two gauge (unitary and Feynman) was not 
                      changing the gauge correctly.
                  OM: Improvment in LSF cluster support (see bug #1071765) Thanks to
                      Brian Dorney.

1.5.4 (11/11/12)  JA: Fixed bug in combine_runs.py (introduced in v. 1.5.0) for
                      processes with 5 final-state particles, which might prevent
                      matching to Pythia to work properly (thanks Priscila).
                  OM: Fix Bug #1076043, error in kinematics for e- p collisions,
 		      thanks to Uta Klein (introduced in 1.5.0).
                  JA: Fix Bug #1075525, combination of decay processes for 
                      particle and antiparticle (e.g. w+ > all all and 
                      w- > all all), thanks Pierre.
                  OM: Fix a compilation crash due to aloha (thanks Tim T)
                  JA: Fixed dynamical scale settings for e- p collisions.
                  JA: Fixed running LHAPDF on a cluster with cluster_temp_path.
                  JA: Ensure that the seed is stored in the banner even when Pythia
                      is run (this was broken in v. 1.5.0).
                  JA: Improved and clarified phase space presetting for processes
                      with competing BWs.

1.5.3 (01/11/12)  OM: Fix a crash in the gridpack mode (Thanks Baris Altunkaynak)
                  OM: Fix a crash occuring on cluster with no central disk (only
                      condor by default) for some complicated process.
                  OM: If launch command is typed before any output command, 
                      "output madevent" is run automatically.
                  OM: Fix bug preventing to set width to Auto in the mssm model.
                  OM: Allow "set width PID VALUE" as an additional possibility to
                      answer edit card function.
                  OM: Improve ME5_debug file (include now the content of the 
                      proc_card as well).

1.5.2 (11/10/12)  OM: Fix Bug for mssm model. The param_card was not read properly
                      for this model. (introduce in 1.5.0)
                  OM: If the code is run with an input file (./bin/mg5 cmd.cmd)
                      All question not answered in the file will be answered by the 
                      default value. Running with piping data is not affected by this.
                      i.e. running ./bin/mg5 cmd.cmd < answer_to_question 
                       or echo 'answer_to_question' | ./bin/mg5 cmd.cmd      
                      are not affected by this change and will work as expected.
                  OM: Fixing a bug preventing to use the "set MH 125" command in a
                      script file.
                  JA: Fixed a bug in format of results.dat file for impossible
                      configurations in processes with conflicting BWs.
                  OM: Adding command "launch" in madevent interface which is the
                      exact equivalent to the launch command in the MG5 interface
                      in madevent output.
                  OM: Secure the auto-update, since we receive some report of incomplete
                      version file information.

1.5.1 (06/10/12)  JA: Fixed symmetry factors in non-grouped MadEvent mode
                      (bug introduced in v. 1.5.0).
                  JA: Fixed phase space integration problem with multibody 
                      decay processes (thanks Kentarou for finding this!).
                  OM: Fix that standalone output was not reading correctly the param_card
                      (introduce in 1.5.0)
                  OM: Fix a crash when trying to load heft
                  OM: Fix the case when the UFO model contains one mass which 
                      has the same name as another parameter up to the case.
                  OM: Fix a bug for result lower than 1e-100 those one are now 
                      consider as zero.
                  OM: Fix a bug present in the param_card create by width computation 
                      computation where the qnumbers data were written as a float 
                      (makes Pythia 6 crash).

1.5.0 (28/09/12)  OM: Allow MG5 to run in complex mass scheme mode
                      (mg5> set complex_mass True)
                  OM: Allow MG5 to run in feynman Gauge
                      (mg5> set gauge Feynman)
                  OM: Add a new command: 'customize_model' which allow (for a
                      selection of model) to fine tune the model to your need.
                  FR team: add a file decays.py in the UFO format, this files 
                      contains the analytical expression for one to two decays
       		  OM: implement a function for computing the 1 to 2 width on 
                      the fly. (requires MG5 installed on the computer, not only
                      the process directory)
                  OM: The question asking for the edition of the param_card/run_card
                      now accepts a command "set" to change values in those cards
                      without opening an editor. This allow simple implemetation 
                      of scanning. (Thanks G. Durieux to have push me to do it)
                  OM: Support UFO model with spin 3/2
                  OM + CDe: Support four fermion interactions. Fermion flow 
                       violation/Majorana are not yet allowed in four fermion 
                       interactions.
                  OM + PdA: Allow Large Extra Dimension Model (LED) to run in the
                      MG5 framework.
                  OM: Add auto-detection if MG5 is up-to-date and propose to
                      apply a patch if not.
                  OM: MadEvent changes automatically the compiler according to 
                      the value present in the configuration file.
                  OM: Aloha modifications: faster to create routines and more 
                      optimized routines (up to 40% faster than previous version).
                  OM: Aloha now supports Lorentz expression with denominator.
                  OM: Improve error message when Source didn't compile properly.
                  OM: The numerical evaluation of the matrix element requires now 
                      less memory than before (madevent and standalone output)
                  OM: Fix a series of bugs with the madevent command 'remove' and 
                      'run_banner'                    
                  JA: Ensure identical results for identical seeds also with
                      multiple runs in the same directory. Note that identical runs
                      with previous versions can't be guaranteed (but different
                      seeds are guaranteed to give statistically independent runs).
                      Save the results.dat files from all runs.
                  JA: Amended kinematics to correctly deal with the case of
                      massive beams, as well as fixed-target proton collisions.
                  JA: Changed default in the run_card.dat to use -1 as "no cut"
                      for the max-type cuts (etaj, ptjmax, etc.).
                  JA: Added support for negative weights in matrix elements
                      (as required for interference-only terms) and PDFs.
                  JA: Avoid creating directories for integration channels
                      that can not give events based on BW settings
                      (further improvement compared to v. 1.4.8).
                  JA: Optimize phase space integration when there are resonances
                      with mass above ECM.
                  JA: Fixed issue in replace.pl script with more than 9 particles
                      in an event.
                  JA+OM: Allow cluster run to run everything on a local (node) disk.
                      This is done fully automatically for condor cluster.
                      For the other clusters, the user should set the variable
                      "cluster_temp_path" pointing to a directory (usefull only if 
                      the directory is on the node filesystem). This still requires
                      access to central disk for copying, event combination,
                      running Pythia/PGS/Delphes etc.
                  OM: Replace fortran script combine_runs by a python script. 
                      This script allows to be more stable when running on clusters 
                      with slow filesystem response (bugs #1050269 and #1028844)
                  JA: Ensure that process mirroring is turned off for decay
                      processes of type A > B C...

1.4.8.4 (29/08/12) OM: Fix a web problem which creates generations to run twice on the web.

1.4.8.3 (21/08/12) JA: Ensure that the correct seed is written also in the .lhe
                       file header.
                   JA: Stop run in presence of empty results.dat files 
                       (which can happen if there are problems with disk access
                       in a cluster run).
                   JA: Allow reading up to 5M weighted events in combine_events.

1.4.8.2 (30/07/12) OM: Allow AE(1,1), AE(2,2) to not be present in SLAH1 card
                       (1.4.8 crashes if they were not define in the param_card)
                   OM: Add a button Stop-job for the cluster and make nicer output 
                       when the user press Ctrl-C during the job.

1.4.8 (24/07/12)  JA: Cancel running of integration channels where the BW
                      structure makes it impossible to get any events. This
                      can significantly speed up event generation for processes
                      with conflicting BWs.
                  JA: Minor modification of integration grid presetting in
                      myamp.f, due to the above point.
                  JA: Raise exception if a decay process has decaying particles
                      that are not present in the corresponding core process
                      (this might help avoid syntax mistakes).
                  JA: Fixed subprocess group combination also for the case
                      when different process flags @N are given to different
                      decays of the same core process (sorry, this was missed
                      in v. 1.4.7).
                  JA: Fixed crash for process p p > w+ w+ j j t t~ when all 
                      w and t/t~ are decayed (bug #1017912, thanks to Nicolas
                      Deutschmann).
                  JA: Fixed array dimension for diagrams with a single s-channel
                      propagator (caused crash for certain compilers, bug #1022415
                      thanks Sho Iwamoto).
                  JA: Fixed crash for identical decay chains for particle-anti- 
                      particle when only one of the two is decayed, introduced 
                      in v. 1.4.7 (thanks John Lee).
                  OM: Ensure that matching plots are replaced correctly when
                      Pythia is run reusing a tag name.
                  OM: Improved check for YE/AE, YU/AU, YD/AD for first two
                      generations in SLHA1<->2 converter (thanks Abhishek).

1.4.7 (25/06/12)  JA: Change the random seed treatment to ensure that the original 
                      seed is stored in the banner (this was broken in v. 1.4.0).
                      If a non-zero seed is given in the run_card, this seed
                      is used as starting value for the SubProcesses/randinit file,
                      while the seed in the run_card is set to 0.
                      This way, the seed for a multi_run is automatically
                      updated in the same way as for individual runs.
                  TS + JA: Fix problem with duplicate random seeds above 64000.
                      Now, random seeds up to 30081*30081 can safely be used.
                  JA: Turn off automatic checking for minimal coupling orders
                      in decay processes A > B C ...
                  JA: Ensure that automatic coupling order determination works
                      also for effective theories with multiple orders in an
                      interaction (thanks Claude and Gizem Ozturk).
                  JA: Optimize phase space integration and event generation
                      for decay processes with very squeezed mass spectrum.
                  JA: Ensure that identical matrix elements in different process 
                      definitions are combined also when using the decay chain 
                      formalism (thanks to Zhen Liu for pointing this out).
                  BF+JA: Updated the NMSSM model to the latest FR version.
                  OM: Change EW_dim6 to remove all interactions which don't 
                      impact three boson scattering.
                  JA: Fixed problem in matrix element combination which allowed
                      non-identical matrix elements to be combined in certain
                      complicated processes (such as p p > l vl l vl l vl),
                      resulting in lines with Z > e+ mu- in the event file
                      (bug #1015032, thanks Johannes E for reporting).
                  JA: Fixed minor typo in myamp.f.
                  OM: Fixed minor behavior restriction of multi_run (thanks to
                      Joachim Kopp).
                  OM: Improved condor cluster support when the cluster is 
                      unresponsive (should avoid some crashes on the web).
                  JA: Fixed support for color sextets in addmothers.f
                      (thanks Nicolas Deutschmann for reporting).          
                  JA: Make sure that also the SubProcesses directories are 
                      cleaned when running bin/compile in a gridpack.
                  JA: Removed the confusing makefile in Template and replace it
                      with scripts to create madevent.tar.gz and gridpack.tar.gz.
                  
1.4.6 (16/05/12)  JA: Added cuts on lepton pt for each of the 4 hardest leptons
                  OM: Allow bin/madevent script to be run with a single line command
                      example ./bin/madevent multi_run 10 
                  OM: Adding the 4 higgs interactions in the standard model UFO model
                  JA: Added new restriction card for the sm model with massive
                      muon and electron, and non-zero tau decay width
                  JA: Ensure assignment of colors to intermediate propagators
                      works also in fermion flow- and color flow-violating 
                      RPV processes (thanks Brock Tweedie for finding this).
                  JA: Fix crash for certain fermion flow violating decay chains
                      (introduced in v. 1.3.27) (again thanks to Brock Tweedie).
                  JA: Fix crash for decay chains with multiple decays involving 
                      the same particles (thanks Steve Blanchet for reporting)
                  JA+OM: Fix crash for Pythia8 output with multiparticle vertices
                      (thanks to Moritz Huck for reporting this.)
                  OM: Fixing ALOHA output for C++/python.
                  OM: Fix a crash occuring when trying to create an output on 
                      an existing directory (thanks Celine)

1.4.5 (11/04/12)  OM: Change the seed automatically in multi_run. (Even if the seed
                      was set to a non automatic value in the card.)
                  OM: correct a minor bug #975647 (SLAH convention problem) 
                      Thanks to Sho Iwamoto
                  OM: Improve cluster support (more secure and complete version)
                  JA: Increased the number of events tested for non-zero helicity
                      configurations (needed for goldstino processes).
                  OM: Add a command to remove the file RunWeb which were not always
                      deleted correctly
                  OM+JA: Correct the display of number of events and error for Pythia 
                     in the html files.
                  OM: Changed the way the stdout/stderr are treated on the cluster
                      since some cluster cann't support to have the same output file
                      for both. (thanks abhishek)

1.4.4 (29/03/12)  OM: Added a command: "output aloha" which allows to creates a 
                      subset (or all) of the aloha routines linked to the
                      current model
                  OM: allow to choose the duration of the timer for the questions.
                      (via ./input/mg5_configuration.txt)
                  OM: Allow UFO model where G is not defined.
                  OM: allow to use ~,~user, ${var} in the path. Improve support
                      for path containing spaces.
                  JA: Fixed LHAPDF functionality which was broken in v. 1.4.0
                  JA: Allow non-equal mixing angles in mssm restrict cards
                      (as needed for cards from some spectrum generators)
                  JA: Fixed script addmasses.py for complicated events such as
                      p p > t t~ + jets with decays of t and t~.
                  JA: Added GE cluster to the list in cluster.py.
                  JA: Allow up to 1M events in a single run. Note that the 
                      unweighting (combine events) step gets quite slow with
                      so many events. Also note that if Pythia is run, still
                      maximum 50k events is recommended in a single run. 
                  OM: Fix problem linked to filesystem which makes new files
                      non executables by default. (bug #958616)
                  JA: Fixed buffer overflow in gen_ximprove when number of
                      configs > number of diagrams due to competing resonances
                      (introduced in v. 1.4.3).

1.4.3 (08/03/12)  JA: Reintroduced the possibility to completely forbid
                      s-channel diagrams, using the $$ notation. Note that
                      this should be used with great care, since the result
                      is in general not gauge-invariant. It is in general
                      better to use the $ notation, forbidding only onshell
                      s-channel particles (the inverse of decay chains).
                  JA: Automatically ensure that ptj and mmjj are below xqcut
                      when xqcut > 0, since ptj or mmjj > xqcut ruins matching.
                  OM: Add LSF to the list of supported cluster (thanks to Alexis).
                  OM: change the param_card reader for the restrict file.
                      This allow to restrict model with 3 lha id (or more)
                      (thanks to Eduardo Ponton).
                  OM: forbids to run 'generate events' with python 2.4.
                  OM: Include the configuration file in the .tar.gz created on 
                      the web (thanks to Simon) .
                  OM: Fix a Mac specific problem for edition of Delphes card.
                      (thanks to Sho Iwamoto).
                  OM: ALOHA modifications:
                       - Change sign convention for Epsilon (matching FR choices)
                       - For Fermion vertex forces that _1 always returns the  
                         incoming fermion and _2 returns the outcoming fermion. 
                         (This modifies conjugate routine output)
                       - Change the order of argument for conjugate routine
                         to expect IO order of fermion in all cases.
                       Note that the two last modifications matches MG5 conventions
                       and that those modifications correct bugs for interactions
                       a) subject to conjugate routine (i.e. if the model has 
                          majorana)                       
                       b) containing fermion momentum dependencies in the Lorentz
                          structure  
                       All model included by default in MG5 (in particular sm/mssm)
                       were not affected by those mismatch of conventions.
                       (Thanks to Benjamin fuks) 
                  OM: make acceptance test more silent.  
                  OM: return the correct error message when a compilation occur. 
                  OM: some code re-factoring.

1.4.2 (16/02/12) JA: Ensure that matching works properly with > 9 final state
                      particles (by increasing a buffer size in event output)
                 OM: add a command "import banner" in order to run a full run
                      from a given banner.
                 OM: Fix the Bug #921487, fixing a problem with home made model
                      In the definition of Particle/Anti-Particle. (Thanks Ben)
                 OM: Fix a formatting problem in me5_configuration.txt 
                      (Bug #930101) Thanks to Arian
                 OM: allow to run ./bin/mg5 BANNER_PATH and
                      ./bin/mg5 PROC_CARD_V4_PATH
                 OM: Various small fixes concerning the stability of the html 
                      output.
                 OM: Changes the server to download td since cp3wks05 has an 
                      harddisk failures.

1.4.1 (06/02/12) OM: Fix the fermion flow check which was wrongly failing on 
                      some model  (Thanks to Benjamin)
                 OM: Improve run organization efficiency (which speeds up the 
                      code on cluster) (Thanks to Johan)
                 OM: More secure html output (Thanks to Simon)

1.4.0 (04/02/12) OM: New user interface for the madevent run. Type:
                      1) (from madevent output) ./bin/madevent
                      2) (from MG5 command line) launch [MADEVENT_PATH] -i
                      This interface replaces various script like refine, 
                      survey, combine, run_..., rm_run, ...
                      The script generate_events still exists but now calls
                       ./bin/madevent. 
                 OM: For MSSM model, convert param_card to SLAH1. This card is
                      converted to SLAH2 during the MadEvent run since the UFO 
                      model uses SLAH2. This allows to use Pythia 6,
                      as well as having a coherent definition for the flavor.
                 JA+OM: For decay width computations, the launch command in 
                      addition to compute the width, creates a new param_card 
                      with the width set to the associated values, and with the 
                      Branching ratio associated (usefull for pythia). 
                 NOTE: This param_card makes sense for future run ONLY if all 
                      relevant decay are generated.
                 EXAMPLE: (after launch bin/mg5):
                       import model sm-full
                       generate t > b w+
                       define all = p b b~ l+ l- ta+ ta- vl vl~
                       add process w+ > all all
                       add process z > all all
                       define v = z w+ w-
                       add process h > all all
                       add process h > v v, v > all all
                       output
                       launch
                 OM: change output pythia8 syntax: If a path is specified this 
                      is considered as the output directory.
                 OM: Change the path of the madevent output files. This allows 
                      to run pythia/pgs/delphes mulitple times for the same set 
                      of events (with different pythia/... parameters).
                 OM: Madevent output is now insensitive to the relative path
                      to pythia-pgs, delphes, ... In consequence you don't need
                      anymore to have your directory at the same level as 
                      Template directory. 
                 OM: MadEvent checks that the param_card is coherent with the 
                      restriction used during the model generation. 
                 OM: Model restrictions will now also force opposite number to 
                      match (helpfull for constraining to rotation matrix).  
                 OM: Change the import command. It's now allowed to omit the 
                      type of import. The type is guessed automaticaly. 
                      This is NOT allowed on the web.
                 OM: Add a check that the fermion flow is coherent with the 
                      Lorentz structure associates to the vertex.
                 OM: Add a check that the color representation is coherent. 
                      This allow to detect/fix various problem linked
                      to some new models created by FR and SARAH.
                 OM: Change the default fortran compiler to gfortran.
                 OM: Add the possibility to force which fortran compiler will
                      be used, either via the configuration file or via the set 
                      command.
                 OM: Add the possibility to bypass the automatic opening of 
                      the web browser (via the configuration file: 
                      ./input/mg5_configuration.txt )
                 OM: add 'save options' command to save the current configuration 
                      in the configuration file. 
                 OM: Change the scheme of questions when running madevent and 
                      allow to specify in the command interface if you
                      want to run pythia/pgs/...
                      Allow to put the answers to the questions in the 
                      proc_card.dat.
                 OM: Add options for the display command:
                      a) display options: return the current option value. 
                        i.e. those set via the set command and/or via the 
                        configuration file
                      b) display variable NAME: return the current string 
                        representation of NAME and/or self.NAME .
                      c) display coupling_order: return the coupling orders with
                        their associated weight (for automatic order restriction)
                      d) display couplings now returns the list of all couplings
                        with the associated expression
                      e) display interactions [PART1] [PART2] [PART3] ...
                         display all interactions containing the particles set
                         in arguments 
                 OM: New Python script for the creation of the various html pages.
                      This Requires less disk access for the generation of the files.
                 OM: Modify error treatment, especially for Invalid commands
                      and Configuration problems.
                 JA: Ensure that we get zero cross section if we have
                      non-parton initial states with proton/antiproton beams
                 OM: Improve cluster support. MadEvent now supports PBS/Condor/SGE
                      Thanks to Arian Abrahantes for the SGE implementation.
                 OM: Improve auto-completion (better output/dealing with multi line/...)
                 OM: Improve the parallel suite and change the release script to run
                      some of the parallel tests. This ensures even higher stability 
                      of the  code for the future releases.
                 JA: Changed the way gridpacks work: Set granularity to 1
                      (so randomly select channels only if they should generate 
                      less than 1 event), but allowing channels to run down to a single
                      iteration. This removes all old problems with increased
                      variance for small channels in the gridpacks, while giving 
                      even faster event generation.

                 Thanks to Johan Alwall, Sho Iwamoto for all the important 
                 testing/bug reports.


1.3.33 (01/01/12) JA: Revisited colors for propagators in addmothers.f
                      to ensure that propagators in color flow
                      violating processes get the correct color
                      from initial state particles (thanks to
                      Michele Gabusi for forcing me to do this).

1.3.32 (21/12/11) JA: Fixed a bug in the PDF reweighting routine,
                      which caused skewed eta distributions for
                      matched samples with pdfwgt=T. Thanks to Giulio
                      Lenzi for finding this.
 
1.3.31 (29/11/11) OM: Fix a bug an overflow in RAMBO (affects standalone 
                     output only)
                  PdA (via OM): Change RS model (add a width to the spin2)
                  OM: Fix a bug in the cuts associate to  allowed mass of all 
                      neutrinos+leptons (thanks to Brock Tweedie for finding it)
                  OM: Remove some limitation in the name for the particles


1.3.30 (18/11/11) OM: Fix a bug for the instalation of pythia-pgs on a 64 bit
                      UNIX machine.
                  OM: If ROOTSYS is define but root in the PATH, add it 
                      automatically in create_matching_plots.sh
                     This is require for the UIUC cluster.

1.3.29 (16/11/11) OM: Fixed particle identities in the Feynman diagram drawing
                  JA: Fixed bug in pdf reweighting when external LHAPDF is used.
                  OM+JA: Simplify the compilation of pythia-pgs package.


1.3.28 (14/11/11) OM+JA: Fix special case when Lorentz structure combining
                      two different Majorana particles depends on the
                      incoming/outgoing status of the Majorana particles
                      (needed for MSSM with Goldstino).
                  JA: Fixed problem with colors in addmothers.f for complicated
                      multiparticle vertices and simplified color treatment 
                      (thanks to Gauthier Durieux for pointing this out).
                  JA: Further improved gridpack parameters
                  OM: Update the parallel test (now testing against MG5 1.3.3)
                  OM: Include some parallel test in the release script.


1.3.27 (05/11/11) JA: Fix bug in mirrored amplitudes (sometimes
                      amplitudes that should not be flagged as
                      mirrored were flagged as mirrored). Thanks
                      Marco Zaro for reporting this!
                  JA: Fix another problem getting enough events in
                      gridpack mode (it was not completely fixed in
                      v. 1.3.24). Thanks Alexis!
                  JA: Added "!" comments for all parameters in the default
                      run_card, since apparently this is still needed
                      for g77 to correctly read the parameters.
 
1.3.26 (31/10/11) JA: Fix color setting in MadEvent event file for
                      multiparticle vertices, which was not taken into
                      account in the upgrade in v. 1.3.18
                  OM: Fixed mmnl cut (inv. mass of all leptons and neutrinos)
                      which was never active.
                  OM: Fix td install in Linux were a chmod was missing

1.3.25 (27/10/11) JA: Ensure that the correct intermediate resonance
                      is always written in the event file, even when we
                      have resonances with identical properties.
                  OM: Fix the bug forcing to quit the web browser in order to
                      have MG5 continuing to run.
                  OM: Change the tutorial in order to allow open index.html
                      after the output command. 

1.3.24 (22/10/11) JA: Fix problem with getting enough events in gridpack
                      mode (this was broken in v. 1.3.11 when we moved
                      from events to luminocity in refine). Thanks to
                      Alexis Kalogeropoulos.

1.3.23 (19/10/11) JA: Allow user to set scales using setscales.f again 
                      (this was broken in v. 1.3.18). Thanks to Arindam Das.
                  JA: Ensure that the error message is displayed if the
                     "make" command is not installed on the system.
 
1.3.22 (12/10/11) JA: Fixed another bug (also introduced in 1.3.18), which 
                      could give the wrong ordering between the s-channel 
                      propagators for certain multiprocess cases (this
                      also lead to a hard stop, so don't worry, if you get 
                      your events, the bug doesn't affect you). Sorry about
                      that, this is what happens when you add a lot of
                      new functionality...

1.3.21 (12/10/11) OM: Add a new command: install.
                      This allow to install quite easily different package
                      devellop for Madgraph/MadEvent. The list of available
                      package are pythia-pgs/MadAnalysis/ExRootAnalysis/Delphes
                  OM: Adding TopEffth Model
                  OM: Improve display particles and autocompletion in
                      presence of nonpropagating particles
                  OM: Fix Aloha bug linked to four fermion operator
                  PA: fix the problem of degenerate color basis in the
                      diquark sextet model
                  JA: Fixed bug in cluster.f that created a hard stop,
                      introduced in 1.3.18.

1.3.20 (09/10/11) JA: Fixed bug in myamp.f that created a hard stop
                      error for certain cases with many processes with
                      different propagators in the same subprocess dir.

1.3.19 (06/10/11) JA: Fixed problem with SubProcesses makefile on Linux,
                      introduced in 1.3.18.

1.3.18 (04/10/11) JA: Use model information to determine color of particles
                      for reweighting and propagator color info.
                  JA: Changed the definition of "forbidden s-channels"
                      denoted by "$" to exclude on-shell s-channels while
                      keeping all diagrams (i.e., complemetary to the decay
                      chain formalism). This reduces the problems with 
                      gauge invariance compared to previously.
                      "Onshell" is as usual defined by the "bwcutoff" flag 
                      in the run_card.dat.
                  JA: Enable proper 4-flavor matching (such as gg>hbb~+jets)
                      Note that you need the Pythia/PGS package v. 2.1.9 or 
                      later to use with 4F matching.
                      Changes include: alpha_s reweighting also for b vertices,
                      new scale treatment (mu_F for pp>hbb~ is (pT_b^max*m_Th)),
                      no clustering of gluons to final-state massive particles
                      in MadEvent.
                  JA: Ensure that factorization scale settings and matching works
                      also in singlet t-channel exchange processes like
                      single top and VBF. The dynamic factorization
                      scale is given by the pT of the scattered quark
                      (on each side of the event).
                Note: You need the Pythia/PGS package v. 2.1.10 or later
                      to use with VBF matching, to ensure that both radiated
                      and scattered partons are treated correctly
                      - scattered partons need to be excluded from the matching,
                      since their pT can be below QCUT. An even better
                      treatment would require to individually shower and match
                      the two sides in Pythia, which is not presently possible.
                Note: In the matched 4-flavor process p p > t b~ j $ w+ w- t~ +
                      p p > t b~ j j $ w+ w- t~, there is an admixture
                      of t-channel single top (with up to 1 radiated jet) 
                      and s-channel single top (with up to 2 radiated jets). 
                      In this case, the automatic determination of maximum 
                      multiplicity sample doesn't work (since max in the file 
                      will be 2 jets, but for t-channel max is 1 jet).
                      So MAXJETS=1 must be specified in the pythia_card.dat.
                  JA: Fixed pdf reweighting for matching, which due to a mistake
                      had never been activated.
                  JA: Improved phase space integration presetting further by 
                      taking into account special cuts like xpt, ht etc.
                  JA: Introduce new convention for invariant mass cuts
                      - if max < min, exclude intermediate range
                      (allows to exclude W/Z dijet resonances in VBF processes)

1.3.17 (30/09/11) OM: Fix a crash created by ALOHA when it tries to create the full
                      set of ALOHA routines (pythia8 output only).

1.3.16 (11/09/11) JA: Fixed the problem from 1.3.12.

1.3.15 (09/09/11) OM: remove the fix of 1.3.12
                      (No events in output for some given processes)

1.3.14 (08/09/11) OM: Fix a bug in the RS model introduced in 1.3.8

1.3.13 (05/09/11) JA: Fixed bug with cut_decays=F which removed cuts also for
                      non-decay products in certain channels if there is
                      a forced decay present. Note that this does not affect
                      xqcut, only pt, minv and eta cuts.
                  JA: If non-zero phase space cutoff, don't use minimum of
                      1 GeV (this allows to go to e.g. 2m_e invariant mass for
                      \gamma* > e+ e-).

1.3.12 (01/09/11) JA: Fixed problem with decay chains when different decays
                      result in identical final states, such as
                      p p > go go, (go > b1/b1~ b/b~, b1/b1~ > b/b~ n1)
                      (only one of the decay chains was chosen, instead of
                      all 3 combinations (b1,b1), (b1,b1~), (b1~,b1~))
                  JA: Allow for overall orders also with grouped subprocesses
                  JA: Ensure that only leading color flows are included in event
                      output (so no singlet flows from color octets).
                  JA: Fixed small bug in fermion flow determination for multifermion
                      vertices.

1.3.11 (26/08/11) JA: Improved precision of "survey" by allowing 4th and 5th 
                      iteration if accuracy after 3 iterations < 10%.
                  JA: Subdivide BW in phase space integration for conflicting BWs 
                      also for forced decays, to improve generation with large
                      bwcutoff in e.g. W+ W- production with decays.
                  JA: Do refine using luminocity instead of number of events,
                      to work with badly determined channels.
                  JA: Don't use BW for shat if mass > sqrt(s).
                  JA: Fixed insertion of colors for octet resonances decaying to 
                      octet+singlet (thanks Bogdan for finding this)

1.3.10 (23/08/11) OM: Update ALOHA version
                  OM: increase waiting time for jobs to write physically the results on
                      the disks (in ordre to reduce trouble on the cluster).

1.3.9 (01/08/11)  OM: Add a new model DY_SM (arXiv:1107.5830). Thanks to Neil 
                      for the generation of the model 

1.3.8 (25/07/11)  JA: Replace the SM and HEFT models with latest versions using
                      the Wolfenstein parameterization for the CKM matrix.
                  JA: Implemented reading of the new UFO information about
                      coupling orders (order hierarchy and expansion_order).
                  JA: New "coupling order" specification WEIGHTED which checks
                      for  sum of coupling orders weighted by their hierarchy.
                  JA: Implemented optimal coupling orders for processes from any
                      model if no coupling orders specified.

1.3.7 (21/07/11)  JA: Fix makefiles for some v4 models that were forgotten
                      in v. 1.3.5

1.3.6 (18/07/11)  OM: Ensure that the new makefiles work on the web

1.3.5 (14/07/11): JA: New organization of make files, ensure that compilation works 
                      for all modes (with/without LHAPDF, static/dynamic, 
                      regular/gridpack) for both Linux and Mac OS X (be careful with 
                      dynamic libraries on Mac OS X though, since it seems that 
                      common blocks might not work properly)
                  JA: Fixed proper error messages and clean stop for compilation 
                      errors during MadEvent run.

1.3.4 (05/07/11): OM: More informative error message when a compilation error occurs

1.3.3 (29/06/11): JA: Fixed diagram symmetry for case when there are
                      no 3-vertex-only diagrams
                  JA (by OM): More informative error when trying to generate invalid 
                      pythia8 process

1.3.2 (14/06/11): OM: Fix fortran output when a model is case sensitive 
                        (Bug if a coupling was depending of a case sensitive parameter)
                  SdV: Remove a annoying print in the new cuts (added in 1.3.0)
                  OM: Fix a compilation problem in the standalone cpp output

1.3.1 (02/06/11): JA: Fixed missing file bug with the introduction of
                      inclusive HT cut

1.3.0 (02/06/11): JA: Allow for grouped subprocesses also for MG4 models
                  JA: Improved multiprocess diagram generation to reuse
                      diagrams for crossed processes
                  JA: Automatic optimization of order of particles in
                      multiparticle labels for optimal multiprocess generation
                  JA: Improved efficiency of identification of identical
                      matrix elements
                  JA: Improved identification of diagrams with identical
                      divergency structure for grouped subprocesses
                  JA: Included more fine-grained run options in the
                      run_card, including helicity summation options,
                      whether or not to set ptj and mjj automatically
                      based on xqcut, etc.
                  JA: Fixed some minor array limit and arithmetics warnings
                      for extreme decay and decay chain processes.
                  SdV: Added cuts on H_T(all jets, light and b)
                  OM: Fixed minor bug related to cluster option in launch

1.2.4 (15/05/11): JA: Fixed long-standing bug in DECAY relating to
                      the cross section info in <init> block, and
                      fixed parameter reading for MG5 SM model.

1.2.3 (11/05/11): JA: Fixed problem with scale choice in processes with mixed 
                      QED/QCD orders, e.g. p p > t t~ QED=2. Note that this fix
                      doesn't work for p p > t t~ j j QED=4 which should still
                      be avoided.
                  JA: Added the ptllmin/max options in the default run_card.dat

1.2.2 (09/05/11): OM: fix ALOHA symmetries creating not gauge invariant result 
                      for scalar octet

1.2.1 (08/05/11): OM: reduce the quantity of RAM use by matrix.f
                  OM: support speed of psyco if this python module is installed
                  OM: fix a minor bug in the model parsing
                  OM: add the check of valid model.pkl also for v4 model
                  OM: add a check that UpdatesNotes is up-to-date when
                      making a release
                  JA: Fixed problem in phase space generation for
                      s-channel mass > s_tot

1.2.0 (05/05/11): OM: minor fixes on check charge conjugation
                  OM: add a check on the path for the validity of the model.pkl
                  JA: Fixed problem with combine_runs on certain compilers

1.1.2 (03/05/11): OM+JA: Fixed problem for models with multiple
                      interactions for the same set of particles,
                      introduced in v. 1.1.1
 
1.1.1 (02/05/11): JA: Replaced (slow) diagram symmetry determination by
                      evaluation with fast identification based on diagram tags.
                  JA: Replacing the "p=-p" id=0 vertex produced by diagram 
                      generation algorithm already in the diagram generation,
                      simplifying drawing, helas objects and color.
                  JA: Fixed compiler warnings for unary operator.
                  JA: Always set all coupling orders for diagrams
                      (needed for NLO implementations).
                  OM: Improved and more elegant "open" implementation for
                      the user interface.
                  OM: minor fixes related to checking the gauge

1.1.0 (21/04/11): JA: Removed hard limit on number of external particles in 
                      MadEvent, allowing for unlimited length decay chains there
                      (up to 14 final state particles successfully integrated).
                  JA: Improved helicity selection and automatic full helicity 
                      sum if needed. Optimization of run parameters.
                  JA: New flag in run_card.dat to decide whether basic cuts
                      are applied to decay products or not.
                  OM: Merged ALOHA calls for different lorentz structures 
                      with the same color structures, increasing the speed and 
                      efficiency of matrix element evaluations.
                  OM: Added new "open" command in command line interface,
                      allowing to open standard file types directly.
                      Automatically open crossx.html at launch.
                  JA: Fixed MadEvent bugs for multiparton processes with 
                      conflicting decays and some faulty array limits.
                  JA: Suppressed scary but irrelevant warnings for compiling 
                      2->1 and 1->2 processes in MadEvent.
                  JA: Pythia 8 output further optimized.
                  JA, OM: Several minor fixes relating to user interface etc.

1.0.0 (12/04/11): Official release of MadGraph 5. Some of the features:
                  - Complete FeynRules compatibility through the UFO interface
                  - Automatic writing of HELAS routines for any model in
                    Fortran, C++ or Python through ALOHA
                  - Matrix element output in Fortran, C++ or Python
                  - Output formats: MadEvent, Pythia 8, Standalone (Fortran/C++)
                  - Support for spin 0, 1/2, 1, 2 particles
                  - Support for color 1, 3, 6, 8
                  - Revamped MadEvent with improved subprocess directory 
                    organization and vastly increased speed and stability
                  - Unlimited length decay chains (up to 12 final state
                    particles tested with MadEvent, see v. 1.0.1)
                  - Process checks for new model implementations
                  - ...and much more (see paper "MadGraph 5: Going Beyond")<|MERGE_RESOLUTION|>--- conflicted
+++ resolved
@@ -1,9 +1,6 @@
 Update notes for MadGraph5_aMC@NLO (in reverse time order)
 
 
-<<<<<<< HEAD
-2.5.0.beta (08/09/16)
-=======
 2.5.1 (04/11/16)
        PT+MZ: New interface for Herwig7.
               Fixed a bug in the Herwig7/Herwig++ counterterm (relevant to 2 -> n, n>2:
@@ -23,8 +20,7 @@
        VH: Fix various bug in the HepMc handling related to PY8 (LO generation)
        OM: allow install maddm functionality (install ./bin/maddm executable)
 
-2.5.0 (28/08/16)
->>>>>>> c3ba368b
+2.5.0 (08/09/16)
      FUNCTIONALITY
        VH+OM: Adding an official interface to Pythia8 (parton shower) at Leading-Order
 	        More information at https://cp3.irmp.ucl.ac.be/projects/madgraph/wiki/LOPY8Merging	   

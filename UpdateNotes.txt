--- conflicted
+++ resolved
@@ -1,7 +1,10 @@
 Update notes for MadGraph5_aMC@NLO (in reverse time order)
 
-<<<<<<< HEAD
+
                         ** PARRALEL VERSION FOR PYTHON 3 **
+
+2.7.3.py3(21/06/20):
+      ALL: Contains all feature of 2.7.3 (see below)
       OM: Fix a crash when running PY8 in matched/merged mode (bug not present in not .py3 version of the code)
 
 2.7.2.py3(25/03/20):
@@ -11,7 +14,7 @@
       ALL: Contains all feature of 2.7.1 (see below)
       OM: Fixed a lot of python3 compatibility issue raised by user
           Particular Thanks to Congqio Li (CMS), Richard Ruiz and Leif Gellersen
-	  for their report.
+	  for their reports.
 
 2.7.0.py3 (27/02/20):
       ALL: Contains all feature of 2.7.0			
@@ -32,7 +35,6 @@
 
                              ** Main Branch  Update **
 			
-=======
 2.7.3(21/06/20)
       OM: Fixing some bug for read-only LO gridpacks (wrong cross-section and shape when generating events).
           Thanks to Congqiao Li for this
@@ -52,7 +54,6 @@
       OM: For Mac only, when running in script mode, MG5aMC will now prevent the computer to go to idle sleep.
           You can prevent this by running with the '-s' option. like ./bin/mg5_aMC -s PATH_TO_CMD
 
->>>>>>> 8f09654e
 2.7.2(17/03/20)
       OM: Fix a Bug in pythia8 running on Ubuntu 18.04.4 machine
       OM: Speed up standalone_cpp code by changing compilation flag

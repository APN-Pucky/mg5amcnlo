--- conflicted
+++ resolved
@@ -1,6 +1,5 @@
 Update notes for MadGraph5_aMC@NLO (in reverse time order)
 
-<<<<<<< HEAD
                         ** PARRALEL VERSION FOR EW branch **
 
 3.0.4 (21/08/20)
@@ -61,14 +60,15 @@
      OM: remove ./bin/mg5 executable
 
                              ** Main Branch (version 2.x) Update **
-=======
 2.9.2()
       MZ+RF+OM: Fix relevant to the case when PDG specific cuts are set in the NLO run_card.
         The generation of tau was not taking into account the information.
       OM: fix an issue when running with python3 where the normalization of pythia8 file were wrong
           when pythia8 was run in parralel.
-	  
->>>>>>> c12c4693
+      OM: fixing more issue  related to MSSM (introduced within 2.9.0)
+      OM: fixing issue with loop-induced processus (introduced within 2.9.0)
+      
+
 2.9.1.2 (02/02/21)
       Kiran+OM: Fixing issue for the MSSM model
       OM: Fixing issue with mac support

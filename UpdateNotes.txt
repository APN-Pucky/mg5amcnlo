--- conflicted
+++ resolved
@@ -1,9 +1,4 @@
 Update notes for MadGraph5_aMC@NLO (in reverse time order)
-<<<<<<< HEAD
-2.3.4(XX/XX/XX)
-        MZ: Faster interface for LHAPDF6
-
-=======
 2.5.3(XX/XX/17)
       PT: Modified the default shower starting scale in montecarlocounter.f.
           The new reference scale from which the dampening profile is computed is sum_i mt_i/2, i
@@ -20,7 +15,6 @@
       OM: Improve "add missing" command if a full block is missing
       OM: Fixing a bug reporting wrong cross-section in the lhef <init> flag (only in presence of 
           more than 80 channel of integration)
->>>>>>> 86f27e19
 
 2.5.1 (04/11/16)
        PT+MZ: New interface for Herwig7.

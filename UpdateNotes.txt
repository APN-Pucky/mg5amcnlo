Update notes for MadGraph5_aMC@NLO (in reverse time order)

<<<<<<< HEAD

                        ** PARRALEL VERSION FOR PYTHON 3 **

2.7.3.py3(28/06/20):
      ALL: Contains all feature of 2.7.3 (see below)
      OM: Fix a crash when running PY8 in matched/merged mode (bug not present in not .py3 version of the code)
      MZ: low_mem_multicore_nlo_generation is working again
          but not for LOonly mode and not in OLP mode

2.7.2.py3(25/03/20):
      ALL: Contains all feature of 2.7.2 (see below)

2.7.1.py3(09/03/20):
      ALL: Contains all feature of 2.7.1 (see below)
      OM: Fixed a lot of python3 compatibility issue raised by user
          Particular Thanks to Congqio Li (CMS), Richard Ruiz and Leif Gellersen
	  for their reports.

2.7.0.py3 (27/02/20):
      ALL: Contains all feature of 2.7.0			
      OM: Support for python3.7 in top of python 2.7
          - python2.6  is not supported anymore
	  - this requires the module "six" [pip install six --user]
      OM: dropping function set low_mem_multicore_nlo
      OM: dropping support for syscalc (c++ version)
      OM: introduction of new setup variable
          - f2py_compiler_py2 and f2py_compiler_py3
	    which will be used to overwrite f2py_compiler when using the associate python version
          - lhapdf_py2 and lhapdf_py3
	    same for lhapdf
      OM: introduction of a new command "convert model FULLPATH"
          - try to convert a UFO model compatible to python2 only to a new model compatible both with
	    Python2 and Python3 (no guarantee)


                             ** Main Branch  Update **
			
=======
2.8.0:
      OM: For LO process, you can now set lpp1 and lpp2 to "4" for process with initial photon in order to get the
          effective photon approximation. This mode behaves like the "3" one: The cut-off scale of the approximation
	  is taken from the fixed renormalization factorisation scale: "dsqrt_q2fact1/dsqrt_q2fact2"
      OM: The width ao T-channel propagator are now set to zero automatically.
          To return to the previous behaviour , you can use the options "set zerowidth_tchannel False"
	  (to set before the output command)
      OM: Change in madevent phase-space integrator for T-channel:
            - The integration of photon/Z/Higgs are now done together rather than separatly and follow importance
	       sampling of the photon channel
	    - A new option "set max_t_for_channel X" allows to veto some channel of integration with more than X
	       t-channel propagator. This options can speed-up significantly the computation in VBF process.
	       (We advise to set X to 2 in those cases)
	    - Fix a numerical issue occuring for low invariant mass in T-channel creating spurious configuration.   
      OM: In madspin_card you can now replace the line "launch"
          by "launch -n NAME", this will allow to specify the name of the
	  directory in EVENTS where that run is stored.
      OM: Change in the python interface of the standalone output. In top of the pdg of the particles,
          you can now use the process_id (the one specified with @X) to distinguish process with the same particle
	  content. This parameter can be set to -1 and the function then ignore that parameter.
      OM: Adding new option in reweighting to allow the user to use the process_id in presence of ambiguous
          initial/final state.
      OM: Update the makefile of standalone interface to python to be able to compile in multicore.
           (thanks Matthias Komm)
      OM: Update of the auto-width code to support UFO form-factors
      OM: Fixing numerical issue  with the boost in EPA mode.
     

>>>>>>> df898420
2.7.3(21/06/20)
      OM: Fixing some bug for read-only LO gridpacks (wrong cross-section and shape when generating events).
          Thanks to Congqiao Li for this
      OM: Allowing loop-induced process to run on LO gridpack with read-only mode.
          Thanks to Congqiao Li for this      
      OM: Fix a bug in the longitudinal polarization for off-shell effect, leading to deviation at large invariant mass.
      OM: Adding more option to the run_card for fine tuning phase-space integration steps
          All are hidden by default:
	    - hard_survey [default=1]: request for more points in survey (and subsequent refine)
	    - second_refine_treshold [default=1.5]: forbid second refine if cross section after first refine is
	       is smaller than cross-section of the survey times such treshold
      OM: new command for the editions of the cards:
           - set nodecay: remove all decay line from the madspin_card
	   - set BLOCKNAME all VALUE: set all entry of the param_card "BLOCKNAME" to VALUE
	   - edit CARDNAME --comment_line='<regular_expression>' : new syntax to comment all lines of a card
	       that are matching a given regular expression
      OM: For Mac only, when running in script mode, MG5aMC will now prevent the computer to go to idle sleep.
          You can prevent this by running with the '-s' option. like ./bin/mg5_aMC -s PATH_TO_CMD

2.7.2(17/03/20)
      OM: Fix a Bug in pythia8 running on Ubuntu 18.04.4 machine
      OM: Speed up standalone_cpp code by changing compilation flag

2.7.1(09/03/20)
      OM: Fixing issue (wrong cross-section and differential cross-section) for
          polarised sample when
	   1) you have identical polarised particles
	   2) those particles are decays
	  examples: p p > j j w+{0} w+{T}, w+ > e+ e-
      OM: In presence of identical particles, if you define the exact number of decays
          (either via the decay chain syntax or via MadSpin) then they are assigned in an ordered way:
          generate p p > z{0} z{T}, z > l+ l-, z > j j
	  means that the Longitudinal Z decays to lepton (transverse to jet)
	  Thanks to Jie Xiao for reporting such issues. 
      OM: Effective Photon approximation is now always done with a fix cutoff. This use the FIXED factorization scale
          of the associate beam as the cutoff of the Improved Weizsaecker-Williams.
      OM: Allow to install lhapdf6.2 by default
      OM: Fixing website used to download pdf since lhapdf removed their previous hepforge page for pdf set.
      OM: Fixed a bug (leading to a crash) introduced in 2.6.6 related to the ckkw/MLM check for BSM model
          with gluon with non QCD interaction
      OM: For fortran standalone with python binding, this is not necessary anymore to run the code from a specific directory.
          You need however need to use the standard path for the param_card or have the file ident_card within the same
	  directory as the param_card.dat.


2.7.0(20/01/20)
      OM: Allow for a new syntax in presence of multi-jet/lepton process:
         generate p p > 3j replaces p p > j j j 
      OM: Allow syntax for (fully) polarized particles at LO: [1912.01725]
           ex: p p > w+{0} j, e+{L} e-{R} > mu+ mu- Z{T}
               p p > w+{T} w-{0} j j, w+ > e+ ve, w- > j j
      OM: (Thanks to K. Mawatari, K. Hagiwara) implemention of the axial gauge for the photon/gluon propagator.
          via "set gauge axial"
      OM: Support for elastic photon from heavy ion implemented. For PA collision, you have to generate your diagram
          with "set group_subprocesses False"
      OM: The default run_card.dat is now by default even more specific to your process. 
          Nearly all the cuts are now hidden by default if they do not impact your current process.
          This allows to have less information by default in the run_card which should simplifies its 
          readibility. 
      OM: distinguish in the code if zero contribution are related to no point passing cuts or if
          they are related to vanishing matrix-element. In the later case, allow for a lower threshold.
          (This allow to fasten the computation of such zero contribution)


2.6.7(16/10/19)
      OM: Fix a bug introduced in 2.6.2, some processes with gluon like particles which can lead to the wrong sign for interference term. 
      OM: Fix a bug introduced in 2.6.6 related to the restriction of model which was leading to wrong result for re-weighitng with loop model (but impact can in principle be not limited to re-weighting).
      OM: systematics now supports the option --weight_format and --weight_info (see help command for details)
      OM: set the auto_ptj_mjj variable to True by default
      OM: the systematics_arguments default value is modified in presence of matching/merging.
      OM: reweight: add an option --rwgt_info to allow to customise the banner information associate to that weight
      RF: Fixed a bug in the warning when using FxFx in conjunction with Herwig++/Herwig7. Also, with latest version of
          Herwig7.1.x, the FxFx needed files are compiled by default with in the Herwig code. Thanks Andreas Papaefstathiou.

2.6.6(28/07/19)
      OM: Bug in the edition of the shower_card. The set command of logical parameter was never setting the 
          parameter to False. (Thanks to Richard Ruiz) 
      RF: Fixed a bug in the creation of the energy-stripped i_FKS momentum. Tested for several processes,
          and seems to have been completely harmless.
      OM: Forbidding the use of CKKW/default scale for some UFO model allowing gluon emission from quark with
          no dependence in aS
      OM: Add an option "keep_ordering" for reweighting feature to allow to sometimes use decay chain even if
          you have ambiguity between final state particles.
      OM: Fixed an issue with interference which sometimes happens when some polarization contribution were negative but not all of them.
      VH: Change in the pythia8 output mode (thanks to Peter Skands)
      OM: Any number in the cards (not only integer) can use multiplication, division and k/M suffix for times 1000 and 1 million respectively
      OM: Energy cut (at LO) are now hidden by default for LHC type of run but visible for lepton collider ones.
      OM: Same for beam polarization

2.6.5 (03/02/19)
      OM: Fix some speed issue with the generated gridpack --speed issue introduced in 2.6.1--
      OM: Fix a bug in the computation of systematics when running with Python 2.6.
      OM: import model PATH, where PATH does not exists yet, will now connect to the online db
          if the model_name is present in the online db, then the model will be installed in the specified path.
      MZ: Applgrid+aMCFast was broken for some processes (since 2.6.0), due to wrong 
          information written into initial_states_map.dat. This has been fixed now
      OM: change in the gridpack. It automatically runs the systematics.py (if configure in the run_card)
      OM: Fix  a MLM crash occuring for p p > go go (0,1,2 j)
      OM: Fix issue for BSM model with additional colored particle where the default dynamical scale choice 
          was crashing


2.6.4 (09/11/18)
      OM: add specific treatement for small width (at LO only and not for loop-induced)
          if the width is smaller than 1e-6 times the mass, a fake width (at that value) is used for the
          numerical evaluation of the matrix-element. S-channel resonances are re-scaled according to 
          narrow-width approximation to return the correct total cross-section (the distribution of events 
          will on the other hand follow the new width). 
          The parameter '1e-6' can be changed by adding to (LO) run_card the parameter: "small_width_treatment"
      OM: add a new command "install looptools" to trigger the question that is automatically trigger 
          the first time a loop computation is needed.
      RF: Fixed a bug when using TopDrawer plots for f(N)LO runs, where the combination of the plots could lead
          to completely wrong histograms/distributions in case of high-precision runs.
      OM: Fix some MLM crash for some processes (in particular BSM processes with W'). 
      OM: Fix a bug in the reweighting due to the new lhe format (the one avoiding some issue with py8)
      OM: Fix a behavior for negative mass, the width was set to negative in the param_card automatically
          making the Parton-shower (and other code) to crash since this does not follow the convention.
      OM: Change compiler flag to support Mojave.

2.6.3.2 (22/06/18)
      OM: Fix a bug in auto-width when mass are below QCD scale.
      OM: Fix a bug for g b initial state where the mass in the lhe file was not always correctly assigned
          Note that the momentum was fine (i.e. in the file P^2 was not equal to the mention M but to the correct one)
      OM: Improvment for madspin in the mode spinmode=none
      OM: Fix a bug in MadSpin which was making MadSpin to work only in debug mode

2.6.3 (15/06/18)
      OM: When importing model, we now run one additional layer of optimisation:
           - if a vertex as two identical coupling for the same color structure then the associated lorentz 
             structure are merged in a single one and the vertex is modified accordingly
      OM: When restricting a model, we also run one additional layer of optimisation
           - Opposite sign coupling are now identified and merged into a single one
           - if a vertex as two identical coupling (up to the sign) for the same color structure
             then the associated lorentz structure are merged in a single one and the 
             vertex is modified accordingly 
      VH+OM: changing the ALOHA naming scheme for combine routine when the function name starts to be too long. 
      OM: adding a hidden parameter to the run_card (python_seed) to allow to control the randon number 
          generated within python and be able to have full reproducibility of the events
      OM: Fixing some issue with the default dynamical scale choice for 
            - non minimal QED sample
            - heft model when multiple radiation coming from the higgs decay/scattering
          This can also impact MLM since it use the same definition for the dynamical scale
      OM: Fix some issue for DIS scattering where the shat was wrongly defined for low energy scattering.
          Low energy scattering are not adviced since they break the factorization theorem.
          In particular the z-boost of the events are quite ill defined in that scenario.
      OM: changing the format of the param_card for NLO model to match expectation from the latest PY8
      OM: Update of MadSpin to allow special input file for the case of spinmode=none. 
          With that very simple mode of decay, you can now decay hepmc file or wrongly formatted leshouches event
          (in that mode we do not have spin correlation and width effect)
      PT: in montecarlocounter.f: improved colour-flow treatment in the case gluons are twice colour-connected to each other
          new gfunction(w) to get smoothly to 0 as w -> 1. (for NLO+PS run)
      OM: Fix some issue for the new QED model (including one in the handling of complex mass scheme of such model)
      OM: Fixing an issue of the param_card out of sync when running compute-widths
      OM: Adding Qnumbers block for ghost (the latest version of py8 was crashing due to their absence)

2.6.2 (29/04/18)

      Heavy ion pdf / pdf in general:
      -------------------------------
      OM: Support for rescaling PDF to ion PDF (assuming independent hadron), this is well suited for Lead-Lead collision, p-Lead collision and fix-target
      OM: Support in systematics.py for ion pdf. Possiblity to rescale only one beam (usefull to change only on PDF for fix target experiment)
      OM: Removing internal support for old type of PDF (only supported internal pdf are now cteq6 and nnpdf23)


      User Interface
      --------------
      OM: introduce "update to_full" command to display all the hidden parameter.
      OM: introduce "update ion_pdf" and "update beam_pol" to add related section in the run_card.
          the polarization of the beam is set as hidden parameter instead as default parameter
      OM: improve handling of (some) run_card parameter:
            - add comment that can be displayed via "help NAME"
            - add autocompletion for some parameter
            - add direct rejection of parameter edition if not in some allowed list/range
      
      Bug fixes:
      ----------
      OM: Fix issue with madspin introduced in 2.6.1 (failing to generate correct diagram for NLO process)
      OM: fix crash in 1>N reweighting
      RF+MZ: Fixed a problem with (f)NLO(+PS) runs in case the Born has identical QCD-charged
      	     particles. Cross sections were typically correct, but some distributions might
	     have shown an asymmetry. 
      OM: Change in LO maching for HEFT (or any model with hgg vertex) in the way to flag jet that should
          not take part in the matching/merging procedure.
      OM: Fixed a bug for loop induced in gridpack mode
      RF: Fixed a bug for ApplGrid: in rare cases the ApplGrid tables were filled twice for the same event
      OM: Fixed a bug for fixed target experiment when the energy of the beam was set to 0. 
      RF: Fixed an issue where too many files were opened for fNLO runs in rare cases
      OM: Fix issue on Madevent html output where some link where broken
      OM: Fix issue for the display lorentz function (was also presenting security issue for online use)
      OM: Fix issue for spin 3/2 (one in presence of fermion flow violation and one for custom propagator)

      Enhancement:
      -----------
      OM: add the value of all the widths in Auto-width in the scan summary file
      OM: For 1>N, if the user set fixed_run_scale to True, then the scale is choose accordingly
          and not following the mass of the inital state anymore
      RF: For the HwU histograms, if no gnuplot installation is found, write the gnuplot scripts in v5
          format (instead of the very old v4 format).
      OM: Change the default LO output directory structure. Now by default the lepton and neutrino are split 
          in two different directory. This avoids to face problem with the assymetric cut on lepton/neutrino
      OM: loop-filter commands are now working for loop-induced processes
      OM: New  method avoiding that two process are running inside the same output directory.
          This is implemented only for Gridpack and LO run so far. 
          The new method should be more robust in case of crash (i.e. not wrongly trigger as before)
      OM: For LO scan, if a crash (or ctrl-c) occurs during the scan, the original param_card is now
          restored.

2.6.1 (12/12/17)

      RF+MZ: It is now possible to add LO matrix elements (with [LOonly]) 
             to Fx-Fx merged samples. Thanks to Josh Bendavid for testing.
      OM: Re-factoring the code asking which program to use (both at LO and NLO)
          - design modular, designed for PLUGIN interactions
          - the length of the question auto adapts to the size of the shell
      OM: Allowing to have the gridpack stored on a readonly filesystem
      OM: Fix a bug in matching/merging forbiding the pdf reweighting for some processes (since 2.4.0)
      OM: Creation of online database with the name of known UFO model. If a use try to import a model
          which does not exits locally, the code will automatically check that database and download the 
          associate model if it exists. You can contact us if you are the author of one model which is not
          on our database. 
	  The list of all available model is available by typing "display model_list"
      OM: Model with __arxiv__ attribute will display "please cite XXXX.XXXXX when using this model" when
          loaded for the first time.
      OM: A fail of importing a UFO model does not try anymore to import v4 model
      OM: Many model present in models directory have been removed, however they can still be imported
          since they are available via automatic-download
      OM: Refactoring of the gridpack functionality with an infinite loop to reach the requested number of events
      OM+RF: Adding new class of cut at LO/NLO defined via the pdg of the particle
      VH: Support for the latest version of MA5
      MZ: Adding support for lhapdf v6.2
      OM: Fixing various bug in the spinmode=onshell mode of MadSpin
      OM: Fix a bug for model with 4 fermion in presence of restrict_card
      OM: Fix aloha bug in presence of complex form-factor.
      OM: improve auto-detection and handling of slha1/slha2 input file when expecting slha2. 

2.6.0 (16/08/17)
      New Functionalities:
      --------------------
      RF+OM: Added the possibility to also have a bias-function for event generation at (f)NLO(+PS)
      OM: Improve Re-WEIGHTING module
          1) creation of a single library by hyppothesis. 
          2) library for new hyppothesis can be specify via the new
             options: change tree_path and change virt_path
          3) allows to re-weight with different mass in the final states (LO only)
             This forces to rewrite a new lhe file, not adding weight inside the file
             (via the command: change output 2.0)
          4) allows to run the systematics on the newly generated file (for new output file)
             (via the command change systematics True)
          5) Fix some Nan issue for NLO reweighting in presence of colinear emission
	  6) various bug fixing, speed improvement,...
      OM: Add new option to SYSTEMATICS program:
           --remove_weights, --keep_weights, --start_id
           See "help systematics for more details."
      OM: Allow to specify param_card, run_card,... directly via an html link.

      Bug Fixing:
      -----------
      OM: Update condor class to support CERN type of cluster (thanks Daria Satco)
      OM: Fixing a bug leading to a crash in pythia8 due to one event wrongly written when splitting the
          events for the parralelization of pythia8
      OM: Fixing an issue, leading to NAN for some of the channel of integration for complicated processes.
      OM: Fix a bug in gripack@NLO which forbids to run it when the gridpack was generated with 0 events.
      RF: Fixed bug #1694548 (problem with NLO for QCD-charged heavy vector bosons).
      RF: Another fix (adding on a fix in 2.5.5) related to FxFx merging in case there are
      RF: Fixed bug #1706072 related to wrong path with NLO gridpack mode
          diagrams with 1->3 decays.
      RF: Fixed a bug (found by SF) that gave a seriously biased resonance mass when using MadSpin for decaying a 2->1 process.
      PT: Fix in montecarlocounter.f. Previously, for NLO+PS it was reading some subleading-colour information, now all
          information passed to the MC counterterms is correctly leading colour. 
      OM: Fix systematics computation for lepton collider
      OM+VH: Remove the proposition to install pjfry by default, due to many installation problem. The user can still force to 
          install it, if he wants to.
      OM: Fix a problem of madspin when recomputing width for model loaded with --modelname option
      OM: Fix events writing for DIS (thanks to Sho Iwamoto)
      OM: Fix a problem of output files written .lhe.gz, even if not zipped (python2.6 only)
      OM: Fixing some issue related to the customised propagator options of UFO model
 
      Code Re-factorisation:
      ----------------------
      RF: Refactor of the HwU.f fortran code. Gives more flexibility and potentially lower
          memory requirements.
      RF: Refactor of the (NLO) code related to extra weights (for PDF/scale uncertainties).
      OM: Increase modularity of the code for the support of plugin (maddm and MPI@LO)     
          - Now we support the HPC plugin allowing to generate LO-gridpack on MPI machine
          - Plugin can now use the "launch" keyword

2.5.5(26/05/17)
      OM: Fixing bug in the creation of the LO gridpack introduced in 2.4.3. Since 2.4.3 the generated 
          gridpack were lacking to include the generated grid for each channel. This does not lead to 
          bias but to a significant slow down of the associated gridpack.
      OM: Supporting user function calling other non default function.
      OM: adding the command "update to_slha1" and "update to_slha2" (still beta)
      RF: some cleanup in the NLO/Template files. Many unused subroutines deleted.
      OM: fixing some bug related to complex_mass_scheme
      OM: fixing bug in ALOHA for C++ output (in presence of form-factor)
      OM: fixing lhe event for 1 to N process such that the <init> block is consistently set for the shower
      OM: ExRootAnalysis interface is modified (need to be requested as an analysis)
      RF: Fix for FxFx merging in case there are diagrams with 1->3 decays.

2.5.4(28/03/17)
      OM: Add a warning in presense of small width
      OM: Fix a bug related to a missing library (introduced in 2.5.3)
      OM: Improve stability of the onshell mode of MadSpin
      VH: Fix some problem related to LHAPDF

2.5.3(09/03/17)
      PT: Modified the default shower starting scale in montecarlocounter.f.
          The new reference scale from which the dampening profile is computed is sum_i mt_i/2, i
          being Born level final-state momenta.
      OM: New "special mode" for madspin accessible via "set spinmode onshell".
          This mode allow for full spin-correlation with 3 (or more) body decay but the decaying particle
          remains exactly onshell in this mode. Loop-induced production/decay are not allowed in this mode.
      OM+RF: Allowing for creation of LHE like output of the fixed order run at NLO.
          This LHEF file is unvalid for parton-shower (all PS should crash on such file). It will be 
          unphysical to shower such sample anyway.
          Two hidden parameters of the  FO_analyse_card.dat allow some control on the LHEF creation
       	  "fo_lhe_weight_ratio" allows to control the strength of a partial unweighting [default:1e-3]
             increasing this number reduce the LHEF size.
          "fo_lhe_postprocessing" can take value like nogrouping, norandom, noidentification.
             nogrouping forbids the appearance of the LHEF(version2) tag <eventgroup>
             norandom   does not apply the randomization of the events.
             noidentification does not merge born event with other born like counter-event
      RF: Better job handling for fNLO runs.
      VH: Fixing various problem with the pythia8 interface (especially for MLM merging)
      Team: Fixing a series of small crash

2.5.2(10/12/16)
      OM: improve systematics (thanks to Philipp Pigard)
      OM: new syntax to modify the run_card: set no_parton_cut
          This removes all the cut present in the card.
      OM: change the default configuration parameter cluster_local_path to None
      OM: change the syscalc syntax for the pdf to avoid using & since this is not xml compliant
      OM: avoid to bias module to include trivial weight in gridpack mode
      OM: Fix a bug making 2.5.1 not compatible with python2.6
      OM: Improve "add missing" command if a full block is missing
      OM: Fixing a bug reporting wrong cross-section in the lhef <init> flag (only in presence of 
          more than 80 channel of integration)

2.5.1 (04/11/16)
       PT+MZ: New interface for Herwig7.
              Fixed a bug in the Herwig7/Herwig++ counterterm (relevant to 2 -> n, n>2:
              in particular, the bug affected the dead zone for final-final colour connection
              in processes with more than two particles in the Born final state)
       VH: Parallelization of PY8 at LO
       OM: add the possibility to automatically missing parameter in a param_card
           with command "update missing" at the time of the card edition. Usefull for 
           some SUSY card where some block entry are sometimes missing.
       OM: Possibility to automatically run systematics program at NLO or Turn it off at LO
           (hidden entry of the run_card systematics_program = systematics|syscalc|none)
       RF: Some refactoring of the NLO phase-space generation,
           including some small improvements in efficiency.
       OM: Plugin can be include in a directory MG5aMC_PLUGIN the above directory need to be in
           the $PYTHONPATH
       OM: Fix systematics for e+ e- initial state.
       VH: Fix various bug in the HepMc handling related to PY8 (LO generation)
       OM: allow install maddm functionality (install ./bin/maddm executable)

2.5.0 (08/09/16)
     FUNCTIONALITY
       VH+OM: Adding an official interface to Pythia8 (parton shower) at Leading-Order
	        More information at https://cp3.irmp.ucl.ac.be/projects/madgraph/wiki/LOPY8Merging	   
       VH+OM+MA5: Adding an official interface to MadAnalysis5 for plotting/analysis/recasting
	        More information at https://cp3.irmp.ucl.ac.be/projects/madgraph/wiki/UseMA5withinMG5aMC	   
       OM: Introduces a new function for LO/NLO interface "systematics"
            This function allows to compute systematics uncertainty from the event sample
            It requires the event sample to have been generated with 
                - use_syst = T (for LO sample)
                - store_reweight_info = T (for NLO sample)
            At LO the code is run automatically if use_syst=T (but if SysCalc is installed)
       VH+OM: Adding the possibility to bias the event weight for LO generation  via plugin.
            More informtion: https://cp3.irmp.ucl.ac.be/projects/madgraph/wiki/LOEventGenerationBias
       VH+SP: extend support for CKKWL

     CODE IMPROVMENT / small feature
     -------------------------------
       OM: Modify the structure of the output format such that all the internal format have the same structure
       OM: Adding the Plugin directory. Three kind of plugin are currently supported
           - plugin defining a new type of output format
           - plugin defining a new type of cluster handling
           - plugin modifying the main interface of MG5aMCnlo 
           More informations/examples are available here:
           https://cp3.irmp.ucl.ac.be/projects/madgraph/wiki/Plugin
       OM: Adding the possiblity of having detailled help at the time of the edition of the cards.
            help mass / help mt / help nevents provided some information on the parameters.
       OM: NLO/LO Re-weighting works in multi-core
       OM: add an automatic update of the param_card to write the correct value for all dependent parameter.
       OM: add the check that the param_card is compatible with the model restriction.
       OM: Adding the run_card options "event_norm" for the LO run_card (same meaning as NLO one)
       VH: extend install command to install: lhapdf/pythia8
       VH: Interfaced MadLoop to COLLIER for tensor integral reduction.	   
       OM+VH: At the first loop/NLO computation, a new question will now be asked to choose which program
           to install to compute the loop. You can still install additional method later via the "install" command
       OM: Replace the mssm model by the MSSM_SLHA2 following the SLHA2 instead of the SLHA1 convention

     BUG FIXING
     ----------
       OM: Fix a bug in the helicity by helicity reweighting method. (introduced in 2.4.3)
       OM: Fix a bug in the reweight_card where relative path was not understood from the local directory 
            where the program was runned by the user.

2.4.3 (01/08/16)
        OM: Reduce the amount of log file/output generated for LO run (output can use up to three times less output).
        OM: For the LO combination of events (unweighting) pass to the method previously used for loop-induced.
            This method is faster and requires less I/O operation.
            This fully remove the need of the file events.lhe.gz which is not created anymore (further reduce the ouput size)
        OM: Optimise the code in order to be able to run scan with more than 2k steps.
        OM: Optimise the lhe_parser module (use for the unweighting/re-weighing/...) around 20% faster than before.
        OM: Fix a bug in MadSpin where the cross-section reported in the <init> block of the LHEF
            was wrongly assigned when multiple process were present in the LHEF and that different Brancing ratio
            were associated to each of those processes.
        RF: For NLO process generation, fix a problem with turning on PDF reweighting with sets that have only a
            single member. Also, allow for reweighting with up to 25 PDF sets (and their error members) for a single run.
        OM: Fixing bug allowing to specify a UFO model by his full path for NLO computation (thanks Zachary Marschal).
        OM: Fixing bug in LO re-weighting in case of helicity by helicity re-weighting. Now the events is boost back in 
            the center of mass frame to ensure consistency with the helicity definition.

2.4.2 (10/06/16)
        OM: fix a compilation problem for non standard gfortran system
        OM: reduce the need of lhapdf for standard LO run. (was making some run to test due to missing dependencies)

2.4.1 (10/06/16)
        OM: Fix a bug in fix target experiment with PDF on the particle at rest.
            The cross-section was correct but the z-boost was not performed correctly.
        OM: Fix various bug in MadSpin
        OM: Fix some bug in MLM merging, where chcluster was forced to True (introduced in 2.2.0)
        OM: Allow to specify a path for a custom directory where to look for model via the environment 
            variable PYTHONPATH. Note this used AFTER the standard ./models directory

2.4.0 (12/05/16)
        OM: Allowing the proper NLO reweighting for NLO sample
        RF: For NLO processes allow for multiple PDF and scales reweighting, directy by inputting lists
            in the run_card.dat.
        VH: Interfaced MadLoop to Samurai and Ninja (the latter is now the default)
        HS: Turn IREGI to off by default
        MZ: new NLO generation mode. It is more efficient from the memory and CPU point of 
            view, in particular for high-multiplicity processes. 
            Many thanks to Josh Bendavid for his fundamental contribution for this.
            The mode can be enabled with
            > set low_mem_multicore_nlo_generation True
            before generating the process.
        OM: Adding the possibility to use new syntax for tree-level processes:
            QED==2 and QCD>2: The first allows to select exactly a power of the coupling (at amplitude level
            While the second ask for a minimum value.   
        RF: In the PDF uncertainty for fixed-order NLO runs, variations of alphaS were not included.
        OM: In MLM matching, fix a bug where the alpha_s reweighting was not fully applied on some events. 
            (This was leading to effects smaller than the theoretical uncertainty)
        OM: Fixing the problem of using lhapdf6 on Mac
        MZ: Faster interface for LHAPDF6
        OM: Add support of epsilon_ijk in MadSpin
        OM: Fix multiple problem with multiparticles in MadSpin
        OM: Improve spinmode=None in MadSpin
        OM: Update the TopEffTh model
        MZ: Fix problem with slurm cluster
        OM: Improve scan functionalities
        PT: New way of handling Pythia8 decays
        RF: Fixed a bug that resulted in wrong event weights for NLO processes when requiring
            a very small number of events (introduced in 2.3.3)
        OM: Allow to keep the reweight information in the final lhe file for future computation 
        MZ: updated FJcore to version 3.1.3 (was 3.0.5)

2.3.3 (15/10/15)
        OM: Allow new syntax for the param_card: instead of an entry you can enter scan:[val1, val2,...]
            To perform a scan on this parameter.
        OM: Having two mode for "output pythia8" one (default) for pythia8.2 and one for pythia8.1 (with --version=8.1)
        RF: Rewriting of job-control for NLO processes. Better accuracy estimates for FO processes
        RF: Fix for factorisation scale setting in FxFx merging when very large difference in scale in the
            non-QCD part of a process. 
        RF: Better discarding of numerical instabilities in the real-emission matrix elements. Only of interested for
	    processes which have jets at Born level, but do not require generation cut (like t-channel single-top). 
        RF: Added an option to the run_card to allow for easier variation of the shower starting scale (NLO only).
        RF: Fixed a problem in the setting of the flavour map used for runs with iAPPL >= 1. 
        RF: Allow for decay processes to compute (partial) decay widths at NLO accuracy (fixed order only).
        OM: (SysCalc interface) Allow to bypass the pdf reweighting/alpsfact reweighting
        MZ: fixed bug related to slurm clusters
	OM: remove the addmasses.py script of running by default on gridpack mode. 
            if you want to have it running, you just have to rename the file madevent/bin/internal/addmasses_optional.py to
            madevent/bin/internal/addmasses_optional.py and it will work as before. (Do not work with SysCalc tag)
        OM: make the code compatible with "python -tt" option

2.3.2.2 (06/09/15)
        VH: Finalized the MG5aMC-GoSam interface

2.3.2(20/08/15)   
        OM: Improve reweighting module. (https://cp3.irmp.ucl.ac.be/projects/madgraph/wiki/Reweight)
            New Capabilities: 
             - allow to reweight by loop-induced processes
             - allow to change model 
             - allow to change process definition
             - allow to unweight the sample to have an idea of the statistical power.
             - allow to perform some crude reweighting on NLO sample (reweighting by LO matrix element). NLO
               accuracy is not preserved (in general) for such computation.
            New dependencies:
	     - require the f2py module (part of numpy)
	OM: change the kt-durham cut (at LO) such that particle comming from decay are not impacted if cut_decays
            is on False.
        VH: Fixed the check in helas wavefunction appearance order in an helas diagrams. It failed in cases
	    where additional wf were created during the fix of fermion flow in presence of majorana fermions.         
	RF: Fixed a bug in the aMCFast/ApplGrid interfaced introduced in the previous version.
        OM: Fix a crash when using mssm-no_b_mass model (due to the SLHA1-SLHA2 conversion)
        OM: Fix a bug in the add_time_of_flight function (not called by default) where the displaced vertex information
            was written in second and not in mm as it should. Note that this function can now be run on the flight
	    by adding the following line in the run_card: "  1e-2 = time_of_flight #threshold for the displaced vertex" 
	RF: Small fix that leads to an improvement in the phase-space generation for NLO processes
        OM: Fix a crash introduce in 2.3.0 when running sequentially in the same directory (thanks Gauthier)
        OM: Improve aloha in the case of some expression reduces to pure float.
        OM: In MadSpin, allow to specify cut for the 1>N decay in spinmode=none.
	RF: Fixed a bug that gave bogus results for NLO runs when using an internal PDF which is not
            NNPDF (like for the old cteq_6m, etc).
	RF: Fixed a bug in the PDF combination in the HwU histograms: there was no consistent use if Hessian
            and Gaussian approaches for MSTW/CTEQ and NNPDF, respectively.
        OM: Fixed a small bug in EWdim6 which was removing a coupling in AZHH interaction.
        OM: improve customize_model function to avoid problem with unity coupling.
	RF: Improved the treatment of the bottom Yukawa. Thanks Marius Wiesemann. 

2.3.1  
     OM+VH: Automation of event generation for loop-induced processes.
		OM: Automatic change of the p/j definition to include the b particle if the model has a massless b.
	RF: Reduce the collision energy for the soft and collinear tests: for 100TeV collider many were failing
	    due to numerical instabilities. 
        OM: Fixing bug associate to the epsilon_ijk structure
        OM+VH: Various bug fixing for the loop-induced processes
        OM: Fix a crash in MadWidth which occurs for some 4 body decay
        PT: Fixed a bug concerning the use of Herwig++ with LHAPDF. Bug was introduced in 2.3.0.beta
	OM: Fix a crash in ALOHA for form-factor in presence of fermion flow violation

2.3.0.beta(10/04/15) OM+VH: Adding the possibility to compute cross-section/generate events for loop-induced process
		JB+OM: Addign matchbox output for matching in the Matchbox framework
                OM+VH: Change the handling of the run_card.
                      - The default value depends now of your running process
                      - cut_decays is now on False by default
                      - nhel can only take 0/1 value. 1 is a real MC over helicity (with importance sampling)
                      - use_syst is set on by default (but for matching where it is keep off)                    
                      - New options added: dynamical_scale_choice, it can take the following value
		            -1 : MadGraph5_aMC@NLO default (different for LO/NLO/ ickkw mode) same as previous version. 
                             0 : Tag reserved for user define dynamical scale (need to be added in setscales.f).
                             1 : Total transverse energy of the event.
                             2 : sum of the transverse mass 
                             3 : sum of the transverse mass divide by 2 
			     4 : \sqrt(s), partonic energy 
                OM: Cuts are also applied for 1>N processes (but the default run_card doesn't have any cut).         
                PT: Set command available for shower_card parameters
                OM: New MultiCore class with better thread support
                RF: Fixed a bug in the aMCfast/APPLGrid interface introduced in version 2.2.3
		RF: Fixed a bug in the setting of the integration grids (LO process generation) for the minimum
		    energy needed for photons. The bug did not lead to any bias in event generation.
		RF: Re-factoring of the structure of the code for NLO+PS computations.
		RF+VH: Replaced the default topdrawer histograms with HwU histograms for f(N)LO runs
                    and allow it also for aMC@NLO runs.
		RF+VB: Allow for variable bin-sizes in MG5_aMC+aMCfast+ApplGrid runs.
                MZ+RF: Added 'LOonly' asNLO mode to export processes without any real and virtuals 
                       (useful e.g. for higher multiplicities when merging)
		RF: Added support for the computation of NLO+NNLL jet veto cross sections
		RF: Fixed a bug in the Pythia8 interface: FxFx was not correctly initialized and all
                    events were incorrectly kept (introduced in v.2.2.3)
                OM: Improve the function "print_result" (in the running interface)
                    add an option --format=short allowing to print the result in a multi-column format
                OM: Possibility to not transfer pdf file to the node for each job. 
                       This is done via a new option (cluster_local_path) which should contain the pdf set.
                       This path is intented to point to a node specific filesystem.
                    New way to submit job on cluster without writting the command file on the disk.
                OM: Allowing MadSpin to have a mode without full spin-correlation but handling three (and more) 
                    body decay. (set spinmode=none).
                OM+PA: Fixing various bug in MadSpin.

2.2.3(10/02/15) RF: Re-factoring of the structure of the code for fNLO computations.
                OM: Fix a bug in MadWeight (correlated param_card was not creating the correct input file)
		RF: When requiring more than 1M events for (N)LO+PS runs, do not go to higher precision than 0.001
                    for the grids and cross section (can be overwritten with the req_acc run_card parameter).
		RF: Make sure that reweight info (for PDF and scale uncertainties) also works for UNLOPS events.
		RF: When setting the B's stable in the shower_card, also set the eta_b (PDG=551) stable.
		OM: Change the Breit-Wigner splitting for the multi-channel integration, use the bwcutoff instead of
                    the hardcoded value 5.
                MZ: Fix to bug 1406000 (segfault appearing when doing FxFx merging). Thanks to Josh Bendavid for
                    having reported it
                MZ: Fix to a bug occurring when generating event in the "split" mode: the required output was 
                    not correctly specified
                OM: The built-in pdf "nn23lo" and "nn23lo1" where associate to the wrong lhapdfid in the lhef file
                    This was creating bias in using SysCalc. (Thanks Alexis)
                OM: Fix a bug in the LO re-weighing  module which was removing the 
                    SysCalc weight from the lhe file (thanks Shin-Shan)
                Team: Fixes to different small bugs / improvement in the error and warning messages
		RF: For aMC runs, If a NAN is found, the code now skips that PS point and continues instead of
		    leading to NAN.
                RF: For fNLO runs the virtuals were included twice in the setting of the integration grids. 
                    This was not leading to any bias in previous version of the code.

2.2.2(06/11/14) OM: Correct a bug in the integration grid (introduces in 2.1.2). This was biasing the cross-section of 
                    processes like a a > mu+ mu- in the Effective Photon Approximation by three order of magnitude.
                    For LHC processes no sizeable effect have been observe so far.
                MZ: some informations for aMC@NLO runs which were before passed via include files are
                    now read at runtime. The size of executables as well as compilation time / memory usage
                    is reduced for complicated processes
                RF: Fix crash #1377187 (check that cuts were consistent with the grouping was too restrictive) 
		RF: For NLO running: added 'strip' to the makefiles to reduce executable sizes (removes symbol info)
		Stefano Carrazza (by RF): fix for the photon PDF for the internal NNPDF sets
		RF: Improved the check on the consistency of the cuts and the grouping of subprocesse (LO running)
                PT: enabled PYTHIA8.2
                OM: restore the usage of external gzip library for file larger than 4Gb which were crashing with
                    the python gzip library
                OM: Fixing the default card for Delphes
                OM: Improve support of lsf cluster (thanks Josh) 
                OM: Adding support for the UFO file functions.py (which was ignored before)
                OM: Reduce the amount of RAM used by MadSpin in gridpack mode.
                OM: discard in MadWidth partial width lower than \Lambda_QCD for colored particle.

2.2.1(25/09/14) OM: Fix a bug preventing the generation of events at LO due to a wrong treatment of 
                      the color-flow.

2.2.0(24/09/14) VH: General mixed order corrections in MadLoop (only), including QCD/EW/QED and 
                    the UFO@NLO model 'loop_qcd_qed_sm'.
                VH: Re-design of both the tree and MadLoop matrix elements output to compute
                    contributions of different coupling order combinations independently from one another.
                VH+HS: Tensor integral reduction as implemented in PJFry and IREGI readily available
                    and interfaced to MadLoop's output.
                VH: Re-structuring of MadLoop's standalone output so as to easily create a single dynamic 
                    library including many processes at once. Useful for interfacing MadLoop to other MC's
                    and already working with Sherpa.
                VH+HS: This branch contains all the fixes for proper treatment of the latest BSM@NLO models 
                    produced by FeynRules@NLO. In particular, the fixed related to the presence of majorana 
                    particles in loop ME's.
                RF: Corrected the behaviour of the pdfcode parameter in the shower_card for NLO+PS runs.
                PT: Redesigned shower_card.dat and eliminated modbos options for Herwig6          
                RF: Change the SPINUP information in the NLO LHEF from 0 to 9 (i.e. sum over helicities)
                RF: Fixed a bug in the check on the determination of the conflicting BWs.
		RF: Added the aMCfast+APPLgrid interface (arXiv:1406.7693 [hep-ph])
                PT: Redesigned shower_card.dat and eliminated modbos options for Herwig6          
                RF: Change the SPINUP information in the NLO LHEF from 0 to 9 (i.e. sum over helicities)
                RF: Fixed a bug in the check on the determination of the conflicting BWs.
                MZ: enabled LHAPDF6 interface 
                OM: Fixed a crash in some HEFT merging case.
                OM: Fix various compatibility problem created by the LHEFv3 version (Thanks to S. Brochet)
                OM: Fix a bug for MadSpin in gridpack mode
                OM: Add a routine to check the validity of LHE file (check_event command)
                OM: Fix bug for UFO model with custom propagators
                OM: Fix Bug in the computation of cross-section in presence of negative contribution 
                OM: Change colorflow information of LHE file in presence of two epsilon_ijk
                    since PY8 was not able to handle such flow in that format.
                OM: Add the function print_result for aMC@(n)LO run.
                OM: Add some shortcut in the card edition 
                    set ebeam 500 # edit both beams
                    set lpp 0     # edit both lpp1 and lpp2
                    set lhc 14    # configure for LHC 14TeV
                    set ilc 1000  # configure for ilc 1TeV
                    set fixed_scale 100 # set all scale to fixed and at 100GeV
		    set showerkt T # set showerkt on T in the shower card
 		    set qcut 20    # set the qctu to 20 in the shower card 
                OM: Fix a bug in the card edition mode which was sometimes returning to default value
                    which were edited by hand and not via the set command.
                Seoyoung Kim (by OM): Implementation of the htcaas (super-)cluster support.
		Juan Rojo (by RF): extended the 3 internal NNPDF sets for scales relevant for a 100TeV collider.
                OM: Fix a problem with the creation of DJR plot with root 6
                OM: allow the set the width to Auto in NLO computation (width computated at LO accuracy)
                OM: Adding the possibility to have automatic plot after the parton shower for Herwig6/Pythia6.
                    This require MadAnalysis and the pythia-pgs package. 

2.1.2(03/07/14) OM: Fix a bug in ALOHA in presence of customized propagator (Thanks Saurabh)
                OM: Fixing some compilation issue with MadWeight (Thanks A. Pin)
                OM: Fixing a bug preventing MadWidth to run due to the model prefixing (depending
                    on the way it was called)
                OM: Fixing a bug in MadSpin in the mssm model
		RF: Added the invariant mass and DeltaR cuts for *same flavour* opposite sign lepton
                    pairs to the run_card for NLO-type generations.
		RF: Added FxFx and UNLOPS merging with Pythia8
		RF: Prevent an infinite loop in MadSpin by forcing the correct sign to the invariants
		RF: Catch a possible error related to grouping subprocesses and setcuts
		OM: Fix an error when using the "customize_model" command
                S. Mrenna (by OM): Fix the include file in pythia8 output to be compliant with the latest
                    PY8 version
		RF: Added a string with functional form for the scales to the event file banner (NLO only)
                S. Brochet (by OM): Fix a bug in MadSpin with the writting of the mother ID in the LHE file.
                    Force the tag in the banner to always have the same case
                    increase momenta precision for the LHE file written by MadSpin 
                    (thanks a lot to S. Brochet for all those patch)
                PT: Integrated Jimmy's underlying event for Herwig6
                OM: improve "add model" functionality allow to force particle identification.
                PT: Bug fix in the normalisation of topdrawer plots for option 'sum' (as opposed to 'average')
		RF: Fixed a bug related to the random seed when the code was not recompiled for a new run.
                OM: Fixed a bug in MadEvent(LO) run, the generated sample were bias in presence of 
                    negative cross-section. A negative cross-section is possible only if you use a NLO PDF 
                    and/or if you edit the matrix.f by hand to have a non-definite positive matrix-element.
		OM: When importing a model, check that there is not more than 1 parameter with the same name.
                PT: Subsantial recoding of montecarlocounter.f and of a subroutine in fks_singular.f. Will help 
                    future extensions like EW NLO+PS matching and numerical derivatives      
                OM: Fixing a wrong assignement in the color flow in presence of epsilon_ijk color structure.
                    Those events were rejected by Pythia8 due to this wrong color-flow.
                MZ: Added the possibility to run the shower on a cluster, possibly splitting the lhe file 
                MZ: The c++ compiler can be specified as an option in the interface. On MACOSX, clang should
                    work now
                OM: MadEvent output is now LHEFv3 fully compliant. A parameter in the run_tag (lhe_version) 
                    allows to return LHEF version 2 format for retro-compatibility.

2.1.1(31/03/14) OM: Change the way the UFO model is handle by adding a prefix (mdl_) to all model variable.
                    This avoid any potential name conflict with other part of the code. This feature can be
                    bypassed by using the option --noprefix when importing the model.
                OM: New command "add model XXX" supported. This command creates a new UFO model from two UFO model.
                    The main interest stand in the command "add model hgg_plugin", which add the effective operator
                    h g g to the original UFO model. The model is written on disk for edition/future reference.
		RF: Reduced the calls to fastjet and skipped the computation of the reweight coeffients when
 		    they are not needed.
                OM: Fixed a bug for LO processes where the MMLL cut was not applied to the event sample.
                PA: Fix a bug in MadSpin to avoid numerical instabitities when extracting t-channel invariants
                    from the production event file (see modification in driver.f, search for 'MODIF March 5, 2014') 
                OM: Better determination of which particles are in representation 3/3bar since FR is ambiguous on that point.
                    Now the determination also looks for 3 -3 1 interactions to check if that help.
                OM: Fix a bug(crash) in MW linked to the permutation pre-selection module.
		RF: Better comments in the code for user-defined cuts in the ./SubProcesses/cuts.f function.
                    Also the maxjetflavor parameter in the run_card is now actually working.
                OM: Update SysCalc to:
                      - Fix a bug that some file where sometimes truncated.
                      - Allow for independant scale variation for the factorization/renormalization scale.
                RF+OM: Improve the handling of conflicting Breit-Wigners at NLO
		RF: Print the scale and PDF uncertainties for fNLO runs in the summary at the end of the run

2.1.0(21/02/14) MADWEIGHT RELEASE:
                ------------------
                
                OM+PA: First Official release of MadWeight inside MG5_aMC
                      Main update:
                        - ISR corrections
                        - possibility to use narrow-width approximation
                        - introducing a module for the pre-selection of the parton-jet assignment.
                        - extended formalism for the transfer function (more generic)
                        - possibility to evaluate the weights for multiple choices of transfer function 
      			  on the same phase-space point. The phase-space is optimized for the first set of 
                          parameters.
		      Speed update:
                        - More efficient way to group the computation for identical process with different final state.
                        - Possibility to Monte-Carlo over the permutation.
                        - More efficient way to choose between the various change of variable.
                        - Possibility to use mint (not compatible with all of the options)
			- Possibility to use sobol for the generation of PS point (sometimes faster than pure 
                          random point generator.

                MadEvent/aMC@NLO UPDATE/BUG FIXING:
 		-----------------------------------

                OM: Fix critical bug (returns wrong cross-section/width) for processes where the center of mass 
                    energy of the beam is lower than 1 GeV. So this has no impact for LHC-collider phenomenology.
                    This can also impact computation of decay-width if the mass of that particle is below 1 GeV.
		RF: Critical bug fixed (introduced in 2.0.2) for fixed order NLO runs that could
		    give the wrong cross section when the phase-space generation is inefficient
                    (like in the case for conflicting Breit-Wigners). This bug did not affect runs
                    with matching to the parton shower.
                OM: Fix a bug leading to a crash with some decay syntax. i.e., p p > t t~, (t > w+ b), (t~ >w- b~)
                OM: Fix format of LHE output for 1>N events when the <init> and mother information were wrongly set 
                    to LHC default. Specific support of this option will be part of pythia8 (8.185 and later)
                OM: Fix the syntax for the custom propagator to follow the description of arXiv:1308.1668 
                OM: Allow to call ASperGe on the flight if ASperGe module is include in the UFO model.
                    just type "asperge" at the moment where the code propose you to edit the param_card.

                MADSPIN UPDATE:
                ---------------
                OM: Allow to use another model for the decay than the one used for the production of events.
                    You are responsible of the consistency of the model in that case.
                PA: Include hellicity information for the events generated by MadSpin.
                OM: Fix a bug in MadSpin preventing the gridpack to run with NLO processes.

2.0.2(07/02/14) RF: Suppressed the writing of the 'ERROR in OneLOop dilog2_r' messages (introduced in the 
                    previous version)
                OM: Fix the bug that the shower_card.dat was wrongly identified as a pythia_card.
                OM: add one MadSpin option allowing to control the number of simultaneous open files.
                OM: Fix a bug in eps preventing evince preventing label to be displayed on page 2 and following
                    Thanks to Gauthier Durieux for the fix.
                OM: Fix a bug(crash) for p p > w+ w- j j introduce in 2.0.0 due to some jet sometimes tagged as QCD
                    and sometimes not (which was making the automatic scale computation to crash)
                OM: Change the way to writte the <init> line of the lhe file to take into account
                    - process with more that 100 subprocesses (note that you need to hack the pythia-pgs
                      package to deal with such large number of sub-process
                    - deal with pdf identification number bigger than 1 million.  
                OM: Fixed a bug preventing the Madevent to detect external module (pythia-pgs, syscalc,...)
                    Bug #1271216 (thanks Iwamoto)
                PT: PYTHIA8 scale and pdf variations

2.0.1(20/01/14) OM: Fix a bug in h > l+ l- l+ l- for group_subproceses =False (decay only). A follow up of 
                    the bug fix in 2.0.0
                RF: Replaced the Error#10 in the generation of the phase-space (for NLO) to a Warning#10.
                    In rare cases this error stopped the code, while this was not needed.
                RF: When using non-optimized loop output, the code now also works fine.
                OM: Modification of the code to allow the code to run on our servers
                VH: Improve the timing routine of the NLO code (displayed in debug mode)
                VH: FIX the import of old UFO model (those without the all_orders attribute).
                OM: Add a functionalities for restrict_model if a file paramcard_RESTRICTNAME.dat
                    exists, then this file is use as default param_card for that restriction.
                HS: Updated CutTools to v1.9.2

2.0.0(14/12/13)    CHANGE IN DEFAULT:
                   ------------------
                      OM: Change the Higgs mass to 125 GeV for most of the model (but the susy/v4 one).
                      OM: Change the default energy of collision to 13 TeV.
                      RF: Default renormalisation and factorisation scales are now set to H_T/2. (for aMC only)

                   MadEvent Update:
                   ----------------
                      OM+SF+RF: Add Frixione Photon isolation (also for aMC)
                      OM: Implementation of the reweight module for Leading Order matrix-element
                      JA+OM+AK: Store parameters needed for systematics studies.
                          This can be turned on with the use_syst parameter in
                          run_card.dat.
                          This output can be used to generate event weights for
                          a variety of variational parameters, including scalefact,
                          alpsfact, PDF choice, and matching scale. Note that this require
                          pythia-pgs v2.2 for matching scale.
                      OM+JA+Chia: Implement MadWidth (automatic/smart computation of the widths)
                      OM: Support for Form-Factor defined in the UFO model. and support for model
                          parameter presence inside the Lorentz expression.
                      OM: Support for a arbitrary functions.f file present inside the UFO model. 
                      JA: Included <clustering> tag in matched .lhe output, to be 
                          used together with Pythia 8 CKKW-L matching. This can be 
                          turned off with the clusinfo flag in run_card.dat.
                      JA: New treatment of matching for diagrams that have no
                          corresponding lower-multiplicity diagrams. Jets that
                          are not classified as shower-type emission jets are
                          flagged in the cluster scale info at the end of the event,
                          which is recognized by the Pythia interface in Pythia-PGS
                          package v. 2.2. For such jets, xqcut does not apply. This
                          allows for consistent matching e.g. of p p > w+ b b~ in 
                          the 4-flavor scheme. Note that auto_ptj_mjj must be set to
                          .false. for this to work properly.
                      OM: Change model restriction behavior: two widths with identical are not merged anymore.
                      S.Prestel(via OM): implement KT Durham cut. (thanks to Z. Marshall)
                      OM: Improved check for unresponsive of PBS cluster (thanks J. Mc Fayden)
                      OM: Implement a maximum number (2500) of jobs which can be submitted at the same time
                          by the PBS cluster. This number is currently not editable via configuration file.
                     
                   MadEvent Bug Fixing:
                   --------------------
                      OM: Fix a bug for h > l+ l- l+ l- (introduce in 1.5.9) where the phase-space parametrization 
                          fails to cover the full phase-space. This bugs occurs only if two identical particles decays
                          in identical particles and if both of those particles can't be on-shell simultaneously. 
                      OM: Fix a bug for multi_run sample in presence of negative weights (possible if NLO pdf)
                          The negative weights were not propagated to the merged sample. 
                          (thanks to Sebastien Brochet for the fix)
	         
                   aMC@NLO Update:       ! FIRST OFFICIAL RELEASE WITH NLO CAPABILITIES !
                   ---------------
                       PT: MC@NLO matching to PYTHIA8 available.
                       RF: Added FxFx merging
                       RF: Use MC over helicities for the MadLoop virtual corrections.
                       RF: Using "virtual tricks" to reduce the number of PS points for which to include
                           the virtual corrections, leading to a speed up of the code.
                       OM+SF+RF: Add Frixione Photon isolation (also in MadEvent)
                       PA+OM: Fast version of MadSpin implemented (PS generation in Fortran).
		       OM: Allow to have MadSpin in "gridpack mode" (same cards/same decay). 
                           Add in the madspin_card "set ms_dir PATH". If the path didn't exist MS will
                           create the gridpack on that path, otherwise it will reuse the information 
                           (diagram generated, maximum weight of each channel, branching ratio,...)
                           This allow to bypass all the initialization steps BUT is valid only for the 
                           exact same event generation.
                       VH: Fixed set_run.f which incorrectly sets a default value for ptl, drll and
                           etal making the code insensitive to the values set in the run_card.dat 
                       VH: Fixed a bug in MadLoop that doubled the computing time for quad precision
                       VH+RF: Added MadLoop stability information to the log files (and run summary
                           in DEBUG mode).
                       RF: Fixed a stability problem in the reweighting to get PDF and scale uncertainties.
                       VH+RF: Improved the Binoth LHA interface
                       RF: Improved the multi-channeling for processes with more amplitudes than diagrams.
                       RF: Added a new parameter in the run_card to set the required accuracy for fixed 
                           order runs.
                       SF+RF: Improved handling of fixed order analysis

                    From beta3 (13/02/13):
                       OM: Merge with 1.5.7+1.5.8 (See information below)
                       OM: Allow the customize_model to be scriptable in a 
                           friendly way.
                       RF: Event normalization is now Les Houches compliant (the weights
		           of the events should average to the total rate). The old normalization
                           can still be chosen by setting the flag 'sum = event_norm' in the run_card.
		       RF: Fixes a bug related to the mass of the tau that was not consistently 
 		           taking into account in the phase-space set-up.
		       VH: Fixed the incorrect implementation of the four gluons R2 in the loop_sm UFO.
		       VH: Fixed the UV renormalization for the SM with massive c quarks.
                       RF: The PDF uncertainty for NNPDF is now also correctly given in the run summary
                       RF: Some improvements in the test_MC and test_ME when matrix elements are
                           numerically very large
                       OM+RF: Added the running at LO to the 'launch questions'
                       OM: Allow "check" command to use a event file.
                           This will use the related param_card and the first
                           event compatible with the requested process.
                       RF: Improved the phase-space generation in the case of competing resonances

                    From beta2 (23/12/12):
                       MG5 Team: Include 1.5.4+1.5.5+1.5.6 modifications
                       MadSpin Team: Include MadSpin
                       VH: Fix computation in the Feynman gauge for the loops
                       RF: automatic computation of the NLO uncertainties
                       OM: NLO can now be runned with no central disk
                       MZ: change the format of number (using e and not d)
                       MZ: compilation and tests are possible in multicore
                       RF: allow to precise either uncertainty or number of events
                           for aMC@NLO/NLO
                       OM: ./bin/mg5 cmd.cmd is now working for NLO process

                    From beta1 (31/10/12):
                       aMCatNLO Team: First public (beta) version of aMCatNLO.
                         In order to learn aMCatNLO, please do "tutorial aMCatNLO"
                         Please also visit: http://amcatnlo.cern.ch/list.htm for more
                         information.

1.5.15 (11/12/13) OM: Fix the auto-update function in order to allow to pass to 2.0.0

1.5.14 (27/11/13) OM: Add warning about the fact that newprocess_mg5 is going to be remove in MG5_aMC_V2.0.0
                  OM: Improved cluster submision/re-submition control. 

1.5.13 (04/11/13) OM: Implement a function which check if jobs submitted to cluster are correctly runned.
                      In case of failure, you can re-submitted the failing jobs automatically. The maximal 
                      number of re-submission for a job can be parametrize (default 1) and how long you have to
                      wait before this resubmission [to avoid slow filesystem problem, i.e. condor](default 300s)
                      Supported cluster for this function: condor, lsf, pbs
                  OM: Fix a problem when more than 10k diagrams are present for a given subprocesses.
                      (tt~+4jets).
                  BF: Change nmssm model (The couplings orders were not correctly assigned for some triple 
                      Higgs interactions) 
                  OM: use evince by default to open eps file instead of gv.
		  OM: Fix a problem with the set command for the card edition for the mssm model.
                  OM: Update EWdim6 paper according to the snowmass paper. (3 more operator)
                      The default model is restricted in order to exclude those operators. In order
                      to have those you have to use import model EWdim6-full
                  OM: Fix bug #1243189, impossible to load v4 model if a local directory has the name of
                      the models (which is present in the models directory)
                  OM: Fix a bug in the complex mass scheme in the reading of the param_card (it was clearly stated)
                  OM: Improve numerical stability of the phase-space point generation. (thanks Z. Surujon)

1.5.12 (21/08/13) OM: Improve phase-space integration for processes with strong MMJJ cut. Cases where
                      the cross-section were slightly (~4%) under-evaluated due to such strong cut.
                  OM: Add a command print_results in the madevent interface. This command print the 
                      cross-section/number of events/... 
                  OM: change the way prompt color is handle (no systematic reset). Which provides better
                      result when the log is printed to a file. (thanks Bae Taegil) 
                  OM: Fix Bug #1199514: Wrong assignment of mass in the lhe events file if the initial 
                      state has one massive and one massless particles. (Thanks Wojciech Kotlarski)
                  OM: Fix a compilation problem for SLC6 for the installation of pythia-pgs
                  OM: Fix a crash linked to bug #1209113.
                  OM: Fix a crash if python is not a valid executation (Bug #1211777)
		  OM: Fix a bug in the edition of the run_card if some parameters were missing in the cards
                      (Bug #1183334)

1.5.11 (21/06/13) OM: Fix CRITICAL bug (returning wrong cross-section) for processes with more than
                      one W decaying leptonically. For such processes the lepton cuts were also used
                      on the neutrino particle reducing the cross-section. This bug was present only
                      for group_subprocesses=True (the default)
                  OM: Fix Bug #1184213: crash in presence of GIM mechanism (occur on some 
                      LINUX computer only)
                  OM: The compilation of madevent is now performed by the number of core specify
                      in the configuration file. Same for pythia, ...
                  OM: Improve support for Read-Only system
                  OM: Fix a bug with the detection of the compiler when user specifiy a specific
                      compiler.
                  OM: Fix a problem that MG5 fails to compute the cross-section/width after that 
                      a first computation fails to integrate due to a wrong mass spectrum. 
                  OM: Fix a wrong output (impossible to compile) for pythia in presence of photon/gluon
                      propagator (introduce in 1.5.8)
                  OM: Allow to have UFO model with "goldstone" attribute instead of "GoldstoneBoson", since
                      FR change convention in order to match the UFO paper.

1.5.10 (16/05/13) OM: Fix Bug #1170417: fix crash for conjugate routine in presence of 
                      massless propagator. (introduce in 1.5.9)
                  OM: Fix question #226810: checking that patch program exists before
                      trying to update MG5 code.
                  OM: Fix Bug #1171049: an error in the order of wavefunctions 
                      making the code to crash (introduce in 1.5.7)
		  OM: Allow to use an additional syntax for the set command.
                      set gauge = Feynman is now valid. (Was not valid before due to the '=')
                  OM: Fix By Arian Abrahantes. Fix SGE cluster which was not working when
                      running full simulation (PGS/Delphes).
                  OM: adding txxxxx.cc (Thanks to Aurelijus Rinkevicius for having 
                      written the routine) 
                  OM: Fix Bug #1177442. This crash occurs only for very large model. 
                      None of the model shipped with MG5 are impacted.
                  OM: Fix Question #228315. On some filesystem, some of the executable 
                      loose the permission to be executable. Recover those errors 
                      automatically.
                  OM: Modify the diagram enhancement technique. When more diagram have 
                      the same propagator structure we still combine them but we now include
                      the interference term in the enhancement technique for those diagrams.
                      This fix a crash for some multi-jet process in presence of non diagonal
                      ckm matrices.

1.5.9 (01/04/13)  JA: Fix bug in identification of symmetric diagrams, which could
                      give the wrong propagators included in event files for certain
                      processes (such as p p > z z j, z > l+ l-). Apart from the 
                      propagators (with status 2) in the event file, this bug didn't
                      affect any other results (such as distributions).
                  JA: Fix problem in gensym which made some decay chain processes
                      slower than they should be. Thanks Eric Mintun for reporting.
                  JA: Fix problem in event clustering (introduced in v. 1.5.8)
                      which made events from some processes fail Pythia running.
                  JA: Fixed bug #1156474, Pythia 8 C++ matrix element output for 
                      decay chain processes such as p p > z j, z > j j.
                      (Bug #1156474)
                  JA + OM: Automatically remove libpdf and libgeneric before survey,
                      so everything works automatically when switching between
                      built-in PDFs and LHAPDF.
                  JA: Allow syntax / to remove particles in the define command.
                      Example: define q = p / g
                  JA: Added fat warning if any decay process in a decay chain
                      includes a particle decaying to itself (as is the case
                      if you do w+ > all all, since you include w+ > w+ a).
                  JA: Forbid running newprocess_mg5 from a process directory
                      that has already been generated, to avoid confusion.
                  OM: Fix lxplus server issue (Bug #1159929)
                  OM: Fix an issue when MG5 directory is on a read only disk 
                      (Bug #1160629)
                  OM: Fix a bug which prevent to have the pythia matching plot/cross-section
                      in some particular case.
                  OM: Support of new UFO convention allowing to define custom propagator.
                      (Both in MG5 and ALOHA)
                  OM: Change ALOHA default propagator to have a specific expression for the
                      massless case allowing to speed up matrix element computation with 
                      photon/gluon.
                  OM: Correct the default spin 3/2 propagator (wrong incoming/outcoming 
                      definition)
                  ML (by OM): Adding support of the SLURM cluster. Thanks to 
                      Matthew Low for the implementation.
                  OM: Fixing the standalone_cpp output for the mssm model. (only model impacted)
                      Thanks to Silvan S Kuttimalai for reporting. 
                  OM: Fix Bug #1162512: Wrong line splitting in cpp when some name were very long.
                      (shorten the name + fix the splitting)

1.5.8 (05/03/13)  OM: Fix critical bug introduce in 1.5.0. ALOHA was wrongly written
                      HELAS routine for expression containing expression square. 
                      (like P(-1,1)**2). None of the default model of MG5 (like sm/mssm)
                      have such type of expression. More information in bug report #1132996
                      (Thanks Gezim) 		
                  OM+JA: install Delphes now installs Delphes 3 
                      [added command install Delphes2 to install Delphes 2]
                  OM: Add command in MadEvent interface: add_time_of_flight
                      This command modifies the lhe events file by adding the time of 
                      flight information in the lhe events. To run this you need to do
                      $> ./bin/madevent
                      MGME> generate_events --laststep=parton -f 
                      MGME> add_time_of_flight
		      MGME> pythia    [if needed]
                  OM: Fix bug in pythia8 output for process using decay chains syntax.
                      See bug #1099790.
                  CDe+OM: Update EWdim6 model
                  OM: Fix a bug preventing model customized via the "customize_model"
                      command to use the automatic width computation.
                  OM: Change model restriction behavior: a value of 1 for a width is 
                      not treated as a restriction rule.
                  OM: Fix incomplete restriction of the MSSM model leading to inefficient
                      process merging (and larger-than-necessary files) for the MSSM.
                  OM: Correct bug #1107603 (problem with condor cluster for submission 
                      associated to a large number of jobs). Thanks Sanjay.
                  JA: Fix one part of the problem in bug #1123974: take into 
                      account invariant mass cuts mmXX above the peak range in 
                      s-channel resonances in the phase space integration,
                      to make sure such channels find events even for narrow
                      invariant mass cut ranges. Please note the discussion in 
                      that bug report for other types of channels however.
                  JA: Fixed bug #1139303: matrix elements for identical 
                      decay chain processes with different propagators (such as 
                      p p > w+, w+ > e+ ve and p p > w-,  w- > vm~ mu-) 
                      are now no longer combined, to ensure that resonances are
                      correctly represented in event file.
                  OM: Support lhapdf set which contains photon (See bug #1131995).
                  RF+JA: Reuse last two PDF calls also for LHAPDF PDFs, clarify code
                      for reuse of PDFs in pdg2pdf.f and pdg2pdf_lhapdf.f
                  OM: Update the default delphes card to latest Delphes version. This 
                      default card is automatically overwritten by the default Delphes
                      card when running "install Delphes".
                  JA: Make sure cuts are only checked once per event - this can save
                      a lot of time for multiparton event generation.
                  OM: Fix Bug #1142042 (crash in gridpack).

1.5.7 (15/01/13)  OM+JA: Fixed crash linked to model_v4 for processes containing wwww or
                      zzww interactions. (See bug #1095603. Thanks to Tim Lu) 
                  OM: Fix a bug affecting 2>1 process when the final states particles is 
                      (outcoming fermion) introduced in version 1.5.0. (Thanks to 
                      B. Fuks) 
                  OM: Fix a problem of fermion flow for v4 model (thanks to A. Abrahantes) 
                  OM+DBF: Change the automatically the electroweak-scheme when passing to 
                      complex-mass scheme: the mass of the W is the an external parameter
                      and Gf is an internal parameter fixed by LO gauge relation. 
                  OM+DBF: Remove the model sm_mw of the model database. 
                  OM: Fix problem in the ./bin/mg5 file command when some question are 
                      present in the file.
                  OM: Extend support for ~ and ${vars} in path.
                  OM: Fix a crash in multi_run for more than 300 successive runs.
                      (Thanks to Diptimoy)
                  OM: Allow to choose the center of mass energy for the check command.
                  OM: small change in the pbs cluster submission (see question #218824)
                  OM: Adding possibility to check gauge/lorentz/...for  2>1 processes.                    

1.5.6 (20/12/12)  JA: Replaced error with warning when there are decay processes
                      without corresponding core processes final state (see 
                      Question #216037). If you get this warning, please check
                      carefully the process list and diagrams to make sure you
                      have the processes you were expecting.
                  JA: Included option to set the highest flavor for alpha_s reweighting
                      (useful for 4-flavor matching with massive b:s). Note that
                      this does not affect the choice of factorization scale.
                  JA: Fixed Bug #1089199, where decay processes with symmetric 
                      diagrams were missing a symmetry factor. 
                      Note that this only affects decay processes (A > B C ..) 
                      with multiple identical particles in the final state and 
                      some propagators not able to go on the mass shell.
                  JA: Updated the restriction cards for the sm model to set 
                      Yukawa couplings equal to the corresponding masses
                      (in order to avoid stupid gauge check failures).


1.5.5 (18/11/12)  JA: Fixed Bug #1078168, giving asymmetries in X+gamma generation
                      (e.g. Z+gamma) when ickkw=1 and pdfwgt=T. Thanks Irakli!
                  JA: Ensure that t-channel single top gives non-zero cross section
                      even if maxjetflavor=4 (note that if run with matching,
                      maxjetflavor=5 is necessary for correct PDF reweighting).
                  OM: Fixed Bug #1077877. Aloha crashing for pseudo-scalar, 3 bosons 
                      interactions (introduces in 1.5.4)
                  OM: Fix Bug for the command "check gauge". The test of comparing
                      results between the two gauge (unitary and Feynman) was not 
                      changing the gauge correctly.
                  OM: Improvment in LSF cluster support (see bug #1071765) Thanks to
                      Brian Dorney.

1.5.4 (11/11/12)  JA: Fixed bug in combine_runs.py (introduced in v. 1.5.0) for
                      processes with 5 final-state particles, which might prevent
                      matching to Pythia to work properly (thanks Priscila).
                  OM: Fix Bug #1076043, error in kinematics for e- p collisions,
 		      thanks to Uta Klein (introduced in 1.5.0).
                  JA: Fix Bug #1075525, combination of decay processes for 
                      particle and antiparticle (e.g. w+ > all all and 
                      w- > all all), thanks Pierre.
                  OM: Fix a compilation crash due to aloha (thanks Tim T)
                  JA: Fixed dynamical scale settings for e- p collisions.
                  JA: Fixed running LHAPDF on a cluster with cluster_temp_path.
                  JA: Ensure that the seed is stored in the banner even when Pythia
                      is run (this was broken in v. 1.5.0).
                  JA: Improved and clarified phase space presetting for processes
                      with competing BWs.

1.5.3 (01/11/12)  OM: Fix a crash in the gridpack mode (Thanks Baris Altunkaynak)
                  OM: Fix a crash occuring on cluster with no central disk (only
                      condor by default) for some complicated process.
                  OM: If launch command is typed before any output command, 
                      "output madevent" is run automatically.
                  OM: Fix bug preventing to set width to Auto in the mssm model.
                  OM: Allow "set width PID VALUE" as an additional possibility to
                      answer edit card function.
                  OM: Improve ME5_debug file (include now the content of the 
                      proc_card as well).

1.5.2 (11/10/12)  OM: Fix Bug for mssm model. The param_card was not read properly
                      for this model. (introduce in 1.5.0)
                  OM: If the code is run with an input file (./bin/mg5 cmd.cmd)
                      All question not answered in the file will be answered by the 
                      default value. Running with piping data is not affected by this.
                      i.e. running ./bin/mg5 cmd.cmd < answer_to_question 
                       or echo 'answer_to_question' | ./bin/mg5 cmd.cmd      
                      are not affected by this change and will work as expected.
                  OM: Fixing a bug preventing to use the "set MH 125" command in a
                      script file.
                  JA: Fixed a bug in format of results.dat file for impossible
                      configurations in processes with conflicting BWs.
                  OM: Adding command "launch" in madevent interface which is the
                      exact equivalent to the launch command in the MG5 interface
                      in madevent output.
                  OM: Secure the auto-update, since we receive some report of incomplete
                      version file information.

1.5.1 (06/10/12)  JA: Fixed symmetry factors in non-grouped MadEvent mode
                      (bug introduced in v. 1.5.0).
                  JA: Fixed phase space integration problem with multibody 
                      decay processes (thanks Kentarou for finding this!).
                  OM: Fix that standalone output was not reading correctly the param_card
                      (introduce in 1.5.0)
                  OM: Fix a crash when trying to load heft
                  OM: Fix the case when the UFO model contains one mass which 
                      has the same name as another parameter up to the case.
                  OM: Fix a bug for result lower than 1e-100 those one are now 
                      consider as zero.
                  OM: Fix a bug present in the param_card create by width computation 
                      computation where the qnumbers data were written as a float 
                      (makes Pythia 6 crash).

1.5.0 (28/09/12)  OM: Allow MG5 to run in complex mass scheme mode
                      (mg5> set complex_mass True)
                  OM: Allow MG5 to run in feynman Gauge
                      (mg5> set gauge Feynman)
                  OM: Add a new command: 'customize_model' which allow (for a
                      selection of model) to fine tune the model to your need.
                  FR team: add a file decays.py in the UFO format, this files 
                      contains the analytical expression for one to two decays
       		  OM: implement a function for computing the 1 to 2 width on 
                      the fly. (requires MG5 installed on the computer, not only
                      the process directory)
                  OM: The question asking for the edition of the param_card/run_card
                      now accepts a command "set" to change values in those cards
                      without opening an editor. This allow simple implemetation 
                      of scanning. (Thanks G. Durieux to have push me to do it)
                  OM: Support UFO model with spin 3/2
                  OM + CDe: Support four fermion interactions. Fermion flow 
                       violation/Majorana are not yet allowed in four fermion 
                       interactions.
                  OM + PdA: Allow Large Extra Dimension Model (LED) to run in the
                      MG5 framework.
                  OM: Add auto-detection if MG5 is up-to-date and propose to
                      apply a patch if not.
                  OM: MadEvent changes automatically the compiler according to 
                      the value present in the configuration file.
                  OM: Aloha modifications: faster to create routines and more 
                      optimized routines (up to 40% faster than previous version).
                  OM: Aloha now supports Lorentz expression with denominator.
                  OM: Improve error message when Source didn't compile properly.
                  OM: The numerical evaluation of the matrix element requires now 
                      less memory than before (madevent and standalone output)
                  OM: Fix a series of bugs with the madevent command 'remove' and 
                      'run_banner'                    
                  JA: Ensure identical results for identical seeds also with
                      multiple runs in the same directory. Note that identical runs
                      with previous versions can't be guaranteed (but different
                      seeds are guaranteed to give statistically independent runs).
                      Save the results.dat files from all runs.
                  JA: Amended kinematics to correctly deal with the case of
                      massive beams, as well as fixed-target proton collisions.
                  JA: Changed default in the run_card.dat to use -1 as "no cut"
                      for the max-type cuts (etaj, ptjmax, etc.).
                  JA: Added support for negative weights in matrix elements
                      (as required for interference-only terms) and PDFs.
                  JA: Avoid creating directories for integration channels
                      that can not give events based on BW settings
                      (further improvement compared to v. 1.4.8).
                  JA: Optimize phase space integration when there are resonances
                      with mass above ECM.
                  JA: Fixed issue in replace.pl script with more than 9 particles
                      in an event.
                  JA+OM: Allow cluster run to run everything on a local (node) disk.
                      This is done fully automatically for condor cluster.
                      For the other clusters, the user should set the variable
                      "cluster_temp_path" pointing to a directory (usefull only if 
                      the directory is on the node filesystem). This still requires
                      access to central disk for copying, event combination,
                      running Pythia/PGS/Delphes etc.
                  OM: Replace fortran script combine_runs by a python script. 
                      This script allows to be more stable when running on clusters 
                      with slow filesystem response (bugs #1050269 and #1028844)
                  JA: Ensure that process mirroring is turned off for decay
                      processes of type A > B C...

1.4.8.4 (29/08/12) OM: Fix a web problem which creates generations to run twice on the web.

1.4.8.3 (21/08/12) JA: Ensure that the correct seed is written also in the .lhe
                       file header.
                   JA: Stop run in presence of empty results.dat files 
                       (which can happen if there are problems with disk access
                       in a cluster run).
                   JA: Allow reading up to 5M weighted events in combine_events.

1.4.8.2 (30/07/12) OM: Allow AE(1,1), AE(2,2) to not be present in SLAH1 card
                       (1.4.8 crashes if they were not define in the param_card)
                   OM: Add a button Stop-job for the cluster and make nicer output 
                       when the user press Ctrl-C during the job.

1.4.8 (24/07/12)  JA: Cancel running of integration channels where the BW
                      structure makes it impossible to get any events. This
                      can significantly speed up event generation for processes
                      with conflicting BWs.
                  JA: Minor modification of integration grid presetting in
                      myamp.f, due to the above point.
                  JA: Raise exception if a decay process has decaying particles
                      that are not present in the corresponding core process
                      (this might help avoid syntax mistakes).
                  JA: Fixed subprocess group combination also for the case
                      when different process flags @N are given to different
                      decays of the same core process (sorry, this was missed
                      in v. 1.4.7).
                  JA: Fixed crash for process p p > w+ w+ j j t t~ when all 
                      w and t/t~ are decayed (bug #1017912, thanks to Nicolas
                      Deutschmann).
                  JA: Fixed array dimension for diagrams with a single s-channel
                      propagator (caused crash for certain compilers, bug #1022415
                      thanks Sho Iwamoto).
                  JA: Fixed crash for identical decay chains for particle-anti- 
                      particle when only one of the two is decayed, introduced 
                      in v. 1.4.7 (thanks John Lee).
                  OM: Ensure that matching plots are replaced correctly when
                      Pythia is run reusing a tag name.
                  OM: Improved check for YE/AE, YU/AU, YD/AD for first two
                      generations in SLHA1<->2 converter (thanks Abhishek).

1.4.7 (25/06/12)  JA: Change the random seed treatment to ensure that the original 
                      seed is stored in the banner (this was broken in v. 1.4.0).
                      If a non-zero seed is given in the run_card, this seed
                      is used as starting value for the SubProcesses/randinit file,
                      while the seed in the run_card is set to 0.
                      This way, the seed for a multi_run is automatically
                      updated in the same way as for individual runs.
                  TS + JA: Fix problem with duplicate random seeds above 64000.
                      Now, random seeds up to 30081*30081 can safely be used.
                  JA: Turn off automatic checking for minimal coupling orders
                      in decay processes A > B C ...
                  JA: Ensure that automatic coupling order determination works
                      also for effective theories with multiple orders in an
                      interaction (thanks Claude and Gizem Ozturk).
                  JA: Optimize phase space integration and event generation
                      for decay processes with very squeezed mass spectrum.
                  JA: Ensure that identical matrix elements in different process 
                      definitions are combined also when using the decay chain 
                      formalism (thanks to Zhen Liu for pointing this out).
                  BF+JA: Updated the NMSSM model to the latest FR version.
                  OM: Change EW_dim6 to remove all interactions which don't 
                      impact three boson scattering.
                  JA: Fixed problem in matrix element combination which allowed
                      non-identical matrix elements to be combined in certain
                      complicated processes (such as p p > l vl l vl l vl),
                      resulting in lines with Z > e+ mu- in the event file
                      (bug #1015032, thanks Johannes E for reporting).
                  JA: Fixed minor typo in myamp.f.
                  OM: Fixed minor behavior restriction of multi_run (thanks to
                      Joachim Kopp).
                  OM: Improved condor cluster support when the cluster is 
                      unresponsive (should avoid some crashes on the web).
                  JA: Fixed support for color sextets in addmothers.f
                      (thanks Nicolas Deutschmann for reporting).          
                  JA: Make sure that also the SubProcesses directories are 
                      cleaned when running bin/compile in a gridpack.
                  JA: Removed the confusing makefile in Template and replace it
                      with scripts to create madevent.tar.gz and gridpack.tar.gz.
                  
1.4.6 (16/05/12)  JA: Added cuts on lepton pt for each of the 4 hardest leptons
                  OM: Allow bin/madevent script to be run with a single line command
                      example ./bin/madevent multi_run 10 
                  OM: Adding the 4 higgs interactions in the standard model UFO model
                  JA: Added new restriction card for the sm model with massive
                      muon and electron, and non-zero tau decay width
                  JA: Ensure assignment of colors to intermediate propagators
                      works also in fermion flow- and color flow-violating 
                      RPV processes (thanks Brock Tweedie for finding this).
                  JA: Fix crash for certain fermion flow violating decay chains
                      (introduced in v. 1.3.27) (again thanks to Brock Tweedie).
                  JA: Fix crash for decay chains with multiple decays involving 
                      the same particles (thanks Steve Blanchet for reporting)
                  JA+OM: Fix crash for Pythia8 output with multiparticle vertices
                      (thanks to Moritz Huck for reporting this.)
                  OM: Fixing ALOHA output for C++/python.
                  OM: Fix a crash occuring when trying to create an output on 
                      an existing directory (thanks Celine)

1.4.5 (11/04/12)  OM: Change the seed automatically in multi_run. (Even if the seed
                      was set to a non automatic value in the card.)
                  OM: correct a minor bug #975647 (SLAH convention problem) 
                      Thanks to Sho Iwamoto
                  OM: Improve cluster support (more secure and complete version)
                  JA: Increased the number of events tested for non-zero helicity
                      configurations (needed for goldstino processes).
                  OM: Add a command to remove the file RunWeb which were not always
                      deleted correctly
                  OM+JA: Correct the display of number of events and error for Pythia 
                     in the html files.
                  OM: Changed the way the stdout/stderr are treated on the cluster
                      since some cluster cann't support to have the same output file
                      for both. (thanks abhishek)

1.4.4 (29/03/12)  OM: Added a command: "output aloha" which allows to creates a 
                      subset (or all) of the aloha routines linked to the
                      current model
                  OM: allow to choose the duration of the timer for the questions.
                      (via ./input/mg5_configuration.txt)
                  OM: Allow UFO model where G is not defined.
                  OM: allow to use ~,~user, ${var} in the path. Improve support
                      for path containing spaces.
                  JA: Fixed LHAPDF functionality which was broken in v. 1.4.0
                  JA: Allow non-equal mixing angles in mssm restrict cards
                      (as needed for cards from some spectrum generators)
                  JA: Fixed script addmasses.py for complicated events such as
                      p p > t t~ + jets with decays of t and t~.
                  JA: Added GE cluster to the list in cluster.py.
                  JA: Allow up to 1M events in a single run. Note that the 
                      unweighting (combine events) step gets quite slow with
                      so many events. Also note that if Pythia is run, still
                      maximum 50k events is recommended in a single run. 
                  OM: Fix problem linked to filesystem which makes new files
                      non executables by default. (bug #958616)
                  JA: Fixed buffer overflow in gen_ximprove when number of
                      configs > number of diagrams due to competing resonances
                      (introduced in v. 1.4.3).

1.4.3 (08/03/12)  JA: Reintroduced the possibility to completely forbid
                      s-channel diagrams, using the $$ notation. Note that
                      this should be used with great care, since the result
                      is in general not gauge-invariant. It is in general
                      better to use the $ notation, forbidding only onshell
                      s-channel particles (the inverse of decay chains).
                  JA: Automatically ensure that ptj and mmjj are below xqcut
                      when xqcut > 0, since ptj or mmjj > xqcut ruins matching.
                  OM: Add LSF to the list of supported cluster (thanks to Alexis).
                  OM: change the param_card reader for the restrict file.
                      This allow to restrict model with 3 lha id (or more)
                      (thanks to Eduardo Ponton).
                  OM: forbids to run 'generate events' with python 2.4.
                  OM: Include the configuration file in the .tar.gz created on 
                      the web (thanks to Simon) .
                  OM: Fix a Mac specific problem for edition of Delphes card.
                      (thanks to Sho Iwamoto).
                  OM: ALOHA modifications:
                       - Change sign convention for Epsilon (matching FR choices)
                       - For Fermion vertex forces that _1 always returns the  
                         incoming fermion and _2 returns the outcoming fermion. 
                         (This modifies conjugate routine output)
                       - Change the order of argument for conjugate routine
                         to expect IO order of fermion in all cases.
                       Note that the two last modifications matches MG5 conventions
                       and that those modifications correct bugs for interactions
                       a) subject to conjugate routine (i.e. if the model has 
                          majorana)                       
                       b) containing fermion momentum dependencies in the Lorentz
                          structure  
                       All model included by default in MG5 (in particular sm/mssm)
                       were not affected by those mismatch of conventions.
                       (Thanks to Benjamin fuks) 
                  OM: make acceptance test more silent.  
                  OM: return the correct error message when a compilation occur. 
                  OM: some code re-factoring.

1.4.2 (16/02/12) JA: Ensure that matching works properly with > 9 final state
                      particles (by increasing a buffer size in event output)
                 OM: add a command "import banner" in order to run a full run
                      from a given banner.
                 OM: Fix the Bug #921487, fixing a problem with home made model
                      In the definition of Particle/Anti-Particle. (Thanks Ben)
                 OM: Fix a formatting problem in me5_configuration.txt 
                      (Bug #930101) Thanks to Arian
                 OM: allow to run ./bin/mg5 BANNER_PATH and
                      ./bin/mg5 PROC_CARD_V4_PATH
                 OM: Various small fixes concerning the stability of the html 
                      output.
                 OM: Changes the server to download td since cp3wks05 has an 
                      harddisk failures.

1.4.1 (06/02/12) OM: Fix the fermion flow check which was wrongly failing on 
                      some model  (Thanks to Benjamin)
                 OM: Improve run organization efficiency (which speeds up the 
                      code on cluster) (Thanks to Johan)
                 OM: More secure html output (Thanks to Simon)

1.4.0 (04/02/12) OM: New user interface for the madevent run. Type:
                      1) (from madevent output) ./bin/madevent
                      2) (from MG5 command line) launch [MADEVENT_PATH] -i
                      This interface replaces various script like refine, 
                      survey, combine, run_..., rm_run, ...
                      The script generate_events still exists but now calls
                       ./bin/madevent. 
                 OM: For MSSM model, convert param_card to SLAH1. This card is
                      converted to SLAH2 during the MadEvent run since the UFO 
                      model uses SLAH2. This allows to use Pythia 6,
                      as well as having a coherent definition for the flavor.
                 JA+OM: For decay width computations, the launch command in 
                      addition to compute the width, creates a new param_card 
                      with the width set to the associated values, and with the 
                      Branching ratio associated (usefull for pythia). 
                 NOTE: This param_card makes sense for future run ONLY if all 
                      relevant decay are generated.
                 EXAMPLE: (after launch bin/mg5):
                       import model sm-full
                       generate t > b w+
                       define all = p b b~ l+ l- ta+ ta- vl vl~
                       add process w+ > all all
                       add process z > all all
                       define v = z w+ w-
                       add process h > all all
                       add process h > v v, v > all all
                       output
                       launch
                 OM: change output pythia8 syntax: If a path is specified this 
                      is considered as the output directory.
                 OM: Change the path of the madevent output files. This allows 
                      to run pythia/pgs/delphes mulitple times for the same set 
                      of events (with different pythia/... parameters).
                 OM: Madevent output is now insensitive to the relative path
                      to pythia-pgs, delphes, ... In consequence you don't need
                      anymore to have your directory at the same level as 
                      Template directory. 
                 OM: MadEvent checks that the param_card is coherent with the 
                      restriction used during the model generation. 
                 OM: Model restrictions will now also force opposite number to 
                      match (helpfull for constraining to rotation matrix).  
                 OM: Change the import command. It's now allowed to omit the 
                      type of import. The type is guessed automaticaly. 
                      This is NOT allowed on the web.
                 OM: Add a check that the fermion flow is coherent with the 
                      Lorentz structure associates to the vertex.
                 OM: Add a check that the color representation is coherent. 
                      This allow to detect/fix various problem linked
                      to some new models created by FR and SARAH.
                 OM: Change the default fortran compiler to gfortran.
                 OM: Add the possibility to force which fortran compiler will
                      be used, either via the configuration file or via the set 
                      command.
                 OM: Add the possibility to bypass the automatic opening of 
                      the web browser (via the configuration file: 
                      ./input/mg5_configuration.txt )
                 OM: add 'save options' command to save the current configuration 
                      in the configuration file. 
                 OM: Change the scheme of questions when running madevent and 
                      allow to specify in the command interface if you
                      want to run pythia/pgs/...
                      Allow to put the answers to the questions in the 
                      proc_card.dat.
                 OM: Add options for the display command:
                      a) display options: return the current option value. 
                        i.e. those set via the set command and/or via the 
                        configuration file
                      b) display variable NAME: return the current string 
                        representation of NAME and/or self.NAME .
                      c) display coupling_order: return the coupling orders with
                        their associated weight (for automatic order restriction)
                      d) display couplings now returns the list of all couplings
                        with the associated expression
                      e) display interactions [PART1] [PART2] [PART3] ...
                         display all interactions containing the particles set
                         in arguments 
                 OM: New Python script for the creation of the various html pages.
                      This Requires less disk access for the generation of the files.
                 OM: Modify error treatment, especially for Invalid commands
                      and Configuration problems.
                 JA: Ensure that we get zero cross section if we have
                      non-parton initial states with proton/antiproton beams
                 OM: Improve cluster support. MadEvent now supports PBS/Condor/SGE
                      Thanks to Arian Abrahantes for the SGE implementation.
                 OM: Improve auto-completion (better output/dealing with multi line/...)
                 OM: Improve the parallel suite and change the release script to run
                      some of the parallel tests. This ensures even higher stability 
                      of the  code for the future releases.
                 JA: Changed the way gridpacks work: Set granularity to 1
                      (so randomly select channels only if they should generate 
                      less than 1 event), but allowing channels to run down to a single
                      iteration. This removes all old problems with increased
                      variance for small channels in the gridpacks, while giving 
                      even faster event generation.

                 Thanks to Johan Alwall, Sho Iwamoto for all the important 
                 testing/bug reports.


1.3.33 (01/01/12) JA: Revisited colors for propagators in addmothers.f
                      to ensure that propagators in color flow
                      violating processes get the correct color
                      from initial state particles (thanks to
                      Michele Gabusi for forcing me to do this).

1.3.32 (21/12/11) JA: Fixed a bug in the PDF reweighting routine,
                      which caused skewed eta distributions for
                      matched samples with pdfwgt=T. Thanks to Giulio
                      Lenzi for finding this.
 
1.3.31 (29/11/11) OM: Fix a bug an overflow in RAMBO (affects standalone 
                     output only)
                  PdA (via OM): Change RS model (add a width to the spin2)
                  OM: Fix a bug in the cuts associate to  allowed mass of all 
                      neutrinos+leptons (thanks to Brock Tweedie for finding it)
                  OM: Remove some limitation in the name for the particles


1.3.30 (18/11/11) OM: Fix a bug for the instalation of pythia-pgs on a 64 bit
                      UNIX machine.
                  OM: If ROOTSYS is define but root in the PATH, add it 
                      automatically in create_matching_plots.sh
                     This is require for the UIUC cluster.

1.3.29 (16/11/11) OM: Fixed particle identities in the Feynman diagram drawing
                  JA: Fixed bug in pdf reweighting when external LHAPDF is used.
                  OM+JA: Simplify the compilation of pythia-pgs package.


1.3.28 (14/11/11) OM+JA: Fix special case when Lorentz structure combining
                      two different Majorana particles depends on the
                      incoming/outgoing status of the Majorana particles
                      (needed for MSSM with Goldstino).
                  JA: Fixed problem with colors in addmothers.f for complicated
                      multiparticle vertices and simplified color treatment 
                      (thanks to Gauthier Durieux for pointing this out).
                  JA: Further improved gridpack parameters
                  OM: Update the parallel test (now testing against MG5 1.3.3)
                  OM: Include some parallel test in the release script.


1.3.27 (05/11/11) JA: Fix bug in mirrored amplitudes (sometimes
                      amplitudes that should not be flagged as
                      mirrored were flagged as mirrored). Thanks
                      Marco Zaro for reporting this!
                  JA: Fix another problem getting enough events in
                      gridpack mode (it was not completely fixed in
                      v. 1.3.24). Thanks Alexis!
                  JA: Added "!" comments for all parameters in the default
                      run_card, since apparently this is still needed
                      for g77 to correctly read the parameters.
 
1.3.26 (31/10/11) JA: Fix color setting in MadEvent event file for
                      multiparticle vertices, which was not taken into
                      account in the upgrade in v. 1.3.18
                  OM: Fixed mmnl cut (inv. mass of all leptons and neutrinos)
                      which was never active.
                  OM: Fix td install in Linux were a chmod was missing

1.3.25 (27/10/11) JA: Ensure that the correct intermediate resonance
                      is always written in the event file, even when we
                      have resonances with identical properties.
                  OM: Fix the bug forcing to quit the web browser in order to
                      have MG5 continuing to run.
                  OM: Change the tutorial in order to allow open index.html
                      after the output command. 

1.3.24 (22/10/11) JA: Fix problem with getting enough events in gridpack
                      mode (this was broken in v. 1.3.11 when we moved
                      from events to luminocity in refine). Thanks to
                      Alexis Kalogeropoulos.

1.3.23 (19/10/11) JA: Allow user to set scales using setscales.f again 
                      (this was broken in v. 1.3.18). Thanks to Arindam Das.
                  JA: Ensure that the error message is displayed if the
                     "make" command is not installed on the system.
 
1.3.22 (12/10/11) JA: Fixed another bug (also introduced in 1.3.18), which 
                      could give the wrong ordering between the s-channel 
                      propagators for certain multiprocess cases (this
                      also lead to a hard stop, so don't worry, if you get 
                      your events, the bug doesn't affect you). Sorry about
                      that, this is what happens when you add a lot of
                      new functionality...

1.3.21 (12/10/11) OM: Add a new command: install.
                      This allow to install quite easily different package
                      devellop for Madgraph/MadEvent. The list of available
                      package are pythia-pgs/MadAnalysis/ExRootAnalysis/Delphes
                  OM: Adding TopEffth Model
                  OM: Improve display particles and autocompletion in
                      presence of nonpropagating particles
                  OM: Fix Aloha bug linked to four fermion operator
                  PA: fix the problem of degenerate color basis in the
                      diquark sextet model
                  JA: Fixed bug in cluster.f that created a hard stop,
                      introduced in 1.3.18.

1.3.20 (09/10/11) JA: Fixed bug in myamp.f that created a hard stop
                      error for certain cases with many processes with
                      different propagators in the same subprocess dir.

1.3.19 (06/10/11) JA: Fixed problem with SubProcesses makefile on Linux,
                      introduced in 1.3.18.

1.3.18 (04/10/11) JA: Use model information to determine color of particles
                      for reweighting and propagator color info.
                  JA: Changed the definition of "forbidden s-channels"
                      denoted by "$" to exclude on-shell s-channels while
                      keeping all diagrams (i.e., complemetary to the decay
                      chain formalism). This reduces the problems with 
                      gauge invariance compared to previously.
                      "Onshell" is as usual defined by the "bwcutoff" flag 
                      in the run_card.dat.
                  JA: Enable proper 4-flavor matching (such as gg>hbb~+jets)
                      Note that you need the Pythia/PGS package v. 2.1.9 or 
                      later to use with 4F matching.
                      Changes include: alpha_s reweighting also for b vertices,
                      new scale treatment (mu_F for pp>hbb~ is (pT_b^max*m_Th)),
                      no clustering of gluons to final-state massive particles
                      in MadEvent.
                  JA: Ensure that factorization scale settings and matching works
                      also in singlet t-channel exchange processes like
                      single top and VBF. The dynamic factorization
                      scale is given by the pT of the scattered quark
                      (on each side of the event).
                Note: You need the Pythia/PGS package v. 2.1.10 or later
                      to use with VBF matching, to ensure that both radiated
                      and scattered partons are treated correctly
                      - scattered partons need to be excluded from the matching,
                      since their pT can be below QCUT. An even better
                      treatment would require to individually shower and match
                      the two sides in Pythia, which is not presently possible.
                Note: In the matched 4-flavor process p p > t b~ j $ w+ w- t~ +
                      p p > t b~ j j $ w+ w- t~, there is an admixture
                      of t-channel single top (with up to 1 radiated jet) 
                      and s-channel single top (with up to 2 radiated jets). 
                      In this case, the automatic determination of maximum 
                      multiplicity sample doesn't work (since max in the file 
                      will be 2 jets, but for t-channel max is 1 jet).
                      So MAXJETS=1 must be specified in the pythia_card.dat.
                  JA: Fixed pdf reweighting for matching, which due to a mistake
                      had never been activated.
                  JA: Improved phase space integration presetting further by 
                      taking into account special cuts like xpt, ht etc.
                  JA: Introduce new convention for invariant mass cuts
                      - if max < min, exclude intermediate range
                      (allows to exclude W/Z dijet resonances in VBF processes)

1.3.17 (30/09/11) OM: Fix a crash created by ALOHA when it tries to create the full
                      set of ALOHA routines (pythia8 output only).

1.3.16 (11/09/11) JA: Fixed the problem from 1.3.12.

1.3.15 (09/09/11) OM: remove the fix of 1.3.12
                      (No events in output for some given processes)

1.3.14 (08/09/11) OM: Fix a bug in the RS model introduced in 1.3.8

1.3.13 (05/09/11) JA: Fixed bug with cut_decays=F which removed cuts also for
                      non-decay products in certain channels if there is
                      a forced decay present. Note that this does not affect
                      xqcut, only pt, minv and eta cuts.
                  JA: If non-zero phase space cutoff, don't use minimum of
                      1 GeV (this allows to go to e.g. 2m_e invariant mass for
                      \gamma* > e+ e-).

1.3.12 (01/09/11) JA: Fixed problem with decay chains when different decays
                      result in identical final states, such as
                      p p > go go, (go > b1/b1~ b/b~, b1/b1~ > b/b~ n1)
                      (only one of the decay chains was chosen, instead of
                      all 3 combinations (b1,b1), (b1,b1~), (b1~,b1~))
                  JA: Allow for overall orders also with grouped subprocesses
                  JA: Ensure that only leading color flows are included in event
                      output (so no singlet flows from color octets).
                  JA: Fixed small bug in fermion flow determination for multifermion
                      vertices.

1.3.11 (26/08/11) JA: Improved precision of "survey" by allowing 4th and 5th 
                      iteration if accuracy after 3 iterations < 10%.
                  JA: Subdivide BW in phase space integration for conflicting BWs 
                      also for forced decays, to improve generation with large
                      bwcutoff in e.g. W+ W- production with decays.
                  JA: Do refine using luminocity instead of number of events,
                      to work with badly determined channels.
                  JA: Don't use BW for shat if mass > sqrt(s).
                  JA: Fixed insertion of colors for octet resonances decaying to 
                      octet+singlet (thanks Bogdan for finding this)

1.3.10 (23/08/11) OM: Update ALOHA version
                  OM: increase waiting time for jobs to write physically the results on
                      the disks (in ordre to reduce trouble on the cluster).

1.3.9 (01/08/11)  OM: Add a new model DY_SM (arXiv:1107.5830). Thanks to Neil 
                      for the generation of the model 

1.3.8 (25/07/11)  JA: Replace the SM and HEFT models with latest versions using
                      the Wolfenstein parameterization for the CKM matrix.
                  JA: Implemented reading of the new UFO information about
                      coupling orders (order hierarchy and expansion_order).
                  JA: New "coupling order" specification WEIGHTED which checks
                      for  sum of coupling orders weighted by their hierarchy.
                  JA: Implemented optimal coupling orders for processes from any
                      model if no coupling orders specified.

1.3.7 (21/07/11)  JA: Fix makefiles for some v4 models that were forgotten
                      in v. 1.3.5

1.3.6 (18/07/11)  OM: Ensure that the new makefiles work on the web

1.3.5 (14/07/11): JA: New organization of make files, ensure that compilation works 
                      for all modes (with/without LHAPDF, static/dynamic, 
                      regular/gridpack) for both Linux and Mac OS X (be careful with 
                      dynamic libraries on Mac OS X though, since it seems that 
                      common blocks might not work properly)
                  JA: Fixed proper error messages and clean stop for compilation 
                      errors during MadEvent run.

1.3.4 (05/07/11): OM: More informative error message when a compilation error occurs

1.3.3 (29/06/11): JA: Fixed diagram symmetry for case when there are
                      no 3-vertex-only diagrams
                  JA (by OM): More informative error when trying to generate invalid 
                      pythia8 process

1.3.2 (14/06/11): OM: Fix fortran output when a model is case sensitive 
                        (Bug if a coupling was depending of a case sensitive parameter)
                  SdV: Remove a annoying print in the new cuts (added in 1.3.0)
                  OM: Fix a compilation problem in the standalone cpp output

1.3.1 (02/06/11): JA: Fixed missing file bug with the introduction of
                      inclusive HT cut

1.3.0 (02/06/11): JA: Allow for grouped subprocesses also for MG4 models
                  JA: Improved multiprocess diagram generation to reuse
                      diagrams for crossed processes
                  JA: Automatic optimization of order of particles in
                      multiparticle labels for optimal multiprocess generation
                  JA: Improved efficiency of identification of identical
                      matrix elements
                  JA: Improved identification of diagrams with identical
                      divergency structure for grouped subprocesses
                  JA: Included more fine-grained run options in the
                      run_card, including helicity summation options,
                      whether or not to set ptj and mjj automatically
                      based on xqcut, etc.
                  JA: Fixed some minor array limit and arithmetics warnings
                      for extreme decay and decay chain processes.
                  SdV: Added cuts on H_T(all jets, light and b)
                  OM: Fixed minor bug related to cluster option in launch

1.2.4 (15/05/11): JA: Fixed long-standing bug in DECAY relating to
                      the cross section info in <init> block, and
                      fixed parameter reading for MG5 SM model.

1.2.3 (11/05/11): JA: Fixed problem with scale choice in processes with mixed 
                      QED/QCD orders, e.g. p p > t t~ QED=2. Note that this fix
                      doesn't work for p p > t t~ j j QED=4 which should still
                      be avoided.
                  JA: Added the ptllmin/max options in the default run_card.dat

1.2.2 (09/05/11): OM: fix ALOHA symmetries creating not gauge invariant result 
                      for scalar octet

1.2.1 (08/05/11): OM: reduce the quantity of RAM use by matrix.f
                  OM: support speed of psyco if this python module is installed
                  OM: fix a minor bug in the model parsing
                  OM: add the check of valid model.pkl also for v4 model
                  OM: add a check that UpdatesNotes is up-to-date when
                      making a release
                  JA: Fixed problem in phase space generation for
                      s-channel mass > s_tot

1.2.0 (05/05/11): OM: minor fixes on check charge conjugation
                  OM: add a check on the path for the validity of the model.pkl
                  JA: Fixed problem with combine_runs on certain compilers

1.1.2 (03/05/11): OM+JA: Fixed problem for models with multiple
                      interactions for the same set of particles,
                      introduced in v. 1.1.1
 
1.1.1 (02/05/11): JA: Replaced (slow) diagram symmetry determination by
                      evaluation with fast identification based on diagram tags.
                  JA: Replacing the "p=-p" id=0 vertex produced by diagram 
                      generation algorithm already in the diagram generation,
                      simplifying drawing, helas objects and color.
                  JA: Fixed compiler warnings for unary operator.
                  JA: Always set all coupling orders for diagrams
                      (needed for NLO implementations).
                  OM: Improved and more elegant "open" implementation for
                      the user interface.
                  OM: minor fixes related to checking the gauge

1.1.0 (21/04/11): JA: Removed hard limit on number of external particles in 
                      MadEvent, allowing for unlimited length decay chains there
                      (up to 14 final state particles successfully integrated).
                  JA: Improved helicity selection and automatic full helicity 
                      sum if needed. Optimization of run parameters.
                  JA: New flag in run_card.dat to decide whether basic cuts
                      are applied to decay products or not.
                  OM: Merged ALOHA calls for different lorentz structures 
                      with the same color structures, increasing the speed and 
                      efficiency of matrix element evaluations.
                  OM: Added new "open" command in command line interface,
                      allowing to open standard file types directly.
                      Automatically open crossx.html at launch.
                  JA: Fixed MadEvent bugs for multiparton processes with 
                      conflicting decays and some faulty array limits.
                  JA: Suppressed scary but irrelevant warnings for compiling 
                      2->1 and 1->2 processes in MadEvent.
                  JA: Pythia 8 output further optimized.
                  JA, OM: Several minor fixes relating to user interface etc.

1.0.0 (12/04/11): Official release of MadGraph 5. Some of the features:
                  - Complete FeynRules compatibility through the UFO interface
                  - Automatic writing of HELAS routines for any model in
                    Fortran, C++ or Python through ALOHA
                  - Matrix element output in Fortran, C++ or Python
                  - Output formats: MadEvent, Pythia 8, Standalone (Fortran/C++)
                  - Support for spin 0, 1/2, 1, 2 particles
                  - Support for color 1, 3, 6, 8
                  - Revamped MadEvent with improved subprocess directory 
                    organization and vastly increased speed and stability
                  - Unlimited length decay chains (up to 12 final state
                    particles tested with MadEvent, see v. 1.0.1)
                  - Process checks for new model implementations
                  - ...and much more (see paper "MadGraph 5: Going Beyond")<|MERGE_RESOLUTION|>--- conflicted
+++ resolved
@@ -1,45 +1,8 @@
 Update notes for MadGraph5_aMC@NLO (in reverse time order)
 
-<<<<<<< HEAD
-
-                        ** PARRALEL VERSION FOR PYTHON 3 **
-
-2.7.3.py3(28/06/20):
-      ALL: Contains all feature of 2.7.3 (see below)
-      OM: Fix a crash when running PY8 in matched/merged mode (bug not present in not .py3 version of the code)
-      MZ: low_mem_multicore_nlo_generation is working again
-          but not for LOonly mode and not in OLP mode
-
-2.7.2.py3(25/03/20):
-      ALL: Contains all feature of 2.7.2 (see below)
-
-2.7.1.py3(09/03/20):
-      ALL: Contains all feature of 2.7.1 (see below)
-      OM: Fixed a lot of python3 compatibility issue raised by user
-          Particular Thanks to Congqio Li (CMS), Richard Ruiz and Leif Gellersen
-	  for their reports.
-
-2.7.0.py3 (27/02/20):
-      ALL: Contains all feature of 2.7.0			
-      OM: Support for python3.7 in top of python 2.7
-          - python2.6  is not supported anymore
-	  - this requires the module "six" [pip install six --user]
-      OM: dropping function set low_mem_multicore_nlo
-      OM: dropping support for syscalc (c++ version)
-      OM: introduction of new setup variable
-          - f2py_compiler_py2 and f2py_compiler_py3
-	    which will be used to overwrite f2py_compiler when using the associate python version
-          - lhapdf_py2 and lhapdf_py3
-	    same for lhapdf
-      OM: introduction of a new command "convert model FULLPATH"
-          - try to convert a UFO model compatible to python2 only to a new model compatible both with
-	    Python2 and Python3 (no guarantee)
-
-
-                             ** Main Branch  Update **
-			
-=======
+
 2.8.0:
+      OM: pass to python3 by default
       OM: For LO process, you can now set lpp1 and lpp2 to "4" for process with initial photon in order to get the
           effective photon approximation. This mode behaves like the "3" one: The cut-off scale of the approximation
 	  is taken from the fixed renormalization factorisation scale: "dsqrt_q2fact1/dsqrt_q2fact2"
@@ -67,7 +30,42 @@
       OM: Fixing numerical issue  with the boost in EPA mode.
      
 
->>>>>>> df898420
+                        ** PARRALEL VERSION FOR PYTHON 3 **
+
+2.7.3.py3(28/06/20):
+      ALL: Contains all feature of 2.7.3 (see below)
+      OM: Fix a crash when running PY8 in matched/merged mode (bug not present in not .py3 version of the code)
+      MZ: low_mem_multicore_nlo_generation is working again
+          but not for LOonly mode and not in OLP mode
+
+2.7.2.py3(25/03/20):
+      ALL: Contains all feature of 2.7.2 (see below)
+
+2.7.1.py3(09/03/20):
+      ALL: Contains all feature of 2.7.1 (see below)
+      OM: Fixed a lot of python3 compatibility issue raised by user
+          Particular Thanks to Congqio Li (CMS), Richard Ruiz and Leif Gellersen
+	  for their reports.
+
+2.7.0.py3 (27/02/20):
+      ALL: Contains all feature of 2.7.0			
+      OM: Support for python3.7 in top of python 2.7
+          - python2.6  is not supported anymore
+	  - this requires the module "six" [pip install six --user]
+      OM: dropping function set low_mem_multicore_nlo
+      OM: dropping support for syscalc (c++ version)
+      OM: introduction of new setup variable
+          - f2py_compiler_py2 and f2py_compiler_py3
+	    which will be used to overwrite f2py_compiler when using the associate python version
+          - lhapdf_py2 and lhapdf_py3
+	    same for lhapdf
+      OM: introduction of a new command "convert model FULLPATH"
+          - try to convert a UFO model compatible to python2 only to a new model compatible both with
+	    Python2 and Python3 (no guarantee)
+
+
+                             ** Main Branch  Update **
+			
 2.7.3(21/06/20)
       OM: Fixing some bug for read-only LO gridpacks (wrong cross-section and shape when generating events).
           Thanks to Congqiao Li for this

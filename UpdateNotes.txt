--- conflicted
+++ resolved
@@ -1,17 +1,14 @@
 Update notes for MadGraph5_aMC@NLO (in reverse time order)
 
-<<<<<<< HEAD
+
+3.4.0 (XX/XX/XX)
       OM: change reweighting/spinmode=onshell (from maddspin) to use the average of the matrix-element when it exists an order ambiguity in the matrix element like for the following process:
       p p > e+ ... z, z > e+ e-
       where permuting the momenta of the "e+" does not lead to the same
       matrix-element.
 
 
-3.3.1 (XX/XX/XX)
-=======
-
 3.3.1 (04/12/21)
->>>>>>> 81eeb25b
       RF: Fix for bug #1928364 related to the new FxFx clustering routines.
       OM: Fix for bug #1952050 systematics/reweighting run at NLO that was broken
           introduced in 3.3.0

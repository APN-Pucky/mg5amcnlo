--- conflicted
+++ resolved
@@ -7,11 +7,8 @@
                 OM: Fixing a bug in MadSpin in the mssm model
 		RF: Added the invariant mass and DeltaR cuts for *same flavour* opposite sign lepton
                     pairs to the run_card for NLO-type generations.
-<<<<<<< HEAD
 		RF: Prevent an infinite loop in MadSpin by forcing the correct sign to the invariants
-=======
 		RF: Catch a possible error related to grouping subprocesses and setcuts
->>>>>>> 1474cfdc
 
 2.1.1(31/03/14) OM: Change the way the UFO model is handle by adding a prefix (mdl_) to all model variable.
                     This avoid any potential name conflict with other part of the code. This feature can be

Update notes for MadGraph5_aMC@NLO (in reverse time order)

<<<<<<< HEAD
3.2.0 (xx/xx/xx)
      SF/OM/MZ/XZ: Implementation (at LO) of ISR and beamstrhalung for e+e- collider
      BUG FIX (from 2.9.5 long term stable)
      
2.9.5 (xx/xx/xx)
      OM+LM: [LO only] Fix the factorization scale dependence for lpp=2/3/4.
             This was claimed to be using fixed scale computation while in some case the scale was dynamical
	     To have full flexibility we introduced two additional (hidden) parameter
	     fixed_fac_scale1 and fixed_fac_scale2 that allow to choose fixed scale for only one beam.

3.1.1 (28/05/21)
      ALL: put a crash for potentially ambiguous syntax with explanation
           on how to bypass such crash via a new entry in
	   input/mg5_configuration.txt
      BUG FIX (from 2.9.4 long term stable)

=======
2.9.5 (22/08/21)
      OM+LM: [LO only] Fix the factorization scale dependence for lpp=2/3/4.
             This was claimed to be using fixed scale computation while in s\
ome case the scale was dynamical
             To have full flexibility we introduced two additional (hidden) \
parameter
             fixed_fac_scale1 and fixed_fac_scale2 that allow to choose fixe\
d scale for only one beam.
      OM: fix auto-width that was not following	run_mode specification
      OM: fixing missing rwgt_info for reweighting with gridpack mode
      OM: fixing 'check' command with the skip_event mode
      OM: fixing auto-width computation for 3 body decay and identical particle which was sometimes leading to crash
      OM: Fix some potential infinite loop when running with python3
      
>>>>>>> a20150e4
2.9.4(28/05/21)
      OM: Fix a python3 issue for madSpin when using in a gridpack mode (set ms_dir)
      OM: Fix an issue for non positive definite matrix-element when using the
          "set group_subprocesses False"  mode of MG5aMc
      OM: Fix a speed issue for gridpack in readonly mode where the grid were recomputed 

3.1.0 (30/03/21)
    ALL: include all changes up to 2.9.3 of the 2.x release
    ALL: pass to python3 by default
    MZ+RF+OM: Fix relevant to the case when PDG specific cuts are set in the NLO run_card.
        The generation of tau was not taking into account the information.
    DP+HS+MZ: Allow for the computation of NLO EW and complete NLO corrections in the 4FS
    MZ+SC+ERN+CS: The code can be linked to PineAPPL (arXiv:2008.12789), making it possible
	 to generate PDF-independent fast-interploation grids including EW corrections.
	 This supersedes the interface to ApplGrid+aMCFast which was not working in v3
    MZ: Change syntax meaning in 3.0 series to be consistent with the one of 2.0 series:
        QCD<=X, QED<=Y apply at the amplitude level (not to the squared amplitude anymore).
        Squared-amplitude constraints can be imposed by using the usual squared-order 
        syntax, e.g.:
	QCD^2<=X, QED^2<=Y (constrained at the diagram squared level).
    MZ: Different coupling combinations and their scale variations are written in the
        event file as extra weights
    OM: Some aliases have been added for the orders constraints:
            - aEW<=X / aS<=Y is equivalent to QCD^2<=2X / QED^2<=2Y
            - EW<=X / EW^2<=X is equivalent to QED<=X / QED^2<=X



                        ** PARRALEL VERSION FOR EW branch **

3.0.3 (06/07/20)
     include up to 2.7.3

3.0.2
     include up to 2.7.2
     MZ: better handling of zeros in color-linked borns 
     RF: improved the behaviour for integration channels that give zero cross section
     RF: Rewritten the mint integrator package. Makes for easier extensions.
     RF: Fixed a problem related to the multi-channel enhancement factor for
         NLO runs that only appeared in BSM theories (or EFTs)
     RF: In the virt-tricks, replaced the grids for the virtuals with a
         polynomial fit, which is more precise and allows for a reduction of
         the number of calls to the virtual. However, requires to save all the
         phase-space points for which the virtual has been computed to disk,
         hence requires more disk space and memory for highly-accurate
         runs. Can be disabled in the FKS_params.dat card, if disk space
         and/or memory use needs to be limited.

3.0.1 
     include up to 2.6.4
     MZ: Enable shower for QCD-only splittings
     RF: Fixed a major bug in the code that affected 3.0.0 that affected processes with
         cuts and --to a lesser extend-- processes with massive final state particles:
	 the phase-space region where "xi_i_fks != xinorm*xi_i_hat" had the wrong "prefact".

3.0.0 (01/05/18):
     RF+SF+VH+DP+HS+MZ: Allow for the computation of NLO EW corrections (and more subleading NLO corrections).
         [Note: when requiring NLO corrections ([QCD], [QED] or [QCD QED]), internally the code always treats this [QCD QED],
	 and then uses the coupling orders to specify which contributions should be considered. Among other things, this means
	 that when doing QCD corrections only --contrary to previous versions-- also loop diagrams with non-QCD-charged 
	 particles will be included (e.g., the pentagons in Higgs production via vector-boson fusion).]
     HS: inclusion of SMWidth for fast evaluation of NLO accurate widths for all SM particles
     RF+SF: Resonance-aware phase-space mapping for NLO computations 
     RF: Reduction of the number of jobs -- results in earlier detection of small integration channels for fNLO
     OM: remove ./bin/mg5 executable

                             ** Main Branch (version 2.x) Update **


2.9.3(25/03/21)
      OM: Fix an issue with t-channel particles for massive initial state where sqrt(S)
          was close to the mass of the initial mass. boundary condition on t-channnel were
	  incorrectly setup leading to strange spectrum in various distribution (very old bug)
      OM: Fix an issue with a crash for loop computation
      OM: more python3 fixing bug
      OM: Fix a bug in the re-writting of the run_card when seed was specify leading to a wrong templating
      OM: various small fix of crash/better logging/debug information
     
2.9.2(14/02/21)
      MZ+RF+OM: Fix relevant to the case when PDG specific cuts are set in the NLO run_card.
        The generation of tau was not taking into account the information.
      OM: fix an issue when running with python3 where the normalization of pythia8 file were wrong
          when pythia8 was run in parralel.
      OM: fixing more issue  related to MSSM (introduced within 2.9.0)
      OM: fixing issue with loop-induced processus (introduced within 2.9.0)
      OM: Fix some wrong scale variation at NLO+PS (introduced in 2.9.0)
      OM: Fix an issue with the installation of pythia-pgs
      

2.9.1.2 (02/02/21)
      Kiran+OM: Fixing issue for the MSSM model
      OM: Fixing issue with mac support
      OM: fix a bug introduced within 2.8.2 related to a wrong phase-space mapping of conflicting resonances.
          Leading to zero cross-section and/or potential bias cross-section for more complex cases.
	  The issue occurs only if you have a conflicting resonances followed by a massless propopagator.
	  one example is generate p p > z h , z > e+ e-, h > b b~ a

2.9.0 (30/01/21)    **** Major speed-up update for LO computation ***
      Kiran+OM: Optimization of the matrix-element at run-time using recycling helicity method
                - This fasten LO computation by a factor around 2
		- This can be turned off via the command "output PATH --hel_recycling=False"
      OM: Various optimization fot T-channel integration
          - use different ordering for T-channel. Four different ordering have been implemented
	    at generation time, the code decides which ordering to use channel-per-channel.
	    This can be turned off via the command "output PATH --t_strategy=2"
	  - increase number of maximum iteration for double or more T-channel
	  - implement an alternative to the standard multi-channel.
	     instead of using the amplitude square it use the product of the denominator
	     (the default strategy use depends of the process)
	  - speed-up for VBF type of process  are often around 100 times faster
	  - This fixes a lot of issue for processes failing to generate the targetted number of events.
      OM: Better version of the color-computation (but this leads to only modest gain but for very complex processes.)
          This optimizations leads to a longer generation time of the code (only for complex processes).
	  This can be turned off  via "output PATH --jamp_optim=False"
      OM: New parameter in the run_card:
          - sde_strategy: allows to change the default multi-channel strategy
	  - a new phase-space optimization parameter are now easily availabe via the command "update ps_optim" 
      OM: New global parameter "auto_convert_model"
          if set on True (set auto_convert_model T or via input/mg5_configuration.txt)
	  all model crashing due to a python3 compatibility issue of the UFO model will be automatically converted
	  to a python3 compatible model. 

2.8.3 (26/01/21):
      OM: Buch of bunch fixing related to python3 issue (mainly related to unicode encoding)
      OM: Various fix for reweighting with loop (mainly with python3 as well)
      OM: Fix a potential bug for polarized sample with at least three polarised particles with a least two
          identical particles and one different polarised particle.
      OM: Fix various bug for maddm interface (thanks Daniele)
      OM: Fix various issue with overall order usage
      OM: Fix compatibility with MacOS 11
      OM: fix additional GCC10 compatibility issue
      OM: fix issue for 1>n process where width were set to zero automatically (introduced in 2.8.0)
      OM: fix aloha output mode for python output
      OM: avoid a bug with helicity filtering that was kept for all benchmark when using
          multiple successive re-weighting
      OM: Edition of the reweighting card via "set" command is not starting from the original param_card
          used to generated the events file and not from the model default anymore.
      OM: Interference have now their default dynamical scale set to HT/2


2.8.2 (30/10/20):
      OM: Fix a bug when setting width to zero where they were actually set to 1e-6 times the width
          This can lead to bias in the cross-section if your process is very sensitive to the cross-section
	  due to gauge cancelation. Bug introduced in version 2.6.4.
      OM: Hide Block parameter loop from NLO model but for madloop run.
          The factorization scale is still determine by the setup of the run_card as before
      OM: Fix couple of python3 specific bug

2.8.1(24/09/20):
      OM: Change user interface related to FxFx mode
          - If you have multiple multiplicities at NLO,
	    - the default run_card is modified accordingly
	        - has icckw=3 and follow the official FxFx recomendation (i.e. for
		  scale and jet algo)
            - the shower card has two parameter that are dynamically set 
                - njmax (default: -1) is automatically set depending of the process definition
                - Qcut (default: -1) is now automatically set to twice ptj parameter
            - the default parton-shower is automatically set to Pythia8
          - The value of the cross-section after FxFx formalism (removing double counting) is
	    now printed on the log and available on the HTML page
      OM: Fix for the auto width for three body decay in presence of identical particles.
      OM: add support for __header__ in UFO model
      OM: allow restriction card to have auto-width
      OM: fixing some html link (removed ajax link forbidden by major web browser)
      OM: Various fix related to the python3 support
          - including more efficient model conversion method

2.8.0 (21/08/20):
      OM: pass to python3 by default
      OM: For LO process, you can now set lpp1 and lpp2 to "4" for process with initial photon in order to get the
          effective photon approximation. This mode behaves like the "3" one: The cut-off scale of the approximation
	  is taken from the fixed renormalization factorisation scale: "dsqrt_q2fact1/dsqrt_q2fact2"
      OM: The width ao T-channel propagator are now set to zero automatically.
          To return to the previous behaviour , you can use the options "set zerowidth_tchannel False"
	  (to set before the output command)
      OM: Change in madevent phase-space integrator for T-channel:
            - The integration of photon/Z/Higgs are now done together rather than separatly and follow importance
	       sampling of the photon channel
	    - A new option "set max_t_for_channel X" allows to veto some channel of integration with more than X
	       t-channel propagator. This options can speed-up significantly the computation in VBF process.
	       (We advise to set X to 2 in those cases)
	    - Fix a numerical issue occuring for low invariant mass in T-channel creating spurious configuration.   
      OM: In madspin_card you can now replace the line "launch"
          by "launch -n NAME", this will allow to specify the name of the
	  directory in EVENTS where that run is stored.
      OM: Change in the python interface of the standalone output. In top of the pdg of the particles,
          you can now use the process_id (the one specified with @X) to distinguish process with the same particle
	  content. This parameter can be set to -1 and the function then ignore that parameter.
      OM: Adding new option in reweighting to allow the user to use the process_id in presence of ambiguous
          initial/final state.
      OM: Update the makefile of standalone interface to python to be able to compile in multicore.
           (thanks Matthias Komm)
      OM: Update of the auto-width code to support UFO form-factors
      OM: Fixing numerical issue  with the boost in EPA mode.
     

                        ** PARRALEL VERSION FOR PYTHON 3 **

2.7.3.py3(28/06/20):
      ALL: Contains all feature of 2.7.3 (see below)
      OM: Fix a crash when running PY8 in matched/merged mode (bug not present in not .py3 version of the code)
      MZ: low_mem_multicore_nlo_generation is working again
          but not for LOonly mode and not in OLP mode

2.7.2.py3(25/03/20):
      ALL: Contains all feature of 2.7.2 (see below)

2.7.1.py3(09/03/20):
      ALL: Contains all feature of 2.7.1 (see below)
      OM: Fixed a lot of python3 compatibility issue raised by user
          Particular Thanks to Congqio Li (CMS), Richard Ruiz and Leif Gellersen
	  for their reports.

2.7.0.py3 (27/02/20):
      ALL: Contains all feature of 2.7.0			
      OM: Support for python3.7 in top of python 2.7
          - python2.6  is not supported anymore
	  - this requires the module "six" [pip install six --user]
      OM: dropping function set low_mem_multicore_nlo
      OM: dropping support for syscalc (c++ version)
      OM: introduction of new setup variable
          - f2py_compiler_py2 and f2py_compiler_py3
	    which will be used to overwrite f2py_compiler when using the associate python version
          - lhapdf_py2 and lhapdf_py3
	    same for lhapdf
      OM: introduction of a new command "convert model FULLPATH"
          - try to convert a UFO model compatible to python2 only to a new model compatible both with
	    Python2 and Python3 (no guarantee)


                             ** Main Branch  Update **

2.7.3(21/06/20)
      OM: Fixing some bug for read-only LO gridpacks (wrong cross-section and shape when generating events).
          Thanks to Congqiao Li for this
      OM: Allowing loop-induced process to run on LO gridpack with read-only mode.
          Thanks to Congqiao Li for this      
      OM: Fix a bug in the longitudinal polarization for off-shell effect, leading to deviation at large invariant mass.
      OM: Adding more option to the run_card for fine tuning phase-space integration steps
          All are hidden by default:
	    - hard_survey [default=1]: request for more points in survey (and subsequent refine)
	    - second_refine_treshold [default=1.5]: forbid second refine if cross section after first refine is
	       is smaller than cross-section of the survey times such treshold
      OM: new command for the editions of the cards:
           - set nodecay: remove all decay line from the madspin_card
	   - set BLOCKNAME all VALUE: set all entry of the param_card "BLOCKNAME" to VALUE
	   - edit CARDNAME --comment_line='<regular_expression>' : new syntax to comment all lines of a card
	       that are matching a given regular expression
      OM: For Mac only, when running in script mode, MG5aMC will now prevent the computer to go to idle sleep.
          You can prevent this by running with the '-s' option. like ./bin/mg5_aMC -s PATH_TO_CMD


2.7.2(17/03/20)
      OM: Fix a Bug in pythia8 running on Ubuntu 18.04.4 machine
      OM: Speed up standalone_cpp code by changing compilation flag

2.7.1.2(09/03/20)
      OM: Fixing issue (wrong cross-section and differential cross-section) for
          polarised sample when
	   1) you have identical polarised particles
	   2) those particles are decays
	  examples: p p > j j w+{0} w+{T}, w+ > e+ e-
      OM: In presence of identical particles, if you define the exact number of decays
          (either via the decay chain syntax or via MadSpin) then they are assigned in an ordered way:
          generate p p > z{0} z{T}, z > l+ l-, z > j j
	  means that the Longitudinal Z decays to lepton (transverse to jet)
	  Thanks to Jie Xiao for reporting such issues. 
      OM: Effective Photon approximation is now always done with a fix cutoff. This use the FIXED factorization scale
          of the associate beam as the cutoff of the Improved Weizsaecker-Williams.
      OM: Allow to install lhapdf6.2 by default
      OM: Fixing website used to download pdf since lhapdf removed their previous hepforge page for pdf set.
      OM: Fixed a bug (leading to a crash) introduced in 2.6.6 related to the ckkw/MLM check for BSM model
          with gluon with non QCD interaction
      OM: For fortran standalone with python binding, this is not necessary anymore to run the code from a specific directory.
          You need however need to use the standard path for the param_card or have the file ident_card within the same
	  directory as the param_card.dat.


2.7.0(20/01/20)
      OM: Allow for a new syntax in presence of multi-jet/lepton process:
         generate p p > 3j replaces p p > j j j 
      OM: Allow syntax for (fully) polarized particles at LO: [1912.01725]
           ex: p p > w+{0} j, e+{L} e-{R} > mu+ mu- Z{T}
               p p > w+{T} w-{0} j j, w+ > e+ ve, w- > j j
      OM: (Thanks to K. Mawatari, K. Hagiwara) implemention of the axial gauge for the photon/gluon propagator.
          via "set gauge axial"
      OM: Support for elastic photon from heavy ion implemented. For PA collision, you have to generate your diagram
          with "set group_subprocesses False"
      OM: The default run_card.dat is now by default even more specific to your process. 
          Nearly all the cuts are now hidden by default if they do not impact your current process.
          This allows to have less information by default in the run_card which should simplifies its 
          readibility. 
      OM: distinguish in the code if zero contribution are related to no point passing cuts or if
          they are related to vanishing matrix-element. In the later case, allow for a lower threshold.
          (This allow to fasten the computation of such zero contribution)


2.6.7(16/10/19)
      OM: Fix a bug introduced in 2.6.2, some processes with gluon like particles which can lead to the wrong sign for interference term. 
      OM: Fix a bug introduced in 2.6.6 related to the restriction of model which was leading to wrong result for re-weighitng with loop model (but impact can in principle be not limited to re-weighting).
      OM: systematics now supports the option --weight_format and --weight_info (see help command for details)
      OM: set the auto_ptj_mjj variable to True by default
      OM: the systematics_arguments default value is modified in presence of matching/merging.
      OM: reweight: add an option --rwgt_info to allow to customise the banner information associate to that weight
      RF: Fixed a bug in the warning when using FxFx in conjunction with Herwig++/Herwig7. Also, with latest version of
          Herwig7.1.x, the FxFx needed files are compiled by default with in the Herwig code. Thanks Andreas Papaefstathiou.

2.6.6(28/07/19)
      OM: Bug in the edition of the shower_card. The set command of logical parameter was never setting the 
          parameter to False. (Thanks to Richard Ruiz) 
      RF: Fixed a bug in the creation of the energy-stripped i_FKS momentum. Tested for several processes,
          and seems to have been completely harmless.
      OM: Forbidding the use of CKKW/default scale for some UFO model allowing gluon emission from quark with
          no dependence in aS
      OM: Add an option "keep_ordering" for reweighting feature to allow to sometimes use decay chain even if
          you have ambiguity between final state particles.
      OM: Fixed an issue with interference which sometimes happens when some polarization contribution were negative but not all of them.
      VH: Change in the pythia8 output mode (thanks to Peter Skands)
      OM: Any number in the cards (not only integer) can use multiplication, division and k/M suffix for times 1000 and 1 million respectively
      OM: Energy cut (at LO) are now hidden by default for LHC type of run but visible for lepton collider ones.
      OM: Same for beam polarization

2.6.5 (03/02/19)
      OM: Fix some speed issue with the generated gridpack --speed issue introduced in 2.6.1--
      OM: Fix a bug in the computation of systematics when running with Python 2.6.
      OM: import model PATH, where PATH does not exists yet, will now connect to the online db
          if the model_name is present in the online db, then the model will be installed in the specified path.
      MZ: Applgrid+aMCFast was broken for some processes (since 2.6.0), due to wrong 
          information written into initial_states_map.dat. This has been fixed now
      OM: change in the gridpack. It automatically runs the systematics.py (if configure in the run_card)
      OM: Fix  a MLM crash occuring for p p > go go (0,1,2 j)
      OM: Fix issue for BSM model with additional colored particle where the default dynamical scale choice 
          was crashing


2.6.4 (09/11/18)
      OM: add specific treatement for small width (at LO only and not for loop-induced)
          if the width is smaller than 1e-6 times the mass, a fake width (at that value) is used for the
          numerical evaluation of the matrix-element. S-channel resonances are re-scaled according to 
          narrow-width approximation to return the correct total cross-section (the distribution of events 
          will on the other hand follow the new width). 
          The parameter '1e-6' can be changed by adding to (LO) run_card the parameter: "small_width_treatment"
      OM: add a new command "install looptools" to trigger the question that is automatically trigger 
          the first time a loop computation is needed.
      RF: Fixed a bug when using TopDrawer plots for f(N)LO runs, where the combination of the plots could lead
          to completely wrong histograms/distributions in case of high-precision runs.
      OM: Fix some MLM crash for some processes (in particular BSM processes with W'). 
      OM: Fix a bug in the reweighting due to the new lhe format (the one avoiding some issue with py8)
      OM: Fix a behavior for negative mass, the width was set to negative in the param_card automatically
          making the Parton-shower (and other code) to crash since this does not follow the convention.
      OM: Change compiler flag to support Mojave.

2.6.3.2 (22/06/18)
      OM: Fix a bug in auto-width when mass are below QCD scale.
      OM: Fix a bug for g b initial state where the mass in the lhe file was not always correctly assigned
          Note that the momentum was fine (i.e. in the file P^2 was not equal to the mention M but to the correct one)
      OM: Improvment for madspin in the mode spinmode=none
      OM: Fix a bug in MadSpin which was making MadSpin to work only in debug mode

2.6.3 (15/06/18)
      OM: When importing model, we now run one additional layer of optimisation:
           - if a vertex as two identical coupling for the same color structure then the associated lorentz 
             structure are merged in a single one and the vertex is modified accordingly
      OM: When restricting a model, we also run one additional layer of optimisation
           - Opposite sign coupling are now identified and merged into a single one
           - if a vertex as two identical coupling (up to the sign) for the same color structure
             then the associated lorentz structure are merged in a single one and the 
             vertex is modified accordingly 
      VH+OM: changing the ALOHA naming scheme for combine routine when the function name starts to be too long. 
      OM: adding a hidden parameter to the run_card (python_seed) to allow to control the randon number 
          generated within python and be able to have full reproducibility of the events
      OM: Fixing some issue with the default dynamical scale choice for 
            - non minimal QED sample
            - heft model when multiple radiation coming from the higgs decay/scattering
          This can also impact MLM since it use the same definition for the dynamical scale
      OM: Fix some issue for DIS scattering where the shat was wrongly defined for low energy scattering.
          Low energy scattering are not adviced since they break the factorization theorem.
          In particular the z-boost of the events are quite ill defined in that scenario.
      OM: changing the format of the param_card for NLO model to match expectation from the latest PY8
      OM: Update of MadSpin to allow special input file for the case of spinmode=none. 
          With that very simple mode of decay, you can now decay hepmc file or wrongly formatted leshouches event
          (in that mode we do not have spin correlation and width effect)
      PT: in montecarlocounter.f: improved colour-flow treatment in the case gluons are twice colour-connected to each other
          new gfunction(w) to get smoothly to 0 as w -> 1. (for NLO+PS run)
      OM: Fix some issue for the new QED model (including one in the handling of complex mass scheme of such model)
      OM: Fixing an issue of the param_card out of sync when running compute-widths
      OM: Adding Qnumbers block for ghost (the latest version of py8 was crashing due to their absence)

2.6.2 (29/04/18)

      Heavy ion pdf / pdf in general:
      -------------------------------
      OM: Support for rescaling PDF to ion PDF (assuming independent hadron), this is well suited for Lead-Lead collision, p-Lead collision and fix-target
      OM: Support in systematics.py for ion pdf. Possiblity to rescale only one beam (usefull to change only on PDF for fix target experiment)
      OM: Removing internal support for old type of PDF (only supported internal pdf are now cteq6 and nnpdf23)


      User Interface
      --------------
      OM: introduce "update to_full" command to display all the hidden parameter.
      OM: introduce "update ion_pdf" and "update beam_pol" to add related section in the run_card.
          the polarization of the beam is set as hidden parameter instead as default parameter
      OM: improve handling of (some) run_card parameter:
            - add comment that can be displayed via "help NAME"
            - add autocompletion for some parameter
            - add direct rejection of parameter edition if not in some allowed list/range
      
      Bug fixes:
      ----------
      OM: Fix issue with madspin introduced in 2.6.1 (failing to generate correct diagram for NLO process)
      OM: fix crash in 1>N reweighting
      RF+MZ: Fixed a problem with (f)NLO(+PS) runs in case the Born has identical QCD-charged
      	     particles. Cross sections were typically correct, but some distributions might
	     have shown an asymmetry. 
      OM: Change in LO maching for HEFT (or any model with hgg vertex) in the way to flag jet that should
          not take part in the matching/merging procedure.
      OM: Fixed a bug for loop induced in gridpack mode
      RF: Fixed a bug for ApplGrid: in rare cases the ApplGrid tables were filled twice for the same event
      OM: Fixed a bug for fixed target experiment when the energy of the beam was set to 0. 
      RF: Fixed an issue where too many files were opened for fNLO runs in rare cases
      OM: Fix issue on Madevent html output where some link where broken
      OM: Fix issue for the display lorentz function (was also presenting security issue for online use)
      OM: Fix issue for spin 3/2 (one in presence of fermion flow violation and one for custom propagator)

      Enhancement:
      -----------
      OM: add the value of all the widths in Auto-width in the scan summary file
      OM: For 1>N, if the user set fixed_run_scale to True, then the scale is choose accordingly
          and not following the mass of the inital state anymore
      RF: For the HwU histograms, if no gnuplot installation is found, write the gnuplot scripts in v5
          format (instead of the very old v4 format).
      OM: Change the default LO output directory structure. Now by default the lepton and neutrino are split 
          in two different directory. This avoids to face problem with the assymetric cut on lepton/neutrino
      OM: loop-filter commands are now working for loop-induced processes
      OM: New  method avoiding that two process are running inside the same output directory.
          This is implemented only for Gridpack and LO run so far. 
          The new method should be more robust in case of crash (i.e. not wrongly trigger as before)
      OM: For LO scan, if a crash (or ctrl-c) occurs during the scan, the original param_card is now
          restored.

2.6.1 (12/12/17)

      RF+MZ: It is now possible to add LO matrix elements (with [LOonly]) 
             to Fx-Fx merged samples. Thanks to Josh Bendavid for testing.
      OM: Re-factoring the code asking which program to use (both at LO and NLO)
          - design modular, designed for PLUGIN interactions
          - the length of the question auto adapts to the size of the shell
      OM: Allowing to have the gridpack stored on a readonly filesystem
      OM: Fix a bug in matching/merging forbiding the pdf reweighting for some processes (since 2.4.0)
      OM: Creation of online database with the name of known UFO model. If a use try to import a model
          which does not exits locally, the code will automatically check that database and download the 
          associate model if it exists. You can contact us if you are the author of one model which is not
          on our database. 
	  The list of all available model is available by typing "display model_list"
      OM: Model with __arxiv__ attribute will display "please cite XXXX.XXXXX when using this model" when
          loaded for the first time.
      OM: A fail of importing a UFO model does not try anymore to import v4 model
      OM: Many model present in models directory have been removed, however they can still be imported
          since they are available via automatic-download
      OM: Refactoring of the gridpack functionality with an infinite loop to reach the requested number of events
      OM+RF: Adding new class of cut at LO/NLO defined via the pdg of the particle
      VH: Support for the latest version of MA5
      MZ: Adding support for lhapdf v6.2
      OM: Fixing various bug in the spinmode=onshell mode of MadSpin
      OM: Fix a bug for model with 4 fermion in presence of restrict_card
      OM: Fix aloha bug in presence of complex form-factor.
      OM: improve auto-detection and handling of slha1/slha2 input file when expecting slha2. 

2.6.0 (16/08/17)
      New Functionalities:
      --------------------
      RF+OM: Added the possibility to also have a bias-function for event generation at (f)NLO(+PS)
      OM: Improve Re-WEIGHTING module
          1) creation of a single library by hyppothesis. 
          2) library for new hyppothesis can be specify via the new
             options: change tree_path and change virt_path
          3) allows to re-weight with different mass in the final states (LO only)
             This forces to rewrite a new lhe file, not adding weight inside the file
             (via the command: change output 2.0)
          4) allows to run the systematics on the newly generated file (for new output file)
             (via the command change systematics True)
          5) Fix some Nan issue for NLO reweighting in presence of colinear emission
	  6) various bug fixing, speed improvement,...
      OM: Add new option to SYSTEMATICS program:
           --remove_weights, --keep_weights, --start_id
           See "help systematics for more details."
      OM: Allow to specify param_card, run_card,... directly via an html link.

      Bug Fixing:
      -----------
      OM: Update condor class to support CERN type of cluster (thanks Daria Satco)
      OM: Fixing a bug leading to a crash in pythia8 due to one event wrongly written when splitting the
          events for the parralelization of pythia8
      OM: Fixing an issue, leading to NAN for some of the channel of integration for complicated processes.
      OM: Fix a bug in gripack@NLO which forbids to run it when the gridpack was generated with 0 events.
      RF: Fixed bug #1694548 (problem with NLO for QCD-charged heavy vector bosons).
      RF: Another fix (adding on a fix in 2.5.5) related to FxFx merging in case there are
      RF: Fixed bug #1706072 related to wrong path with NLO gridpack mode
          diagrams with 1->3 decays.
      RF: Fixed a bug (found by SF) that gave a seriously biased resonance mass when using MadSpin for decaying a 2->1 process.
      PT: Fix in montecarlocounter.f. Previously, for NLO+PS it was reading some subleading-colour information, now all
          information passed to the MC counterterms is correctly leading colour. 
      OM: Fix systematics computation for lepton collider
      OM+VH: Remove the proposition to install pjfry by default, due to many installation problem. The user can still force to 
          install it, if he wants to.
      OM: Fix a problem of madspin when recomputing width for model loaded with --modelname option
      OM: Fix events writing for DIS (thanks to Sho Iwamoto)
      OM: Fix a problem of output files written .lhe.gz, even if not zipped (python2.6 only)
      OM: Fixing some issue related to the customised propagator options of UFO model
 
      Code Re-factorisation:
      ----------------------
      RF: Refactor of the HwU.f fortran code. Gives more flexibility and potentially lower
          memory requirements.
      RF: Refactor of the (NLO) code related to extra weights (for PDF/scale uncertainties).
      OM: Increase modularity of the code for the support of plugin (maddm and MPI@LO)     
          - Now we support the HPC plugin allowing to generate LO-gridpack on MPI machine
          - Plugin can now use the "launch" keyword

2.5.5(26/05/17)
      OM: Fixing bug in the creation of the LO gridpack introduced in 2.4.3. Since 2.4.3 the generated 
          gridpack were lacking to include the generated grid for each channel. This does not lead to 
          bias but to a significant slow down of the associated gridpack.
      OM: Supporting user function calling other non default function.
      OM: adding the command "update to_slha1" and "update to_slha2" (still beta)
      RF: some cleanup in the NLO/Template files. Many unused subroutines deleted.
      OM: fixing some bug related to complex_mass_scheme
      OM: fixing bug in ALOHA for C++ output (in presence of form-factor)
      OM: fixing lhe event for 1 to N process such that the <init> block is consistently set for the shower
      OM: ExRootAnalysis interface is modified (need to be requested as an analysis)
      RF: Fix for FxFx merging in case there are diagrams with 1->3 decays.

2.5.4(28/03/17)
      OM: Add a warning in presense of small width
      OM: Fix a bug related to a missing library (introduced in 2.5.3)
      OM: Improve stability of the onshell mode of MadSpin
      VH: Fix some problem related to LHAPDF

2.5.3(09/03/17)
      PT: Modified the default shower starting scale in montecarlocounter.f.
          The new reference scale from which the dampening profile is computed is sum_i mt_i/2, i
          being Born level final-state momenta.
      OM: New "special mode" for madspin accessible via "set spinmode onshell".
          This mode allow for full spin-correlation with 3 (or more) body decay but the decaying particle
          remains exactly onshell in this mode. Loop-induced production/decay are not allowed in this mode.
      OM+RF: Allowing for creation of LHE like output of the fixed order run at NLO.
          This LHEF file is unvalid for parton-shower (all PS should crash on such file). It will be 
          unphysical to shower such sample anyway.
          Two hidden parameters of the  FO_analyse_card.dat allow some control on the LHEF creation
       	  "fo_lhe_weight_ratio" allows to control the strength of a partial unweighting [default:1e-3]
             increasing this number reduce the LHEF size.
          "fo_lhe_postprocessing" can take value like nogrouping, norandom, noidentification.
             nogrouping forbids the appearance of the LHEF(version2) tag <eventgroup>
             norandom   does not apply the randomization of the events.
             noidentification does not merge born event with other born like counter-event
      RF: Better job handling for fNLO runs.
      VH: Fixing various problem with the pythia8 interface (especially for MLM merging)
      Team: Fixing a series of small crash

2.5.2(10/12/16)
      OM: improve systematics (thanks to Philipp Pigard)
      OM: new syntax to modify the run_card: set no_parton_cut
          This removes all the cut present in the card.
      OM: change the default configuration parameter cluster_local_path to None
      OM: change the syscalc syntax for the pdf to avoid using & since this is not xml compliant
      OM: avoid to bias module to include trivial weight in gridpack mode
      OM: Fix a bug making 2.5.1 not compatible with python2.6
      OM: Improve "add missing" command if a full block is missing
      OM: Fixing a bug reporting wrong cross-section in the lhef <init> flag (only in presence of 
          more than 80 channel of integration)

2.5.1 (04/11/16)
       PT+MZ: New interface for Herwig7.
              Fixed a bug in the Herwig7/Herwig++ counterterm (relevant to 2 -> n, n>2:
              in particular, the bug affected the dead zone for final-final colour connection
              in processes with more than two particles in the Born final state)
       VH: Parallelization of PY8 at LO
       OM: add the possibility to automatically missing parameter in a param_card
           with command "update missing" at the time of the card edition. Usefull for 
           some SUSY card where some block entry are sometimes missing.
       OM: Possibility to automatically run systematics program at NLO or Turn it off at LO
           (hidden entry of the run_card systematics_program = systematics|syscalc|none)
       RF: Some refactoring of the NLO phase-space generation,
           including some small improvements in efficiency.
       OM: Plugin can be include in a directory MG5aMC_PLUGIN the above directory need to be in
           the $PYTHONPATH
       OM: Fix systematics for e+ e- initial state.
       VH: Fix various bug in the HepMc handling related to PY8 (LO generation)
       OM: allow install maddm functionality (install ./bin/maddm executable)

2.5.0 (08/09/16)
     FUNCTIONALITY
       VH+OM: Adding an official interface to Pythia8 (parton shower) at Leading-Order
	        More information at https://cp3.irmp.ucl.ac.be/projects/madgraph/wiki/LOPY8Merging	   
       VH+OM+MA5: Adding an official interface to MadAnalysis5 for plotting/analysis/recasting
	        More information at https://cp3.irmp.ucl.ac.be/projects/madgraph/wiki/UseMA5withinMG5aMC	   
       OM: Introduces a new function for LO/NLO interface "systematics"
            This function allows to compute systematics uncertainty from the event sample
            It requires the event sample to have been generated with 
                - use_syst = T (for LO sample)
                - store_reweight_info = T (for NLO sample)
            At LO the code is run automatically if use_syst=T (but if SysCalc is installed)
       VH+OM: Adding the possibility to bias the event weight for LO generation  via plugin.
            More informtion: https://cp3.irmp.ucl.ac.be/projects/madgraph/wiki/LOEventGenerationBias
       VH+SP: extend support for CKKWL

     CODE IMPROVMENT / small feature
     -------------------------------
       OM: Modify the structure of the output format such that all the internal format have the same structure
       OM: Adding the Plugin directory. Three kind of plugin are currently supported
           - plugin defining a new type of output format
           - plugin defining a new type of cluster handling
           - plugin modifying the main interface of MG5aMCnlo 
           More informations/examples are available here:
           https://cp3.irmp.ucl.ac.be/projects/madgraph/wiki/Plugin
       OM: Adding the possiblity of having detailled help at the time of the edition of the cards.
            help mass / help mt / help nevents provided some information on the parameters.
       OM: NLO/LO Re-weighting works in multi-core
       OM: add an automatic update of the param_card to write the correct value for all dependent parameter.
       OM: add the check that the param_card is compatible with the model restriction.
       OM: Adding the run_card options "event_norm" for the LO run_card (same meaning as NLO one)
       VH: extend install command to install: lhapdf/pythia8
       VH: Interfaced MadLoop to COLLIER for tensor integral reduction.	   
       OM+VH: At the first loop/NLO computation, a new question will now be asked to choose which program
           to install to compute the loop. You can still install additional method later via the "install" command
       OM: Replace the mssm model by the MSSM_SLHA2 following the SLHA2 instead of the SLHA1 convention

     BUG FIXING
     ----------
       OM: Fix a bug in the helicity by helicity reweighting method. (introduced in 2.4.3)
       OM: Fix a bug in the reweight_card where relative path was not understood from the local directory 
            where the program was runned by the user.

2.4.3 (01/08/16)
        OM: Reduce the amount of log file/output generated for LO run (output can use up to three times less output).
        OM: For the LO combination of events (unweighting) pass to the method previously used for loop-induced.
            This method is faster and requires less I/O operation.
            This fully remove the need of the file events.lhe.gz which is not created anymore (further reduce the ouput size)
        OM: Optimise the code in order to be able to run scan with more than 2k steps.
        OM: Optimise the lhe_parser module (use for the unweighting/re-weighing/...) around 20% faster than before.
        OM: Fix a bug in MadSpin where the cross-section reported in the <init> block of the LHEF
            was wrongly assigned when multiple process were present in the LHEF and that different Brancing ratio
            were associated to each of those processes.
        RF: For NLO process generation, fix a problem with turning on PDF reweighting with sets that have only a
            single member. Also, allow for reweighting with up to 25 PDF sets (and their error members) for a single run.
        OM: Fixing bug allowing to specify a UFO model by his full path for NLO computation (thanks Zachary Marschal).
        OM: Fixing bug in LO re-weighting in case of helicity by helicity re-weighting. Now the events is boost back in 
            the center of mass frame to ensure consistency with the helicity definition.

2.4.2 (10/06/16)
        OM: fix a compilation problem for non standard gfortran system
        OM: reduce the need of lhapdf for standard LO run. (was making some run to test due to missing dependencies)

2.4.1 (10/06/16)
        OM: Fix a bug in fix target experiment with PDF on the particle at rest.
            The cross-section was correct but the z-boost was not performed correctly.
        OM: Fix various bug in MadSpin
        OM: Fix some bug in MLM merging, where chcluster was forced to True (introduced in 2.2.0)
        OM: Allow to specify a path for a custom directory where to look for model via the environment 
            variable PYTHONPATH. Note this used AFTER the standard ./models directory

2.4.0 (12/05/16)
        OM: Allowing the proper NLO reweighting for NLO sample
        RF: For NLO processes allow for multiple PDF and scales reweighting, directy by inputting lists
            in the run_card.dat.
        VH: Interfaced MadLoop to Samurai and Ninja (the latter is now the default)
        HS: Turn IREGI to off by default
        MZ: new NLO generation mode. It is more efficient from the memory and CPU point of 
            view, in particular for high-multiplicity processes. 
            Many thanks to Josh Bendavid for his fundamental contribution for this.
            The mode can be enabled with
            > set low_mem_multicore_nlo_generation True
            before generating the process.
        OM: Adding the possibility to use new syntax for tree-level processes:
            QED==2 and QCD>2: The first allows to select exactly a power of the coupling (at amplitude level
            While the second ask for a minimum value.   
        RF: In the PDF uncertainty for fixed-order NLO runs, variations of alphaS were not included.
        OM: In MLM matching, fix a bug where the alpha_s reweighting was not fully applied on some events. 
            (This was leading to effects smaller than the theoretical uncertainty)
        OM: Fixing the problem of using lhapdf6 on Mac
        MZ: Faster interface for LHAPDF6
        OM: Add support of epsilon_ijk in MadSpin
        OM: Fix multiple problem with multiparticles in MadSpin
        OM: Improve spinmode=None in MadSpin
        OM: Update the TopEffTh model
        MZ: Fix problem with slurm cluster
        OM: Improve scan functionalities
        PT: New way of handling Pythia8 decays
        RF: Fixed a bug that resulted in wrong event weights for NLO processes when requiring
            a very small number of events (introduced in 2.3.3)
        OM: Allow to keep the reweight information in the final lhe file for future computation 
        MZ: updated FJcore to version 3.1.3 (was 3.0.5)

2.3.3 (15/10/15)
        OM: Allow new syntax for the param_card: instead of an entry you can enter scan:[val1, val2,...]
            To perform a scan on this parameter.
        OM: Having two mode for "output pythia8" one (default) for pythia8.2 and one for pythia8.1 (with --version=8.1)
        RF: Rewriting of job-control for NLO processes. Better accuracy estimates for FO processes
        RF: Fix for factorisation scale setting in FxFx merging when very large difference in scale in the
            non-QCD part of a process. 
        RF: Better discarding of numerical instabilities in the real-emission matrix elements. Only of interested for
	    processes which have jets at Born level, but do not require generation cut (like t-channel single-top). 
        RF: Added an option to the run_card to allow for easier variation of the shower starting scale (NLO only).
        RF: Fixed a problem in the setting of the flavour map used for runs with iAPPL >= 1. 
        RF: Allow for decay processes to compute (partial) decay widths at NLO accuracy (fixed order only).
        OM: (SysCalc interface) Allow to bypass the pdf reweighting/alpsfact reweighting
        MZ: fixed bug related to slurm clusters
	OM: remove the addmasses.py script of running by default on gridpack mode. 
            if you want to have it running, you just have to rename the file madevent/bin/internal/addmasses_optional.py to
            madevent/bin/internal/addmasses_optional.py and it will work as before. (Do not work with SysCalc tag)
        OM: make the code compatible with "python -tt" option

2.3.2.2 (06/09/15)
        VH: Finalized the MG5aMC-GoSam interface

2.3.2(20/08/15)   
        OM: Improve reweighting module. (https://cp3.irmp.ucl.ac.be/projects/madgraph/wiki/Reweight)
            New Capabilities: 
             - allow to reweight by loop-induced processes
             - allow to change model 
             - allow to change process definition
             - allow to unweight the sample to have an idea of the statistical power.
             - allow to perform some crude reweighting on NLO sample (reweighting by LO matrix element). NLO
               accuracy is not preserved (in general) for such computation.
            New dependencies:
	     - require the f2py module (part of numpy)
	OM: change the kt-durham cut (at LO) such that particle comming from decay are not impacted if cut_decays
            is on False.
        VH: Fixed the check in helas wavefunction appearance order in an helas diagrams. It failed in cases
	    where additional wf were created during the fix of fermion flow in presence of majorana fermions.         
	RF: Fixed a bug in the aMCFast/ApplGrid interfaced introduced in the previous version.
        OM: Fix a crash when using mssm-no_b_mass model (due to the SLHA1-SLHA2 conversion)
        OM: Fix a bug in the add_time_of_flight function (not called by default) where the displaced vertex information
            was written in second and not in mm as it should. Note that this function can now be run on the flight
	    by adding the following line in the run_card: "  1e-2 = time_of_flight #threshold for the displaced vertex" 
	RF: Small fix that leads to an improvement in the phase-space generation for NLO processes
        OM: Fix a crash introduce in 2.3.0 when running sequentially in the same directory (thanks Gauthier)
        OM: Improve aloha in the case of some expression reduces to pure float.
        OM: In MadSpin, allow to specify cut for the 1>N decay in spinmode=none.
	RF: Fixed a bug that gave bogus results for NLO runs when using an internal PDF which is not
            NNPDF (like for the old cteq_6m, etc).
	RF: Fixed a bug in the PDF combination in the HwU histograms: there was no consistent use if Hessian
            and Gaussian approaches for MSTW/CTEQ and NNPDF, respectively.
        OM: Fixed a small bug in EWdim6 which was removing a coupling in AZHH interaction.
        OM: improve customize_model function to avoid problem with unity coupling.
	RF: Improved the treatment of the bottom Yukawa. Thanks Marius Wiesemann. 

2.3.1  
     OM+VH: Automation of event generation for loop-induced processes.
		OM: Automatic change of the p/j definition to include the b particle if the model has a massless b.
	RF: Reduce the collision energy for the soft and collinear tests: for 100TeV collider many were failing
	    due to numerical instabilities. 
        OM: Fixing bug associate to the epsilon_ijk structure
        OM+VH: Various bug fixing for the loop-induced processes
        OM: Fix a crash in MadWidth which occurs for some 4 body decay
        PT: Fixed a bug concerning the use of Herwig++ with LHAPDF. Bug was introduced in 2.3.0.beta
	OM: Fix a crash in ALOHA for form-factor in presence of fermion flow violation

2.3.0.beta(10/04/15) OM+VH: Adding the possibility to compute cross-section/generate events for loop-induced process
		JB+OM: Addign matchbox output for matching in the Matchbox framework
                OM+VH: Change the handling of the run_card.
                      - The default value depends now of your running process
                      - cut_decays is now on False by default
                      - nhel can only take 0/1 value. 1 is a real MC over helicity (with importance sampling)
                      - use_syst is set on by default (but for matching where it is keep off)                    
                      - New options added: dynamical_scale_choice, it can take the following value
		            -1 : MadGraph5_aMC@NLO default (different for LO/NLO/ ickkw mode) same as previous version. 
                             0 : Tag reserved for user define dynamical scale (need to be added in setscales.f).
                             1 : Total transverse energy of the event.
                             2 : sum of the transverse mass 
                             3 : sum of the transverse mass divide by 2 
			     4 : \sqrt(s), partonic energy 
                OM: Cuts are also applied for 1>N processes (but the default run_card doesn't have any cut).         
                PT: Set command available for shower_card parameters
                OM: New MultiCore class with better thread support
                RF: Fixed a bug in the aMCfast/APPLGrid interface introduced in version 2.2.3
		RF: Fixed a bug in the setting of the integration grids (LO process generation) for the minimum
		    energy needed for photons. The bug did not lead to any bias in event generation.
		RF: Re-factoring of the structure of the code for NLO+PS computations.
		RF+VH: Replaced the default topdrawer histograms with HwU histograms for f(N)LO runs
                    and allow it also for aMC@NLO runs.
		RF+VB: Allow for variable bin-sizes in MG5_aMC+aMCfast+ApplGrid runs.
                MZ+RF: Added 'LOonly' asNLO mode to export processes without any real and virtuals 
                       (useful e.g. for higher multiplicities when merging)
		RF: Added support for the computation of NLO+NNLL jet veto cross sections
		RF: Fixed a bug in the Pythia8 interface: FxFx was not correctly initialized and all
                    events were incorrectly kept (introduced in v.2.2.3)
                OM: Improve the function "print_result" (in the running interface)
                    add an option --format=short allowing to print the result in a multi-column format
                OM: Possibility to not transfer pdf file to the node for each job. 
                       This is done via a new option (cluster_local_path) which should contain the pdf set.
                       This path is intented to point to a node specific filesystem.
                    New way to submit job on cluster without writting the command file on the disk.
                OM: Allowing MadSpin to have a mode without full spin-correlation but handling three (and more) 
                    body decay. (set spinmode=none).
                OM+PA: Fixing various bug in MadSpin.

2.2.3(10/02/15) RF: Re-factoring of the structure of the code for fNLO computations.
                OM: Fix a bug in MadWeight (correlated param_card was not creating the correct input file)
		RF: When requiring more than 1M events for (N)LO+PS runs, do not go to higher precision than 0.001
                    for the grids and cross section (can be overwritten with the req_acc run_card parameter).
		RF: Make sure that reweight info (for PDF and scale uncertainties) also works for UNLOPS events.
		RF: When setting the B's stable in the shower_card, also set the eta_b (PDG=551) stable.
		OM: Change the Breit-Wigner splitting for the multi-channel integration, use the bwcutoff instead of
                    the hardcoded value 5.
                MZ: Fix to bug 1406000 (segfault appearing when doing FxFx merging). Thanks to Josh Bendavid for
                    having reported it
                MZ: Fix to a bug occurring when generating event in the "split" mode: the required output was 
                    not correctly specified
                OM: The built-in pdf "nn23lo" and "nn23lo1" where associate to the wrong lhapdfid in the lhef file
                    This was creating bias in using SysCalc. (Thanks Alexis)
                OM: Fix a bug in the LO re-weighing  module which was removing the 
                    SysCalc weight from the lhe file (thanks Shin-Shan)
                Team: Fixes to different small bugs / improvement in the error and warning messages
		RF: For aMC runs, If a NAN is found, the code now skips that PS point and continues instead of
		    leading to NAN.
                RF: For fNLO runs the virtuals were included twice in the setting of the integration grids. 
                    This was not leading to any bias in previous version of the code.

2.2.2(06/11/14) OM: Correct a bug in the integration grid (introduces in 2.1.2). This was biasing the cross-section of 
                    processes like a a > mu+ mu- in the Effective Photon Approximation by three order of magnitude.
                    For LHC processes no sizeable effect have been observe so far.
                MZ: some informations for aMC@NLO runs which were before passed via include files are
                    now read at runtime. The size of executables as well as compilation time / memory usage
                    is reduced for complicated processes
                RF: Fix crash #1377187 (check that cuts were consistent with the grouping was too restrictive) 
		RF: For NLO running: added 'strip' to the makefiles to reduce executable sizes (removes symbol info)
		Stefano Carrazza (by RF): fix for the photon PDF for the internal NNPDF sets
		RF: Improved the check on the consistency of the cuts and the grouping of subprocesse (LO running)
                PT: enabled PYTHIA8.2
                OM: restore the usage of external gzip library for file larger than 4Gb which were crashing with
                    the python gzip library
                OM: Fixing the default card for Delphes
                OM: Improve support of lsf cluster (thanks Josh) 
                OM: Adding support for the UFO file functions.py (which was ignored before)
                OM: Reduce the amount of RAM used by MadSpin in gridpack mode.
                OM: discard in MadWidth partial width lower than \Lambda_QCD for colored particle.

2.2.1(25/09/14) OM: Fix a bug preventing the generation of events at LO due to a wrong treatment of 
                      the color-flow.

2.2.0(24/09/14) VH: General mixed order corrections in MadLoop (only), including QCD/EW/QED and 
                    the UFO@NLO model 'loop_qcd_qed_sm'.
                VH: Re-design of both the tree and MadLoop matrix elements output to compute
                    contributions of different coupling order combinations independently from one another.
                VH+HS: Tensor integral reduction as implemented in PJFry and IREGI readily available
                    and interfaced to MadLoop's output.
                VH: Re-structuring of MadLoop's standalone output so as to easily create a single dynamic 
                    library including many processes at once. Useful for interfacing MadLoop to other MC's
                    and already working with Sherpa.
                VH+HS: This branch contains all the fixes for proper treatment of the latest BSM@NLO models 
                    produced by FeynRules@NLO. In particular, the fixed related to the presence of majorana 
                    particles in loop ME's.
                RF: Corrected the behaviour of the pdfcode parameter in the shower_card for NLO+PS runs.
                PT: Redesigned shower_card.dat and eliminated modbos options for Herwig6          
                RF: Change the SPINUP information in the NLO LHEF from 0 to 9 (i.e. sum over helicities)
                RF: Fixed a bug in the check on the determination of the conflicting BWs.
		RF: Added the aMCfast+APPLgrid interface (arXiv:1406.7693 [hep-ph])
                PT: Redesigned shower_card.dat and eliminated modbos options for Herwig6          
                RF: Change the SPINUP information in the NLO LHEF from 0 to 9 (i.e. sum over helicities)
                RF: Fixed a bug in the check on the determination of the conflicting BWs.
                MZ: enabled LHAPDF6 interface 
                OM: Fixed a crash in some HEFT merging case.
                OM: Fix various compatibility problem created by the LHEFv3 version (Thanks to S. Brochet)
                OM: Fix a bug for MadSpin in gridpack mode
                OM: Add a routine to check the validity of LHE file (check_event command)
                OM: Fix bug for UFO model with custom propagators
                OM: Fix Bug in the computation of cross-section in presence of negative contribution 
                OM: Change colorflow information of LHE file in presence of two epsilon_ijk
                    since PY8 was not able to handle such flow in that format.
                OM: Add the function print_result for aMC@(n)LO run.
                OM: Add some shortcut in the card edition 
                    set ebeam 500 # edit both beams
                    set lpp 0     # edit both lpp1 and lpp2
                    set lhc 14    # configure for LHC 14TeV
                    set ilc 1000  # configure for ilc 1TeV
                    set fixed_scale 100 # set all scale to fixed and at 100GeV
		    set showerkt T # set showerkt on T in the shower card
 		    set qcut 20    # set the qctu to 20 in the shower card 
                OM: Fix a bug in the card edition mode which was sometimes returning to default value
                    which were edited by hand and not via the set command.
                Seoyoung Kim (by OM): Implementation of the htcaas (super-)cluster support.
		Juan Rojo (by RF): extended the 3 internal NNPDF sets for scales relevant for a 100TeV collider.
                OM: Fix a problem with the creation of DJR plot with root 6
                OM: allow the set the width to Auto in NLO computation (width computated at LO accuracy)
                OM: Adding the possibility to have automatic plot after the parton shower for Herwig6/Pythia6.
                    This require MadAnalysis and the pythia-pgs package. 

2.1.2(03/07/14) OM: Fix a bug in ALOHA in presence of customized propagator (Thanks Saurabh)
                OM: Fixing some compilation issue with MadWeight (Thanks A. Pin)
                OM: Fixing a bug preventing MadWidth to run due to the model prefixing (depending
                    on the way it was called)
                OM: Fixing a bug in MadSpin in the mssm model
		RF: Added the invariant mass and DeltaR cuts for *same flavour* opposite sign lepton
                    pairs to the run_card for NLO-type generations.
		RF: Added FxFx and UNLOPS merging with Pythia8
		RF: Prevent an infinite loop in MadSpin by forcing the correct sign to the invariants
		RF: Catch a possible error related to grouping subprocesses and setcuts
		OM: Fix an error when using the "customize_model" command
                S. Mrenna (by OM): Fix the include file in pythia8 output to be compliant with the latest
                    PY8 version
		RF: Added a string with functional form for the scales to the event file banner (NLO only)
                S. Brochet (by OM): Fix a bug in MadSpin with the writting of the mother ID in the LHE file.
                    Force the tag in the banner to always have the same case
                    increase momenta precision for the LHE file written by MadSpin 
                    (thanks a lot to S. Brochet for all those patch)
                PT: Integrated Jimmy's underlying event for Herwig6
                OM: improve "add model" functionality allow to force particle identification.
                PT: Bug fix in the normalisation of topdrawer plots for option 'sum' (as opposed to 'average')
		RF: Fixed a bug related to the random seed when the code was not recompiled for a new run.
                OM: Fixed a bug in MadEvent(LO) run, the generated sample were bias in presence of 
                    negative cross-section. A negative cross-section is possible only if you use a NLO PDF 
                    and/or if you edit the matrix.f by hand to have a non-definite positive matrix-element.
		OM: When importing a model, check that there is not more than 1 parameter with the same name.
                PT: Subsantial recoding of montecarlocounter.f and of a subroutine in fks_singular.f. Will help 
                    future extensions like EW NLO+PS matching and numerical derivatives      
                OM: Fixing a wrong assignement in the color flow in presence of epsilon_ijk color structure.
                    Those events were rejected by Pythia8 due to this wrong color-flow.
                MZ: Added the possibility to run the shower on a cluster, possibly splitting the lhe file 
                MZ: The c++ compiler can be specified as an option in the interface. On MACOSX, clang should
                    work now
                OM: MadEvent output is now LHEFv3 fully compliant. A parameter in the run_tag (lhe_version) 
                    allows to return LHEF version 2 format for retro-compatibility.

2.1.1(31/03/14) OM: Change the way the UFO model is handle by adding a prefix (mdl_) to all model variable.
                    This avoid any potential name conflict with other part of the code. This feature can be
                    bypassed by using the option --noprefix when importing the model.
                OM: New command "add model XXX" supported. This command creates a new UFO model from two UFO model.
                    The main interest stand in the command "add model hgg_plugin", which add the effective operator
                    h g g to the original UFO model. The model is written on disk for edition/future reference.
		RF: Reduced the calls to fastjet and skipped the computation of the reweight coeffients when
 		    they are not needed.
                OM: Fixed a bug for LO processes where the MMLL cut was not applied to the event sample.
                PA: Fix a bug in MadSpin to avoid numerical instabitities when extracting t-channel invariants
                    from the production event file (see modification in driver.f, search for 'MODIF March 5, 2014') 
                OM: Better determination of which particles are in representation 3/3bar since FR is ambiguous on that point.
                    Now the determination also looks for 3 -3 1 interactions to check if that help.
                OM: Fix a bug(crash) in MW linked to the permutation pre-selection module.
		RF: Better comments in the code for user-defined cuts in the ./SubProcesses/cuts.f function.
                    Also the maxjetflavor parameter in the run_card is now actually working.
                OM: Update SysCalc to:
                      - Fix a bug that some file where sometimes truncated.
                      - Allow for independant scale variation for the factorization/renormalization scale.
                RF+OM: Improve the handling of conflicting Breit-Wigners at NLO
		RF: Print the scale and PDF uncertainties for fNLO runs in the summary at the end of the run

2.1.0(21/02/14) MADWEIGHT RELEASE:
                ------------------
                
                OM+PA: First Official release of MadWeight inside MG5_aMC
                      Main update:
                        - ISR corrections
                        - possibility to use narrow-width approximation
                        - introducing a module for the pre-selection of the parton-jet assignment.
                        - extended formalism for the transfer function (more generic)
                        - possibility to evaluate the weights for multiple choices of transfer function 
      			  on the same phase-space point. The phase-space is optimized for the first set of 
                          parameters.
		      Speed update:
                        - More efficient way to group the computation for identical process with different final state.
                        - Possibility to Monte-Carlo over the permutation.
                        - More efficient way to choose between the various change of variable.
                        - Possibility to use mint (not compatible with all of the options)
			- Possibility to use sobol for the generation of PS point (sometimes faster than pure 
                          random point generator.

                MadEvent/aMC@NLO UPDATE/BUG FIXING:
 		-----------------------------------

                OM: Fix critical bug (returns wrong cross-section/width) for processes where the center of mass 
                    energy of the beam is lower than 1 GeV. So this has no impact for LHC-collider phenomenology.
                    This can also impact computation of decay-width if the mass of that particle is below 1 GeV.
		RF: Critical bug fixed (introduced in 2.0.2) for fixed order NLO runs that could
		    give the wrong cross section when the phase-space generation is inefficient
                    (like in the case for conflicting Breit-Wigners). This bug did not affect runs
                    with matching to the parton shower.
                OM: Fix a bug leading to a crash with some decay syntax. i.e., p p > t t~, (t > w+ b), (t~ >w- b~)
                OM: Fix format of LHE output for 1>N events when the <init> and mother information were wrongly set 
                    to LHC default. Specific support of this option will be part of pythia8 (8.185 and later)
                OM: Fix the syntax for the custom propagator to follow the description of arXiv:1308.1668 
                OM: Allow to call ASperGe on the flight if ASperGe module is include in the UFO model.
                    just type "asperge" at the moment where the code propose you to edit the param_card.

                MADSPIN UPDATE:
                ---------------
                OM: Allow to use another model for the decay than the one used for the production of events.
                    You are responsible of the consistency of the model in that case.
                PA: Include hellicity information for the events generated by MadSpin.
                OM: Fix a bug in MadSpin preventing the gridpack to run with NLO processes.

2.0.2(07/02/14) RF: Suppressed the writing of the 'ERROR in OneLOop dilog2_r' messages (introduced in the 
                    previous version)
                OM: Fix the bug that the shower_card.dat was wrongly identified as a pythia_card.
                OM: add one MadSpin option allowing to control the number of simultaneous open files.
                OM: Fix a bug in eps preventing evince preventing label to be displayed on page 2 and following
                    Thanks to Gauthier Durieux for the fix.
                OM: Fix a bug(crash) for p p > w+ w- j j introduce in 2.0.0 due to some jet sometimes tagged as QCD
                    and sometimes not (which was making the automatic scale computation to crash)
                OM: Change the way to writte the <init> line of the lhe file to take into account
                    - process with more that 100 subprocesses (note that you need to hack the pythia-pgs
                      package to deal with such large number of sub-process
                    - deal with pdf identification number bigger than 1 million.  
                OM: Fixed a bug preventing the Madevent to detect external module (pythia-pgs, syscalc,...)
                    Bug #1271216 (thanks Iwamoto)
                PT: PYTHIA8 scale and pdf variations

2.0.1(20/01/14) OM: Fix a bug in h > l+ l- l+ l- for group_subproceses =False (decay only). A follow up of 
                    the bug fix in 2.0.0
                RF: Replaced the Error#10 in the generation of the phase-space (for NLO) to a Warning#10.
                    In rare cases this error stopped the code, while this was not needed.
                RF: When using non-optimized loop output, the code now also works fine.
                OM: Modification of the code to allow the code to run on our servers
                VH: Improve the timing routine of the NLO code (displayed in debug mode)
                VH: FIX the import of old UFO model (those without the all_orders attribute).
                OM: Add a functionalities for restrict_model if a file paramcard_RESTRICTNAME.dat
                    exists, then this file is use as default param_card for that restriction.
                HS: Updated CutTools to v1.9.2

2.0.0(14/12/13)    CHANGE IN DEFAULT:
                   ------------------
                      OM: Change the Higgs mass to 125 GeV for most of the model (but the susy/v4 one).
                      OM: Change the default energy of collision to 13 TeV.
                      RF: Default renormalisation and factorisation scales are now set to H_T/2. (for aMC only)

                   MadEvent Update:
                   ----------------
                      OM+SF+RF: Add Frixione Photon isolation (also for aMC)
                      OM: Implementation of the reweight module for Leading Order matrix-element
                      JA+OM+AK: Store parameters needed for systematics studies.
                          This can be turned on with the use_syst parameter in
                          run_card.dat.
                          This output can be used to generate event weights for
                          a variety of variational parameters, including scalefact,
                          alpsfact, PDF choice, and matching scale. Note that this require
                          pythia-pgs v2.2 for matching scale.
                      OM+JA+Chia: Implement MadWidth (automatic/smart computation of the widths)
                      OM: Support for Form-Factor defined in the UFO model. and support for model
                          parameter presence inside the Lorentz expression.
                      OM: Support for a arbitrary functions.f file present inside the UFO model. 
                      JA: Included <clustering> tag in matched .lhe output, to be 
                          used together with Pythia 8 CKKW-L matching. This can be 
                          turned off with the clusinfo flag in run_card.dat.
                      JA: New treatment of matching for diagrams that have no
                          corresponding lower-multiplicity diagrams. Jets that
                          are not classified as shower-type emission jets are
                          flagged in the cluster scale info at the end of the event,
                          which is recognized by the Pythia interface in Pythia-PGS
                          package v. 2.2. For such jets, xqcut does not apply. This
                          allows for consistent matching e.g. of p p > w+ b b~ in 
                          the 4-flavor scheme. Note that auto_ptj_mjj must be set to
                          .false. for this to work properly.
                      OM: Change model restriction behavior: two widths with identical are not merged anymore.
                      S.Prestel(via OM): implement KT Durham cut. (thanks to Z. Marshall)
                      OM: Improved check for unresponsive of PBS cluster (thanks J. Mc Fayden)
                      OM: Implement a maximum number (2500) of jobs which can be submitted at the same time
                          by the PBS cluster. This number is currently not editable via configuration file.
                     
                   MadEvent Bug Fixing:
                   --------------------
                      OM: Fix a bug for h > l+ l- l+ l- (introduce in 1.5.9) where the phase-space parametrization 
                          fails to cover the full phase-space. This bugs occurs only if two identical particles decays
                          in identical particles and if both of those particles can't be on-shell simultaneously. 
                      OM: Fix a bug for multi_run sample in presence of negative weights (possible if NLO pdf)
                          The negative weights were not propagated to the merged sample. 
                          (thanks to Sebastien Brochet for the fix)
	         
                   aMC@NLO Update:       ! FIRST OFFICIAL RELEASE WITH NLO CAPABILITIES !
                   ---------------
                       PT: MC@NLO matching to PYTHIA8 available.
                       RF: Added FxFx merging
                       RF: Use MC over helicities for the MadLoop virtual corrections.
                       RF: Using "virtual tricks" to reduce the number of PS points for which to include
                           the virtual corrections, leading to a speed up of the code.
                       OM+SF+RF: Add Frixione Photon isolation (also in MadEvent)
                       PA+OM: Fast version of MadSpin implemented (PS generation in Fortran).
		       OM: Allow to have MadSpin in "gridpack mode" (same cards/same decay). 
                           Add in the madspin_card "set ms_dir PATH". If the path didn't exist MS will
                           create the gridpack on that path, otherwise it will reuse the information 
                           (diagram generated, maximum weight of each channel, branching ratio,...)
                           This allow to bypass all the initialization steps BUT is valid only for the 
                           exact same event generation.
                       VH: Fixed set_run.f which incorrectly sets a default value for ptl, drll and
                           etal making the code insensitive to the values set in the run_card.dat 
                       VH: Fixed a bug in MadLoop that doubled the computing time for quad precision
                       VH+RF: Added MadLoop stability information to the log files (and run summary
                           in DEBUG mode).
                       RF: Fixed a stability problem in the reweighting to get PDF and scale uncertainties.
                       VH+RF: Improved the Binoth LHA interface
                       RF: Improved the multi-channeling for processes with more amplitudes than diagrams.
                       RF: Added a new parameter in the run_card to set the required accuracy for fixed 
                           order runs.
                       SF+RF: Improved handling of fixed order analysis

                    From beta3 (13/02/13):
                       OM: Merge with 1.5.7+1.5.8 (See information below)
                       OM: Allow the customize_model to be scriptable in a 
                           friendly way.
                       RF: Event normalization is now Les Houches compliant (the weights
		           of the events should average to the total rate). The old normalization
                           can still be chosen by setting the flag 'sum = event_norm' in the run_card.
		       RF: Fixes a bug related to the mass of the tau that was not consistently 
 		           taking into account in the phase-space set-up.
		       VH: Fixed the incorrect implementation of the four gluons R2 in the loop_sm UFO.
		       VH: Fixed the UV renormalization for the SM with massive c quarks.
                       RF: The PDF uncertainty for NNPDF is now also correctly given in the run summary
                       RF: Some improvements in the test_MC and test_ME when matrix elements are
                           numerically very large
                       OM+RF: Added the running at LO to the 'launch questions'
                       OM: Allow "check" command to use a event file.
                           This will use the related param_card and the first
                           event compatible with the requested process.
                       RF: Improved the phase-space generation in the case of competing resonances

                    From beta2 (23/12/12):
                       MG5 Team: Include 1.5.4+1.5.5+1.5.6 modifications
                       MadSpin Team: Include MadSpin
                       VH: Fix computation in the Feynman gauge for the loops
                       RF: automatic computation of the NLO uncertainties
                       OM: NLO can now be runned with no central disk
                       MZ: change the format of number (using e and not d)
                       MZ: compilation and tests are possible in multicore
                       RF: allow to precise either uncertainty or number of events
                           for aMC@NLO/NLO
                       OM: ./bin/mg5 cmd.cmd is now working for NLO process

                    From beta1 (31/10/12):
                       aMCatNLO Team: First public (beta) version of aMCatNLO.
                         In order to learn aMCatNLO, please do "tutorial aMCatNLO"
                         Please also visit: http://amcatnlo.cern.ch/list.htm for more
                         information.

1.5.15 (11/12/13) OM: Fix the auto-update function in order to allow to pass to 2.0.0

1.5.14 (27/11/13) OM: Add warning about the fact that newprocess_mg5 is going to be remove in MG5_aMC_V2.0.0
                  OM: Improved cluster submision/re-submition control. 

1.5.13 (04/11/13) OM: Implement a function which check if jobs submitted to cluster are correctly runned.
                      In case of failure, you can re-submitted the failing jobs automatically. The maximal 
                      number of re-submission for a job can be parametrize (default 1) and how long you have to
                      wait before this resubmission [to avoid slow filesystem problem, i.e. condor](default 300s)
                      Supported cluster for this function: condor, lsf, pbs
                  OM: Fix a problem when more than 10k diagrams are present for a given subprocesses.
                      (tt~+4jets).
                  BF: Change nmssm model (The couplings orders were not correctly assigned for some triple 
                      Higgs interactions) 
                  OM: use evince by default to open eps file instead of gv.
		  OM: Fix a problem with the set command for the card edition for the mssm model.
                  OM: Update EWdim6 paper according to the snowmass paper. (3 more operator)
                      The default model is restricted in order to exclude those operators. In order
                      to have those you have to use import model EWdim6-full
                  OM: Fix bug #1243189, impossible to load v4 model if a local directory has the name of
                      the models (which is present in the models directory)
                  OM: Fix a bug in the complex mass scheme in the reading of the param_card (it was clearly stated)
                  OM: Improve numerical stability of the phase-space point generation. (thanks Z. Surujon)

1.5.12 (21/08/13) OM: Improve phase-space integration for processes with strong MMJJ cut. Cases where
                      the cross-section were slightly (~4%) under-evaluated due to such strong cut.
                  OM: Add a command print_results in the madevent interface. This command print the 
                      cross-section/number of events/... 
                  OM: change the way prompt color is handle (no systematic reset). Which provides better
                      result when the log is printed to a file. (thanks Bae Taegil) 
                  OM: Fix Bug #1199514: Wrong assignment of mass in the lhe events file if the initial 
                      state has one massive and one massless particles. (Thanks Wojciech Kotlarski)
                  OM: Fix a compilation problem for SLC6 for the installation of pythia-pgs
                  OM: Fix a crash linked to bug #1209113.
                  OM: Fix a crash if python is not a valid executation (Bug #1211777)
		  OM: Fix a bug in the edition of the run_card if some parameters were missing in the cards
                      (Bug #1183334)

1.5.11 (21/06/13) OM: Fix CRITICAL bug (returning wrong cross-section) for processes with more than
                      one W decaying leptonically. For such processes the lepton cuts were also used
                      on the neutrino particle reducing the cross-section. This bug was present only
                      for group_subprocesses=True (the default)
                  OM: Fix Bug #1184213: crash in presence of GIM mechanism (occur on some 
                      LINUX computer only)
                  OM: The compilation of madevent is now performed by the number of core specify
                      in the configuration file. Same for pythia, ...
                  OM: Improve support for Read-Only system
                  OM: Fix a bug with the detection of the compiler when user specifiy a specific
                      compiler.
                  OM: Fix a problem that MG5 fails to compute the cross-section/width after that 
                      a first computation fails to integrate due to a wrong mass spectrum. 
                  OM: Fix a wrong output (impossible to compile) for pythia in presence of photon/gluon
                      propagator (introduce in 1.5.8)
                  OM: Allow to have UFO model with "goldstone" attribute instead of "GoldstoneBoson", since
                      FR change convention in order to match the UFO paper.

1.5.10 (16/05/13) OM: Fix Bug #1170417: fix crash for conjugate routine in presence of 
                      massless propagator. (introduce in 1.5.9)
                  OM: Fix question #226810: checking that patch program exists before
                      trying to update MG5 code.
                  OM: Fix Bug #1171049: an error in the order of wavefunctions 
                      making the code to crash (introduce in 1.5.7)
		  OM: Allow to use an additional syntax for the set command.
                      set gauge = Feynman is now valid. (Was not valid before due to the '=')
                  OM: Fix By Arian Abrahantes. Fix SGE cluster which was not working when
                      running full simulation (PGS/Delphes).
                  OM: adding txxxxx.cc (Thanks to Aurelijus Rinkevicius for having 
                      written the routine) 
                  OM: Fix Bug #1177442. This crash occurs only for very large model. 
                      None of the model shipped with MG5 are impacted.
                  OM: Fix Question #228315. On some filesystem, some of the executable 
                      loose the permission to be executable. Recover those errors 
                      automatically.
                  OM: Modify the diagram enhancement technique. When more diagram have 
                      the same propagator structure we still combine them but we now include
                      the interference term in the enhancement technique for those diagrams.
                      This fix a crash for some multi-jet process in presence of non diagonal
                      ckm matrices.

1.5.9 (01/04/13)  JA: Fix bug in identification of symmetric diagrams, which could
                      give the wrong propagators included in event files for certain
                      processes (such as p p > z z j, z > l+ l-). Apart from the 
                      propagators (with status 2) in the event file, this bug didn't
                      affect any other results (such as distributions).
                  JA: Fix problem in gensym which made some decay chain processes
                      slower than they should be. Thanks Eric Mintun for reporting.
                  JA: Fix problem in event clustering (introduced in v. 1.5.8)
                      which made events from some processes fail Pythia running.
                  JA: Fixed bug #1156474, Pythia 8 C++ matrix element output for 
                      decay chain processes such as p p > z j, z > j j.
                      (Bug #1156474)
                  JA + OM: Automatically remove libpdf and libgeneric before survey,
                      so everything works automatically when switching between
                      built-in PDFs and LHAPDF.
                  JA: Allow syntax / to remove particles in the define command.
                      Example: define q = p / g
                  JA: Added fat warning if any decay process in a decay chain
                      includes a particle decaying to itself (as is the case
                      if you do w+ > all all, since you include w+ > w+ a).
                  JA: Forbid running newprocess_mg5 from a process directory
                      that has already been generated, to avoid confusion.
                  OM: Fix lxplus server issue (Bug #1159929)
                  OM: Fix an issue when MG5 directory is on a read only disk 
                      (Bug #1160629)
                  OM: Fix a bug which prevent to have the pythia matching plot/cross-section
                      in some particular case.
                  OM: Support of new UFO convention allowing to define custom propagator.
                      (Both in MG5 and ALOHA)
                  OM: Change ALOHA default propagator to have a specific expression for the
                      massless case allowing to speed up matrix element computation with 
                      photon/gluon.
                  OM: Correct the default spin 3/2 propagator (wrong incoming/outcoming 
                      definition)
                  ML (by OM): Adding support of the SLURM cluster. Thanks to 
                      Matthew Low for the implementation.
                  OM: Fixing the standalone_cpp output for the mssm model. (only model impacted)
                      Thanks to Silvan S Kuttimalai for reporting. 
                  OM: Fix Bug #1162512: Wrong line splitting in cpp when some name were very long.
                      (shorten the name + fix the splitting)

1.5.8 (05/03/13)  OM: Fix critical bug introduce in 1.5.0. ALOHA was wrongly written
                      HELAS routine for expression containing expression square. 
                      (like P(-1,1)**2). None of the default model of MG5 (like sm/mssm)
                      have such type of expression. More information in bug report #1132996
                      (Thanks Gezim) 		
                  OM+JA: install Delphes now installs Delphes 3 
                      [added command install Delphes2 to install Delphes 2]
                  OM: Add command in MadEvent interface: add_time_of_flight
                      This command modifies the lhe events file by adding the time of 
                      flight information in the lhe events. To run this you need to do
                      $> ./bin/madevent
                      MGME> generate_events --laststep=parton -f 
                      MGME> add_time_of_flight
		      MGME> pythia    [if needed]
                  OM: Fix bug in pythia8 output for process using decay chains syntax.
                      See bug #1099790.
                  CDe+OM: Update EWdim6 model
                  OM: Fix a bug preventing model customized via the "customize_model"
                      command to use the automatic width computation.
                  OM: Change model restriction behavior: a value of 1 for a width is 
                      not treated as a restriction rule.
                  OM: Fix incomplete restriction of the MSSM model leading to inefficient
                      process merging (and larger-than-necessary files) for the MSSM.
                  OM: Correct bug #1107603 (problem with condor cluster for submission 
                      associated to a large number of jobs). Thanks Sanjay.
                  JA: Fix one part of the problem in bug #1123974: take into 
                      account invariant mass cuts mmXX above the peak range in 
                      s-channel resonances in the phase space integration,
                      to make sure such channels find events even for narrow
                      invariant mass cut ranges. Please note the discussion in 
                      that bug report for other types of channels however.
                  JA: Fixed bug #1139303: matrix elements for identical 
                      decay chain processes with different propagators (such as 
                      p p > w+, w+ > e+ ve and p p > w-,  w- > vm~ mu-) 
                      are now no longer combined, to ensure that resonances are
                      correctly represented in event file.
                  OM: Support lhapdf set which contains photon (See bug #1131995).
                  RF+JA: Reuse last two PDF calls also for LHAPDF PDFs, clarify code
                      for reuse of PDFs in pdg2pdf.f and pdg2pdf_lhapdf.f
                  OM: Update the default delphes card to latest Delphes version. This 
                      default card is automatically overwritten by the default Delphes
                      card when running "install Delphes".
                  JA: Make sure cuts are only checked once per event - this can save
                      a lot of time for multiparton event generation.
                  OM: Fix Bug #1142042 (crash in gridpack).

1.5.7 (15/01/13)  OM+JA: Fixed crash linked to model_v4 for processes containing wwww or
                      zzww interactions. (See bug #1095603. Thanks to Tim Lu) 
                  OM: Fix a bug affecting 2>1 process when the final states particles is 
                      (outcoming fermion) introduced in version 1.5.0. (Thanks to 
                      B. Fuks) 
                  OM: Fix a problem of fermion flow for v4 model (thanks to A. Abrahantes) 
                  OM+DBF: Change the automatically the electroweak-scheme when passing to 
                      complex-mass scheme: the mass of the W is the an external parameter
                      and Gf is an internal parameter fixed by LO gauge relation. 
                  OM+DBF: Remove the model sm_mw of the model database. 
                  OM: Fix problem in the ./bin/mg5 file command when some question are 
                      present in the file.
                  OM: Extend support for ~ and ${vars} in path.
                  OM: Fix a crash in multi_run for more than 300 successive runs.
                      (Thanks to Diptimoy)
                  OM: Allow to choose the center of mass energy for the check command.
                  OM: small change in the pbs cluster submission (see question #218824)
                  OM: Adding possibility to check gauge/lorentz/...for  2>1 processes.                    

1.5.6 (20/12/12)  JA: Replaced error with warning when there are decay processes
                      without corresponding core processes final state (see 
                      Question #216037). If you get this warning, please check
                      carefully the process list and diagrams to make sure you
                      have the processes you were expecting.
                  JA: Included option to set the highest flavor for alpha_s reweighting
                      (useful for 4-flavor matching with massive b:s). Note that
                      this does not affect the choice of factorization scale.
                  JA: Fixed Bug #1089199, where decay processes with symmetric 
                      diagrams were missing a symmetry factor. 
                      Note that this only affects decay processes (A > B C ..) 
                      with multiple identical particles in the final state and 
                      some propagators not able to go on the mass shell.
                  JA: Updated the restriction cards for the sm model to set 
                      Yukawa couplings equal to the corresponding masses
                      (in order to avoid stupid gauge check failures).


1.5.5 (18/11/12)  JA: Fixed Bug #1078168, giving asymmetries in X+gamma generation
                      (e.g. Z+gamma) when ickkw=1 and pdfwgt=T. Thanks Irakli!
                  JA: Ensure that t-channel single top gives non-zero cross section
                      even if maxjetflavor=4 (note that if run with matching,
                      maxjetflavor=5 is necessary for correct PDF reweighting).
                  OM: Fixed Bug #1077877. Aloha crashing for pseudo-scalar, 3 bosons 
                      interactions (introduces in 1.5.4)
                  OM: Fix Bug for the command "check gauge". The test of comparing
                      results between the two gauge (unitary and Feynman) was not 
                      changing the gauge correctly.
                  OM: Improvment in LSF cluster support (see bug #1071765) Thanks to
                      Brian Dorney.

1.5.4 (11/11/12)  JA: Fixed bug in combine_runs.py (introduced in v. 1.5.0) for
                      processes with 5 final-state particles, which might prevent
                      matching to Pythia to work properly (thanks Priscila).
                  OM: Fix Bug #1076043, error in kinematics for e- p collisions,
 		      thanks to Uta Klein (introduced in 1.5.0).
                  JA: Fix Bug #1075525, combination of decay processes for 
                      particle and antiparticle (e.g. w+ > all all and 
                      w- > all all), thanks Pierre.
                  OM: Fix a compilation crash due to aloha (thanks Tim T)
                  JA: Fixed dynamical scale settings for e- p collisions.
                  JA: Fixed running LHAPDF on a cluster with cluster_temp_path.
                  JA: Ensure that the seed is stored in the banner even when Pythia
                      is run (this was broken in v. 1.5.0).
                  JA: Improved and clarified phase space presetting for processes
                      with competing BWs.

1.5.3 (01/11/12)  OM: Fix a crash in the gridpack mode (Thanks Baris Altunkaynak)
                  OM: Fix a crash occuring on cluster with no central disk (only
                      condor by default) for some complicated process.
                  OM: If launch command is typed before any output command, 
                      "output madevent" is run automatically.
                  OM: Fix bug preventing to set width to Auto in the mssm model.
                  OM: Allow "set width PID VALUE" as an additional possibility to
                      answer edit card function.
                  OM: Improve ME5_debug file (include now the content of the 
                      proc_card as well).

1.5.2 (11/10/12)  OM: Fix Bug for mssm model. The param_card was not read properly
                      for this model. (introduce in 1.5.0)
                  OM: If the code is run with an input file (./bin/mg5 cmd.cmd)
                      All question not answered in the file will be answered by the 
                      default value. Running with piping data is not affected by this.
                      i.e. running ./bin/mg5 cmd.cmd < answer_to_question 
                       or echo 'answer_to_question' | ./bin/mg5 cmd.cmd      
                      are not affected by this change and will work as expected.
                  OM: Fixing a bug preventing to use the "set MH 125" command in a
                      script file.
                  JA: Fixed a bug in format of results.dat file for impossible
                      configurations in processes with conflicting BWs.
                  OM: Adding command "launch" in madevent interface which is the
                      exact equivalent to the launch command in the MG5 interface
                      in madevent output.
                  OM: Secure the auto-update, since we receive some report of incomplete
                      version file information.

1.5.1 (06/10/12)  JA: Fixed symmetry factors in non-grouped MadEvent mode
                      (bug introduced in v. 1.5.0).
                  JA: Fixed phase space integration problem with multibody 
                      decay processes (thanks Kentarou for finding this!).
                  OM: Fix that standalone output was not reading correctly the param_card
                      (introduce in 1.5.0)
                  OM: Fix a crash when trying to load heft
                  OM: Fix the case when the UFO model contains one mass which 
                      has the same name as another parameter up to the case.
                  OM: Fix a bug for result lower than 1e-100 those one are now 
                      consider as zero.
                  OM: Fix a bug present in the param_card create by width computation 
                      computation where the qnumbers data were written as a float 
                      (makes Pythia 6 crash).

1.5.0 (28/09/12)  OM: Allow MG5 to run in complex mass scheme mode
                      (mg5> set complex_mass True)
                  OM: Allow MG5 to run in feynman Gauge
                      (mg5> set gauge Feynman)
                  OM: Add a new command: 'customize_model' which allow (for a
                      selection of model) to fine tune the model to your need.
                  FR team: add a file decays.py in the UFO format, this files 
                      contains the analytical expression for one to two decays
       		  OM: implement a function for computing the 1 to 2 width on 
                      the fly. (requires MG5 installed on the computer, not only
                      the process directory)
                  OM: The question asking for the edition of the param_card/run_card
                      now accepts a command "set" to change values in those cards
                      without opening an editor. This allow simple implemetation 
                      of scanning. (Thanks G. Durieux to have push me to do it)
                  OM: Support UFO model with spin 3/2
                  OM + CDe: Support four fermion interactions. Fermion flow 
                       violation/Majorana are not yet allowed in four fermion 
                       interactions.
                  OM + PdA: Allow Large Extra Dimension Model (LED) to run in the
                      MG5 framework.
                  OM: Add auto-detection if MG5 is up-to-date and propose to
                      apply a patch if not.
                  OM: MadEvent changes automatically the compiler according to 
                      the value present in the configuration file.
                  OM: Aloha modifications: faster to create routines and more 
                      optimized routines (up to 40% faster than previous version).
                  OM: Aloha now supports Lorentz expression with denominator.
                  OM: Improve error message when Source didn't compile properly.
                  OM: The numerical evaluation of the matrix element requires now 
                      less memory than before (madevent and standalone output)
                  OM: Fix a series of bugs with the madevent command 'remove' and 
                      'run_banner'                    
                  JA: Ensure identical results for identical seeds also with
                      multiple runs in the same directory. Note that identical runs
                      with previous versions can't be guaranteed (but different
                      seeds are guaranteed to give statistically independent runs).
                      Save the results.dat files from all runs.
                  JA: Amended kinematics to correctly deal with the case of
                      massive beams, as well as fixed-target proton collisions.
                  JA: Changed default in the run_card.dat to use -1 as "no cut"
                      for the max-type cuts (etaj, ptjmax, etc.).
                  JA: Added support for negative weights in matrix elements
                      (as required for interference-only terms) and PDFs.
                  JA: Avoid creating directories for integration channels
                      that can not give events based on BW settings
                      (further improvement compared to v. 1.4.8).
                  JA: Optimize phase space integration when there are resonances
                      with mass above ECM.
                  JA: Fixed issue in replace.pl script with more than 9 particles
                      in an event.
                  JA+OM: Allow cluster run to run everything on a local (node) disk.
                      This is done fully automatically for condor cluster.
                      For the other clusters, the user should set the variable
                      "cluster_temp_path" pointing to a directory (usefull only if 
                      the directory is on the node filesystem). This still requires
                      access to central disk for copying, event combination,
                      running Pythia/PGS/Delphes etc.
                  OM: Replace fortran script combine_runs by a python script. 
                      This script allows to be more stable when running on clusters 
                      with slow filesystem response (bugs #1050269 and #1028844)
                  JA: Ensure that process mirroring is turned off for decay
                      processes of type A > B C...

1.4.8.4 (29/08/12) OM: Fix a web problem which creates generations to run twice on the web.

1.4.8.3 (21/08/12) JA: Ensure that the correct seed is written also in the .lhe
                       file header.
                   JA: Stop run in presence of empty results.dat files 
                       (which can happen if there are problems with disk access
                       in a cluster run).
                   JA: Allow reading up to 5M weighted events in combine_events.

1.4.8.2 (30/07/12) OM: Allow AE(1,1), AE(2,2) to not be present in SLAH1 card
                       (1.4.8 crashes if they were not define in the param_card)
                   OM: Add a button Stop-job for the cluster and make nicer output 
                       when the user press Ctrl-C during the job.

1.4.8 (24/07/12)  JA: Cancel running of integration channels where the BW
                      structure makes it impossible to get any events. This
                      can significantly speed up event generation for processes
                      with conflicting BWs.
                  JA: Minor modification of integration grid presetting in
                      myamp.f, due to the above point.
                  JA: Raise exception if a decay process has decaying particles
                      that are not present in the corresponding core process
                      (this might help avoid syntax mistakes).
                  JA: Fixed subprocess group combination also for the case
                      when different process flags @N are given to different
                      decays of the same core process (sorry, this was missed
                      in v. 1.4.7).
                  JA: Fixed crash for process p p > w+ w+ j j t t~ when all 
                      w and t/t~ are decayed (bug #1017912, thanks to Nicolas
                      Deutschmann).
                  JA: Fixed array dimension for diagrams with a single s-channel
                      propagator (caused crash for certain compilers, bug #1022415
                      thanks Sho Iwamoto).
                  JA: Fixed crash for identical decay chains for particle-anti- 
                      particle when only one of the two is decayed, introduced 
                      in v. 1.4.7 (thanks John Lee).
                  OM: Ensure that matching plots are replaced correctly when
                      Pythia is run reusing a tag name.
                  OM: Improved check for YE/AE, YU/AU, YD/AD for first two
                      generations in SLHA1<->2 converter (thanks Abhishek).

1.4.7 (25/06/12)  JA: Change the random seed treatment to ensure that the original 
                      seed is stored in the banner (this was broken in v. 1.4.0).
                      If a non-zero seed is given in the run_card, this seed
                      is used as starting value for the SubProcesses/randinit file,
                      while the seed in the run_card is set to 0.
                      This way, the seed for a multi_run is automatically
                      updated in the same way as for individual runs.
                  TS + JA: Fix problem with duplicate random seeds above 64000.
                      Now, random seeds up to 30081*30081 can safely be used.
                  JA: Turn off automatic checking for minimal coupling orders
                      in decay processes A > B C ...
                  JA: Ensure that automatic coupling order determination works
                      also for effective theories with multiple orders in an
                      interaction (thanks Claude and Gizem Ozturk).
                  JA: Optimize phase space integration and event generation
                      for decay processes with very squeezed mass spectrum.
                  JA: Ensure that identical matrix elements in different process 
                      definitions are combined also when using the decay chain 
                      formalism (thanks to Zhen Liu for pointing this out).
                  BF+JA: Updated the NMSSM model to the latest FR version.
                  OM: Change EW_dim6 to remove all interactions which don't 
                      impact three boson scattering.
                  JA: Fixed problem in matrix element combination which allowed
                      non-identical matrix elements to be combined in certain
                      complicated processes (such as p p > l vl l vl l vl),
                      resulting in lines with Z > e+ mu- in the event file
                      (bug #1015032, thanks Johannes E for reporting).
                  JA: Fixed minor typo in myamp.f.
                  OM: Fixed minor behavior restriction of multi_run (thanks to
                      Joachim Kopp).
                  OM: Improved condor cluster support when the cluster is 
                      unresponsive (should avoid some crashes on the web).
                  JA: Fixed support for color sextets in addmothers.f
                      (thanks Nicolas Deutschmann for reporting).          
                  JA: Make sure that also the SubProcesses directories are 
                      cleaned when running bin/compile in a gridpack.
                  JA: Removed the confusing makefile in Template and replace it
                      with scripts to create madevent.tar.gz and gridpack.tar.gz.
                  
1.4.6 (16/05/12)  JA: Added cuts on lepton pt for each of the 4 hardest leptons
                  OM: Allow bin/madevent script to be run with a single line command
                      example ./bin/madevent multi_run 10 
                  OM: Adding the 4 higgs interactions in the standard model UFO model
                  JA: Added new restriction card for the sm model with massive
                      muon and electron, and non-zero tau decay width
                  JA: Ensure assignment of colors to intermediate propagators
                      works also in fermion flow- and color flow-violating 
                      RPV processes (thanks Brock Tweedie for finding this).
                  JA: Fix crash for certain fermion flow violating decay chains
                      (introduced in v. 1.3.27) (again thanks to Brock Tweedie).
                  JA: Fix crash for decay chains with multiple decays involving 
                      the same particles (thanks Steve Blanchet for reporting)
                  JA+OM: Fix crash for Pythia8 output with multiparticle vertices
                      (thanks to Moritz Huck for reporting this.)
                  OM: Fixing ALOHA output for C++/python.
                  OM: Fix a crash occuring when trying to create an output on 
                      an existing directory (thanks Celine)

1.4.5 (11/04/12)  OM: Change the seed automatically in multi_run. (Even if the seed
                      was set to a non automatic value in the card.)
                  OM: correct a minor bug #975647 (SLAH convention problem) 
                      Thanks to Sho Iwamoto
                  OM: Improve cluster support (more secure and complete version)
                  JA: Increased the number of events tested for non-zero helicity
                      configurations (needed for goldstino processes).
                  OM: Add a command to remove the file RunWeb which were not always
                      deleted correctly
                  OM+JA: Correct the display of number of events and error for Pythia 
                     in the html files.
                  OM: Changed the way the stdout/stderr are treated on the cluster
                      since some cluster cann't support to have the same output file
                      for both. (thanks abhishek)

1.4.4 (29/03/12)  OM: Added a command: "output aloha" which allows to creates a 
                      subset (or all) of the aloha routines linked to the
                      current model
                  OM: allow to choose the duration of the timer for the questions.
                      (via ./input/mg5_configuration.txt)
                  OM: Allow UFO model where G is not defined.
                  OM: allow to use ~,~user, ${var} in the path. Improve support
                      for path containing spaces.
                  JA: Fixed LHAPDF functionality which was broken in v. 1.4.0
                  JA: Allow non-equal mixing angles in mssm restrict cards
                      (as needed for cards from some spectrum generators)
                  JA: Fixed script addmasses.py for complicated events such as
                      p p > t t~ + jets with decays of t and t~.
                  JA: Added GE cluster to the list in cluster.py.
                  JA: Allow up to 1M events in a single run. Note that the 
                      unweighting (combine events) step gets quite slow with
                      so many events. Also note that if Pythia is run, still
                      maximum 50k events is recommended in a single run. 
                  OM: Fix problem linked to filesystem which makes new files
                      non executables by default. (bug #958616)
                  JA: Fixed buffer overflow in gen_ximprove when number of
                      configs > number of diagrams due to competing resonances
                      (introduced in v. 1.4.3).

1.4.3 (08/03/12)  JA: Reintroduced the possibility to completely forbid
                      s-channel diagrams, using the $$ notation. Note that
                      this should be used with great care, since the result
                      is in general not gauge-invariant. It is in general
                      better to use the $ notation, forbidding only onshell
                      s-channel particles (the inverse of decay chains).
                  JA: Automatically ensure that ptj and mmjj are below xqcut
                      when xqcut > 0, since ptj or mmjj > xqcut ruins matching.
                  OM: Add LSF to the list of supported cluster (thanks to Alexis).
                  OM: change the param_card reader for the restrict file.
                      This allow to restrict model with 3 lha id (or more)
                      (thanks to Eduardo Ponton).
                  OM: forbids to run 'generate events' with python 2.4.
                  OM: Include the configuration file in the .tar.gz created on 
                      the web (thanks to Simon) .
                  OM: Fix a Mac specific problem for edition of Delphes card.
                      (thanks to Sho Iwamoto).
                  OM: ALOHA modifications:
                       - Change sign convention for Epsilon (matching FR choices)
                       - For Fermion vertex forces that _1 always returns the  
                         incoming fermion and _2 returns the outcoming fermion. 
                         (This modifies conjugate routine output)
                       - Change the order of argument for conjugate routine
                         to expect IO order of fermion in all cases.
                       Note that the two last modifications matches MG5 conventions
                       and that those modifications correct bugs for interactions
                       a) subject to conjugate routine (i.e. if the model has 
                          majorana)                       
                       b) containing fermion momentum dependencies in the Lorentz
                          structure  
                       All model included by default in MG5 (in particular sm/mssm)
                       were not affected by those mismatch of conventions.
                       (Thanks to Benjamin fuks) 
                  OM: make acceptance test more silent.  
                  OM: return the correct error message when a compilation occur. 
                  OM: some code re-factoring.

1.4.2 (16/02/12) JA: Ensure that matching works properly with > 9 final state
                      particles (by increasing a buffer size in event output)
                 OM: add a command "import banner" in order to run a full run
                      from a given banner.
                 OM: Fix the Bug #921487, fixing a problem with home made model
                      In the definition of Particle/Anti-Particle. (Thanks Ben)
                 OM: Fix a formatting problem in me5_configuration.txt 
                      (Bug #930101) Thanks to Arian
                 OM: allow to run ./bin/mg5 BANNER_PATH and
                      ./bin/mg5 PROC_CARD_V4_PATH
                 OM: Various small fixes concerning the stability of the html 
                      output.
                 OM: Changes the server to download td since cp3wks05 has an 
                      harddisk failures.

1.4.1 (06/02/12) OM: Fix the fermion flow check which was wrongly failing on 
                      some model  (Thanks to Benjamin)
                 OM: Improve run organization efficiency (which speeds up the 
                      code on cluster) (Thanks to Johan)
                 OM: More secure html output (Thanks to Simon)

1.4.0 (04/02/12) OM: New user interface for the madevent run. Type:
                      1) (from madevent output) ./bin/madevent
                      2) (from MG5 command line) launch [MADEVENT_PATH] -i
                      This interface replaces various script like refine, 
                      survey, combine, run_..., rm_run, ...
                      The script generate_events still exists but now calls
                       ./bin/madevent. 
                 OM: For MSSM model, convert param_card to SLAH1. This card is
                      converted to SLAH2 during the MadEvent run since the UFO 
                      model uses SLAH2. This allows to use Pythia 6,
                      as well as having a coherent definition for the flavor.
                 JA+OM: For decay width computations, the launch command in 
                      addition to compute the width, creates a new param_card 
                      with the width set to the associated values, and with the 
                      Branching ratio associated (usefull for pythia). 
                 NOTE: This param_card makes sense for future run ONLY if all 
                      relevant decay are generated.
                 EXAMPLE: (after launch bin/mg5):
                       import model sm-full
                       generate t > b w+
                       define all = p b b~ l+ l- ta+ ta- vl vl~
                       add process w+ > all all
                       add process z > all all
                       define v = z w+ w-
                       add process h > all all
                       add process h > v v, v > all all
                       output
                       launch
                 OM: change output pythia8 syntax: If a path is specified this 
                      is considered as the output directory.
                 OM: Change the path of the madevent output files. This allows 
                      to run pythia/pgs/delphes mulitple times for the same set 
                      of events (with different pythia/... parameters).
                 OM: Madevent output is now insensitive to the relative path
                      to pythia-pgs, delphes, ... In consequence you don't need
                      anymore to have your directory at the same level as 
                      Template directory. 
                 OM: MadEvent checks that the param_card is coherent with the 
                      restriction used during the model generation. 
                 OM: Model restrictions will now also force opposite number to 
                      match (helpfull for constraining to rotation matrix).  
                 OM: Change the import command. It's now allowed to omit the 
                      type of import. The type is guessed automaticaly. 
                      This is NOT allowed on the web.
                 OM: Add a check that the fermion flow is coherent with the 
                      Lorentz structure associates to the vertex.
                 OM: Add a check that the color representation is coherent. 
                      This allow to detect/fix various problem linked
                      to some new models created by FR and SARAH.
                 OM: Change the default fortran compiler to gfortran.
                 OM: Add the possibility to force which fortran compiler will
                      be used, either via the configuration file or via the set 
                      command.
                 OM: Add the possibility to bypass the automatic opening of 
                      the web browser (via the configuration file: 
                      ./input/mg5_configuration.txt )
                 OM: add 'save options' command to save the current configuration 
                      in the configuration file. 
                 OM: Change the scheme of questions when running madevent and 
                      allow to specify in the command interface if you
                      want to run pythia/pgs/...
                      Allow to put the answers to the questions in the 
                      proc_card.dat.
                 OM: Add options for the display command:
                      a) display options: return the current option value. 
                        i.e. those set via the set command and/or via the 
                        configuration file
                      b) display variable NAME: return the current string 
                        representation of NAME and/or self.NAME .
                      c) display coupling_order: return the coupling orders with
                        their associated weight (for automatic order restriction)
                      d) display couplings now returns the list of all couplings
                        with the associated expression
                      e) display interactions [PART1] [PART2] [PART3] ...
                         display all interactions containing the particles set
                         in arguments 
                 OM: New Python script for the creation of the various html pages.
                      This Requires less disk access for the generation of the files.
                 OM: Modify error treatment, especially for Invalid commands
                      and Configuration problems.
                 JA: Ensure that we get zero cross section if we have
                      non-parton initial states with proton/antiproton beams
                 OM: Improve cluster support. MadEvent now supports PBS/Condor/SGE
                      Thanks to Arian Abrahantes for the SGE implementation.
                 OM: Improve auto-completion (better output/dealing with multi line/...)
                 OM: Improve the parallel suite and change the release script to run
                      some of the parallel tests. This ensures even higher stability 
                      of the  code for the future releases.
                 JA: Changed the way gridpacks work: Set granularity to 1
                      (so randomly select channels only if they should generate 
                      less than 1 event), but allowing channels to run down to a single
                      iteration. This removes all old problems with increased
                      variance for small channels in the gridpacks, while giving 
                      even faster event generation.

                 Thanks to Johan Alwall, Sho Iwamoto for all the important 
                 testing/bug reports.


1.3.33 (01/01/12) JA: Revisited colors for propagators in addmothers.f
                      to ensure that propagators in color flow
                      violating processes get the correct color
                      from initial state particles (thanks to
                      Michele Gabusi for forcing me to do this).

1.3.32 (21/12/11) JA: Fixed a bug in the PDF reweighting routine,
                      which caused skewed eta distributions for
                      matched samples with pdfwgt=T. Thanks to Giulio
                      Lenzi for finding this.
 
1.3.31 (29/11/11) OM: Fix a bug an overflow in RAMBO (affects standalone 
                     output only)
                  PdA (via OM): Change RS model (add a width to the spin2)
                  OM: Fix a bug in the cuts associate to  allowed mass of all 
                      neutrinos+leptons (thanks to Brock Tweedie for finding it)
                  OM: Remove some limitation in the name for the particles


1.3.30 (18/11/11) OM: Fix a bug for the instalation of pythia-pgs on a 64 bit
                      UNIX machine.
                  OM: If ROOTSYS is define but root in the PATH, add it 
                      automatically in create_matching_plots.sh
                     This is require for the UIUC cluster.

1.3.29 (16/11/11) OM: Fixed particle identities in the Feynman diagram drawing
                  JA: Fixed bug in pdf reweighting when external LHAPDF is used.
                  OM+JA: Simplify the compilation of pythia-pgs package.


1.3.28 (14/11/11) OM+JA: Fix special case when Lorentz structure combining
                      two different Majorana particles depends on the
                      incoming/outgoing status of the Majorana particles
                      (needed for MSSM with Goldstino).
                  JA: Fixed problem with colors in addmothers.f for complicated
                      multiparticle vertices and simplified color treatment 
                      (thanks to Gauthier Durieux for pointing this out).
                  JA: Further improved gridpack parameters
                  OM: Update the parallel test (now testing against MG5 1.3.3)
                  OM: Include some parallel test in the release script.


1.3.27 (05/11/11) JA: Fix bug in mirrored amplitudes (sometimes
                      amplitudes that should not be flagged as
                      mirrored were flagged as mirrored). Thanks
                      Marco Zaro for reporting this!
                  JA: Fix another problem getting enough events in
                      gridpack mode (it was not completely fixed in
                      v. 1.3.24). Thanks Alexis!
                  JA: Added "!" comments for all parameters in the default
                      run_card, since apparently this is still needed
                      for g77 to correctly read the parameters.
 
1.3.26 (31/10/11) JA: Fix color setting in MadEvent event file for
                      multiparticle vertices, which was not taken into
                      account in the upgrade in v. 1.3.18
                  OM: Fixed mmnl cut (inv. mass of all leptons and neutrinos)
                      which was never active.
                  OM: Fix td install in Linux were a chmod was missing

1.3.25 (27/10/11) JA: Ensure that the correct intermediate resonance
                      is always written in the event file, even when we
                      have resonances with identical properties.
                  OM: Fix the bug forcing to quit the web browser in order to
                      have MG5 continuing to run.
                  OM: Change the tutorial in order to allow open index.html
                      after the output command. 

1.3.24 (22/10/11) JA: Fix problem with getting enough events in gridpack
                      mode (this was broken in v. 1.3.11 when we moved
                      from events to luminocity in refine). Thanks to
                      Alexis Kalogeropoulos.

1.3.23 (19/10/11) JA: Allow user to set scales using setscales.f again 
                      (this was broken in v. 1.3.18). Thanks to Arindam Das.
                  JA: Ensure that the error message is displayed if the
                     "make" command is not installed on the system.
 
1.3.22 (12/10/11) JA: Fixed another bug (also introduced in 1.3.18), which 
                      could give the wrong ordering between the s-channel 
                      propagators for certain multiprocess cases (this
                      also lead to a hard stop, so don't worry, if you get 
                      your events, the bug doesn't affect you). Sorry about
                      that, this is what happens when you add a lot of
                      new functionality...

1.3.21 (12/10/11) OM: Add a new command: install.
                      This allow to install quite easily different package
                      devellop for Madgraph/MadEvent. The list of available
                      package are pythia-pgs/MadAnalysis/ExRootAnalysis/Delphes
                  OM: Adding TopEffth Model
                  OM: Improve display particles and autocompletion in
                      presence of nonpropagating particles
                  OM: Fix Aloha bug linked to four fermion operator
                  PA: fix the problem of degenerate color basis in the
                      diquark sextet model
                  JA: Fixed bug in cluster.f that created a hard stop,
                      introduced in 1.3.18.

1.3.20 (09/10/11) JA: Fixed bug in myamp.f that created a hard stop
                      error for certain cases with many processes with
                      different propagators in the same subprocess dir.

1.3.19 (06/10/11) JA: Fixed problem with SubProcesses makefile on Linux,
                      introduced in 1.3.18.

1.3.18 (04/10/11) JA: Use model information to determine color of particles
                      for reweighting and propagator color info.
                  JA: Changed the definition of "forbidden s-channels"
                      denoted by "$" to exclude on-shell s-channels while
                      keeping all diagrams (i.e., complemetary to the decay
                      chain formalism). This reduces the problems with 
                      gauge invariance compared to previously.
                      "Onshell" is as usual defined by the "bwcutoff" flag 
                      in the run_card.dat.
                  JA: Enable proper 4-flavor matching (such as gg>hbb~+jets)
                      Note that you need the Pythia/PGS package v. 2.1.9 or 
                      later to use with 4F matching.
                      Changes include: alpha_s reweighting also for b vertices,
                      new scale treatment (mu_F for pp>hbb~ is (pT_b^max*m_Th)),
                      no clustering of gluons to final-state massive particles
                      in MadEvent.
                  JA: Ensure that factorization scale settings and matching works
                      also in singlet t-channel exchange processes like
                      single top and VBF. The dynamic factorization
                      scale is given by the pT of the scattered quark
                      (on each side of the event).
                Note: You need the Pythia/PGS package v. 2.1.10 or later
                      to use with VBF matching, to ensure that both radiated
                      and scattered partons are treated correctly
                      - scattered partons need to be excluded from the matching,
                      since their pT can be below QCUT. An even better
                      treatment would require to individually shower and match
                      the two sides in Pythia, which is not presently possible.
                Note: In the matched 4-flavor process p p > t b~ j $ w+ w- t~ +
                      p p > t b~ j j $ w+ w- t~, there is an admixture
                      of t-channel single top (with up to 1 radiated jet) 
                      and s-channel single top (with up to 2 radiated jets). 
                      In this case, the automatic determination of maximum 
                      multiplicity sample doesn't work (since max in the file 
                      will be 2 jets, but for t-channel max is 1 jet).
                      So MAXJETS=1 must be specified in the pythia_card.dat.
                  JA: Fixed pdf reweighting for matching, which due to a mistake
                      had never been activated.
                  JA: Improved phase space integration presetting further by 
                      taking into account special cuts like xpt, ht etc.
                  JA: Introduce new convention for invariant mass cuts
                      - if max < min, exclude intermediate range
                      (allows to exclude W/Z dijet resonances in VBF processes)

1.3.17 (30/09/11) OM: Fix a crash created by ALOHA when it tries to create the full
                      set of ALOHA routines (pythia8 output only).

1.3.16 (11/09/11) JA: Fixed the problem from 1.3.12.

1.3.15 (09/09/11) OM: remove the fix of 1.3.12
                      (No events in output for some given processes)

1.3.14 (08/09/11) OM: Fix a bug in the RS model introduced in 1.3.8

1.3.13 (05/09/11) JA: Fixed bug with cut_decays=F which removed cuts also for
                      non-decay products in certain channels if there is
                      a forced decay present. Note that this does not affect
                      xqcut, only pt, minv and eta cuts.
                  JA: If non-zero phase space cutoff, don't use minimum of
                      1 GeV (this allows to go to e.g. 2m_e invariant mass for
                      \gamma* > e+ e-).

1.3.12 (01/09/11) JA: Fixed problem with decay chains when different decays
                      result in identical final states, such as
                      p p > go go, (go > b1/b1~ b/b~, b1/b1~ > b/b~ n1)
                      (only one of the decay chains was chosen, instead of
                      all 3 combinations (b1,b1), (b1,b1~), (b1~,b1~))
                  JA: Allow for overall orders also with grouped subprocesses
                  JA: Ensure that only leading color flows are included in event
                      output (so no singlet flows from color octets).
                  JA: Fixed small bug in fermion flow determination for multifermion
                      vertices.

1.3.11 (26/08/11) JA: Improved precision of "survey" by allowing 4th and 5th 
                      iteration if accuracy after 3 iterations < 10%.
                  JA: Subdivide BW in phase space integration for conflicting BWs 
                      also for forced decays, to improve generation with large
                      bwcutoff in e.g. W+ W- production with decays.
                  JA: Do refine using luminocity instead of number of events,
                      to work with badly determined channels.
                  JA: Don't use BW for shat if mass > sqrt(s).
                  JA: Fixed insertion of colors for octet resonances decaying to 
                      octet+singlet (thanks Bogdan for finding this)

1.3.10 (23/08/11) OM: Update ALOHA version
                  OM: increase waiting time for jobs to write physically the results on
                      the disks (in ordre to reduce trouble on the cluster).

1.3.9 (01/08/11)  OM: Add a new model DY_SM (arXiv:1107.5830). Thanks to Neil 
                      for the generation of the model 

1.3.8 (25/07/11)  JA: Replace the SM and HEFT models with latest versions using
                      the Wolfenstein parameterization for the CKM matrix.
                  JA: Implemented reading of the new UFO information about
                      coupling orders (order hierarchy and expansion_order).
                  JA: New "coupling order" specification WEIGHTED which checks
                      for  sum of coupling orders weighted by their hierarchy.
                  JA: Implemented optimal coupling orders for processes from any
                      model if no coupling orders specified.

1.3.7 (21/07/11)  JA: Fix makefiles for some v4 models that were forgotten
                      in v. 1.3.5

1.3.6 (18/07/11)  OM: Ensure that the new makefiles work on the web

1.3.5 (14/07/11): JA: New organization of make files, ensure that compilation works 
                      for all modes (with/without LHAPDF, static/dynamic, 
                      regular/gridpack) for both Linux and Mac OS X (be careful with 
                      dynamic libraries on Mac OS X though, since it seems that 
                      common blocks might not work properly)
                  JA: Fixed proper error messages and clean stop for compilation 
                      errors during MadEvent run.

1.3.4 (05/07/11): OM: More informative error message when a compilation error occurs

1.3.3 (29/06/11): JA: Fixed diagram symmetry for case when there are
                      no 3-vertex-only diagrams
                  JA (by OM): More informative error when trying to generate invalid 
                      pythia8 process

1.3.2 (14/06/11): OM: Fix fortran output when a model is case sensitive 
                        (Bug if a coupling was depending of a case sensitive parameter)
                  SdV: Remove a annoying print in the new cuts (added in 1.3.0)
                  OM: Fix a compilation problem in the standalone cpp output

1.3.1 (02/06/11): JA: Fixed missing file bug with the introduction of
                      inclusive HT cut

1.3.0 (02/06/11): JA: Allow for grouped subprocesses also for MG4 models
                  JA: Improved multiprocess diagram generation to reuse
                      diagrams for crossed processes
                  JA: Automatic optimization of order of particles in
                      multiparticle labels for optimal multiprocess generation
                  JA: Improved efficiency of identification of identical
                      matrix elements
                  JA: Improved identification of diagrams with identical
                      divergency structure for grouped subprocesses
                  JA: Included more fine-grained run options in the
                      run_card, including helicity summation options,
                      whether or not to set ptj and mjj automatically
                      based on xqcut, etc.
                  JA: Fixed some minor array limit and arithmetics warnings
                      for extreme decay and decay chain processes.
                  SdV: Added cuts on H_T(all jets, light and b)
                  OM: Fixed minor bug related to cluster option in launch

1.2.4 (15/05/11): JA: Fixed long-standing bug in DECAY relating to
                      the cross section info in <init> block, and
                      fixed parameter reading for MG5 SM model.

1.2.3 (11/05/11): JA: Fixed problem with scale choice in processes with mixed 
                      QED/QCD orders, e.g. p p > t t~ QED=2. Note that this fix
                      doesn't work for p p > t t~ j j QED=4 which should still
                      be avoided.
                  JA: Added the ptllmin/max options in the default run_card.dat

1.2.2 (09/05/11): OM: fix ALOHA symmetries creating not gauge invariant result 
                      for scalar octet

1.2.1 (08/05/11): OM: reduce the quantity of RAM use by matrix.f
                  OM: support speed of psyco if this python module is installed
                  OM: fix a minor bug in the model parsing
                  OM: add the check of valid model.pkl also for v4 model
                  OM: add a check that UpdatesNotes is up-to-date when
                      making a release
                  JA: Fixed problem in phase space generation for
                      s-channel mass > s_tot

1.2.0 (05/05/11): OM: minor fixes on check charge conjugation
                  OM: add a check on the path for the validity of the model.pkl
                  JA: Fixed problem with combine_runs on certain compilers

1.1.2 (03/05/11): OM+JA: Fixed problem for models with multiple
                      interactions for the same set of particles,
                      introduced in v. 1.1.1
 
1.1.1 (02/05/11): JA: Replaced (slow) diagram symmetry determination by
                      evaluation with fast identification based on diagram tags.
                  JA: Replacing the "p=-p" id=0 vertex produced by diagram 
                      generation algorithm already in the diagram generation,
                      simplifying drawing, helas objects and color.
                  JA: Fixed compiler warnings for unary operator.
                  JA: Always set all coupling orders for diagrams
                      (needed for NLO implementations).
                  OM: Improved and more elegant "open" implementation for
                      the user interface.
                  OM: minor fixes related to checking the gauge

1.1.0 (21/04/11): JA: Removed hard limit on number of external particles in 
                      MadEvent, allowing for unlimited length decay chains there
                      (up to 14 final state particles successfully integrated).
                  JA: Improved helicity selection and automatic full helicity 
                      sum if needed. Optimization of run parameters.
                  JA: New flag in run_card.dat to decide whether basic cuts
                      are applied to decay products or not.
                  OM: Merged ALOHA calls for different lorentz structures 
                      with the same color structures, increasing the speed and 
                      efficiency of matrix element evaluations.
                  OM: Added new "open" command in command line interface,
                      allowing to open standard file types directly.
                      Automatically open crossx.html at launch.
                  JA: Fixed MadEvent bugs for multiparton processes with 
                      conflicting decays and some faulty array limits.
                  JA: Suppressed scary but irrelevant warnings for compiling 
                      2->1 and 1->2 processes in MadEvent.
                  JA: Pythia 8 output further optimized.
                  JA, OM: Several minor fixes relating to user interface etc.

1.0.0 (12/04/11): Official release of MadGraph 5. Some of the features:
                  - Complete FeynRules compatibility through the UFO interface
                  - Automatic writing of HELAS routines for any model in
                    Fortran, C++ or Python through ALOHA
                  - Matrix element output in Fortran, C++ or Python
                  - Output formats: MadEvent, Pythia 8, Standalone (Fortran/C++)
                  - Support for spin 0, 1/2, 1, 2 particles
                  - Support for color 1, 3, 6, 8
                  - Revamped MadEvent with improved subprocess directory 
                    organization and vastly increased speed and stability
                  - Unlimited length decay chains (up to 12 final state
                    particles tested with MadEvent, see v. 1.0.1)
                  - Process checks for new model implementations
                  - ...and much more (see paper "MadGraph 5: Going Beyond")<|MERGE_RESOLUTION|>--- conflicted
+++ resolved
@@ -1,43 +1,17 @@
 Update notes for MadGraph5_aMC@NLO (in reverse time order)
 
-<<<<<<< HEAD
-3.2.0 (xx/xx/xx)
+3.2.0 (22/08/21)
       SF/OM/MZ/XZ: Implementation (at LO) of ISR and beamstrhalung for e+e- collider
-      BUG FIX (from 2.9.5 long term stable)
+      BUG FIX (from 2.9.5 long term stable, see below)
+      OM: Fix an infinite loop when running with condor cluster
+          or with other cluster/multi-core when cluster_temp_path
+	  was used.
       
-2.9.5 (xx/xx/xx)
-      OM+LM: [LO only] Fix the factorization scale dependence for lpp=2/3/4.
-             This was claimed to be using fixed scale computation while in some case the scale was dynamical
-	     To have full flexibility we introduced two additional (hidden) parameter
-	     fixed_fac_scale1 and fixed_fac_scale2 that allow to choose fixed scale for only one beam.
-
 3.1.1 (28/05/21)
       ALL: put a crash for potentially ambiguous syntax with explanation
            on how to bypass such crash via a new entry in
 	   input/mg5_configuration.txt
       BUG FIX (from 2.9.4 long term stable)
-
-=======
-2.9.5 (22/08/21)
-      OM+LM: [LO only] Fix the factorization scale dependence for lpp=2/3/4.
-             This was claimed to be using fixed scale computation while in s\
-ome case the scale was dynamical
-             To have full flexibility we introduced two additional (hidden) \
-parameter
-             fixed_fac_scale1 and fixed_fac_scale2 that allow to choose fixe\
-d scale for only one beam.
-      OM: fix auto-width that was not following	run_mode specification
-      OM: fixing missing rwgt_info for reweighting with gridpack mode
-      OM: fixing 'check' command with the skip_event mode
-      OM: fixing auto-width computation for 3 body decay and identical particle which was sometimes leading to crash
-      OM: Fix some potential infinite loop when running with python3
-      
->>>>>>> a20150e4
-2.9.4(28/05/21)
-      OM: Fix a python3 issue for madSpin when using in a gridpack mode (set ms_dir)
-      OM: Fix an issue for non positive definite matrix-element when using the
-          "set group_subprocesses False"  mode of MG5aMc
-      OM: Fix a speed issue for gridpack in readonly mode where the grid were recomputed 
 
 3.1.0 (30/03/21)
     ALL: include all changes up to 2.9.3 of the 2.x release
@@ -58,6 +32,28 @@
     OM: Some aliases have been added for the orders constraints:
             - aEW<=X / aS<=Y is equivalent to QCD^2<=2X / QED^2<=2Y
             - EW<=X / EW^2<=X is equivalent to QED<=X / QED^2<=X
+
+                        ** Long Term Stable Update **
+
+2.9.5 (22/08/21)
+      OM+LM: [LO only] Fix the factorization scale dependence for lpp=2/3/4.
+
+            This was claimed to be using fixed scale computation while
+	    in some case the scale was dynamical
+            To have full flexibility we introduced two additional
+	    (hidden) parameter: "fixed_fac_scale1" and "fixed_fac_scale2"
+	    that allow to choose fixed scale for only one beam.
+      OM: fix auto-width that was not following	run_mode specification
+      OM: fixing missing rwgt_info for reweighting with gridpack mode
+      OM: fixing 'check' command with the skip_event mode
+      OM: fixing auto-width computation for 3 body decay and identical particle which was sometimes leading to crash
+      OM: Fix some potential infinite loop when running with python3
+      
+2.9.4(28/05/21)
+      OM: Fix a python3 issue for madSpin when using in a gridpack mode (set ms_dir)
+      OM: Fix an issue for non positive definite matrix-element when using the
+          "set group_subprocesses False"  mode of MG5aMc
+      OM: Fix a speed issue for gridpack in readonly mode where the grid were recomputed 
 
 
 

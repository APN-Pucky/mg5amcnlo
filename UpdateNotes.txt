--- conflicted
+++ resolved
@@ -1,6 +1,10 @@
 Update notes for MadGraph5_aMC@NLO (in reverse time order)
 
-<<<<<<< HEAD
+3.5.2 ()
+      MZ: fixing issue for 2>1 processes at NLO accuracy (like p p > Z [QCD])
+          For most compiler, the process was just crashing but some compiler were returning absurdly large cross-section
+      OM: bug fixing from LTS up to 2.9.17 (see below)
+      
 3.5.1 (11/07/23)
       SH+OM: Update interface for contur
       OM: fix an issue with NLO reweighting introduced in 3.4.0 where loop scale was not correctly set anymore
@@ -133,15 +137,11 @@
 
                         ** Long Term Stable Update **
 
-2.9.16(11/07/23):
-=======
-
 2.9.17(19/10/23):
     OM: change integration strategy (SDE=1) for width computation
     OM: clearer error message in some situation
 
 2.9.16(26/07/23):
->>>>>>> ed33ce1e
      OM: fix for helicity recycling
      OM: Update numpy support to latest version
      OM: Fix some interface issue

Update notes for MadGraph5_aMC@NLO (in reverse time order)

2.2.3(XX/XX/XX) RF: If a NAN is found, the code now skips that PS point and continues.
                OM: Fix a bug in MadWeight (correlated param_card was not creating the correct input file)
                RF: For fNLO runs the virtuals were included twice in the setting of the integration grids. 
		RF: When requiring more than 1M events for (N)LO+PS runs, do not go to higher precision than 0.001
                    for the grids and cross section (can be overwritten with the req_acc run_card parameter).
		RF: Make sure that reweight info (for PDF and scale uncertainties) also works for UNLOPS events.
		RF: When setting the B's stable in the shower_card, also set the eta_b (PDG=551) stable.
		OM: Change the Breit-Wigner splitting for the multi-channel integration, use the bwcutoff instead of
                    the hardcoded value 5.
<<<<<<< HEAD
		RF: Added the NNLL+NLO jet-veto computations. Reference arxiv:1412.8408 [hep-ph].
=======
		RF: Re-factoring of the structure of the code for fNLO computations.
                MZ: Fix to bug 1406000 (segfault appearing when doing FxFx merging). Thanks to Josh Bendavid for
                    having reported it
                MZ: Fix to a bug occurring when generating event in the "split" mode: the required output was 
                    not correctly specified
                MZ: Fixes to different small bugs / improvement in the error and warning messages
                OM: The built-in pdf "nn23lo" and "nn23lo1" where associate to the wrong lhapdfid in the lhe file
                    This was creating bias in using SysCalc. (Thanks Alexis)
                OM: Fix a bug in the re-weighing which was removing the SysCalc weight from the lhe file (thanks Shin-Shan)
>>>>>>> 4dbd47a5

2.2.2(06/11/14) OM: Correct a bug in the integration grid (introduces in 2.1.2). This was biasing the cross-section of 
                    processes like a a > mu+ mu- in the Effective Photon Approximation by three order of magnitude.
                    For LHC processes no sizeable effect have been observe so far.
                MZ: some informations for aMC@NLO runs which were before passed via include files are
                    now read at runtime. The size of executables as well as compilation time / memory usage
                    is reduced for complicated processes
                RF: Fix crash #1377187 (check that cuts were consistent with the grouping was too restrictive) 
		RF: For NLO running: added 'strip' to the makefiles to reduce executable sizes (removes symbol info)
		Stefano Carrazza (by RF): fix for the photon PDF for the internal NNPDF sets
		RF: Improved the check on the consistency of the cuts and the grouping of subprocesse (LO running)
                PT: enabled PYTHIA8.2
                OM: restore the usage of external gzip library for file larger than 4Gb which were crashing with
                    the python gzip library
                OM: Fixing the default card for Delphes
                OM: Improve support of lsf cluster (thanks Josh) 
                OM: Adding support for the UFO file functions.py (which was ignored before)
                OM: Reduce the amount of RAM used by MadSpin in gridpack mode.
                OM: discard in MadWidth partial width lower than \Lambda_QCD for colored particle.

2.2.1(25/09/14) OM: Fix a bug preventing the generation of events at LO due to a wrong treatment of 
                      the color-flow.

2.2.0(24/09/14) VH: General mixed order corrections in MadLoop (only), including QCD/EW/QED and 
                    the UFO@NLO model 'loop_qcd_qed_sm'.
                VH: Re-design of both the tree and MadLoop matrix elements output to compute
                    contributions of different coupling order combinations independently from one another.
                VH+HS: Tensor integral reduction as implemented in PJFry and IREGI readily available
                    and interfaced to MadLoop's output.
                VH: Re-structuring of MadLoop's standalone output so as to easily create a single dynamic 
                    library including many processes at once. Useful for interfacing MadLoop to other MC's
                    and already working with Sherpa.
                VH+HS: This branch contains all the fixes for proper treatment of the latest BSM@NLO models 
                    produced by FeynRules@NLO. In particular, the fixed related to the presence of majorana 
                    particles in loop ME's.
                RF: Corrected the behaviour of the pdfcode parameter in the shower_card for NLO+PS runs.
                PT: Redesigned shower_card.dat and eliminated modbos options for Herwig6          
                RF: Change the SPINUP information in the NLO LHEF from 0 to 9 (i.e. sum over helicities)
                RF: Fixed a bug in the check on the determination of the conflicting BWs.
		RF: Added the aMCfast+APPLgrid interface (arXiv:1406.7693 [hep-ph])
                PT: Redesigned shower_card.dat and eliminated modbos options for Herwig6          
                RF: Change the SPINUP information in the NLO LHEF from 0 to 9 (i.e. sum over helicities)
                RF: Fixed a bug in the check on the determination of the conflicting BWs.
                MZ: enabled LHAPDF6 interface 
                OM: Fixed a crash in some HEFT merging case.
                OM: Fix various compatibility problem created by the LHEFv3 version (Thanks to S. Brochet)
                OM: Fix a bug for MadSpin in gridpack mode
                OM: Add a routine to check the validity of LHE file (check_event command)
                OM: Fix bug for UFO model with custom propagators
                OM: Fix Bug in the computation of cross-section in presence of negative contribution 
                OM: Change colorflow information of LHE file in presence of two epsilon_ijk
                    since PY8 was not able to handle such flow in that format.
                OM: Add the function print_result for aMC@(n)LO run.
                OM: Add some shortcut in the card edition 
                    set ebeam 500 # edit both beams
                    set lpp 0     # edit both lpp1 and lpp2
                    set lhc 14    # configure for LHC 14TeV
                    set ilc 1000  # configure for ilc 1TeV
                    set fixed_scale 100 # set all scale to fixed and at 100GeV
		    set showerkt T # set showerkt on T in the shower card
 		    set qcut 20    # set the qctu to 20 in the shower card 
                OM: Fix a bug in the card edition mode which was sometimes returning to default value
                    which were edited by hand and not via the set command.
                Seoyoung Kim (by OM): Implementation of the htcaas (super-)cluster support.
		Juan Rojo (by RF): extended the 3 internal NNPDF sets for scales relevant for a 100TeV collider.
                OM: Fix a problem with the creation of DJR plot with root 6
                OM: allow the set the width to Auto in NLO computation (width computated at LO accuracy)
                OM: Adding the possibility to have automatic plot after the parton shower for Herwig6/Pythia6.
                    This require MadAnalysis and the pythia-pgs package. 

2.1.2(03/07/14) OM: Fix a bug in ALOHA in presence of customized propagator (Thanks Saurabh)
                OM: Fixing some compilation issue with MadWeight (Thanks A. Pin)
                OM: Fixing a bug preventing MadWidth to run due to the model prefixing (depending
                    on the way it was called)
                OM: Fixing a bug in MadSpin in the mssm model
		RF: Added the invariant mass and DeltaR cuts for *same flavour* opposite sign lepton
                    pairs to the run_card for NLO-type generations.
		RF: Added FxFx and UNLOPS merging with Pythia8
		RF: Prevent an infinite loop in MadSpin by forcing the correct sign to the invariants
		RF: Catch a possible error related to grouping subprocesses and setcuts
		OM: Fix an error when using the "customize_model" command
                S. Mrenna (by OM): Fix the include file in pythia8 output to be compliant with the latest
                    PY8 version
		RF: Added a string with functional form for the scales to the event file banner (NLO only)
                S. Brochet (by OM): Fix a bug in MadSpin with the writting of the mother ID in the LHE file.
                    Force the tag in the banner to always have the same case
                    increase momenta precision for the LHE file written by MadSpin 
                    (thanks a lot to S. Brochet for all those patch)
                PT: Integrated Jimmy's underlying event for Herwig6
                OM: improve "add model" functionality allow to force particle identification.
                PT: Bug fix in the normalisation of topdrawer plots for option 'sum' (as opposed to 'average')
		RF: Fixed a bug related to the random seed when the code was not recompiled for a new run.
                OM: Fixed a bug in MadEvent(LO) run, the generated sample were bias in presence of 
                    negative cross-section. A negative cross-section is possible only if you use a NLO PDF 
                    and/or if you edit the matrix.f by hand to have a non-definite positive matrix-element.
		OM: When importing a model, check that there is not more than 1 parameter with the same name.
                PT: Subsantial recoding of montecarlocounter.f and of a subroutine in fks_singular.f. Will help 
                    future extensions like EW NLO+PS matching and numerical derivatives      
                OM: Fixing a wrong assignement in the color flow in presence of epsilon_ijk color structure.
                    Those events were rejected by Pythia8 due to this wrong color-flow.
                MZ: Added the possibility to run the shower on a cluster, possibly splitting the lhe file 
                MZ: The c++ compiler can be specified as an option in the interface. On MACOSX, clang should
                    work now
                OM: MadEvent output is now LHEFv3 fully compliant. A parameter in the run_tag (lhe_version) 
                    allows to return LHEF version 2 format for retro-compatibility.

2.1.1(31/03/14) OM: Change the way the UFO model is handle by adding a prefix (mdl_) to all model variable.
                    This avoid any potential name conflict with other part of the code. This feature can be
                    bypassed by using the option --noprefix when importing the model.
                OM: New command "add model XXX" supported. This command creates a new UFO model from two UFO model.
                    The main interest stand in the command "add model hgg_plugin", which add the effective operator
                    h g g to the original UFO model. The model is written on disk for edition/future reference.
		RF: Reduced the calls to fastjet and skipped the computation of the reweight coeffients when
 		    they are not needed.
                OM: Fixed a bug for LO processes where the MMLL cut was not applied to the event sample.
                PA: Fix a bug in MadSpin to avoid numerical instabitities when extracting t-channel invariants
                    from the production event file (see modification in driver.f, search for 'MODIF March 5, 2014') 
                OM: Better determination of which particles are in representation 3/3bar since FR is ambiguous on that point.
                    Now the determination also looks for 3 -3 1 interactions to check if that help.
                OM: Fix a bug(crash) in MW linked to the permutation pre-selection module.
		RF: Better comments in the code for user-defined cuts in the ./SubProcesses/cuts.f function.
                    Also the maxjetflavor parameter in the run_card is now actually working.
                OM: Update SysCalc to:
                      - Fix a bug that some file where sometimes truncated.
                      - Allow for independant scale variation for the factorization/renormalization scale.
                RF+OM: Improve the handling of conflicting Breit-Wigners at NLO
		RF: Print the scale and PDF uncertainties for fNLO runs in the summary at the end of the run

2.1.0(21/02/14) MADWEIGHT RELEASE:
                ------------------
                
                OM+PA: First Official release of MadWeight inside MG5_aMC
                      Main update:
                        - ISR corrections
                        - possibility to use narrow-width approximation
                        - introducing a module for the pre-selection of the parton-jet assignment.
                        - extended formalism for the transfer function (more generic)
                        - possibility to evaluate the weights for multiple choices of transfer function 
      			  on the same phase-space point. The phase-space is optimized for the first set of 
                          parameters.
		      Speed update:
                        - More efficient way to group the computation for identical process with different final state.
                        - Possibility to Monte-Carlo over the permutation.
                        - More efficient way to choose between the various change of variable.
                        - Possibility to use mint (not compatible with all of the options)
			- Possibility to use sobol for the generation of PS point (sometimes faster than pure 
                          random point generator.

                MadEvent/aMC@NLO UPDATE/BUG FIXING:
 		-----------------------------------

                OM: Fix critical bug (returns wrong cross-section/width) for processes where the center of mass 
                    energy of the beam is lower than 1 GeV. So this has no impact for LHC-collider phenomenology.
                    This can also impact computation of decay-width if the mass of that particle is below 1 GeV.
		RF: Critical bug fixed (introduced in 2.0.2) for fixed order NLO runs that could
		    give the wrong cross section when the phase-space generation is inefficient
                    (like in the case for conflicting Breit-Wigners). This bug did not affect runs
                    with matching to the parton shower.
                OM: Fix a bug leading to a crash with some decay syntax. i.e., p p > t t~, (t > w+ b), (t~ >w- b~)
                OM: Fix format of LHE output for 1>N events when the <init> and mother information were wrongly set 
                    to LHC default. Specific support of this option will be part of pythia8 (8.185 and later)
                OM: Fix the syntax for the custom propagator to follow the description of arXiv:1308.1668 
                OM: Allow to call ASperGe on the flight if ASperGe module is include in the UFO model.
                    just type "asperge" at the moment where the code propose you to edit the param_card.

                MADSPIN UPDATE:
                ---------------
                OM: Allow to use another model for the decay than the one used for the production of events.
                    You are responsible of the consistency of the model in that case.
                PA: Include hellicity information for the events generated by MadSpin.
                OM: Fix a bug in MadSpin preventing the gridpack to run with NLO processes.

2.0.2(07/02/14) RF: Suppressed the writing of the 'ERROR in OneLOop dilog2_r' messages (introduced in the 
                    previous version)
                OM: Fix the bug that the shower_card.dat was wrongly identified as a pythia_card.
                OM: add one MadSpin option allowing to control the number of simultaneous open files.
                OM: Fix a bug in eps preventing evince preventing label to be displayed on page 2 and following
                    Thanks to Gauthier Durieux for the fix.
                OM: Fix a bug(crash) for p p > w+ w- j j introduce in 2.0.0 due to some jet sometimes tagged as QCD
                    and sometimes not (which was making the automatic scale computation to crash)
                OM: Change the way to writte the <init> line of the lhe file to take into account
                    - process with more that 100 subprocesses (note that you need to hack the pythia-pgs
                      package to deal with such large number of sub-process
                    - deal with pdf identification number bigger than 1 million.  
                OM: Fixed a bug preventing the Madevent to detect external module (pythia-pgs, syscalc,...)
                    Bug #1271216 (thanks Iwamoto)
                PT: PYTHIA8 scale and pdf variations

2.0.1(20/01/14) OM: Fix a bug in h > l+ l- l+ l- for group_subproceses =False (decay only). A follow up of 
                    the bug fix in 2.0.0
                RF: Replaced the Error#10 in the generation of the phase-space (for NLO) to a Warning#10.
                    In rare cases this error stopped the code, while this was not needed.
                RF: When using non-optimized loop output, the code now also works fine.
                OM: Modification of the code to allow the code to run on our servers
                VH: Improve the timing routine of the NLO code (displayed in debug mode)
                VH: FIX the import of old UFO model (those without the all_orders attribute).
                OM: Add a functionalities for restrict_model if a file paramcard_RESTRICTNAME.dat
                    exists, then this file is use as default param_card for that restriction.
                HS: Updated CutTools to v1.9.2

2.0.0(14/12/13)    CHANGE IN DEFAULT:
                   ------------------
                      OM: Change the Higgs mass to 125 GeV for most of the model (but the susy/v4 one).
                      OM: Change the default energy of collision to 13 TeV.
                      RF: Default renormalisation and factorisation scales are now set to H_T/2. (for aMC only)

                   MadEvent Update:
                   ----------------
                      OM+SF+RF: Add Frixione Photon isolation (also for aMC)
                      OM: Implementation of the reweight module for Leading Order matrix-element
                      JA+OM+AK: Store parameters needed for systematics studies.
                          This can be turned on with the use_syst parameter in
                          run_card.dat.
                          This output can be used to generate event weights for
                          a variety of variational parameters, including scalefact,
                          alpsfact, PDF choice, and matching scale. Note that this require
                          pythia-pgs v2.2 for matching scale.
                      OM+JA+Chia: Implement MadWidth (automatic/smart computation of the widths)
                      OM: Support for Form-Factor defined in the UFO model. and support for model
                          parameter presence inside the Lorentz expression.
                      OM: Support for a arbitrary functions.f file present inside the UFO model. 
                      JA: Included <clustering> tag in matched .lhe output, to be 
                          used together with Pythia 8 CKKW-L matching. This can be 
                          turned off with the clusinfo flag in run_card.dat.
                      JA: New treatment of matching for diagrams that have no
                          corresponding lower-multiplicity diagrams. Jets that
                          are not classified as shower-type emission jets are
                          flagged in the cluster scale info at the end of the event,
                          which is recognized by the Pythia interface in Pythia-PGS
                          package v. 2.2. For such jets, xqcut does not apply. This
                          allows for consistent matching e.g. of p p > w+ b b~ in 
                          the 4-flavor scheme. Note that auto_ptj_mjj must be set to
                          .false. for this to work properly.
                      OM: Change model restriction behavior: two widths with identical are not merged anymore.
                      S.Prestel(via OM): implement KT Durham cut. (thanks to Z. Marshall)
                      OM: Improved check for unresponsive of PBS cluster (thanks J. Mc Fayden)
                      OM: Implement a maximum number (2500) of jobs which can be submitted at the same time
                          by the PBS cluster. This number is currently not editable via configuration file.
                     
                   MadEvent Bug Fixing:
                   --------------------
                      OM: Fix a bug for h > l+ l- l+ l- (introduce in 1.5.9) where the phase-space parametrization 
                          fails to cover the full phase-space. This bugs occurs only if two identical particles decays
                          in identical particles and if both of those particles can't be on-shell simultaneously. 
                      OM: Fix a bug for multi_run sample in presence of negative weights (possible if NLO pdf)
                          The negative weights were not propagated to the merged sample. 
                          (thanks to Sebastien Brochet for the fix)
	         
                   aMC@NLO Update:       ! FIRST OFFICIAL RELEASE WITH NLO CAPABILITIES !
                   ---------------
                       PT: MC@NLO matching to PYTHIA8 available.
                       RF: Added FxFx merging
                       RF: Use MC over helicities for the MadLoop virtual corrections.
                       RF: Using "virtual tricks" to reduce the number of PS points for which to include
                           the virtual corrections, leading to a speed up of the code.
                       OM+SF+RF: Add Frixione Photon isolation (also in MadEvent)
                       PA+OM: Fast version of MadSpin implemented (PS generation in Fortran).
		       OM: Allow to have MadSpin in "gridpack mode" (same cards/same decay). 
                           Add in the madspin_card "set ms_dir PATH". If the path didn't exist MS will
                           create the gridpack on that path, otherwise it will reuse the information 
                           (diagram generated, maximum weight of each channel, branching ratio,...)
                           This allow to bypass all the initialization steps BUT is valid only for the 
                           exact same event generation.
                       VH: Fixed set_run.f which incorrectly sets a default value for ptl, drll and
                           etal making the code insensitive to the values set in the run_card.dat 
                       VH: Fixed a bug in MadLoop that doubled the computing time for quad precision
                       VH+RF: Added MadLoop stability information to the log files (and run summary
                           in DEBUG mode).
                       RF: Fixed a stability problem in the reweighting to get PDF and scale uncertainties.
                       VH+RF: Improved the Binoth LHA interface
                       RF: Improved the multi-channeling for processes with more amplitudes than diagrams.
                       RF: Added a new parameter in the run_card to set the required accuracy for fixed 
                           order runs.
                       SF+RF: Improved handling of fixed order analysis

                    From beta3 (13/02/13):
                       OM: Merge with 1.5.7+1.5.8 (See information below)
                       OM: Allow the customize_model to be scriptable in a 
                           friendly way.
                       RF: Event normalization is now Les Houches compliant (the weights
		           of the events should average to the total rate). The old normalization
                           can still be chosen by setting the flag 'sum = event_norm' in the run_card.
		       RF: Fixes a bug related to the mass of the tau that was not consistently 
 		           taking into account in the phase-space set-up.
		       VH: Fixed the incorrect implementation of the four gluons R2 in the loop_sm UFO.
		       VH: Fixed the UV renormalization for the SM with massive c quarks.
                       RF: The PDF uncertainty for NNPDF is now also correctly given in the run summary
                       RF: Some improvements in the test_MC and test_ME when matrix elements are
                           numerically very large
                       OM+RF: Added the running at LO to the 'launch questions'
                       OM: Allow "check" command to use a event file.
                           This will use the related param_card and the first
                           event compatible with the requested process.
                       RF: Improved the phase-space generation in the case of competing resonances

                    From beta2 (23/12/12):
                       MG5 Team: Include 1.5.4+1.5.5+1.5.6 modifications
                       MadSpin Team: Include MadSpin
                       VH: Fix computation in the Feynman gauge for the loops
                       RF: automatic computation of the NLO uncertainties
                       OM: NLO can now be runned with no central disk
                       MZ: change the format of number (using e and not d)
                       MZ: compilation and tests are possible in multicore
                       RF: allow to precise either uncertainty or number of events
                           for aMC@NLO/NLO
                       OM: ./bin/mg5 cmd.cmd is now working for NLO process

                    From beta1 (31/10/12):
                       aMCatNLO Team: First public (beta) version of aMCatNLO.
                         In order to learn aMCatNLO, please do "tutorial aMCatNLO"
                         Please also visit: http://amcatnlo.cern.ch/list.htm for more
                         information.

1.5.15 (11/12/13) OM: Fix the auto-update function in order to allow to pass to 2.0.0

1.5.14 (27/11/13) OM: Add warning about the fact that newprocess_mg5 is going to be remove in MG5_aMC_V2.0.0
                  OM: Improved cluster submision/re-submition control. 

1.5.13 (04/11/13) OM: Implement a function which check if jobs submitted to cluster are correctly runned.
                      In case of failure, you can re-submitted the failing jobs automatically. The maximal 
                      number of re-submission for a job can be parametrize (default 1) and how long you have to
                      wait before this resubmission [to avoid slow filesystem problem, i.e. condor](default 300s)
                      Supported cluster for this function: condor, lsf, pbs
                  OM: Fix a problem when more than 10k diagrams are present for a given subprocesses.
                      (tt~+4jets).
                  BF: Change nmssm model (The couplings orders were not correctly assigned for some triple 
                      Higgs interactions) 
                  OM: use evince by default to open eps file instead of gv.
		  OM: Fix a problem with the set command for the card edition for the mssm model.
                  OM: Update EWdim6 paper according to the snowmass paper. (3 more operator)
                      The default model is restricted in order to exclude those operators. In order
                      to have those you have to use import model EWdim6-full
                  OM: Fix bug #1243189, impossible to load v4 model if a local directory has the name of
                      the models (which is present in the models directory)
                  OM: Fix a bug in the complex mass scheme in the reading of the param_card (it was clearly stated)
                  OM: Improve numerical stability of the phase-space point generation. (thanks Z. Surujon)

1.5.12 (21/08/13) OM: Improve phase-space integration for processes with strong MMJJ cut. Cases where
                      the cross-section were slightly (~4%) under-evaluated due to such strong cut.
                  OM: Add a command print_results in the madevent interface. This command print the 
                      cross-section/number of events/... 
                  OM: change the way prompt color is handle (no systematic reset). Which provides better
                      result when the log is printed to a file. (thanks Bae Taegil) 
                  OM: Fix Bug #1199514: Wrong assignment of mass in the lhe events file if the initial 
                      state has one massive and one massless particles. (Thanks Wojciech Kotlarski)
                  OM: Fix a compilation problem for SLC6 for the installation of pythia-pgs
                  OM: Fix a crash linked to bug #1209113.
                  OM: Fix a crash if python is not a valid executation (Bug #1211777)
		  OM: Fix a bug in the edition of the run_card if some parameters were missing in the cards
                      (Bug #1183334)

1.5.11 (21/06/13) OM: Fix CRITICAL bug (returning wrong cross-section) for processes with more than
                      one W decaying leptonically. For such processes the lepton cuts were also used
                      on the neutrino particle reducing the cross-section. This bug was present only
                      for group_subprocesses=True (the default)
                  OM: Fix Bug #1184213: crash in presence of GIM mechanism (occur on some 
                      LINUX computer only)
                  OM: The compilation of madevent is now performed by the number of core specify
                      in the configuration file. Same for pythia, ...
                  OM: Improve support for Read-Only system
                  OM: Fix a bug with the detection of the compiler when user specifiy a specific
                      compiler.
                  OM: Fix a problem that MG5 fails to compute the cross-section/width after that 
                      a first computation fails to integrate due to a wrong mass spectrum. 
                  OM: Fix a wrong output (impossible to compile) for pythia in presence of photon/gluon
                      propagator (introduce in 1.5.8)
                  OM: Allow to have UFO model with "goldstone" attribute instead of "GoldstoneBoson", since
                      FR change convention in order to match the UFO paper.

1.5.10 (16/05/13) OM: Fix Bug #1170417: fix crash for conjugate routine in presence of 
                      massless propagator. (introduce in 1.5.9)
                  OM: Fix question #226810: checking that patch program exists before
                      trying to update MG5 code.
                  OM: Fix Bug #1171049: an error in the order of wavefunctions 
                      making the code to crash (introduce in 1.5.7)
		  OM: Allow to use an additional syntax for the set command.
                      set gauge = Feynman is now valid. (Was not valid before due to the '=')
                  OM: Fix By Arian Abrahantes. Fix SGE cluster which was not working when
                      running full simulation (PGS/Delphes).
                  OM: adding txxxxx.cc (Thanks to Aurelijus Rinkevicius for having 
                      written the routine) 
                  OM: Fix Bug #1177442. This crash occurs only for very large model. 
                      None of the model shipped with MG5 are impacted.
                  OM: Fix Question #228315. On some filesystem, some of the executable 
                      loose the permission to be executable. Recover those errors 
                      automatically.
                  OM: Modify the diagram enhancement technique. When more diagram have 
                      the same propagator structure we still combine them but we now include
                      the interference term in the enhancement technique for those diagrams.
                      This fix a crash for some multi-jet process in presence of non diagonal
                      ckm matrices.

1.5.9 (01/04/13)  JA: Fix bug in identification of symmetric diagrams, which could
                      give the wrong propagators included in event files for certain
                      processes (such as p p > z z j, z > l+ l-). Apart from the 
                      propagators (with status 2) in the event file, this bug didn't
                      affect any other results (such as distributions).
                  JA: Fix problem in gensym which made some decay chain processes
                      slower than they should be. Thanks Eric Mintun for reporting.
                  JA: Fix problem in event clustering (introduced in v. 1.5.8)
                      which made events from some processes fail Pythia running.
                  JA: Fixed bug #1156474, Pythia 8 C++ matrix element output for 
                      decay chain processes such as p p > z j, z > j j.
                      (Bug #1156474)
                  JA + OM: Automatically remove libpdf and libgeneric before survey,
                      so everything works automatically when switching between
                      built-in PDFs and LHAPDF.
                  JA: Allow syntax / to remove particles in the define command.
                      Example: define q = p / g
                  JA: Added fat warning if any decay process in a decay chain
                      includes a particle decaying to itself (as is the case
                      if you do w+ > all all, since you include w+ > w+ a).
                  JA: Forbid running newprocess_mg5 from a process directory
                      that has already been generated, to avoid confusion.
                  OM: Fix lxplus server issue (Bug #1159929)
                  OM: Fix an issue when MG5 directory is on a read only disk 
                      (Bug #1160629)
                  OM: Fix a bug which prevent to have the pythia matching plot/cross-section
                      in some particular case.
                  OM: Support of new UFO convention allowing to define custom propagator.
                      (Both in MG5 and ALOHA)
                  OM: Change ALOHA default propagator to have a specific expression for the
                      massless case allowing to speed up matrix element computation with 
                      photon/gluon.
                  OM: Correct the default spin 3/2 propagator (wrong incoming/outcoming 
                      definition)
                  ML (by OM): Adding support of the SLURM cluster. Thanks to 
                      Matthew Low for the implementation.
                  OM: Fixing the standalone_cpp output for the mssm model. (only model impacted)
                      Thanks to Silvan S Kuttimalai for reporting. 
                  OM: Fix Bug #1162512: Wrong line splitting in cpp when some name were very long.
                      (shorten the name + fix the splitting)

1.5.8 (05/03/13)  OM: Fix critical bug introduce in 1.5.0. ALOHA was wrongly written
                      HELAS routine for expression containing expression square. 
                      (like P(-1,1)**2). None of the default model of MG5 (like sm/mssm)
                      have such type of expression. More information in bug report #1132996
                      (Thanks Gezim) 		
                  OM+JA: install Delphes now installs Delphes 3 
                      [added command install Delphes2 to install Delphes 2]
                  OM: Add command in MadEvent interface: add_time_of_flight
                      This command modifies the lhe events file by adding the time of 
                      flight information in the lhe events. To run this you need to do
                      $> ./bin/madevent
                      MGME> generate_events --laststep=parton -f 
                      MGME> add_time_of_flight
		      MGME> pythia    [if needed]
                  OM: Fix bug in pythia8 output for process using decay chains syntax.
                      See bug #1099790.
                  CDe+OM: Update EWdim6 model
                  OM: Fix a bug preventing model customized via the "customize_model"
                      command to use the automatic width computation.
                  OM: Change model restriction behavior: a value of 1 for a width is 
                      not treated as a restriction rule.
                  OM: Fix incomplete restriction of the MSSM model leading to inefficient
                      process merging (and larger-than-necessary files) for the MSSM.
                  OM: Correct bug #1107603 (problem with condor cluster for submission 
                      associated to a large number of jobs). Thanks Sanjay.
                  JA: Fix one part of the problem in bug #1123974: take into 
                      account invariant mass cuts mmXX above the peak range in 
                      s-channel resonances in the phase space integration,
                      to make sure such channels find events even for narrow
                      invariant mass cut ranges. Please note the discussion in 
                      that bug report for other types of channels however.
                  JA: Fixed bug #1139303: matrix elements for identical 
                      decay chain processes with different propagators (such as 
                      p p > w+, w+ > e+ ve and p p > w-,  w- > vm~ mu-) 
                      are now no longer combined, to ensure that resonances are
                      correctly represented in event file.
                  OM: Support lhapdf set which contains photon (See bug #1131995).
                  RF+JA: Reuse last two PDF calls also for LHAPDF PDFs, clarify code
                      for reuse of PDFs in pdg2pdf.f and pdg2pdf_lhapdf.f
                  OM: Update the default delphes card to latest Delphes version. This 
                      default card is automatically overwritten by the default Delphes
                      card when running "install Delphes".
                  JA: Make sure cuts are only checked once per event - this can save
                      a lot of time for multiparton event generation.
                  OM: Fix Bug #1142042 (crash in gridpack).

1.5.7 (15/01/13)  OM+JA: Fixed crash linked to model_v4 for processes containing wwww or
                      zzww interactions. (See bug #1095603. Thanks to Tim Lu) 
                  OM: Fix a bug affecting 2>1 process when the final states particles is 
                      (outcoming fermion) introduced in version 1.5.0. (Thanks to 
                      B. Fuks) 
                  OM: Fix a problem of fermion flow for v4 model (thanks to A. Abrahantes) 
                  OM+DBF: Change the automatically the electroweak-scheme when passing to 
                      complex-mass scheme: the mass of the W is the an external parameter
                      and Gf is an internal parameter fixed by LO gauge relation. 
                  OM+DBF: Remove the model sm_mw of the model database. 
                  OM: Fix problem in the ./bin/mg5 file command when some question are 
                      present in the file.
                  OM: Extend support for ~ and ${vars} in path.
                  OM: Fix a crash in multi_run for more than 300 successive runs.
                      (Thanks to Diptimoy)
                  OM: Allow to choose the center of mass energy for the check command.
                  OM: small change in the pbs cluster submission (see question #218824)
                  OM: Adding possibility to check gauge/lorentz/...for  2>1 processes.                    

1.5.6 (20/12/12)  JA: Replaced error with warning when there are decay processes
                      without corresponding core processes final state (see 
                      Question #216037). If you get this warning, please check
                      carefully the process list and diagrams to make sure you
                      have the processes you were expecting.
                  JA: Included option to set the highest flavor for alpha_s reweighting
                      (useful for 4-flavor matching with massive b:s). Note that
                      this does not affect the choice of factorization scale.
                  JA: Fixed Bug #1089199, where decay processes with symmetric 
                      diagrams were missing a symmetry factor. 
                      Note that this only affects decay processes (A > B C ..) 
                      with multiple identical particles in the final state and 
                      some propagators not able to go on the mass shell.
                  JA: Updated the restriction cards for the sm model to set 
                      Yukawa couplings equal to the corresponding masses
                      (in order to avoid stupid gauge check failures).


1.5.5 (18/11/12)  JA: Fixed Bug #1078168, giving asymmetries in X+gamma generation
                      (e.g. Z+gamma) when ickkw=1 and pdfwgt=T. Thanks Irakli!
                  JA: Ensure that t-channel single top gives non-zero cross section
                      even if maxjetflavor=4 (note that if run with matching,
                      maxjetflavor=5 is necessary for correct PDF reweighting).
                  OM: Fixed Bug #1077877. Aloha crashing for pseudo-scalar, 3 bosons 
                      interactions (introduces in 1.5.4)
                  OM: Fix Bug for the command "check gauge". The test of comparing
                      results between the two gauge (unitary and Feynman) was not 
                      changing the gauge correctly.
                  OM: Improvment in LSF cluster support (see bug #1071765) Thanks to
                      Brian Dorney.

1.5.4 (11/11/12)  JA: Fixed bug in combine_runs.py (introduced in v. 1.5.0) for
                      processes with 5 final-state particles, which might prevent
                      matching to Pythia to work properly (thanks Priscila).
                  OM: Fix Bug #1076043, error in kinematics for e- p collisions,
 		      thanks to Uta Klein (introduced in 1.5.0).
                  JA: Fix Bug #1075525, combination of decay processes for 
                      particle and antiparticle (e.g. w+ > all all and 
                      w- > all all), thanks Pierre.
                  OM: Fix a compilation crash due to aloha (thanks Tim T)
                  JA: Fixed dynamical scale settings for e- p collisions.
                  JA: Fixed running LHAPDF on a cluster with cluster_temp_path.
                  JA: Ensure that the seed is stored in the banner even when Pythia
                      is run (this was broken in v. 1.5.0).
                  JA: Improved and clarified phase space presetting for processes
                      with competing BWs.

1.5.3 (01/11/12)  OM: Fix a crash in the gridpack mode (Thanks Baris Altunkaynak)
                  OM: Fix a crash occuring on cluster with no central disk (only
                      condor by default) for some complicated process.
                  OM: If launch command is typed before any output command, 
                      "output madevent" is run automatically.
                  OM: Fix bug preventing to set width to Auto in the mssm model.
                  OM: Allow "set width PID VALUE" as an additional possibility to
                      answer edit card function.
                  OM: Improve ME5_debug file (include now the content of the 
                      proc_card as well).

1.5.2 (11/10/12)  OM: Fix Bug for mssm model. The param_card was not read properly
                      for this model. (introduce in 1.5.0)
                  OM: If the code is run with an input file (./bin/mg5 cmd.cmd)
                      All question not answered in the file will be answered by the 
                      default value. Running with piping data is not affected by this.
                      i.e. running ./bin/mg5 cmd.cmd < answer_to_question 
                       or echo 'answer_to_question' | ./bin/mg5 cmd.cmd      
                      are not affected by this change and will work as expected.
                  OM: Fixing a bug preventing to use the "set MH 125" command in a
                      script file.
                  JA: Fixed a bug in format of results.dat file for impossible
                      configurations in processes with conflicting BWs.
                  OM: Adding command "launch" in madevent interface which is the
                      exact equivalent to the launch command in the MG5 interface
                      in madevent output.
                  OM: Secure the auto-update, since we receive some report of incomplete
                      version file information.

1.5.1 (06/10/12)  JA: Fixed symmetry factors in non-grouped MadEvent mode
                      (bug introduced in v. 1.5.0).
                  JA: Fixed phase space integration problem with multibody 
                      decay processes (thanks Kentarou for finding this!).
                  OM: Fix that standalone output was not reading correctly the param_card
                      (introduce in 1.5.0)
                  OM: Fix a crash when trying to load heft
                  OM: Fix the case when the UFO model contains one mass which 
                      has the same name as another parameter up to the case.
                  OM: Fix a bug for result lower than 1e-100 those one are now 
                      consider as zero.
                  OM: Fix a bug present in the param_card create by width computation 
                      computation where the qnumbers data were written as a float 
                      (makes Pythia 6 crash).

1.5.0 (28/09/12)  OM: Allow MG5 to run in complex mass scheme mode
                      (mg5> set complex_mass True)
                  OM: Allow MG5 to run in feynman Gauge
                      (mg5> set gauge Feynman)
                  OM: Add a new command: 'customize_model' which allow (for a
                      selection of model) to fine tune the model to your need.
                  FR team: add a file decays.py in the UFO format, this files 
                      contains the analytical expression for one to two decays
       		  OM: implement a function for computing the 1 to 2 width on 
                      the fly. (requires MG5 installed on the computer, not only
                      the process directory)
                  OM: The question asking for the edition of the param_card/run_card
                      now accepts a command "set" to change values in those cards
                      without opening an editor. This allow simple implemetation 
                      of scanning. (Thanks G. Durieux to have push me to do it)
                  OM: Support UFO model with spin 3/2
                  OM + CDe: Support four fermion interactions. Fermion flow 
                       violation/Majorana are not yet allowed in four fermion 
                       interactions.
                  OM + PdA: Allow Large Extra Dimension Model (LED) to run in the
                      MG5 framework.
                  OM: Add auto-detection if MG5 is up-to-date and propose to
                      apply a patch if not.
                  OM: MadEvent changes automatically the compiler according to 
                      the value present in the configuration file.
                  OM: Aloha modifications: faster to create routines and more 
                      optimized routines (up to 40% faster than previous version).
                  OM: Aloha now supports Lorentz expression with denominator.
                  OM: Improve error message when Source didn't compile properly.
                  OM: The numerical evaluation of the matrix element requires now 
                      less memory than before (madevent and standalone output)
                  OM: Fix a series of bugs with the madevent command 'remove' and 
                      'run_banner'                    
                  JA: Ensure identical results for identical seeds also with
                      multiple runs in the same directory. Note that identical runs
                      with previous versions can't be guaranteed (but different
                      seeds are guaranteed to give statistically independent runs).
                      Save the results.dat files from all runs.
                  JA: Amended kinematics to correctly deal with the case of
                      massive beams, as well as fixed-target proton collisions.
                  JA: Changed default in the run_card.dat to use -1 as "no cut"
                      for the max-type cuts (etaj, ptjmax, etc.).
                  JA: Added support for negative weights in matrix elements
                      (as required for interference-only terms) and PDFs.
                  JA: Avoid creating directories for integration channels
                      that can not give events based on BW settings
                      (further improvement compared to v. 1.4.8).
                  JA: Optimize phase space integration when there are resonances
                      with mass above ECM.
                  JA: Fixed issue in replace.pl script with more than 9 particles
                      in an event.
                  JA+OM: Allow cluster run to run everything on a local (node) disk.
                      This is done fully automatically for condor cluster.
                      For the other clusters, the user should set the variable
                      "cluster_temp_path" pointing to a directory (usefull only if 
                      the directory is on the node filesystem). This still requires
                      access to central disk for copying, event combination,
                      running Pythia/PGS/Delphes etc.
                  OM: Replace fortran script combine_runs by a python script. 
                      This script allows to be more stable when running on clusters 
                      with slow filesystem response (bugs #1050269 and #1028844)
                  JA: Ensure that process mirroring is turned off for decay
                      processes of type A > B C...

1.4.8.4 (29/08/12) OM: Fix a web problem which creates generations to run twice on the web.

1.4.8.3 (21/08/12) JA: Ensure that the correct seed is written also in the .lhe
                       file header.
                   JA: Stop run in presence of empty results.dat files 
                       (which can happen if there are problems with disk access
                       in a cluster run).
                   JA: Allow reading up to 5M weighted events in combine_events.

1.4.8.2 (30/07/12) OM: Allow AE(1,1), AE(2,2) to not be present in SLAH1 card
                       (1.4.8 crashes if they were not define in the param_card)
                   OM: Add a button Stop-job for the cluster and make nicer output 
                       when the user press Ctrl-C during the job.

1.4.8 (24/07/12)  JA: Cancel running of integration channels where the BW
                      structure makes it impossible to get any events. This
                      can significantly speed up event generation for processes
                      with conflicting BWs.
                  JA: Minor modification of integration grid presetting in
                      myamp.f, due to the above point.
                  JA: Raise exception if a decay process has decaying particles
                      that are not present in the corresponding core process
                      (this might help avoid syntax mistakes).
                  JA: Fixed subprocess group combination also for the case
                      when different process flags @N are given to different
                      decays of the same core process (sorry, this was missed
                      in v. 1.4.7).
                  JA: Fixed crash for process p p > w+ w+ j j t t~ when all 
                      w and t/t~ are decayed (bug #1017912, thanks to Nicolas
                      Deutschmann).
                  JA: Fixed array dimension for diagrams with a single s-channel
                      propagator (caused crash for certain compilers, bug #1022415
                      thanks Sho Iwamoto).
                  JA: Fixed crash for identical decay chains for particle-anti- 
                      particle when only one of the two is decayed, introduced 
                      in v. 1.4.7 (thanks John Lee).
                  OM: Ensure that matching plots are replaced correctly when
                      Pythia is run reusing a tag name.
                  OM: Improved check for YE/AE, YU/AU, YD/AD for first two
                      generations in SLHA1<->2 converter (thanks Abhishek).

1.4.7 (25/06/12)  JA: Change the random seed treatment to ensure that the original 
                      seed is stored in the banner (this was broken in v. 1.4.0).
                      If a non-zero seed is given in the run_card, this seed
                      is used as starting value for the SubProcesses/randinit file,
                      while the seed in the run_card is set to 0.
                      This way, the seed for a multi_run is automatically
                      updated in the same way as for individual runs.
                  TS + JA: Fix problem with duplicate random seeds above 64000.
                      Now, random seeds up to 30081*30081 can safely be used.
                  JA: Turn off automatic checking for minimal coupling orders
                      in decay processes A > B C ...
                  JA: Ensure that automatic coupling order determination works
                      also for effective theories with multiple orders in an
                      interaction (thanks Claude and Gizem Ozturk).
                  JA: Optimize phase space integration and event generation
                      for decay processes with very squeezed mass spectrum.
                  JA: Ensure that identical matrix elements in different process 
                      definitions are combined also when using the decay chain 
                      formalism (thanks to Zhen Liu for pointing this out).
                  BF+JA: Updated the NMSSM model to the latest FR version.
                  OM: Change EW_dim6 to remove all interactions which don't 
                      impact three boson scattering.
                  JA: Fixed problem in matrix element combination which allowed
                      non-identical matrix elements to be combined in certain
                      complicated processes (such as p p > l vl l vl l vl),
                      resulting in lines with Z > e+ mu- in the event file
                      (bug #1015032, thanks Johannes E for reporting).
                  JA: Fixed minor typo in myamp.f.
                  OM: Fixed minor behavior restriction of multi_run (thanks to
                      Joachim Kopp).
                  OM: Improved condor cluster support when the cluster is 
                      unresponsive (should avoid some crashes on the web).
                  JA: Fixed support for color sextets in addmothers.f
                      (thanks Nicolas Deutschmann for reporting).          
                  JA: Make sure that also the SubProcesses directories are 
                      cleaned when running bin/compile in a gridpack.
                  JA: Removed the confusing makefile in Template and replace it
                      with scripts to create madevent.tar.gz and gridpack.tar.gz.
                  
1.4.6 (16/05/12)  JA: Added cuts on lepton pt for each of the 4 hardest leptons
                  OM: Allow bin/madevent script to be run with a single line command
                      example ./bin/madevent multi_run 10 
                  OM: Adding the 4 higgs interactions in the standard model UFO model
                  JA: Added new restriction card for the sm model with massive
                      muon and electron, and non-zero tau decay width
                  JA: Ensure assignment of colors to intermediate propagators
                      works also in fermion flow- and color flow-violating 
                      RPV processes (thanks Brock Tweedie for finding this).
                  JA: Fix crash for certain fermion flow violating decay chains
                      (introduced in v. 1.3.27) (again thanks to Brock Tweedie).
                  JA: Fix crash for decay chains with multiple decays involving 
                      the same particles (thanks Steve Blanchet for reporting)
                  JA+OM: Fix crash for Pythia8 output with multiparticle vertices
                      (thanks to Moritz Huck for reporting this.)
                  OM: Fixing ALOHA output for C++/python.
                  OM: Fix a crash occuring when trying to create an output on 
                      an existing directory (thanks Celine)

1.4.5 (11/04/12)  OM: Change the seed automatically in multi_run. (Even if the seed
                      was set to a non automatic value in the card.)
                  OM: correct a minor bug #975647 (SLAH convention problem) 
                      Thanks to Sho Iwamoto
                  OM: Improve cluster support (more secure and complete version)
                  JA: Increased the number of events tested for non-zero helicity
                      configurations (needed for goldstino processes).
                  OM: Add a command to remove the file RunWeb which were not always
                      deleted correctly
                  OM+JA: Correct the display of number of events and error for Pythia 
                     in the html files.
                  OM: Changed the way the stdout/stderr are treated on the cluster
                      since some cluster cann't support to have the same output file
                      for both. (thanks abhishek)

1.4.4 (29/03/12)  OM: Added a command: "output aloha" which allows to creates a 
                      subset (or all) of the aloha routines linked to the
                      current model
                  OM: allow to choose the duration of the timer for the questions.
                      (via ./input/mg5_configuration.txt)
                  OM: Allow UFO model where G is not defined.
                  OM: allow to use ~,~user, ${var} in the path. Improve support
                      for path containing spaces.
                  JA: Fixed LHAPDF functionality which was broken in v. 1.4.0
                  JA: Allow non-equal mixing angles in mssm restrict cards
                      (as needed for cards from some spectrum generators)
                  JA: Fixed script addmasses.py for complicated events such as
                      p p > t t~ + jets with decays of t and t~.
                  JA: Added GE cluster to the list in cluster.py.
                  JA: Allow up to 1M events in a single run. Note that the 
                      unweighting (combine events) step gets quite slow with
                      so many events. Also note that if Pythia is run, still
                      maximum 50k events is recommended in a single run. 
                  OM: Fix problem linked to filesystem which makes new files
                      non executables by default. (bug #958616)
                  JA: Fixed buffer overflow in gen_ximprove when number of
                      configs > number of diagrams due to competing resonances
                      (introduced in v. 1.4.3).

1.4.3 (08/03/12)  JA: Reintroduced the possibility to completely forbid
                      s-channel diagrams, using the $$ notation. Note that
                      this should be used with great care, since the result
                      is in general not gauge-invariant. It is in general
                      better to use the $ notation, forbidding only onshell
                      s-channel particles (the inverse of decay chains).
                  JA: Automatically ensure that ptj and mmjj are below xqcut
                      when xqcut > 0, since ptj or mmjj > xqcut ruins matching.
                  OM: Add LSF to the list of supported cluster (thanks to Alexis).
                  OM: change the param_card reader for the restrict file.
                      This allow to restrict model with 3 lha id (or more)
                      (thanks to Eduardo Ponton).
                  OM: forbids to run 'generate events' with python 2.4.
                  OM: Include the configuration file in the .tar.gz created on 
                      the web (thanks to Simon) .
                  OM: Fix a Mac specific problem for edition of Delphes card.
                      (thanks to Sho Iwamoto).
                  OM: ALOHA modifications:
                       - Change sign convention for Epsilon (matching FR choices)
                       - For Fermion vertex forces that _1 always returns the  
                         incoming fermion and _2 returns the outcoming fermion. 
                         (This modifies conjugate routine output)
                       - Change the order of argument for conjugate routine
                         to expect IO order of fermion in all cases.
                       Note that the two last modifications matches MG5 conventions
                       and that those modifications correct bugs for interactions
                       a) subject to conjugate routine (i.e. if the model has 
                          majorana)                       
                       b) containing fermion momentum dependencies in the Lorentz
                          structure  
                       All model included by default in MG5 (in particular sm/mssm)
                       were not affected by those mismatch of conventions.
                       (Thanks to Benjamin fuks) 
                  OM: make acceptance test more silent.  
                  OM: return the correct error message when a compilation occur. 
                  OM: some code re-factoring.

1.4.2 (16/02/12) JA: Ensure that matching works properly with > 9 final state
                      particles (by increasing a buffer size in event output)
                 OM: add a command "import banner" in order to run a full run
                      from a given banner.
                 OM: Fix the Bug #921487, fixing a problem with home made model
                      In the definition of Particle/Anti-Particle. (Thanks Ben)
                 OM: Fix a formatting problem in me5_configuration.txt 
                      (Bug #930101) Thanks to Arian
                 OM: allow to run ./bin/mg5 BANNER_PATH and
                      ./bin/mg5 PROC_CARD_V4_PATH
                 OM: Various small fixes concerning the stability of the html 
                      output.
                 OM: Changes the server to download td since cp3wks05 has an 
                      harddisk failures.

1.4.1 (06/02/12) OM: Fix the fermion flow check which was wrongly failing on 
                      some model  (Thanks to Benjamin)
                 OM: Improve run organization efficiency (which speeds up the 
                      code on cluster) (Thanks to Johan)
                 OM: More secure html output (Thanks to Simon)

1.4.0 (04/02/12) OM: New user interface for the madevent run. Type:
                      1) (from madevent output) ./bin/madevent
                      2) (from MG5 command line) launch [MADEVENT_PATH] -i
                      This interface replaces various script like refine, 
                      survey, combine, run_..., rm_run, ...
                      The script generate_events still exists but now calls
                       ./bin/madevent. 
                 OM: For MSSM model, convert param_card to SLAH1. This card is
                      converted to SLAH2 during the MadEvent run since the UFO 
                      model uses SLAH2. This allows to use Pythia 6,
                      as well as having a coherent definition for the flavor.
                 JA+OM: For decay width computations, the launch command in 
                      addition to compute the width, creates a new param_card 
                      with the width set to the associated values, and with the 
                      Branching ratio associated (usefull for pythia). 
                 NOTE: This param_card makes sense for future run ONLY if all 
                      relevant decay are generated.
                 EXAMPLE: (after launch bin/mg5):
                       import model sm-full
                       generate t > b w+
                       define all = p b b~ l+ l- ta+ ta- vl vl~
                       add process w+ > all all
                       add process z > all all
                       define v = z w+ w-
                       add process h > all all
                       add process h > v v, v > all all
                       output
                       launch
                 OM: change output pythia8 syntax: If a path is specified this 
                      is considered as the output directory.
                 OM: Change the path of the madevent output files. This allows 
                      to run pythia/pgs/delphes mulitple times for the same set 
                      of events (with different pythia/... parameters).
                 OM: Madevent output is now insensitive to the relative path
                      to pythia-pgs, delphes, ... In consequence you don't need
                      anymore to have your directory at the same level as 
                      Template directory. 
                 OM: MadEvent checks that the param_card is coherent with the 
                      restriction used during the model generation. 
                 OM: Model restrictions will now also force opposite number to 
                      match (helpfull for constraining to rotation matrix).  
                 OM: Change the import command. It's now allowed to omit the 
                      type of import. The type is guessed automaticaly. 
                      This is NOT allowed on the web.
                 OM: Add a check that the fermion flow is coherent with the 
                      Lorentz structure associates to the vertex.
                 OM: Add a check that the color representation is coherent. 
                      This allow to detect/fix various problem linked
                      to some new models created by FR and SARAH.
                 OM: Change the default fortran compiler to gfortran.
                 OM: Add the possibility to force which fortran compiler will
                      be used, either via the configuration file or via the set 
                      command.
                 OM: Add the possibility to bypass the automatic opening of 
                      the web browser (via the configuration file: 
                      ./input/mg5_configuration.txt )
                 OM: add 'save options' command to save the current configuration 
                      in the configuration file. 
                 OM: Change the scheme of questions when running madevent and 
                      allow to specify in the command interface if you
                      want to run pythia/pgs/...
                      Allow to put the answers to the questions in the 
                      proc_card.dat.
                 OM: Add options for the display command:
                      a) display options: return the current option value. 
                        i.e. those set via the set command and/or via the 
                        configuration file
                      b) display variable NAME: return the current string 
                        representation of NAME and/or self.NAME .
                      c) display coupling_order: return the coupling orders with
                        their associated weight (for automatic order restriction)
                      d) display couplings now returns the list of all couplings
                        with the associated expression
                      e) display interactions [PART1] [PART2] [PART3] ...
                         display all interactions containing the particles set
                         in arguments 
                 OM: New Python script for the creation of the various html pages.
                      This Requires less disk access for the generation of the files.
                 OM: Modify error treatment, especially for Invalid commands
                      and Configuration problems.
                 JA: Ensure that we get zero cross section if we have
                      non-parton initial states with proton/antiproton beams
                 OM: Improve cluster support. MadEvent now supports PBS/Condor/SGE
                      Thanks to Arian Abrahantes for the SGE implementation.
                 OM: Improve auto-completion (better output/dealing with multi line/...)
                 OM: Improve the parallel suite and change the release script to run
                      some of the parallel tests. This ensures even higher stability 
                      of the  code for the future releases.
                 JA: Changed the way gridpacks work: Set granularity to 1
                      (so randomly select channels only if they should generate 
                      less than 1 event), but allowing channels to run down to a single
                      iteration. This removes all old problems with increased
                      variance for small channels in the gridpacks, while giving 
                      even faster event generation.

                 Thanks to Johan Alwall, Sho Iwamoto for all the important 
                 testing/bug reports.


1.3.33 (01/01/12) JA: Revisited colors for propagators in addmothers.f
                      to ensure that propagators in color flow
                      violating processes get the correct color
                      from initial state particles (thanks to
                      Michele Gabusi for forcing me to do this).

1.3.32 (21/12/11) JA: Fixed a bug in the PDF reweighting routine,
                      which caused skewed eta distributions for
                      matched samples with pdfwgt=T. Thanks to Giulio
                      Lenzi for finding this.
 
1.3.31 (29/11/11) OM: Fix a bug an overflow in RAMBO (affects standalone 
                     output only)
                  PdA (via OM): Change RS model (add a width to the spin2)
                  OM: Fix a bug in the cuts associate to  allowed mass of all 
                      neutrinos+leptons (thanks to Brock Tweedie for finding it)
                  OM: Remove some limitation in the name for the particles


1.3.30 (18/11/11) OM: Fix a bug for the instalation of pythia-pgs on a 64 bit
                      UNIX machine.
                  OM: If ROOTSYS is define but root in the PATH, add it 
                      automatically in create_matching_plots.sh
                     This is require for the UIUC cluster.

1.3.29 (16/11/11) OM: Fixed particle identities in the Feynman diagram drawing
                  JA: Fixed bug in pdf reweighting when external LHAPDF is used.
                  OM+JA: Simplify the compilation of pythia-pgs package.


1.3.28 (14/11/11) OM+JA: Fix special case when Lorentz structure combining
                      two different Majorana particles depends on the
                      incoming/outgoing status of the Majorana particles
                      (needed for MSSM with Goldstino).
                  JA: Fixed problem with colors in addmothers.f for complicated
                      multiparticle vertices and simplified color treatment 
                      (thanks to Gauthier Durieux for pointing this out).
                  JA: Further improved gridpack parameters
                  OM: Update the parallel test (now testing against MG5 1.3.3)
                  OM: Include some parallel test in the release script.


1.3.27 (05/11/11) JA: Fix bug in mirrored amplitudes (sometimes
                      amplitudes that should not be flagged as
                      mirrored were flagged as mirrored). Thanks
                      Marco Zaro for reporting this!
                  JA: Fix another problem getting enough events in
                      gridpack mode (it was not completely fixed in
                      v. 1.3.24). Thanks Alexis!
                  JA: Added "!" comments for all parameters in the default
                      run_card, since apparently this is still needed
                      for g77 to correctly read the parameters.
 
1.3.26 (31/10/11) JA: Fix color setting in MadEvent event file for
                      multiparticle vertices, which was not taken into
                      account in the upgrade in v. 1.3.18
                  OM: Fixed mmnl cut (inv. mass of all leptons and neutrinos)
                      which was never active.
                  OM: Fix td install in Linux were a chmod was missing

1.3.25 (27/10/11) JA: Ensure that the correct intermediate resonance
                      is always written in the event file, even when we
                      have resonances with identical properties.
                  OM: Fix the bug forcing to quit the web browser in order to
                      have MG5 continuing to run.
                  OM: Change the tutorial in order to allow open index.html
                      after the output command. 

1.3.24 (22/10/11) JA: Fix problem with getting enough events in gridpack
                      mode (this was broken in v. 1.3.11 when we moved
                      from events to luminocity in refine). Thanks to
                      Alexis Kalogeropoulos.

1.3.23 (19/10/11) JA: Allow user to set scales using setscales.f again 
                      (this was broken in v. 1.3.18). Thanks to Arindam Das.
                  JA: Ensure that the error message is displayed if the
                     "make" command is not installed on the system.
 
1.3.22 (12/10/11) JA: Fixed another bug (also introduced in 1.3.18), which 
                      could give the wrong ordering between the s-channel 
                      propagators for certain multiprocess cases (this
                      also lead to a hard stop, so don't worry, if you get 
                      your events, the bug doesn't affect you). Sorry about
                      that, this is what happens when you add a lot of
                      new functionality...

1.3.21 (12/10/11) OM: Add a new command: install.
                      This allow to install quite easily different package
                      devellop for Madgraph/MadEvent. The list of available
                      package are pythia-pgs/MadAnalysis/ExRootAnalysis/Delphes
                  OM: Adding TopEffth Model
                  OM: Improve display particles and autocompletion in
                      presence of nonpropagating particles
                  OM: Fix Aloha bug linked to four fermion operator
                  PA: fix the problem of degenerate color basis in the
                      diquark sextet model
                  JA: Fixed bug in cluster.f that created a hard stop,
                      introduced in 1.3.18.

1.3.20 (09/10/11) JA: Fixed bug in myamp.f that created a hard stop
                      error for certain cases with many processes with
                      different propagators in the same subprocess dir.

1.3.19 (06/10/11) JA: Fixed problem with SubProcesses makefile on Linux,
                      introduced in 1.3.18.

1.3.18 (04/10/11) JA: Use model information to determine color of particles
                      for reweighting and propagator color info.
                  JA: Changed the definition of "forbidden s-channels"
                      denoted by "$" to exclude on-shell s-channels while
                      keeping all diagrams (i.e., complemetary to the decay
                      chain formalism). This reduces the problems with 
                      gauge invariance compared to previously.
                      "Onshell" is as usual defined by the "bwcutoff" flag 
                      in the run_card.dat.
                  JA: Enable proper 4-flavor matching (such as gg>hbb~+jets)
                      Note that you need the Pythia/PGS package v. 2.1.9 or 
                      later to use with 4F matching.
                      Changes include: alpha_s reweighting also for b vertices,
                      new scale treatment (mu_F for pp>hbb~ is (pT_b^max*m_Th)),
                      no clustering of gluons to final-state massive particles
                      in MadEvent.
                  JA: Ensure that factorization scale settings and matching works
                      also in singlet t-channel exchange processes like
                      single top and VBF. The dynamic factorization
                      scale is given by the pT of the scattered quark
                      (on each side of the event).
                Note: You need the Pythia/PGS package v. 2.1.10 or later
                      to use with VBF matching, to ensure that both radiated
                      and scattered partons are treated correctly
                      - scattered partons need to be excluded from the matching,
                      since their pT can be below QCUT. An even better
                      treatment would require to individually shower and match
                      the two sides in Pythia, which is not presently possible.
                Note: In the matched 4-flavor process p p > t b~ j $ w+ w- t~ +
                      p p > t b~ j j $ w+ w- t~, there is an admixture
                      of t-channel single top (with up to 1 radiated jet) 
                      and s-channel single top (with up to 2 radiated jets). 
                      In this case, the automatic determination of maximum 
                      multiplicity sample doesn't work (since max in the file 
                      will be 2 jets, but for t-channel max is 1 jet).
                      So MAXJETS=1 must be specified in the pythia_card.dat.
                  JA: Fixed pdf reweighting for matching, which due to a mistake
                      had never been activated.
                  JA: Improved phase space integration presetting further by 
                      taking into account special cuts like xpt, ht etc.
                  JA: Introduce new convention for invariant mass cuts
                      - if max < min, exclude intermediate range
                      (allows to exclude W/Z dijet resonances in VBF processes)

1.3.17 (30/09/11) OM: Fix a crash created by ALOHA when it tries to create the full
                      set of ALOHA routines (pythia8 output only).

1.3.16 (11/09/11) JA: Fixed the problem from 1.3.12.

1.3.15 (09/09/11) OM: remove the fix of 1.3.12
                      (No events in output for some given processes)

1.3.14 (08/09/11) OM: Fix a bug in the RS model introduced in 1.3.8

1.3.13 (05/09/11) JA: Fixed bug with cut_decays=F which removed cuts also for
                      non-decay products in certain channels if there is
                      a forced decay present. Note that this does not affect
                      xqcut, only pt, minv and eta cuts.
                  JA: If non-zero phase space cutoff, don't use minimum of
                      1 GeV (this allows to go to e.g. 2m_e invariant mass for
                      \gamma* > e+ e-).

1.3.12 (01/09/11) JA: Fixed problem with decay chains when different decays
                      result in identical final states, such as
                      p p > go go, (go > b1/b1~ b/b~, b1/b1~ > b/b~ n1)
                      (only one of the decay chains was chosen, instead of
                      all 3 combinations (b1,b1), (b1,b1~), (b1~,b1~))
                  JA: Allow for overall orders also with grouped subprocesses
                  JA: Ensure that only leading color flows are included in event
                      output (so no singlet flows from color octets).
                  JA: Fixed small bug in fermion flow determination for multifermion
                      vertices.

1.3.11 (26/08/11) JA: Improved precision of "survey" by allowing 4th and 5th 
                      iteration if accuracy after 3 iterations < 10%.
                  JA: Subdivide BW in phase space integration for conflicting BWs 
                      also for forced decays, to improve generation with large
                      bwcutoff in e.g. W+ W- production with decays.
                  JA: Do refine using luminocity instead of number of events,
                      to work with badly determined channels.
                  JA: Don't use BW for shat if mass > sqrt(s).
                  JA: Fixed insertion of colors for octet resonances decaying to 
                      octet+singlet (thanks Bogdan for finding this)

1.3.10 (23/08/11) OM: Update ALOHA version
                  OM: increase waiting time for jobs to write physically the results on
                      the disks (in ordre to reduce trouble on the cluster).

1.3.9 (01/08/11)  OM: Add a new model DY_SM (arXiv:1107.5830). Thanks to Neil 
                      for the generation of the model 

1.3.8 (25/07/11)  JA: Replace the SM and HEFT models with latest versions using
                      the Wolfenstein parameterization for the CKM matrix.
                  JA: Implemented reading of the new UFO information about
                      coupling orders (order hierarchy and expansion_order).
                  JA: New "coupling order" specification WEIGHTED which checks
                      for  sum of coupling orders weighted by their hierarchy.
                  JA: Implemented optimal coupling orders for processes from any
                      model if no coupling orders specified.

1.3.7 (21/07/11)  JA: Fix makefiles for some v4 models that were forgotten
                      in v. 1.3.5

1.3.6 (18/07/11)  OM: Ensure that the new makefiles work on the web

1.3.5 (14/07/11): JA: New organization of make files, ensure that compilation works 
                      for all modes (with/without LHAPDF, static/dynamic, 
                      regular/gridpack) for both Linux and Mac OS X (be careful with 
                      dynamic libraries on Mac OS X though, since it seems that 
                      common blocks might not work properly)
                  JA: Fixed proper error messages and clean stop for compilation 
                      errors during MadEvent run.

1.3.4 (05/07/11): OM: More informative error message when a compilation error occurs

1.3.3 (29/06/11): JA: Fixed diagram symmetry for case when there are
                      no 3-vertex-only diagrams
                  JA (by OM): More informative error when trying to generate invalid 
                      pythia8 process

1.3.2 (14/06/11): OM: Fix fortran output when a model is case sensitive 
                        (Bug if a coupling was depending of a case sensitive parameter)
                  SdV: Remove a annoying print in the new cuts (added in 1.3.0)
                  OM: Fix a compilation problem in the standalone cpp output

1.3.1 (02/06/11): JA: Fixed missing file bug with the introduction of
                      inclusive HT cut

1.3.0 (02/06/11): JA: Allow for grouped subprocesses also for MG4 models
                  JA: Improved multiprocess diagram generation to reuse
                      diagrams for crossed processes
                  JA: Automatic optimization of order of particles in
                      multiparticle labels for optimal multiprocess generation
                  JA: Improved efficiency of identification of identical
                      matrix elements
                  JA: Improved identification of diagrams with identical
                      divergency structure for grouped subprocesses
                  JA: Included more fine-grained run options in the
                      run_card, including helicity summation options,
                      whether or not to set ptj and mjj automatically
                      based on xqcut, etc.
                  JA: Fixed some minor array limit and arithmetics warnings
                      for extreme decay and decay chain processes.
                  SdV: Added cuts on H_T(all jets, light and b)
                  OM: Fixed minor bug related to cluster option in launch

1.2.4 (15/05/11): JA: Fixed long-standing bug in DECAY relating to
                      the cross section info in <init> block, and
                      fixed parameter reading for MG5 SM model.

1.2.3 (11/05/11): JA: Fixed problem with scale choice in processes with mixed 
                      QED/QCD orders, e.g. p p > t t~ QED=2. Note that this fix
                      doesn't work for p p > t t~ j j QED=4 which should still
                      be avoided.
                  JA: Added the ptllmin/max options in the default run_card.dat

1.2.2 (09/05/11): OM: fix ALOHA symmetries creating not gauge invariant result 
                      for scalar octet

1.2.1 (08/05/11): OM: reduce the quantity of RAM use by matrix.f
                  OM: support speed of psyco if this python module is installed
                  OM: fix a minor bug in the model parsing
                  OM: add the check of valid model.pkl also for v4 model
                  OM: add a check that UpdatesNotes is up-to-date when
                      making a release
                  JA: Fixed problem in phase space generation for
                      s-channel mass > s_tot

1.2.0 (05/05/11): OM: minor fixes on check charge conjugation
                  OM: add a check on the path for the validity of the model.pkl
                  JA: Fixed problem with combine_runs on certain compilers

1.1.2 (03/05/11): OM+JA: Fixed problem for models with multiple
                      interactions for the same set of particles,
                      introduced in v. 1.1.1
 
1.1.1 (02/05/11): JA: Replaced (slow) diagram symmetry determination by
                      evaluation with fast identification based on diagram tags.
                  JA: Replacing the "p=-p" id=0 vertex produced by diagram 
                      generation algorithm already in the diagram generation,
                      simplifying drawing, helas objects and color.
                  JA: Fixed compiler warnings for unary operator.
                  JA: Always set all coupling orders for diagrams
                      (needed for NLO implementations).
                  OM: Improved and more elegant "open" implementation for
                      the user interface.
                  OM: minor fixes related to checking the gauge

1.1.0 (21/04/11): JA: Removed hard limit on number of external particles in 
                      MadEvent, allowing for unlimited length decay chains there
                      (up to 14 final state particles successfully integrated).
                  JA: Improved helicity selection and automatic full helicity 
                      sum if needed. Optimization of run parameters.
                  JA: New flag in run_card.dat to decide whether basic cuts
                      are applied to decay products or not.
                  OM: Merged ALOHA calls for different lorentz structures 
                      with the same color structures, increasing the speed and 
                      efficiency of matrix element evaluations.
                  OM: Added new "open" command in command line interface,
                      allowing to open standard file types directly.
                      Automatically open crossx.html at launch.
                  JA: Fixed MadEvent bugs for multiparton processes with 
                      conflicting decays and some faulty array limits.
                  JA: Suppressed scary but irrelevant warnings for compiling 
                      2->1 and 1->2 processes in MadEvent.
                  JA: Pythia 8 output further optimized.
                  JA, OM: Several minor fixes relating to user interface etc.

1.0.0 (12/04/11): Official release of MadGraph 5. Some of the features:
                  - Complete FeynRules compatibility through the UFO interface
                  - Automatic writing of HELAS routines for any model in
                    Fortran, C++ or Python through ALOHA
                  - Matrix element output in Fortran, C++ or Python
                  - Output formats: MadEvent, Pythia 8, Standalone (Fortran/C++)
                  - Support for spin 0, 1/2, 1, 2 particles
                  - Support for color 1, 3, 6, 8
                  - Revamped MadEvent with improved subprocess directory 
                    organization and vastly increased speed and stability
                  - Unlimited length decay chains (up to 12 final state
                    particles tested with MadEvent, see v. 1.0.1)
                  - Process checks for new model implementations
                  - ...and much more (see paper "MadGraph 5: Going Beyond")<|MERGE_RESOLUTION|>--- conflicted
+++ resolved
@@ -9,9 +9,7 @@
 		RF: When setting the B's stable in the shower_card, also set the eta_b (PDG=551) stable.
 		OM: Change the Breit-Wigner splitting for the multi-channel integration, use the bwcutoff instead of
                     the hardcoded value 5.
-<<<<<<< HEAD
 		RF: Added the NNLL+NLO jet-veto computations. Reference arxiv:1412.8408 [hep-ph].
-=======
 		RF: Re-factoring of the structure of the code for fNLO computations.
                 MZ: Fix to bug 1406000 (segfault appearing when doing FxFx merging). Thanks to Josh Bendavid for
                     having reported it
@@ -21,7 +19,6 @@
                 OM: The built-in pdf "nn23lo" and "nn23lo1" where associate to the wrong lhapdfid in the lhe file
                     This was creating bias in using SysCalc. (Thanks Alexis)
                 OM: Fix a bug in the re-weighing which was removing the SysCalc weight from the lhe file (thanks Shin-Shan)
->>>>>>> 4dbd47a5
 
 2.2.2(06/11/14) OM: Correct a bug in the integration grid (introduces in 2.1.2). This was biasing the cross-section of 
                     processes like a a > mu+ mu- in the Effective Photon Approximation by three order of magnitude.

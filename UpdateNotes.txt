--- conflicted
+++ resolved
@@ -13,12 +13,11 @@
             (maxchannels is kept the same in both cases)
       RF: Fix for montecarlocounter in case the Born is not strictly positive
            (i.e., only interference contributions).
-<<<<<<< HEAD
       OM: adding a new cut dsqrt_shat to set a minimum center of mass energy cut	   
-
-=======
       ALL: include bug fixing from Long Term Stable version  version (2.9.6) see below
->>>>>>> 5e978a63
+      OM+RR: better handling of multiparticles with both photon and massive vector when
+         the user ask for longitudinal polarization. longitudinal photon are automaticlly
+	 discarded. (This overwrite LTS fix that was simply making the code to crash)
 
 3.2.0 (22/08/21)
       SF/OM/MZ/XZ: Implementation (at LO) of ISR and beamstrhalung for e+e- collider

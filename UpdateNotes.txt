--- conflicted
+++ resolved
@@ -1,12 +1,8 @@
 Update notes for MadGraph5_aMC@NLO (in reverse time order)
 
-<<<<<<< HEAD
-      OM: adding a new cut dsqrt_shat to set a minimum center of mass energy cut
-      
-
-=======
-3.2.1 (??/??/??)
+3.3.0 (??/??/??)
       DP+HS+IT+MZ: EW corrections can be computed for tagged photons
+      OM+RR+AC: Implementation of EWA within MG5aMC (PDF for W/Z boson out of lepton beam)
       MZ+CS: A fix in amcatnlo_run_interface to prevent integer overflows when a
         very high precision is requested.
       MZ+CS: Fixes/improvements relevant to PineAPPL: 
@@ -17,8 +13,9 @@
             (maxchannels is kept the same in both cases)
       RF: Fix for montecarlocounter in case the Born is not strictly positive
            (i.e., only interference contributions).
-	   
->>>>>>> 99913180
+      OM: adding a new cut dsqrt_shat to set a minimum center of mass energy cut	   
+
+
 3.2.0 (22/08/21)
       SF/OM/MZ/XZ: Implementation (at LO) of ISR and beamstrhalung for e+e- collider
       BUG FIX (from 2.9.5 long term stable, see below)

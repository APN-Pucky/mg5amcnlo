--- conflicted
+++ resolved
@@ -1,6 +1,5 @@
 Update notes for MadGraph5_aMC@NLO (in reverse time order)
 
-<<<<<<< HEAD
 3.0.3 :
     DP+HS+MZ: Allow for the computation of NLO EW and complete NLO corrections in the 4FS
 
@@ -36,7 +35,7 @@
      RF+SF: Resonance-aware phase-space mapping for NLO computations 
      RF: Reduction of the number of jobs -- results in earlier detection of small integration channels for fNLO
      OM: remove ./bin/mg5 executable
-=======
+
 2.7.3(21/06/20)
       OM: Fixing some bug for read-only LO gridpacks (wrong cross-section and shape when generating events).
           Thanks to Congqiao Li for this
@@ -55,7 +54,6 @@
 	       that are matching a given regular expression
       OM: For Mac only, when running in script mode, MG5aMC will now prevent the computer to go to idle sleep.
           You can prevent this by running with the '-s' option. like ./bin/mg5_aMC -s PATH_TO_CMD
->>>>>>> f53d303a
 
 2.7.2(17/03/20)
       OM: Fix a Bug in pythia8 running on Ubuntu 18.04.4 machine

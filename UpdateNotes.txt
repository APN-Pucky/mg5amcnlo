--- conflicted
+++ resolved
@@ -1,20 +1,15 @@
 Update notes for MadGraph5_aMC@NLO (in reverse time order)
 
-<<<<<<< HEAD
-2.8.1 ()
-
-
-2.8.0 (21/08/20):
-      OM: pass to python3 by default
-=======
-2.8.1.py2(22/09/22):
+
+2.8.1(22/09/22):
       OM: Fix for the auto width for three body decay in presence of identical particles.
       OM: add support for __header__ in UFO model
       OM: allow restriction card to have auto-width
       OM: fixing some html link (removed ajax link forbidden by major web browser)
-
-2.8.0.py2(21/08/20):
->>>>>>> 308ba5b9
+      OM: Various fix related to the python3 support
+          - including more efficient model conversion method
+2.8.0 (21/08/20):
+      OM: pass to python3 by default
       OM: For LO process, you can now set lpp1 and lpp2 to "4" for process with initial photon in order to get the
           effective photon approximation. This mode behaves like the "3" one: The cut-off scale of the approximation
 	  is taken from the fixed renormalization factorisation scale: "dsqrt_q2fact1/dsqrt_q2fact2"

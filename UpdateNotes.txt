--- conflicted
+++ resolved
@@ -1,6 +1,14 @@
 Update notes for MadGraph 5 (in reverse time order)
 
-<<<<<<< HEAD
+2.0.0.beta2(xx/xx/12) MG5 Team: Include 1.5.4 modification
+
+2.0.0.beta1(31/10/12) aMCatNLO Team: First public (beta) version of aMCatNLO.
+                        In order to learn aMCatNLO, please do "tutorial aMCatNLO"
+                        Please also visit: http://amcatnlo.cern.ch/list.htm for more
+                        information.
+
+
+
 1.5.4 (11/11/12)  JA: Fixed bug in combine_runs.py (introduced in v. 1.5.0) for
                       processes with 5 final-state particles, which prevented
                       matching to Pythia to work properly (thanks Priscila).
@@ -16,12 +24,6 @@
                       is run (this was broken in v. 1.5.0).
                   JA: Improved and clarified phase space presetting for processes
                       with competing BWs.
-=======
-2.0.0.beta1(31/10/12) aMCatNLO Team: First public (beta) version of aMCatNLO.
-                        In order to learn aMCatNLO, please do "tutorial aMCatNLO"
-                        Please also visit: http://amcatnlo.cern.ch/list.htm for more
-                        information.
->>>>>>> 37334836
 
 1.5.3 (01/11/12)  OM: Fix a crash in the gridpack mode (Thanks Baris Altunkaynak)
                   OM: Fix a crash occuring on cluster with no central disk (only

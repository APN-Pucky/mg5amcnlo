Update notes for MadGraph5_aMC@NLO (in reverse time order)

<<<<<<< HEAD
3.4.1 (XX/YY/22)
      MZ+CS: PineAPPL now supports user-defined bias_wgt_functions.
      RF: removed a write statement in the reweighting routine (to get scale and PDF uncertainties at NLO+PS runs) that cluttered the reweight_xsec_events.output log files.
      ALL: including bug fix up to 2.9.12
      
3.4.0 (06/05/22)
      SJ: Allowing to use RIVET/CONTUR from madgraph. In presence of scan, such running can also be done
          at the end of the scan. (Contribution from Sihyun Jeon)
      OM: Allow to have EFT operator to run for some special UFO model (quite restricted class of running are supported
          -- corresponding to EFT running --) 
      OM: change reweighting/spinmode=onshell (from maddspin) to use the average of the matrix-element when it exists an order ambiguity in the matrix element like for the following process:
      p p > e+ ... z, z > e+ e-
      where permuting the momenta of the "e+" does not lead to the same
      matrix-element.
      CF: include notification when jobs are done in the unix notification center if executable notify-send is present.
          Contribution from Carlo Flore.
      All: Droping the support for python2.7
      All: include bug fix from Long Term Stable version (2.9.10) see below

3.3.2(18/03/22)
      OM: (re)allow --loop_filter=True/... syntax for MC@NLO
      RF: Fixed a bug in the phase-space generation of MadSpin,
          relevant for processes with more than 1 t-channel.
      MZ: Restored functionalities for processes with external photons and 
        only QCD corrections
      all: include all bug fix from the LTS version (2.9.9)
           including important bug on MLM generation
	   
3.3.1 (04/12/21)
      RF: Fix for bug #1928364 related to the new FxFx clustering routines.
      OM: Fix for bug #1952050 systematics/reweighting run at NLO that was broken
          introduced in 3.3.0
      OM: Fix bug related to python 3.10
      OM: Fix bug when running from the process directory
      all: include all bug fix from the LTS version (2.9.7)
           including important bug on MC@NLO and on madspin


3.3.0 (12/11/21)
      DP+HS+IT+MZ: EW corrections can be computed for tagged photons
      OM+RR+AC: Implementation of EWA within MG5aMC (PDF for W/Z boson out of lepton beam)
      MZ+CS: A fix in amcatnlo_run_interface to prevent integer overflows when a
        very high precision is requested.
      MZ+CS: Fixes/improvements relevant to PineAPPL: 
            - the function pineappl_grid_optimize is called by pineappl_interface,
              to reduce the size of the grids. PineAPPL v0.5 or later is required
            - minor fix on the gluon pdg code in pineappl_interface.cc
            - the integration channels are threated the same way with or without PineAPPL 
            (maxchannels is kept the same in both cases)
      RF: Fix for montecarlocounter in case the Born is not strictly positive
           (i.e., only interference contributions).
      RF+IT: Rewritten the clustering code for FxFx. This allows for
             seperation of QCD and EW jets. Needs special JetMatching.h for
             Pythia8 (can be found in Template/NLO/MCatNLO/Scripts/JetMatching.h)
      OM: adding a new cut dsqrt_shat to set a minimum center of mass energy cut	   
      OM: allow the support of latest LUX PDF with lepton content of the proton
          Note that running PY8 is automatically forbidden in that case.
      ALL: include bug fixing from Long Term Stable version  version (2.9.6) see below
      OM+RR: better handling of multiparticles with both photon and massive vector when
         the user ask for longitudinal polarization. longitudinal photon are automaticlly
	 discarded. (This overwrite LTS fix that was simply making the code to crash)
      OM: Fixing a bug introduced in 3.1.0, with the automatic setup of FxFx
          was broken.
      OM: Code update to avoid randomness in ordering in code generation (only in debug mode)	  
         

3.2.0 (22/08/21)
      SF/OM/MZ/XZ: Implementation (at LO) of ISR and beamstrhalung for e+e- collider
      BUG FIX (from 2.9.5 long term stable, see below)
      OM: Fix an infinite loop when running with condor cluster
          or with other cluster/multi-core when cluster_temp_path
	  was used.
      
3.1.1 (28/05/21)
      ALL: put a crash for potentially ambiguous syntax with explanation
           on how to bypass such crash via a new entry in
	   input/mg5_configuration.txt
      BUG FIX (from 2.9.4 long term stable)

3.1.0 (30/03/21)
    ALL: include all changes up to 2.9.3 of the 2.x release
    ALL: pass to python3 by default
    MZ+RF+OM: Fix relevant to the case when PDG specific cuts are set in the NLO run_card.
        The generation of tau was not taking into account the information.
    DP+HS+MZ: Allow for the computation of NLO EW and complete NLO corrections in the 4FS
    MZ+SC+ERN+CS: The code can be linked to PineAPPL (arXiv:2008.12789), making it possible
	 to generate PDF-independent fast-interploation grids including EW corrections.
	 This supersedes the interface to ApplGrid+aMCFast which was not working in v3
    MZ: Change syntax meaning in 3.0 series to be consistent with the one of 2.0 series:
        QCD<=X, QED<=Y apply at the amplitude level (not to the squared amplitude anymore).
        Squared-amplitude constraints can be imposed by using the usual squared-order 
        syntax, e.g.:
	QCD^2<=X, QED^2<=Y (constrained at the diagram squared level).
    MZ: Different coupling combinations and their scale variations are written in the
        event file as extra weights
    OM: Some aliases have been added for the orders constraints:
            - aEW<=X / aS<=Y is equivalent to QCD^2<=2X / QED^2<=2Y
            - EW<=X / EW^2<=X is equivalent to QED<=X / QED^2<=X

                        ** Long Term Stable Update **
=======
2.9.12 (09/08/2022)
     OM: Fixing issue with model (like SMEFTatNLO) where some interactions where using more than 9 coupling
         The coupling where assigned to the wrong lorentz structure
     OM: Fixing another  issue for BSM model where an interaction is associated
         to many coupling (detected for 10 coupling) where helicity recycling
	 was discarding incorectly such type of interaction.
     OM: Fixing an helicity recycling issue if during a benchmark scan a full
         matrix-element did not had any contribution (all amplitude set to zero)
	 but not in the following one. Those two runs were fine but any
	 following points in the scan will automatically discard that
	 matrix-element.
>>>>>>> 3cbfab57

2.9.11 (03/06/22)
     OM: Fixing a bug on the color assignment for b-quark (that's leading to a crash of herwig)
         This occur in five flavor model, if you do not force yourself the definition of the
	 multi-particle "j" and "b". This bug was present since 2.3.1 (where the flipping of such
	 multi-particle to 4/5 flavor was done automatically for the first time)
	 
<<<<<<< HEAD
=======

>>>>>>> 3cbfab57
2.9.10 (06/05/2022)
     OM: allow model with GC in their name to use helicity recycling
     OM: Forbid madspin to run with crazy value of BWcut
     OM: Fixing some IO issue with Madspin that was leading to a lock of the code
     OM: set a user interface for the set ewscheme option 
     OM: forbid helicity recycling for model with spin2 and spin3/2 (optimization is not implemented for such case)

2.9.9 (25/02/2022)
     OM: Fix a bug introduced in 2.9.0 for MLM generation in presence of mix EW/QCD process.
         The bug typically leads to a crash within the systematics.py due to wrong power of alpha_s
	 The bug might sometimes not lead to a crash but the impact is "limited" to a change in the (various)
	 scale choice associated to the events. Therefore this is likely to be within scale uncertainty. It can
	 impact the matching with the parton-shower (but this should be visible within the DJR validation plot). 
     OM: Fix some wrong zero-result that occur in presence of conflincting breit-wigner.
     OM: Fix an issue when using "$ X" when X~ can be onshell, the phase-space symmetry factor was wrongly set.

2.9.8 (21/02/2022)
     OM: Fix in madspin where onlyhelicity mode was not working anymore
         also allows to not specify any decay in that mode.
     OM: Fix in multi_run mode where some meta-data where incorrectly set within the merged lhef file.
         This occurs ONLY in presence of non positive definite cross-section. 
         Only normalization of the cross-section/weight/statistical error could be wrong. Shape are not impacted.

2.9.7 (29/11/21)
     OM: Fix the behavior of python seed for madevent/madwidth/mcatnlo/madspin
         Now the first of those to setup a python seed will forbid any future reset of the seed
	 Frequent reset of the seed when moving to one package to the next was creating
	 a bias in the effective branching ratio out of madspin (observed only of NLO sample)
	 see: https://bugs.launchpad.net/mg5amcnlo/+bug/1951120
	 Thanks Hannes for the information.
     RF+PT+SF: Fixed a 10-year-old bug that was there in the importance sampling over the FKS configurations.
	 - Fix to pick one shower scale for the S event at random among the FKS configurations,
	   instead of taking the weighted average.
	 - removed the n-body contributions from the random picking of the showerscale among FKS configurations.
        Those bugs were leading at an incorect pick of the shower scale. The observed impact is relatively small
	and occur in the matching region.

2.9.6 (02/11/21)
     OM: Forbid the possibity to ask for massless boson to be longitudinally polarised.
         Asking for those with large multi-particle label could have hide the fact that the code
	 was returning a non zero cross-section for such request.
     OM: for process like p p > w+{X} w+{Y}, w+ > l+ vl
         i.e. process with polarization of  identical particle where the decay involves multi-particles and 
         where the lepton does not all have the same mass, some of the process were incorrectly discarded.
     OM: fix an issue for photon initial state with lpp=+-4 where the lhef output was not setting the muon
         as the correct colliding particles (thanks to Yuunjia Bao) 	  
     OM: Fixing an issue that madspin was not always using the python executable that was used by the
         mg5_aMC executable
     OM+PT: Change the shower script running pythia8 in order to be working with pythia8.3.
         Running with Pythia8.2 (or lower) is then not possible anymore.
     OM: Fix issue that some loop-induced processes were not working anymore since 2.9.0
     OM: Fix the default set of cut present in the default run_card if gluon were present in the final state but no
         light (or b) quark. The absence of those cuts, in that situation, were leading to hardcoded cut that was
	 not easy to overwrite by non expert user.
	 
2.9.5 (22/08/21)
      OM+LM: [LO only] Fix the factorization scale dependence for lpp=2/3/4.
            This was claimed to be using fixed scale computation while
	    in some case the scale was dynamical
            To have full flexibility we introduced two additional
	    (hidden) parameter: "fixed_fac_scale1" and "fixed_fac_scale2"
	    that allow to choose fixed scale for only one beam.
      OM: fix auto-width that was not following	run_mode specification
      OM: fixing missing rwgt_info for reweighting with gridpack mode
      OM: fixing 'check' command with the skip_event mode
      OM: fixing auto-width computation for 3 body decay and identical particle which was sometimes leading to crash
      OM: Fix some potential infinite loop when running with python3
      
2.9.4(30/05/21)
      OM: Fix a python3 issue for madSpin when using in a gridpack mode (set ms_dir)
      OM: Fix an issue for non positive definite matrix-element when using the
          "set group_subprocesses False"  mode of MG5aMc
      OM: Fix a speed issue for gridpack in readonly mode where the grid were recomputed 



                        ** PARRALEL VERSION FOR EW branch **

3.0.3 (06/07/20)
     include up to 2.7.3

3.0.2
     include up to 2.7.2
     MZ: better handling of zeros in color-linked borns 
     RF: improved the behaviour for integration channels that give zero cross section
     RF: Rewritten the mint integrator package. Makes for easier extensions.
     RF: Fixed a problem related to the multi-channel enhancement factor for
         NLO runs that only appeared in BSM theories (or EFTs)
     RF: In the virt-tricks, replaced the grids for the virtuals with a
         polynomial fit, which is more precise and allows for a reduction of
         the number of calls to the virtual. However, requires to save all the
         phase-space points for which the virtual has been computed to disk,
         hence requires more disk space and memory for highly-accurate
         runs. Can be disabled in the FKS_params.dat card, if disk space
         and/or memory use needs to be limited.

3.0.1 
     include up to 2.6.4
     MZ: Enable shower for QCD-only splittings
     RF: Fixed a major bug in the code that affected 3.0.0 that affected processes with
         cuts and --to a lesser extend-- processes with massive final state particles:
	 the phase-space region where "xi_i_fks != xinorm*xi_i_hat" had the wrong "prefact".

3.0.0 (01/05/18):
     RF+SF+VH+DP+HS+MZ: Allow for the computation of NLO EW corrections (and more subleading NLO corrections).
         [Note: when requiring NLO corrections ([QCD], [QED] or [QCD QED]), internally the code always treats this [QCD QED],
	 and then uses the coupling orders to specify which contributions should be considered. Among other things, this means
	 that when doing QCD corrections only --contrary to previous versions-- also loop diagrams with non-QCD-charged 
	 particles will be included (e.g., the pentagons in Higgs production via vector-boson fusion).]
     HS: inclusion of SMWidth for fast evaluation of NLO accurate widths for all SM particles
     RF+SF: Resonance-aware phase-space mapping for NLO computations 
     RF: Reduction of the number of jobs -- results in earlier detection of small integration channels for fNLO
     OM: remove ./bin/mg5 executable

                             ** Main Branch (version 2.x) Update **


2.9.3(25/03/21)
      OM: Fix an issue with t-channel particles for massive initial state where sqrt(S)
          was close to the mass of the initial mass. boundary condition on t-channnel were
	  incorrectly setup leading to strange spectrum in various distribution (very old bug)
      OM: Fix an issue with a crash for loop computation
      OM: more python3 fixing bug
      OM: Fix a bug in the re-writting of the run_card when seed was specify leading to a wrong templating
      OM: various small fix of crash/better logging/debug information
     
2.9.2(14/02/21)
      MZ+RF+OM: Fix relevant to the case when PDG specific cuts are set in the NLO run_card.
        The generation of tau was not taking into account the information.
      OM: fix an issue when running with python3 where the normalization of pythia8 file were wrong
          when pythia8 was run in parralel.
      OM: fixing more issue  related to MSSM (introduced within 2.9.0)
      OM: fixing issue with loop-induced processus (introduced within 2.9.0)
      OM: Fix some wrong scale variation at NLO+PS (introduced in 2.9.0)
      OM: Fix an issue with the installation of pythia-pgs
      

2.9.1.2 (02/02/21)
      Kiran+OM: Fixing issue for the MSSM model
      OM: Fixing issue with mac support
      OM: fix a bug introduced within 2.8.2 related to a wrong phase-space mapping of conflicting resonances.
          Leading to zero cross-section and/or potential bias cross-section for more complex cases.
	  The issue occurs only if you have a conflicting resonances followed by a massless propopagator.
	  one example is generate p p > z h , z > e+ e-, h > b b~ a

2.9.0 (30/01/21)    **** Major speed-up update for LO computation ***
      Kiran+OM: Optimization of the matrix-element at run-time using recycling helicity method
                - This fasten LO computation by a factor around 2
		- This can be turned off via the command "output PATH --hel_recycling=False"
      OM: Various optimization fot T-channel integration
          - use different ordering for T-channel. Four different ordering have been implemented
	    at generation time, the code decides which ordering to use channel-per-channel.
	    This can be turned off via the command "output PATH --t_strategy=2"
	  - increase number of maximum iteration for double or more T-channel
	  - implement an alternative to the standard multi-channel.
	     instead of using the amplitude square it use the product of the denominator
	     (the default strategy use depends of the process)
	  - speed-up for VBF type of process  are often around 100 times faster
	  - This fixes a lot of issue for processes failing to generate the targetted number of events.
      OM: Better version of the color-computation (but this leads to only modest gain but for very complex processes.)
          This optimizations leads to a longer generation time of the code (only for complex processes).
	  This can be turned off  via "output PATH --jamp_optim=False"
      OM: New parameter in the run_card:
          - sde_strategy: allows to change the default multi-channel strategy
	  - a new phase-space optimization parameter are now easily availabe via the command "update ps_optim" 
      OM: New global parameter "auto_convert_model"
          if set on True (set auto_convert_model T or via input/mg5_configuration.txt)
	  all model crashing due to a python3 compatibility issue of the UFO model will be automatically converted
	  to a python3 compatible model. 

2.8.3 (26/01/21):
      OM: Buch of bunch fixing related to python3 issue (mainly related to unicode encoding)
      OM: Various fix for reweighting with loop (mainly with python3 as well)
      OM: Fix a potential bug for polarized sample with at least three polarised particles with a least two
          identical particles and one different polarised particle.
      OM: Fix various bug for maddm interface (thanks Daniele)
      OM: Fix various issue with overall order usage
      OM: Fix compatibility with MacOS 11
      OM: fix additional GCC10 compatibility issue
      OM: fix issue for 1>n process where width were set to zero automatically (introduced in 2.8.0)
      OM: fix aloha output mode for python output
      OM: avoid a bug with helicity filtering that was kept for all benchmark when using
          multiple successive re-weighting
      OM: Edition of the reweighting card via "set" command is not starting from the original param_card
          used to generated the events file and not from the model default anymore.
      OM: Interference have now their default dynamical scale set to HT/2


2.8.2 (30/10/20):
      OM: Fix a bug when setting width to zero where they were actually set to 1e-6 times the width
          This can lead to bias in the cross-section if your process is very sensitive to the cross-section
	  due to gauge cancelation. Bug introduced in version 2.6.4.
      OM: Hide Block parameter loop from NLO model but for madloop run.
          The factorization scale is still determine by the setup of the run_card as before
      OM: Fix couple of python3 specific bug

2.8.1(24/09/20):
      OM: Change user interface related to FxFx mode
          - If you have multiple multiplicities at NLO,
	    - the default run_card is modified accordingly
	        - has icckw=3 and follow the official FxFx recomendation (i.e. for
		  scale and jet algo)
            - the shower card has two parameter that are dynamically set 
                - njmax (default: -1) is automatically set depending of the process definition
                - Qcut (default: -1) is now automatically set to twice ptj parameter
            - the default parton-shower is automatically set to Pythia8
          - The value of the cross-section after FxFx formalism (removing double counting) is
	    now printed on the log and available on the HTML page
      OM: Fix for the auto width for three body decay in presence of identical particles.
      OM: add support for __header__ in UFO model
      OM: allow restriction card to have auto-width
      OM: fixing some html link (removed ajax link forbidden by major web browser)
      OM: Various fix related to the python3 support
          - including more efficient model conversion method

2.8.0 (21/08/20):
      OM: pass to python3 by default
      OM: For LO process, you can now set lpp1 and lpp2 to "4" for process with initial photon in order to get the
          effective photon approximation. This mode behaves like the "3" one: The cut-off scale of the approximation
	  is taken from the fixed renormalization factorisation scale: "dsqrt_q2fact1/dsqrt_q2fact2"
      OM: The width ao T-channel propagator are now set to zero automatically.
          To return to the previous behaviour , you can use the options "set zerowidth_tchannel False"
	  (to set before the output command)
      OM: Change in madevent phase-space integrator for T-channel:
            - The integration of photon/Z/Higgs are now done together rather than separatly and follow importance
	       sampling of the photon channel
	    - A new option "set max_t_for_channel X" allows to veto some channel of integration with more than X
	       t-channel propagator. This options can speed-up significantly the computation in VBF process.
	       (We advise to set X to 2 in those cases)
	    - Fix a numerical issue occuring for low invariant mass in T-channel creating spurious configuration.   
      OM: In madspin_card you can now replace the line "launch"
          by "launch -n NAME", this will allow to specify the name of the
	  directory in EVENTS where that run is stored.
      OM: Change in the python interface of the standalone output. In top of the pdg of the particles,
          you can now use the process_id (the one specified with @X) to distinguish process with the same particle
	  content. This parameter can be set to -1 and the function then ignore that parameter.
      OM: Adding new option in reweighting to allow the user to use the process_id in presence of ambiguous
          initial/final state.
      OM: Update the makefile of standalone interface to python to be able to compile in multicore.
           (thanks Matthias Komm)
      OM: Update of the auto-width code to support UFO form-factors
      OM: Fixing numerical issue  with the boost in EPA mode.
     

                        ** PARRALEL VERSION FOR PYTHON 3 **

2.7.3.py3(28/06/20):
      ALL: Contains all feature of 2.7.3 (see below)
      OM: Fix a crash when running PY8 in matched/merged mode (bug not present in not .py3 version of the code)
      MZ: low_mem_multicore_nlo_generation is working again
          but not for LOonly mode and not in OLP mode

2.7.2.py3(25/03/20):
      ALL: Contains all feature of 2.7.2 (see below)

2.7.1.py3(09/03/20):
      ALL: Contains all feature of 2.7.1 (see below)
      OM: Fixed a lot of python3 compatibility issue raised by user
          Particular Thanks to Congqio Li (CMS), Richard Ruiz and Leif Gellersen
	  for their reports.

2.7.0.py3 (27/02/20):
      ALL: Contains all feature of 2.7.0			
      OM: Support for python3.7 in top of python 2.7
          - python2.6  is not supported anymore
	  - this requires the module "six" [pip install six --user]
      OM: dropping function set low_mem_multicore_nlo
      OM: dropping support for syscalc (c++ version)
      OM: introduction of new setup variable
          - f2py_compiler_py2 and f2py_compiler_py3
	    which will be used to overwrite f2py_compiler when using the associate python version
          - lhapdf_py2 and lhapdf_py3
	    same for lhapdf
      OM: introduction of a new command "convert model FULLPATH"
          - try to convert a UFO model compatible to python2 only to a new model compatible both with
	    Python2 and Python3 (no guarantee)


                             ** Main Branch  Update **

2.7.3(21/06/20)
      OM: Fixing some bug for read-only LO gridpacks (wrong cross-section and shape when generating events).
          Thanks to Congqiao Li for this
      OM: Allowing loop-induced process to run on LO gridpack with read-only mode.
          Thanks to Congqiao Li for this      
      OM: Fix a bug in the longitudinal polarization for off-shell effect, leading to deviation at large invariant mass.
      OM: Adding more option to the run_card for fine tuning phase-space integration steps
          All are hidden by default:
	    - hard_survey [default=1]: request for more points in survey (and subsequent refine)
	    - second_refine_treshold [default=1.5]: forbid second refine if cross section after first refine is
	       is smaller than cross-section of the survey times such treshold
      OM: new command for the editions of the cards:
           - set nodecay: remove all decay line from the madspin_card
	   - set BLOCKNAME all VALUE: set all entry of the param_card "BLOCKNAME" to VALUE
	   - edit CARDNAME --comment_line='<regular_expression>' : new syntax to comment all lines of a card
	       that are matching a given regular expression
      OM: For Mac only, when running in script mode, MG5aMC will now prevent the computer to go to idle sleep.
          You can prevent this by running with the '-s' option. like ./bin/mg5_aMC -s PATH_TO_CMD


2.7.2(17/03/20)
      OM: Fix a Bug in pythia8 running on Ubuntu 18.04.4 machine
      OM: Speed up standalone_cpp code by changing compilation flag

2.7.1.2(09/03/20)
      OM: Fixing issue (wrong cross-section and differential cross-section) for
          polarised sample when
	   1) you have identical polarised particles
	   2) those particles are decays
	  examples: p p > j j w+{0} w+{T}, w+ > e+ e-
      OM: In presence of identical particles, if you define the exact number of decays
          (either via the decay chain syntax or via MadSpin) then they are assigned in an ordered way:
          generate p p > z{0} z{T}, z > l+ l-, z > j j
	  means that the Longitudinal Z decays to lepton (transverse to jet)
	  Thanks to Jie Xiao for reporting such issues. 
      OM: Effective Photon approximation is now always done with a fix cutoff. This use the FIXED factorization scale
          of the associate beam as the cutoff of the Improved Weizsaecker-Williams.
      OM: Allow to install lhapdf6.2 by default
      OM: Fixing website used to download pdf since lhapdf removed their previous hepforge page for pdf set.
      OM: Fixed a bug (leading to a crash) introduced in 2.6.6 related to the ckkw/MLM check for BSM model
          with gluon with non QCD interaction
      OM: For fortran standalone with python binding, this is not necessary anymore to run the code from a specific directory.
          You need however need to use the standard path for the param_card or have the file ident_card within the same
	  directory as the param_card.dat.


2.7.0(20/01/20)
      OM: Allow for a new syntax in presence of multi-jet/lepton process:
         generate p p > 3j replaces p p > j j j 
      OM: Allow syntax for (fully) polarized particles at LO: [1912.01725]
           ex: p p > w+{0} j, e+{L} e-{R} > mu+ mu- Z{T}
               p p > w+{T} w-{0} j j, w+ > e+ ve, w- > j j
      OM: (Thanks to K. Mawatari, K. Hagiwara) implemention of the axial gauge for the photon/gluon propagator.
          via "set gauge axial"
      OM: Support for elastic photon from heavy ion implemented. For PA collision, you have to generate your diagram
          with "set group_subprocesses False"
      OM: The default run_card.dat is now by default even more specific to your process. 
          Nearly all the cuts are now hidden by default if they do not impact your current process.
          This allows to have less information by default in the run_card which should simplifies its 
          readibility. 
      OM: distinguish in the code if zero contribution are related to no point passing cuts or if
          they are related to vanishing matrix-element. In the later case, allow for a lower threshold.
          (This allow to fasten the computation of such zero contribution)


2.6.7(16/10/19)
      OM: Fix a bug introduced in 2.6.2, some processes with gluon like particles which can lead to the wrong sign for interference term. 
      OM: Fix a bug introduced in 2.6.6 related to the restriction of model which was leading to wrong result for re-weighitng with loop model (but impact can in principle be not limited to re-weighting).
      OM: systematics now supports the option --weight_format and --weight_info (see help command for details)
      OM: set the auto_ptj_mjj variable to True by default
      OM: the systematics_arguments default value is modified in presence of matching/merging.
      OM: reweight: add an option --rwgt_info to allow to customise the banner information associate to that weight
      RF: Fixed a bug in the warning when using FxFx in conjunction with Herwig++/Herwig7. Also, with latest version of
          Herwig7.1.x, the FxFx needed files are compiled by default with in the Herwig code. Thanks Andreas Papaefstathiou.

2.6.6(28/07/19)
      OM: Bug in the edition of the shower_card. The set command of logical parameter was never setting the 
          parameter to False. (Thanks to Richard Ruiz) 
      RF: Fixed a bug in the creation of the energy-stripped i_FKS momentum. Tested for several processes,
          and seems to have been completely harmless.
      OM: Forbidding the use of CKKW/default scale for some UFO model allowing gluon emission from quark with
          no dependence in aS
      OM: Add an option "keep_ordering" for reweighting feature to allow to sometimes use decay chain even if
          you have ambiguity between final state particles.
      OM: Fixed an issue with interference which sometimes happens when some polarization contribution were negative but not all of them.
      VH: Change in the pythia8 output mode (thanks to Peter Skands)
      OM: Any number in the cards (not only integer) can use multiplication, division and k/M suffix for times 1000 and 1 million respectively
      OM: Energy cut (at LO) are now hidden by default for LHC type of run but visible for lepton collider ones.
      OM: Same for beam polarization

2.6.5 (03/02/19)
      OM: Fix some speed issue with the generated gridpack --speed issue introduced in 2.6.1--
      OM: Fix a bug in the computation of systematics when running with Python 2.6.
      OM: import model PATH, where PATH does not exists yet, will now connect to the online db
          if the model_name is present in the online db, then the model will be installed in the specified path.
      MZ: Applgrid+aMCFast was broken for some processes (since 2.6.0), due to wrong 
          information written into initial_states_map.dat. This has been fixed now
      OM: change in the gridpack. It automatically runs the systematics.py (if configure in the run_card)
      OM: Fix  a MLM crash occuring for p p > go go (0,1,2 j)
      OM: Fix issue for BSM model with additional colored particle where the default dynamical scale choice 
          was crashing


2.6.4 (09/11/18)
      OM: add specific treatement for small width (at LO only and not for loop-induced)
          if the width is smaller than 1e-6 times the mass, a fake width (at that value) is used for the
          numerical evaluation of the matrix-element. S-channel resonances are re-scaled according to 
          narrow-width approximation to return the correct total cross-section (the distribution of events 
          will on the other hand follow the new width). 
          The parameter '1e-6' can be changed by adding to (LO) run_card the parameter: "small_width_treatment"
      OM: add a new command "install looptools" to trigger the question that is automatically trigger 
          the first time a loop computation is needed.
      RF: Fixed a bug when using TopDrawer plots for f(N)LO runs, where the combination of the plots could lead
          to completely wrong histograms/distributions in case of high-precision runs.
      OM: Fix some MLM crash for some processes (in particular BSM processes with W'). 
      OM: Fix a bug in the reweighting due to the new lhe format (the one avoiding some issue with py8)
      OM: Fix a behavior for negative mass, the width was set to negative in the param_card automatically
          making the Parton-shower (and other code) to crash since this does not follow the convention.
      OM: Change compiler flag to support Mojave.

2.6.3.2 (22/06/18)
      OM: Fix a bug in auto-width when mass are below QCD scale.
      OM: Fix a bug for g b initial state where the mass in the lhe file was not always correctly assigned
          Note that the momentum was fine (i.e. in the file P^2 was not equal to the mention M but to the correct one)
      OM: Improvment for madspin in the mode spinmode=none
      OM: Fix a bug in MadSpin which was making MadSpin to work only in debug mode

2.6.3 (15/06/18)
      OM: When importing model, we now run one additional layer of optimisation:
           - if a vertex as two identical coupling for the same color structure then the associated lorentz 
             structure are merged in a single one and the vertex is modified accordingly
      OM: When restricting a model, we also run one additional layer of optimisation
           - Opposite sign coupling are now identified and merged into a single one
           - if a vertex as two identical coupling (up to the sign) for the same color structure
             then the associated lorentz structure are merged in a single one and the 
             vertex is modified accordingly 
      VH+OM: changing the ALOHA naming scheme for combine routine when the function name starts to be too long. 
      OM: adding a hidden parameter to the run_card (python_seed) to allow to control the randon number 
          generated within python and be able to have full reproducibility of the events
      OM: Fixing some issue with the default dynamical scale choice for 
            - non minimal QED sample
            - heft model when multiple radiation coming from the higgs decay/scattering
          This can also impact MLM since it use the same definition for the dynamical scale
      OM: Fix some issue for DIS scattering where the shat was wrongly defined for low energy scattering.
          Low energy scattering are not adviced since they break the factorization theorem.
          In particular the z-boost of the events are quite ill defined in that scenario.
      OM: changing the format of the param_card for NLO model to match expectation from the latest PY8
      OM: Update of MadSpin to allow special input file for the case of spinmode=none. 
          With that very simple mode of decay, you can now decay hepmc file or wrongly formatted leshouches event
          (in that mode we do not have spin correlation and width effect)
      PT: in montecarlocounter.f: improved colour-flow treatment in the case gluons are twice colour-connected to each other
          new gfunction(w) to get smoothly to 0 as w -> 1. (for NLO+PS run)
      OM: Fix some issue for the new QED model (including one in the handling of complex mass scheme of such model)
      OM: Fixing an issue of the param_card out of sync when running compute-widths
      OM: Adding Qnumbers block for ghost (the latest version of py8 was crashing due to their absence)

2.6.2 (29/04/18)

      Heavy ion pdf / pdf in general:
      -------------------------------
      OM: Support for rescaling PDF to ion PDF (assuming independent hadron), this is well suited for Lead-Lead collision, p-Lead collision and fix-target
      OM: Support in systematics.py for ion pdf. Possiblity to rescale only one beam (usefull to change only on PDF for fix target experiment)
      OM: Removing internal support for old type of PDF (only supported internal pdf are now cteq6 and nnpdf23)


      User Interface
      --------------
      OM: introduce "update to_full" command to display all the hidden parameter.
      OM: introduce "update ion_pdf" and "update beam_pol" to add related section in the run_card.
          the polarization of the beam is set as hidden parameter instead as default parameter
      OM: improve handling of (some) run_card parameter:
            - add comment that can be displayed via "help NAME"
            - add autocompletion for some parameter
            - add direct rejection of parameter edition if not in some allowed list/range
      
      Bug fixes:
      ----------
      OM: Fix issue with madspin introduced in 2.6.1 (failing to generate correct diagram for NLO process)
      OM: fix crash in 1>N reweighting
      RF+MZ: Fixed a problem with (f)NLO(+PS) runs in case the Born has identical QCD-charged
      	     particles. Cross sections were typically correct, but some distributions might
	     have shown an asymmetry. 
      OM: Change in LO maching for HEFT (or any model with hgg vertex) in the way to flag jet that should
          not take part in the matching/merging procedure.
      OM: Fixed a bug for loop induced in gridpack mode
      RF: Fixed a bug for ApplGrid: in rare cases the ApplGrid tables were filled twice for the same event
      OM: Fixed a bug for fixed target experiment when the energy of the beam was set to 0. 
      RF: Fixed an issue where too many files were opened for fNLO runs in rare cases
      OM: Fix issue on Madevent html output where some link where broken
      OM: Fix issue for the display lorentz function (was also presenting security issue for online use)
      OM: Fix issue for spin 3/2 (one in presence of fermion flow violation and one for custom propagator)

      Enhancement:
      -----------
      OM: add the value of all the widths in Auto-width in the scan summary file
      OM: For 1>N, if the user set fixed_run_scale to True, then the scale is choose accordingly
          and not following the mass of the inital state anymore
      RF: For the HwU histograms, if no gnuplot installation is found, write the gnuplot scripts in v5
          format (instead of the very old v4 format).
      OM: Change the default LO output directory structure. Now by default the lepton and neutrino are split 
          in two different directory. This avoids to face problem with the assymetric cut on lepton/neutrino
      OM: loop-filter commands are now working for loop-induced processes
      OM: New  method avoiding that two process are running inside the same output directory.
          This is implemented only for Gridpack and LO run so far. 
          The new method should be more robust in case of crash (i.e. not wrongly trigger as before)
      OM: For LO scan, if a crash (or ctrl-c) occurs during the scan, the original param_card is now
          restored.

2.6.1 (12/12/17)

      RF+MZ: It is now possible to add LO matrix elements (with [LOonly]) 
             to Fx-Fx merged samples. Thanks to Josh Bendavid for testing.
      OM: Re-factoring the code asking which program to use (both at LO and NLO)
          - design modular, designed for PLUGIN interactions
          - the length of the question auto adapts to the size of the shell
      OM: Allowing to have the gridpack stored on a readonly filesystem
      OM: Fix a bug in matching/merging forbiding the pdf reweighting for some processes (since 2.4.0)
      OM: Creation of online database with the name of known UFO model. If a use try to import a model
          which does not exits locally, the code will automatically check that database and download the 
          associate model if it exists. You can contact us if you are the author of one model which is not
          on our database. 
	  The list of all available model is available by typing "display model_list"
      OM: Model with __arxiv__ attribute will display "please cite XXXX.XXXXX when using this model" when
          loaded for the first time.
      OM: A fail of importing a UFO model does not try anymore to import v4 model
      OM: Many model present in models directory have been removed, however they can still be imported
          since they are available via automatic-download
      OM: Refactoring of the gridpack functionality with an infinite loop to reach the requested number of events
      OM+RF: Adding new class of cut at LO/NLO defined via the pdg of the particle
      VH: Support for the latest version of MA5
      MZ: Adding support for lhapdf v6.2
      OM: Fixing various bug in the spinmode=onshell mode of MadSpin
      OM: Fix a bug for model with 4 fermion in presence of restrict_card
      OM: Fix aloha bug in presence of complex form-factor.
      OM: improve auto-detection and handling of slha1/slha2 input file when expecting slha2. 

2.6.0 (16/08/17)
      New Functionalities:
      --------------------
      RF+OM: Added the possibility to also have a bias-function for event generation at (f)NLO(+PS)
      OM: Improve Re-WEIGHTING module
          1) creation of a single library by hyppothesis. 
          2) library for new hyppothesis can be specify via the new
             options: change tree_path and change virt_path
          3) allows to re-weight with different mass in the final states (LO only)
             This forces to rewrite a new lhe file, not adding weight inside the file
             (via the command: change output 2.0)
          4) allows to run the systematics on the newly generated file (for new output file)
             (via the command change systematics True)
          5) Fix some Nan issue for NLO reweighting in presence of colinear emission
	  6) various bug fixing, speed improvement,...
      OM: Add new option to SYSTEMATICS program:
           --remove_weights, --keep_weights, --start_id
           See "help systematics for more details."
      OM: Allow to specify param_card, run_card,... directly via an html link.

      Bug Fixing:
      -----------
      OM: Update condor class to support CERN type of cluster (thanks Daria Satco)
      OM: Fixing a bug leading to a crash in pythia8 due to one event wrongly written when splitting the
          events for the parralelization of pythia8
      OM: Fixing an issue, leading to NAN for some of the channel of integration for complicated processes.
      OM: Fix a bug in gripack@NLO which forbids to run it when the gridpack was generated with 0 events.
      RF: Fixed bug #1694548 (problem with NLO for QCD-charged heavy vector bosons).
      RF: Another fix (adding on a fix in 2.5.5) related to FxFx merging in case there are
      RF: Fixed bug #1706072 related to wrong path with NLO gridpack mode
          diagrams with 1->3 decays.
      RF: Fixed a bug (found by SF) that gave a seriously biased resonance mass when using MadSpin for decaying a 2->1 process.
      PT: Fix in montecarlocounter.f. Previously, for NLO+PS it was reading some subleading-colour information, now all
          information passed to the MC counterterms is correctly leading colour. 
      OM: Fix systematics computation for lepton collider
      OM+VH: Remove the proposition to install pjfry by default, due to many installation problem. The user can still force to 
          install it, if he wants to.
      OM: Fix a problem of madspin when recomputing width for model loaded with --modelname option
      OM: Fix events writing for DIS (thanks to Sho Iwamoto)
      OM: Fix a problem of output files written .lhe.gz, even if not zipped (python2.6 only)
      OM: Fixing some issue related to the customised propagator options of UFO model
 
      Code Re-factorisation:
      ----------------------
      RF: Refactor of the HwU.f fortran code. Gives more flexibility and potentially lower
          memory requirements.
      RF: Refactor of the (NLO) code related to extra weights (for PDF/scale uncertainties).
      OM: Increase modularity of the code for the support of plugin (maddm and MPI@LO)     
          - Now we support the HPC plugin allowing to generate LO-gridpack on MPI machine
          - Plugin can now use the "launch" keyword

2.5.5(26/05/17)
      OM: Fixing bug in the creation of the LO gridpack introduced in 2.4.3. Since 2.4.3 the generated 
          gridpack were lacking to include the generated grid for each channel. This does not lead to 
          bias but to a significant slow down of the associated gridpack.
      OM: Supporting user function calling other non default function.
      OM: adding the command "update to_slha1" and "update to_slha2" (still beta)
      RF: some cleanup in the NLO/Template files. Many unused subroutines deleted.
      OM: fixing some bug related to complex_mass_scheme
      OM: fixing bug in ALOHA for C++ output (in presence of form-factor)
      OM: fixing lhe event for 1 to N process such that the <init> block is consistently set for the shower
      OM: ExRootAnalysis interface is modified (need to be requested as an analysis)
      RF: Fix for FxFx merging in case there are diagrams with 1->3 decays.

2.5.4(28/03/17)
      OM: Add a warning in presense of small width
      OM: Fix a bug related to a missing library (introduced in 2.5.3)
      OM: Improve stability of the onshell mode of MadSpin
      VH: Fix some problem related to LHAPDF

2.5.3(09/03/17)
      PT: Modified the default shower starting scale in montecarlocounter.f.
          The new reference scale from which the dampening profile is computed is sum_i mt_i/2, i
          being Born level final-state momenta.
      OM: New "special mode" for madspin accessible via "set spinmode onshell".
          This mode allow for full spin-correlation with 3 (or more) body decay but the decaying particle
          remains exactly onshell in this mode. Loop-induced production/decay are not allowed in this mode.
      OM+RF: Allowing for creation of LHE like output of the fixed order run at NLO.
          This LHEF file is unvalid for parton-shower (all PS should crash on such file). It will be 
          unphysical to shower such sample anyway.
          Two hidden parameters of the  FO_analyse_card.dat allow some control on the LHEF creation
       	  "fo_lhe_weight_ratio" allows to control the strength of a partial unweighting [default:1e-3]
             increasing this number reduce the LHEF size.
          "fo_lhe_postprocessing" can take value like nogrouping, norandom, noidentification.
             nogrouping forbids the appearance of the LHEF(version2) tag <eventgroup>
             norandom   does not apply the randomization of the events.
             noidentification does not merge born event with other born like counter-event
      RF: Better job handling for fNLO runs.
      VH: Fixing various problem with the pythia8 interface (especially for MLM merging)
      Team: Fixing a series of small crash

2.5.2(10/12/16)
      OM: improve systematics (thanks to Philipp Pigard)
      OM: new syntax to modify the run_card: set no_parton_cut
          This removes all the cut present in the card.
      OM: change the default configuration parameter cluster_local_path to None
      OM: change the syscalc syntax for the pdf to avoid using & since this is not xml compliant
      OM: avoid to bias module to include trivial weight in gridpack mode
      OM: Fix a bug making 2.5.1 not compatible with python2.6
      OM: Improve "add missing" command if a full block is missing
      OM: Fixing a bug reporting wrong cross-section in the lhef <init> flag (only in presence of 
          more than 80 channel of integration)

2.5.1 (04/11/16)
       PT+MZ: New interface for Herwig7.
              Fixed a bug in the Herwig7/Herwig++ counterterm (relevant to 2 -> n, n>2:
              in particular, the bug affected the dead zone for final-final colour connection
              in processes with more than two particles in the Born final state)
       VH: Parallelization of PY8 at LO
       OM: add the possibility to automatically missing parameter in a param_card
           with command "update missing" at the time of the card edition. Usefull for 
           some SUSY card where some block entry are sometimes missing.
       OM: Possibility to automatically run systematics program at NLO or Turn it off at LO
           (hidden entry of the run_card systematics_program = systematics|syscalc|none)
       RF: Some refactoring of the NLO phase-space generation,
           including some small improvements in efficiency.
       OM: Plugin can be include in a directory MG5aMC_PLUGIN the above directory need to be in
           the $PYTHONPATH
       OM: Fix systematics for e+ e- initial state.
       VH: Fix various bug in the HepMc handling related to PY8 (LO generation)
       OM: allow install maddm functionality (install ./bin/maddm executable)

2.5.0 (08/09/16)
     FUNCTIONALITY
       VH+OM: Adding an official interface to Pythia8 (parton shower) at Leading-Order
	        More information at https://cp3.irmp.ucl.ac.be/projects/madgraph/wiki/LOPY8Merging	   
       VH+OM+MA5: Adding an official interface to MadAnalysis5 for plotting/analysis/recasting
	        More information at https://cp3.irmp.ucl.ac.be/projects/madgraph/wiki/UseMA5withinMG5aMC	   
       OM: Introduces a new function for LO/NLO interface "systematics"
            This function allows to compute systematics uncertainty from the event sample
            It requires the event sample to have been generated with 
                - use_syst = T (for LO sample)
                - store_reweight_info = T (for NLO sample)
            At LO the code is run automatically if use_syst=T (but if SysCalc is installed)
       VH+OM: Adding the possibility to bias the event weight for LO generation  via plugin.
            More informtion: https://cp3.irmp.ucl.ac.be/projects/madgraph/wiki/LOEventGenerationBias
       VH+SP: extend support for CKKWL

     CODE IMPROVMENT / small feature
     -------------------------------
       OM: Modify the structure of the output format such that all the internal format have the same structure
       OM: Adding the Plugin directory. Three kind of plugin are currently supported
           - plugin defining a new type of output format
           - plugin defining a new type of cluster handling
           - plugin modifying the main interface of MG5aMCnlo 
           More informations/examples are available here:
           https://cp3.irmp.ucl.ac.be/projects/madgraph/wiki/Plugin
       OM: Adding the possiblity of having detailled help at the time of the edition of the cards.
            help mass / help mt / help nevents provided some information on the parameters.
       OM: NLO/LO Re-weighting works in multi-core
       OM: add an automatic update of the param_card to write the correct value for all dependent parameter.
       OM: add the check that the param_card is compatible with the model restriction.
       OM: Adding the run_card options "event_norm" for the LO run_card (same meaning as NLO one)
       VH: extend install command to install: lhapdf/pythia8
       VH: Interfaced MadLoop to COLLIER for tensor integral reduction.	   
       OM+VH: At the first loop/NLO computation, a new question will now be asked to choose which program
           to install to compute the loop. You can still install additional method later via the "install" command
       OM: Replace the mssm model by the MSSM_SLHA2 following the SLHA2 instead of the SLHA1 convention

     BUG FIXING
     ----------
       OM: Fix a bug in the helicity by helicity reweighting method. (introduced in 2.4.3)
       OM: Fix a bug in the reweight_card where relative path was not understood from the local directory 
            where the program was runned by the user.

2.4.3 (01/08/16)
        OM: Reduce the amount of log file/output generated for LO run (output can use up to three times less output).
        OM: For the LO combination of events (unweighting) pass to the method previously used for loop-induced.
            This method is faster and requires less I/O operation.
            This fully remove the need of the file events.lhe.gz which is not created anymore (further reduce the ouput size)
        OM: Optimise the code in order to be able to run scan with more than 2k steps.
        OM: Optimise the lhe_parser module (use for the unweighting/re-weighing/...) around 20% faster than before.
        OM: Fix a bug in MadSpin where the cross-section reported in the <init> block of the LHEF
            was wrongly assigned when multiple process were present in the LHEF and that different Brancing ratio
            were associated to each of those processes.
        RF: For NLO process generation, fix a problem with turning on PDF reweighting with sets that have only a
            single member. Also, allow for reweighting with up to 25 PDF sets (and their error members) for a single run.
        OM: Fixing bug allowing to specify a UFO model by his full path for NLO computation (thanks Zachary Marschal).
        OM: Fixing bug in LO re-weighting in case of helicity by helicity re-weighting. Now the events is boost back in 
            the center of mass frame to ensure consistency with the helicity definition.

2.4.2 (10/06/16)
        OM: fix a compilation problem for non standard gfortran system
        OM: reduce the need of lhapdf for standard LO run. (was making some run to test due to missing dependencies)

2.4.1 (10/06/16)
        OM: Fix a bug in fix target experiment with PDF on the particle at rest.
            The cross-section was correct but the z-boost was not performed correctly.
        OM: Fix various bug in MadSpin
        OM: Fix some bug in MLM merging, where chcluster was forced to True (introduced in 2.2.0)
        OM: Allow to specify a path for a custom directory where to look for model via the environment 
            variable PYTHONPATH. Note this used AFTER the standard ./models directory

2.4.0 (12/05/16)
        OM: Allowing the proper NLO reweighting for NLO sample
        RF: For NLO processes allow for multiple PDF and scales reweighting, directy by inputting lists
            in the run_card.dat.
        VH: Interfaced MadLoop to Samurai and Ninja (the latter is now the default)
        HS: Turn IREGI to off by default
        MZ: new NLO generation mode. It is more efficient from the memory and CPU point of 
            view, in particular for high-multiplicity processes. 
            Many thanks to Josh Bendavid for his fundamental contribution for this.
            The mode can be enabled with
            > set low_mem_multicore_nlo_generation True
            before generating the process.
        OM: Adding the possibility to use new syntax for tree-level processes:
            QED==2 and QCD>2: The first allows to select exactly a power of the coupling (at amplitude level
            While the second ask for a minimum value.   
        RF: In the PDF uncertainty for fixed-order NLO runs, variations of alphaS were not included.
        OM: In MLM matching, fix a bug where the alpha_s reweighting was not fully applied on some events. 
            (This was leading to effects smaller than the theoretical uncertainty)
        OM: Fixing the problem of using lhapdf6 on Mac
        MZ: Faster interface for LHAPDF6
        OM: Add support of epsilon_ijk in MadSpin
        OM: Fix multiple problem with multiparticles in MadSpin
        OM: Improve spinmode=None in MadSpin
        OM: Update the TopEffTh model
        MZ: Fix problem with slurm cluster
        OM: Improve scan functionalities
        PT: New way of handling Pythia8 decays
        RF: Fixed a bug that resulted in wrong event weights for NLO processes when requiring
            a very small number of events (introduced in 2.3.3)
        OM: Allow to keep the reweight information in the final lhe file for future computation 
        MZ: updated FJcore to version 3.1.3 (was 3.0.5)

2.3.3 (15/10/15)
        OM: Allow new syntax for the param_card: instead of an entry you can enter scan:[val1, val2,...]
            To perform a scan on this parameter.
        OM: Having two mode for "output pythia8" one (default) for pythia8.2 and one for pythia8.1 (with --version=8.1)
        RF: Rewriting of job-control for NLO processes. Better accuracy estimates for FO processes
        RF: Fix for factorisation scale setting in FxFx merging when very large difference in scale in the
            non-QCD part of a process. 
        RF: Better discarding of numerical instabilities in the real-emission matrix elements. Only of interested for
	    processes which have jets at Born level, but do not require generation cut (like t-channel single-top). 
        RF: Added an option to the run_card to allow for easier variation of the shower starting scale (NLO only).
        RF: Fixed a problem in the setting of the flavour map used for runs with iAPPL >= 1. 
        RF: Allow for decay processes to compute (partial) decay widths at NLO accuracy (fixed order only).
        OM: (SysCalc interface) Allow to bypass the pdf reweighting/alpsfact reweighting
        MZ: fixed bug related to slurm clusters
	OM: remove the addmasses.py script of running by default on gridpack mode. 
            if you want to have it running, you just have to rename the file madevent/bin/internal/addmasses_optional.py to
            madevent/bin/internal/addmasses_optional.py and it will work as before. (Do not work with SysCalc tag)
        OM: make the code compatible with "python -tt" option

2.3.2.2 (06/09/15)
        VH: Finalized the MG5aMC-GoSam interface

2.3.2(20/08/15)   
        OM: Improve reweighting module. (https://cp3.irmp.ucl.ac.be/projects/madgraph/wiki/Reweight)
            New Capabilities: 
             - allow to reweight by loop-induced processes
             - allow to change model 
             - allow to change process definition
             - allow to unweight the sample to have an idea of the statistical power.
             - allow to perform some crude reweighting on NLO sample (reweighting by LO matrix element). NLO
               accuracy is not preserved (in general) for such computation.
            New dependencies:
	     - require the f2py module (part of numpy)
	OM: change the kt-durham cut (at LO) such that particle comming from decay are not impacted if cut_decays
            is on False.
        VH: Fixed the check in helas wavefunction appearance order in an helas diagrams. It failed in cases
	    where additional wf were created during the fix of fermion flow in presence of majorana fermions.         
	RF: Fixed a bug in the aMCFast/ApplGrid interfaced introduced in the previous version.
        OM: Fix a crash when using mssm-no_b_mass model (due to the SLHA1-SLHA2 conversion)
        OM: Fix a bug in the add_time_of_flight function (not called by default) where the displaced vertex information
            was written in second and not in mm as it should. Note that this function can now be run on the flight
	    by adding the following line in the run_card: "  1e-2 = time_of_flight #threshold for the displaced vertex" 
	RF: Small fix that leads to an improvement in the phase-space generation for NLO processes
        OM: Fix a crash introduce in 2.3.0 when running sequentially in the same directory (thanks Gauthier)
        OM: Improve aloha in the case of some expression reduces to pure float.
        OM: In MadSpin, allow to specify cut for the 1>N decay in spinmode=none.
	RF: Fixed a bug that gave bogus results for NLO runs when using an internal PDF which is not
            NNPDF (like for the old cteq_6m, etc).
	RF: Fixed a bug in the PDF combination in the HwU histograms: there was no consistent use if Hessian
            and Gaussian approaches for MSTW/CTEQ and NNPDF, respectively.
        OM: Fixed a small bug in EWdim6 which was removing a coupling in AZHH interaction.
        OM: improve customize_model function to avoid problem with unity coupling.
	RF: Improved the treatment of the bottom Yukawa. Thanks Marius Wiesemann. 

2.3.1  
     OM+VH: Automation of event generation for loop-induced processes.
		OM: Automatic change of the p/j definition to include the b particle if the model has a massless b.
	RF: Reduce the collision energy for the soft and collinear tests: for 100TeV collider many were failing
	    due to numerical instabilities. 
        OM: Fixing bug associate to the epsilon_ijk structure
        OM+VH: Various bug fixing for the loop-induced processes
        OM: Fix a crash in MadWidth which occurs for some 4 body decay
        PT: Fixed a bug concerning the use of Herwig++ with LHAPDF. Bug was introduced in 2.3.0.beta
	OM: Fix a crash in ALOHA for form-factor in presence of fermion flow violation

2.3.0.beta(10/04/15) OM+VH: Adding the possibility to compute cross-section/generate events for loop-induced process
		JB+OM: Addign matchbox output for matching in the Matchbox framework
                OM+VH: Change the handling of the run_card.
                      - The default value depends now of your running process
                      - cut_decays is now on False by default
                      - nhel can only take 0/1 value. 1 is a real MC over helicity (with importance sampling)
                      - use_syst is set on by default (but for matching where it is keep off)                    
                      - New options added: dynamical_scale_choice, it can take the following value
		            -1 : MadGraph5_aMC@NLO default (different for LO/NLO/ ickkw mode) same as previous version. 
                             0 : Tag reserved for user define dynamical scale (need to be added in setscales.f).
                             1 : Total transverse energy of the event.
                             2 : sum of the transverse mass 
                             3 : sum of the transverse mass divide by 2 
			     4 : \sqrt(s), partonic energy 
                OM: Cuts are also applied for 1>N processes (but the default run_card doesn't have any cut).         
                PT: Set command available for shower_card parameters
                OM: New MultiCore class with better thread support
                RF: Fixed a bug in the aMCfast/APPLGrid interface introduced in version 2.2.3
		RF: Fixed a bug in the setting of the integration grids (LO process generation) for the minimum
		    energy needed for photons. The bug did not lead to any bias in event generation.
		RF: Re-factoring of the structure of the code for NLO+PS computations.
		RF+VH: Replaced the default topdrawer histograms with HwU histograms for f(N)LO runs
                    and allow it also for aMC@NLO runs.
		RF+VB: Allow for variable bin-sizes in MG5_aMC+aMCfast+ApplGrid runs.
                MZ+RF: Added 'LOonly' asNLO mode to export processes without any real and virtuals 
                       (useful e.g. for higher multiplicities when merging)
		RF: Added support for the computation of NLO+NNLL jet veto cross sections
		RF: Fixed a bug in the Pythia8 interface: FxFx was not correctly initialized and all
                    events were incorrectly kept (introduced in v.2.2.3)
                OM: Improve the function "print_result" (in the running interface)
                    add an option --format=short allowing to print the result in a multi-column format
                OM: Possibility to not transfer pdf file to the node for each job. 
                       This is done via a new option (cluster_local_path) which should contain the pdf set.
                       This path is intented to point to a node specific filesystem.
                    New way to submit job on cluster without writting the command file on the disk.
                OM: Allowing MadSpin to have a mode without full spin-correlation but handling three (and more) 
                    body decay. (set spinmode=none).
                OM+PA: Fixing various bug in MadSpin.

2.2.3(10/02/15) RF: Re-factoring of the structure of the code for fNLO computations.
                OM: Fix a bug in MadWeight (correlated param_card was not creating the correct input file)
		RF: When requiring more than 1M events for (N)LO+PS runs, do not go to higher precision than 0.001
                    for the grids and cross section (can be overwritten with the req_acc run_card parameter).
		RF: Make sure that reweight info (for PDF and scale uncertainties) also works for UNLOPS events.
		RF: When setting the B's stable in the shower_card, also set the eta_b (PDG=551) stable.
		OM: Change the Breit-Wigner splitting for the multi-channel integration, use the bwcutoff instead of
                    the hardcoded value 5.
                MZ: Fix to bug 1406000 (segfault appearing when doing FxFx merging). Thanks to Josh Bendavid for
                    having reported it
                MZ: Fix to a bug occurring when generating event in the "split" mode: the required output was 
                    not correctly specified
                OM: The built-in pdf "nn23lo" and "nn23lo1" where associate to the wrong lhapdfid in the lhef file
                    This was creating bias in using SysCalc. (Thanks Alexis)
                OM: Fix a bug in the LO re-weighing  module which was removing the 
                    SysCalc weight from the lhe file (thanks Shin-Shan)
                Team: Fixes to different small bugs / improvement in the error and warning messages
		RF: For aMC runs, If a NAN is found, the code now skips that PS point and continues instead of
		    leading to NAN.
                RF: For fNLO runs the virtuals were included twice in the setting of the integration grids. 
                    This was not leading to any bias in previous version of the code.

2.2.2(06/11/14) OM: Correct a bug in the integration grid (introduces in 2.1.2). This was biasing the cross-section of 
                    processes like a a > mu+ mu- in the Effective Photon Approximation by three order of magnitude.
                    For LHC processes no sizeable effect have been observe so far.
                MZ: some informations for aMC@NLO runs which were before passed via include files are
                    now read at runtime. The size of executables as well as compilation time / memory usage
                    is reduced for complicated processes
                RF: Fix crash #1377187 (check that cuts were consistent with the grouping was too restrictive) 
		RF: For NLO running: added 'strip' to the makefiles to reduce executable sizes (removes symbol info)
		Stefano Carrazza (by RF): fix for the photon PDF for the internal NNPDF sets
		RF: Improved the check on the consistency of the cuts and the grouping of subprocesse (LO running)
                PT: enabled PYTHIA8.2
                OM: restore the usage of external gzip library for file larger than 4Gb which were crashing with
                    the python gzip library
                OM: Fixing the default card for Delphes
                OM: Improve support of lsf cluster (thanks Josh) 
                OM: Adding support for the UFO file functions.py (which was ignored before)
                OM: Reduce the amount of RAM used by MadSpin in gridpack mode.
                OM: discard in MadWidth partial width lower than \Lambda_QCD for colored particle.

2.2.1(25/09/14) OM: Fix a bug preventing the generation of events at LO due to a wrong treatment of 
                      the color-flow.

2.2.0(24/09/14) VH: General mixed order corrections in MadLoop (only), including QCD/EW/QED and 
                    the UFO@NLO model 'loop_qcd_qed_sm'.
                VH: Re-design of both the tree and MadLoop matrix elements output to compute
                    contributions of different coupling order combinations independently from one another.
                VH+HS: Tensor integral reduction as implemented in PJFry and IREGI readily available
                    and interfaced to MadLoop's output.
                VH: Re-structuring of MadLoop's standalone output so as to easily create a single dynamic 
                    library including many processes at once. Useful for interfacing MadLoop to other MC's
                    and already working with Sherpa.
                VH+HS: This branch contains all the fixes for proper treatment of the latest BSM@NLO models 
                    produced by FeynRules@NLO. In particular, the fixed related to the presence of majorana 
                    particles in loop ME's.
                RF: Corrected the behaviour of the pdfcode parameter in the shower_card for NLO+PS runs.
                PT: Redesigned shower_card.dat and eliminated modbos options for Herwig6          
                RF: Change the SPINUP information in the NLO LHEF from 0 to 9 (i.e. sum over helicities)
                RF: Fixed a bug in the check on the determination of the conflicting BWs.
		RF: Added the aMCfast+APPLgrid interface (arXiv:1406.7693 [hep-ph])
                PT: Redesigned shower_card.dat and eliminated modbos options for Herwig6          
                RF: Change the SPINUP information in the NLO LHEF from 0 to 9 (i.e. sum over helicities)
                RF: Fixed a bug in the check on the determination of the conflicting BWs.
                MZ: enabled LHAPDF6 interface 
                OM: Fixed a crash in some HEFT merging case.
                OM: Fix various compatibility problem created by the LHEFv3 version (Thanks to S. Brochet)
                OM: Fix a bug for MadSpin in gridpack mode
                OM: Add a routine to check the validity of LHE file (check_event command)
                OM: Fix bug for UFO model with custom propagators
                OM: Fix Bug in the computation of cross-section in presence of negative contribution 
                OM: Change colorflow information of LHE file in presence of two epsilon_ijk
                    since PY8 was not able to handle such flow in that format.
                OM: Add the function print_result for aMC@(n)LO run.
                OM: Add some shortcut in the card edition 
                    set ebeam 500 # edit both beams
                    set lpp 0     # edit both lpp1 and lpp2
                    set lhc 14    # configure for LHC 14TeV
                    set ilc 1000  # configure for ilc 1TeV
                    set fixed_scale 100 # set all scale to fixed and at 100GeV
		    set showerkt T # set showerkt on T in the shower card
 		    set qcut 20    # set the qctu to 20 in the shower card 
                OM: Fix a bug in the card edition mode which was sometimes returning to default value
                    which were edited by hand and not via the set command.
                Seoyoung Kim (by OM): Implementation of the htcaas (super-)cluster support.
		Juan Rojo (by RF): extended the 3 internal NNPDF sets for scales relevant for a 100TeV collider.
                OM: Fix a problem with the creation of DJR plot with root 6
                OM: allow the set the width to Auto in NLO computation (width computated at LO accuracy)
                OM: Adding the possibility to have automatic plot after the parton shower for Herwig6/Pythia6.
                    This require MadAnalysis and the pythia-pgs package. 

2.1.2(03/07/14) OM: Fix a bug in ALOHA in presence of customized propagator (Thanks Saurabh)
                OM: Fixing some compilation issue with MadWeight (Thanks A. Pin)
                OM: Fixing a bug preventing MadWidth to run due to the model prefixing (depending
                    on the way it was called)
                OM: Fixing a bug in MadSpin in the mssm model
		RF: Added the invariant mass and DeltaR cuts for *same flavour* opposite sign lepton
                    pairs to the run_card for NLO-type generations.
		RF: Added FxFx and UNLOPS merging with Pythia8
		RF: Prevent an infinite loop in MadSpin by forcing the correct sign to the invariants
		RF: Catch a possible error related to grouping subprocesses and setcuts
		OM: Fix an error when using the "customize_model" command
                S. Mrenna (by OM): Fix the include file in pythia8 output to be compliant with the latest
                    PY8 version
		RF: Added a string with functional form for the scales to the event file banner (NLO only)
                S. Brochet (by OM): Fix a bug in MadSpin with the writting of the mother ID in the LHE file.
                    Force the tag in the banner to always have the same case
                    increase momenta precision for the LHE file written by MadSpin 
                    (thanks a lot to S. Brochet for all those patch)
                PT: Integrated Jimmy's underlying event for Herwig6
                OM: improve "add model" functionality allow to force particle identification.
                PT: Bug fix in the normalisation of topdrawer plots for option 'sum' (as opposed to 'average')
		RF: Fixed a bug related to the random seed when the code was not recompiled for a new run.
                OM: Fixed a bug in MadEvent(LO) run, the generated sample were bias in presence of 
                    negative cross-section. A negative cross-section is possible only if you use a NLO PDF 
                    and/or if you edit the matrix.f by hand to have a non-definite positive matrix-element.
		OM: When importing a model, check that there is not more than 1 parameter with the same name.
                PT: Subsantial recoding of montecarlocounter.f and of a subroutine in fks_singular.f. Will help 
                    future extensions like EW NLO+PS matching and numerical derivatives      
                OM: Fixing a wrong assignement in the color flow in presence of epsilon_ijk color structure.
                    Those events were rejected by Pythia8 due to this wrong color-flow.
                MZ: Added the possibility to run the shower on a cluster, possibly splitting the lhe file 
                MZ: The c++ compiler can be specified as an option in the interface. On MACOSX, clang should
                    work now
                OM: MadEvent output is now LHEFv3 fully compliant. A parameter in the run_tag (lhe_version) 
                    allows to return LHEF version 2 format for retro-compatibility.

2.1.1(31/03/14) OM: Change the way the UFO model is handle by adding a prefix (mdl_) to all model variable.
                    This avoid any potential name conflict with other part of the code. This feature can be
                    bypassed by using the option --noprefix when importing the model.
                OM: New command "add model XXX" supported. This command creates a new UFO model from two UFO model.
                    The main interest stand in the command "add model hgg_plugin", which add the effective operator
                    h g g to the original UFO model. The model is written on disk for edition/future reference.
		RF: Reduced the calls to fastjet and skipped the computation of the reweight coeffients when
 		    they are not needed.
                OM: Fixed a bug for LO processes where the MMLL cut was not applied to the event sample.
                PA: Fix a bug in MadSpin to avoid numerical instabitities when extracting t-channel invariants
                    from the production event file (see modification in driver.f, search for 'MODIF March 5, 2014') 
                OM: Better determination of which particles are in representation 3/3bar since FR is ambiguous on that point.
                    Now the determination also looks for 3 -3 1 interactions to check if that help.
                OM: Fix a bug(crash) in MW linked to the permutation pre-selection module.
		RF: Better comments in the code for user-defined cuts in the ./SubProcesses/cuts.f function.
                    Also the maxjetflavor parameter in the run_card is now actually working.
                OM: Update SysCalc to:
                      - Fix a bug that some file where sometimes truncated.
                      - Allow for independant scale variation for the factorization/renormalization scale.
                RF+OM: Improve the handling of conflicting Breit-Wigners at NLO
		RF: Print the scale and PDF uncertainties for fNLO runs in the summary at the end of the run

2.1.0(21/02/14) MADWEIGHT RELEASE:
                ------------------
                
                OM+PA: First Official release of MadWeight inside MG5_aMC
                      Main update:
                        - ISR corrections
                        - possibility to use narrow-width approximation
                        - introducing a module for the pre-selection of the parton-jet assignment.
                        - extended formalism for the transfer function (more generic)
                        - possibility to evaluate the weights for multiple choices of transfer function 
      			  on the same phase-space point. The phase-space is optimized for the first set of 
                          parameters.
		      Speed update:
                        - More efficient way to group the computation for identical process with different final state.
                        - Possibility to Monte-Carlo over the permutation.
                        - More efficient way to choose between the various change of variable.
                        - Possibility to use mint (not compatible with all of the options)
			- Possibility to use sobol for the generation of PS point (sometimes faster than pure 
                          random point generator.

                MadEvent/aMC@NLO UPDATE/BUG FIXING:
 		-----------------------------------

                OM: Fix critical bug (returns wrong cross-section/width) for processes where the center of mass 
                    energy of the beam is lower than 1 GeV. So this has no impact for LHC-collider phenomenology.
                    This can also impact computation of decay-width if the mass of that particle is below 1 GeV.
		RF: Critical bug fixed (introduced in 2.0.2) for fixed order NLO runs that could
		    give the wrong cross section when the phase-space generation is inefficient
                    (like in the case for conflicting Breit-Wigners). This bug did not affect runs
                    with matching to the parton shower.
                OM: Fix a bug leading to a crash with some decay syntax. i.e., p p > t t~, (t > w+ b), (t~ >w- b~)
                OM: Fix format of LHE output for 1>N events when the <init> and mother information were wrongly set 
                    to LHC default. Specific support of this option will be part of pythia8 (8.185 and later)
                OM: Fix the syntax for the custom propagator to follow the description of arXiv:1308.1668 
                OM: Allow to call ASperGe on the flight if ASperGe module is include in the UFO model.
                    just type "asperge" at the moment where the code propose you to edit the param_card.

                MADSPIN UPDATE:
                ---------------
                OM: Allow to use another model for the decay than the one used for the production of events.
                    You are responsible of the consistency of the model in that case.
                PA: Include hellicity information for the events generated by MadSpin.
                OM: Fix a bug in MadSpin preventing the gridpack to run with NLO processes.

2.0.2(07/02/14) RF: Suppressed the writing of the 'ERROR in OneLOop dilog2_r' messages (introduced in the 
                    previous version)
                OM: Fix the bug that the shower_card.dat was wrongly identified as a pythia_card.
                OM: add one MadSpin option allowing to control the number of simultaneous open files.
                OM: Fix a bug in eps preventing evince preventing label to be displayed on page 2 and following
                    Thanks to Gauthier Durieux for the fix.
                OM: Fix a bug(crash) for p p > w+ w- j j introduce in 2.0.0 due to some jet sometimes tagged as QCD
                    and sometimes not (which was making the automatic scale computation to crash)
                OM: Change the way to writte the <init> line of the lhe file to take into account
                    - process with more that 100 subprocesses (note that you need to hack the pythia-pgs
                      package to deal with such large number of sub-process
                    - deal with pdf identification number bigger than 1 million.  
                OM: Fixed a bug preventing the Madevent to detect external module (pythia-pgs, syscalc,...)
                    Bug #1271216 (thanks Iwamoto)
                PT: PYTHIA8 scale and pdf variations

2.0.1(20/01/14) OM: Fix a bug in h > l+ l- l+ l- for group_subproceses =False (decay only). A follow up of 
                    the bug fix in 2.0.0
                RF: Replaced the Error#10 in the generation of the phase-space (for NLO) to a Warning#10.
                    In rare cases this error stopped the code, while this was not needed.
                RF: When using non-optimized loop output, the code now also works fine.
                OM: Modification of the code to allow the code to run on our servers
                VH: Improve the timing routine of the NLO code (displayed in debug mode)
                VH: FIX the import of old UFO model (those without the all_orders attribute).
                OM: Add a functionalities for restrict_model if a file paramcard_RESTRICTNAME.dat
                    exists, then this file is use as default param_card for that restriction.
                HS: Updated CutTools to v1.9.2

2.0.0(14/12/13)    CHANGE IN DEFAULT:
                   ------------------
                      OM: Change the Higgs mass to 125 GeV for most of the model (but the susy/v4 one).
                      OM: Change the default energy of collision to 13 TeV.
                      RF: Default renormalisation and factorisation scales are now set to H_T/2. (for aMC only)

                   MadEvent Update:
                   ----------------
                      OM+SF+RF: Add Frixione Photon isolation (also for aMC)
                      OM: Implementation of the reweight module for Leading Order matrix-element
                      JA+OM+AK: Store parameters needed for systematics studies.
                          This can be turned on with the use_syst parameter in
                          run_card.dat.
                          This output can be used to generate event weights for
                          a variety of variational parameters, including scalefact,
                          alpsfact, PDF choice, and matching scale. Note that this require
                          pythia-pgs v2.2 for matching scale.
                      OM+JA+Chia: Implement MadWidth (automatic/smart computation of the widths)
                      OM: Support for Form-Factor defined in the UFO model. and support for model
                          parameter presence inside the Lorentz expression.
                      OM: Support for a arbitrary functions.f file present inside the UFO model. 
                      JA: Included <clustering> tag in matched .lhe output, to be 
                          used together with Pythia 8 CKKW-L matching. This can be 
                          turned off with the clusinfo flag in run_card.dat.
                      JA: New treatment of matching for diagrams that have no
                          corresponding lower-multiplicity diagrams. Jets that
                          are not classified as shower-type emission jets are
                          flagged in the cluster scale info at the end of the event,
                          which is recognized by the Pythia interface in Pythia-PGS
                          package v. 2.2. For such jets, xqcut does not apply. This
                          allows for consistent matching e.g. of p p > w+ b b~ in 
                          the 4-flavor scheme. Note that auto_ptj_mjj must be set to
                          .false. for this to work properly.
                      OM: Change model restriction behavior: two widths with identical are not merged anymore.
                      S.Prestel(via OM): implement KT Durham cut. (thanks to Z. Marshall)
                      OM: Improved check for unresponsive of PBS cluster (thanks J. Mc Fayden)
                      OM: Implement a maximum number (2500) of jobs which can be submitted at the same time
                          by the PBS cluster. This number is currently not editable via configuration file.
                     
                   MadEvent Bug Fixing:
                   --------------------
                      OM: Fix a bug for h > l+ l- l+ l- (introduce in 1.5.9) where the phase-space parametrization 
                          fails to cover the full phase-space. This bugs occurs only if two identical particles decays
                          in identical particles and if both of those particles can't be on-shell simultaneously. 
                      OM: Fix a bug for multi_run sample in presence of negative weights (possible if NLO pdf)
                          The negative weights were not propagated to the merged sample. 
                          (thanks to Sebastien Brochet for the fix)
	         
                   aMC@NLO Update:       ! FIRST OFFICIAL RELEASE WITH NLO CAPABILITIES !
                   ---------------
                       PT: MC@NLO matching to PYTHIA8 available.
                       RF: Added FxFx merging
                       RF: Use MC over helicities for the MadLoop virtual corrections.
                       RF: Using "virtual tricks" to reduce the number of PS points for which to include
                           the virtual corrections, leading to a speed up of the code.
                       OM+SF+RF: Add Frixione Photon isolation (also in MadEvent)
                       PA+OM: Fast version of MadSpin implemented (PS generation in Fortran).
		       OM: Allow to have MadSpin in "gridpack mode" (same cards/same decay). 
                           Add in the madspin_card "set ms_dir PATH". If the path didn't exist MS will
                           create the gridpack on that path, otherwise it will reuse the information 
                           (diagram generated, maximum weight of each channel, branching ratio,...)
                           This allow to bypass all the initialization steps BUT is valid only for the 
                           exact same event generation.
                       VH: Fixed set_run.f which incorrectly sets a default value for ptl, drll and
                           etal making the code insensitive to the values set in the run_card.dat 
                       VH: Fixed a bug in MadLoop that doubled the computing time for quad precision
                       VH+RF: Added MadLoop stability information to the log files (and run summary
                           in DEBUG mode).
                       RF: Fixed a stability problem in the reweighting to get PDF and scale uncertainties.
                       VH+RF: Improved the Binoth LHA interface
                       RF: Improved the multi-channeling for processes with more amplitudes than diagrams.
                       RF: Added a new parameter in the run_card to set the required accuracy for fixed 
                           order runs.
                       SF+RF: Improved handling of fixed order analysis

                    From beta3 (13/02/13):
                       OM: Merge with 1.5.7+1.5.8 (See information below)
                       OM: Allow the customize_model to be scriptable in a 
                           friendly way.
                       RF: Event normalization is now Les Houches compliant (the weights
		           of the events should average to the total rate). The old normalization
                           can still be chosen by setting the flag 'sum = event_norm' in the run_card.
		       RF: Fixes a bug related to the mass of the tau that was not consistently 
 		           taking into account in the phase-space set-up.
		       VH: Fixed the incorrect implementation of the four gluons R2 in the loop_sm UFO.
		       VH: Fixed the UV renormalization for the SM with massive c quarks.
                       RF: The PDF uncertainty for NNPDF is now also correctly given in the run summary
                       RF: Some improvements in the test_MC and test_ME when matrix elements are
                           numerically very large
                       OM+RF: Added the running at LO to the 'launch questions'
                       OM: Allow "check" command to use a event file.
                           This will use the related param_card and the first
                           event compatible with the requested process.
                       RF: Improved the phase-space generation in the case of competing resonances

                    From beta2 (23/12/12):
                       MG5 Team: Include 1.5.4+1.5.5+1.5.6 modifications
                       MadSpin Team: Include MadSpin
                       VH: Fix computation in the Feynman gauge for the loops
                       RF: automatic computation of the NLO uncertainties
                       OM: NLO can now be runned with no central disk
                       MZ: change the format of number (using e and not d)
                       MZ: compilation and tests are possible in multicore
                       RF: allow to precise either uncertainty or number of events
                           for aMC@NLO/NLO
                       OM: ./bin/mg5 cmd.cmd is now working for NLO process

                    From beta1 (31/10/12):
                       aMCatNLO Team: First public (beta) version of aMCatNLO.
                         In order to learn aMCatNLO, please do "tutorial aMCatNLO"
                         Please also visit: http://amcatnlo.cern.ch/list.htm for more
                         information.

1.5.15 (11/12/13) OM: Fix the auto-update function in order to allow to pass to 2.0.0

1.5.14 (27/11/13) OM: Add warning about the fact that newprocess_mg5 is going to be remove in MG5_aMC_V2.0.0
                  OM: Improved cluster submision/re-submition control. 

1.5.13 (04/11/13) OM: Implement a function which check if jobs submitted to cluster are correctly runned.
                      In case of failure, you can re-submitted the failing jobs automatically. The maximal 
                      number of re-submission for a job can be parametrize (default 1) and how long you have to
                      wait before this resubmission [to avoid slow filesystem problem, i.e. condor](default 300s)
                      Supported cluster for this function: condor, lsf, pbs
                  OM: Fix a problem when more than 10k diagrams are present for a given subprocesses.
                      (tt~+4jets).
                  BF: Change nmssm model (The couplings orders were not correctly assigned for some triple 
                      Higgs interactions) 
                  OM: use evince by default to open eps file instead of gv.
		  OM: Fix a problem with the set command for the card edition for the mssm model.
                  OM: Update EWdim6 paper according to the snowmass paper. (3 more operator)
                      The default model is restricted in order to exclude those operators. In order
                      to have those you have to use import model EWdim6-full
                  OM: Fix bug #1243189, impossible to load v4 model if a local directory has the name of
                      the models (which is present in the models directory)
                  OM: Fix a bug in the complex mass scheme in the reading of the param_card (it was clearly stated)
                  OM: Improve numerical stability of the phase-space point generation. (thanks Z. Surujon)

1.5.12 (21/08/13) OM: Improve phase-space integration for processes with strong MMJJ cut. Cases where
                      the cross-section were slightly (~4%) under-evaluated due to such strong cut.
                  OM: Add a command print_results in the madevent interface. This command print the 
                      cross-section/number of events/... 
                  OM: change the way prompt color is handle (no systematic reset). Which provides better
                      result when the log is printed to a file. (thanks Bae Taegil) 
                  OM: Fix Bug #1199514: Wrong assignment of mass in the lhe events file if the initial 
                      state has one massive and one massless particles. (Thanks Wojciech Kotlarski)
                  OM: Fix a compilation problem for SLC6 for the installation of pythia-pgs
                  OM: Fix a crash linked to bug #1209113.
                  OM: Fix a crash if python is not a valid executation (Bug #1211777)
		  OM: Fix a bug in the edition of the run_card if some parameters were missing in the cards
                      (Bug #1183334)

1.5.11 (21/06/13) OM: Fix CRITICAL bug (returning wrong cross-section) for processes with more than
                      one W decaying leptonically. For such processes the lepton cuts were also used
                      on the neutrino particle reducing the cross-section. This bug was present only
                      for group_subprocesses=True (the default)
                  OM: Fix Bug #1184213: crash in presence of GIM mechanism (occur on some 
                      LINUX computer only)
                  OM: The compilation of madevent is now performed by the number of core specify
                      in the configuration file. Same for pythia, ...
                  OM: Improve support for Read-Only system
                  OM: Fix a bug with the detection of the compiler when user specifiy a specific
                      compiler.
                  OM: Fix a problem that MG5 fails to compute the cross-section/width after that 
                      a first computation fails to integrate due to a wrong mass spectrum. 
                  OM: Fix a wrong output (impossible to compile) for pythia in presence of photon/gluon
                      propagator (introduce in 1.5.8)
                  OM: Allow to have UFO model with "goldstone" attribute instead of "GoldstoneBoson", since
                      FR change convention in order to match the UFO paper.

1.5.10 (16/05/13) OM: Fix Bug #1170417: fix crash for conjugate routine in presence of 
                      massless propagator. (introduce in 1.5.9)
                  OM: Fix question #226810: checking that patch program exists before
                      trying to update MG5 code.
                  OM: Fix Bug #1171049: an error in the order of wavefunctions 
                      making the code to crash (introduce in 1.5.7)
		  OM: Allow to use an additional syntax for the set command.
                      set gauge = Feynman is now valid. (Was not valid before due to the '=')
                  OM: Fix By Arian Abrahantes. Fix SGE cluster which was not working when
                      running full simulation (PGS/Delphes).
                  OM: adding txxxxx.cc (Thanks to Aurelijus Rinkevicius for having 
                      written the routine) 
                  OM: Fix Bug #1177442. This crash occurs only for very large model. 
                      None of the model shipped with MG5 are impacted.
                  OM: Fix Question #228315. On some filesystem, some of the executable 
                      loose the permission to be executable. Recover those errors 
                      automatically.
                  OM: Modify the diagram enhancement technique. When more diagram have 
                      the same propagator structure we still combine them but we now include
                      the interference term in the enhancement technique for those diagrams.
                      This fix a crash for some multi-jet process in presence of non diagonal
                      ckm matrices.

1.5.9 (01/04/13)  JA: Fix bug in identification of symmetric diagrams, which could
                      give the wrong propagators included in event files for certain
                      processes (such as p p > z z j, z > l+ l-). Apart from the 
                      propagators (with status 2) in the event file, this bug didn't
                      affect any other results (such as distributions).
                  JA: Fix problem in gensym which made some decay chain processes
                      slower than they should be. Thanks Eric Mintun for reporting.
                  JA: Fix problem in event clustering (introduced in v. 1.5.8)
                      which made events from some processes fail Pythia running.
                  JA: Fixed bug #1156474, Pythia 8 C++ matrix element output for 
                      decay chain processes such as p p > z j, z > j j.
                      (Bug #1156474)
                  JA + OM: Automatically remove libpdf and libgeneric before survey,
                      so everything works automatically when switching between
                      built-in PDFs and LHAPDF.
                  JA: Allow syntax / to remove particles in the define command.
                      Example: define q = p / g
                  JA: Added fat warning if any decay process in a decay chain
                      includes a particle decaying to itself (as is the case
                      if you do w+ > all all, since you include w+ > w+ a).
                  JA: Forbid running newprocess_mg5 from a process directory
                      that has already been generated, to avoid confusion.
                  OM: Fix lxplus server issue (Bug #1159929)
                  OM: Fix an issue when MG5 directory is on a read only disk 
                      (Bug #1160629)
                  OM: Fix a bug which prevent to have the pythia matching plot/cross-section
                      in some particular case.
                  OM: Support of new UFO convention allowing to define custom propagator.
                      (Both in MG5 and ALOHA)
                  OM: Change ALOHA default propagator to have a specific expression for the
                      massless case allowing to speed up matrix element computation with 
                      photon/gluon.
                  OM: Correct the default spin 3/2 propagator (wrong incoming/outcoming 
                      definition)
                  ML (by OM): Adding support of the SLURM cluster. Thanks to 
                      Matthew Low for the implementation.
                  OM: Fixing the standalone_cpp output for the mssm model. (only model impacted)
                      Thanks to Silvan S Kuttimalai for reporting. 
                  OM: Fix Bug #1162512: Wrong line splitting in cpp when some name were very long.
                      (shorten the name + fix the splitting)

1.5.8 (05/03/13)  OM: Fix critical bug introduce in 1.5.0. ALOHA was wrongly written
                      HELAS routine for expression containing expression square. 
                      (like P(-1,1)**2). None of the default model of MG5 (like sm/mssm)
                      have such type of expression. More information in bug report #1132996
                      (Thanks Gezim) 		
                  OM+JA: install Delphes now installs Delphes 3 
                      [added command install Delphes2 to install Delphes 2]
                  OM: Add command in MadEvent interface: add_time_of_flight
                      This command modifies the lhe events file by adding the time of 
                      flight information in the lhe events. To run this you need to do
                      $> ./bin/madevent
                      MGME> generate_events --laststep=parton -f 
                      MGME> add_time_of_flight
		      MGME> pythia    [if needed]
                  OM: Fix bug in pythia8 output for process using decay chains syntax.
                      See bug #1099790.
                  CDe+OM: Update EWdim6 model
                  OM: Fix a bug preventing model customized via the "customize_model"
                      command to use the automatic width computation.
                  OM: Change model restriction behavior: a value of 1 for a width is 
                      not treated as a restriction rule.
                  OM: Fix incomplete restriction of the MSSM model leading to inefficient
                      process merging (and larger-than-necessary files) for the MSSM.
                  OM: Correct bug #1107603 (problem with condor cluster for submission 
                      associated to a large number of jobs). Thanks Sanjay.
                  JA: Fix one part of the problem in bug #1123974: take into 
                      account invariant mass cuts mmXX above the peak range in 
                      s-channel resonances in the phase space integration,
                      to make sure such channels find events even for narrow
                      invariant mass cut ranges. Please note the discussion in 
                      that bug report for other types of channels however.
                  JA: Fixed bug #1139303: matrix elements for identical 
                      decay chain processes with different propagators (such as 
                      p p > w+, w+ > e+ ve and p p > w-,  w- > vm~ mu-) 
                      are now no longer combined, to ensure that resonances are
                      correctly represented in event file.
                  OM: Support lhapdf set which contains photon (See bug #1131995).
                  RF+JA: Reuse last two PDF calls also for LHAPDF PDFs, clarify code
                      for reuse of PDFs in pdg2pdf.f and pdg2pdf_lhapdf.f
                  OM: Update the default delphes card to latest Delphes version. This 
                      default card is automatically overwritten by the default Delphes
                      card when running "install Delphes".
                  JA: Make sure cuts are only checked once per event - this can save
                      a lot of time for multiparton event generation.
                  OM: Fix Bug #1142042 (crash in gridpack).

1.5.7 (15/01/13)  OM+JA: Fixed crash linked to model_v4 for processes containing wwww or
                      zzww interactions. (See bug #1095603. Thanks to Tim Lu) 
                  OM: Fix a bug affecting 2>1 process when the final states particles is 
                      (outcoming fermion) introduced in version 1.5.0. (Thanks to 
                      B. Fuks) 
                  OM: Fix a problem of fermion flow for v4 model (thanks to A. Abrahantes) 
                  OM+DBF: Change the automatically the electroweak-scheme when passing to 
                      complex-mass scheme: the mass of the W is the an external parameter
                      and Gf is an internal parameter fixed by LO gauge relation. 
                  OM+DBF: Remove the model sm_mw of the model database. 
                  OM: Fix problem in the ./bin/mg5 file command when some question are 
                      present in the file.
                  OM: Extend support for ~ and ${vars} in path.
                  OM: Fix a crash in multi_run for more than 300 successive runs.
                      (Thanks to Diptimoy)
                  OM: Allow to choose the center of mass energy for the check command.
                  OM: small change in the pbs cluster submission (see question #218824)
                  OM: Adding possibility to check gauge/lorentz/...for  2>1 processes.                    

1.5.6 (20/12/12)  JA: Replaced error with warning when there are decay processes
                      without corresponding core processes final state (see 
                      Question #216037). If you get this warning, please check
                      carefully the process list and diagrams to make sure you
                      have the processes you were expecting.
                  JA: Included option to set the highest flavor for alpha_s reweighting
                      (useful for 4-flavor matching with massive b:s). Note that
                      this does not affect the choice of factorization scale.
                  JA: Fixed Bug #1089199, where decay processes with symmetric 
                      diagrams were missing a symmetry factor. 
                      Note that this only affects decay processes (A > B C ..) 
                      with multiple identical particles in the final state and 
                      some propagators not able to go on the mass shell.
                  JA: Updated the restriction cards for the sm model to set 
                      Yukawa couplings equal to the corresponding masses
                      (in order to avoid stupid gauge check failures).


1.5.5 (18/11/12)  JA: Fixed Bug #1078168, giving asymmetries in X+gamma generation
                      (e.g. Z+gamma) when ickkw=1 and pdfwgt=T. Thanks Irakli!
                  JA: Ensure that t-channel single top gives non-zero cross section
                      even if maxjetflavor=4 (note that if run with matching,
                      maxjetflavor=5 is necessary for correct PDF reweighting).
                  OM: Fixed Bug #1077877. Aloha crashing for pseudo-scalar, 3 bosons 
                      interactions (introduces in 1.5.4)
                  OM: Fix Bug for the command "check gauge". The test of comparing
                      results between the two gauge (unitary and Feynman) was not 
                      changing the gauge correctly.
                  OM: Improvment in LSF cluster support (see bug #1071765) Thanks to
                      Brian Dorney.

1.5.4 (11/11/12)  JA: Fixed bug in combine_runs.py (introduced in v. 1.5.0) for
                      processes with 5 final-state particles, which might prevent
                      matching to Pythia to work properly (thanks Priscila).
                  OM: Fix Bug #1076043, error in kinematics for e- p collisions,
 		      thanks to Uta Klein (introduced in 1.5.0).
                  JA: Fix Bug #1075525, combination of decay processes for 
                      particle and antiparticle (e.g. w+ > all all and 
                      w- > all all), thanks Pierre.
                  OM: Fix a compilation crash due to aloha (thanks Tim T)
                  JA: Fixed dynamical scale settings for e- p collisions.
                  JA: Fixed running LHAPDF on a cluster with cluster_temp_path.
                  JA: Ensure that the seed is stored in the banner even when Pythia
                      is run (this was broken in v. 1.5.0).
                  JA: Improved and clarified phase space presetting for processes
                      with competing BWs.

1.5.3 (01/11/12)  OM: Fix a crash in the gridpack mode (Thanks Baris Altunkaynak)
                  OM: Fix a crash occuring on cluster with no central disk (only
                      condor by default) for some complicated process.
                  OM: If launch command is typed before any output command, 
                      "output madevent" is run automatically.
                  OM: Fix bug preventing to set width to Auto in the mssm model.
                  OM: Allow "set width PID VALUE" as an additional possibility to
                      answer edit card function.
                  OM: Improve ME5_debug file (include now the content of the 
                      proc_card as well).

1.5.2 (11/10/12)  OM: Fix Bug for mssm model. The param_card was not read properly
                      for this model. (introduce in 1.5.0)
                  OM: If the code is run with an input file (./bin/mg5 cmd.cmd)
                      All question not answered in the file will be answered by the 
                      default value. Running with piping data is not affected by this.
                      i.e. running ./bin/mg5 cmd.cmd < answer_to_question 
                       or echo 'answer_to_question' | ./bin/mg5 cmd.cmd      
                      are not affected by this change and will work as expected.
                  OM: Fixing a bug preventing to use the "set MH 125" command in a
                      script file.
                  JA: Fixed a bug in format of results.dat file for impossible
                      configurations in processes with conflicting BWs.
                  OM: Adding command "launch" in madevent interface which is the
                      exact equivalent to the launch command in the MG5 interface
                      in madevent output.
                  OM: Secure the auto-update, since we receive some report of incomplete
                      version file information.

1.5.1 (06/10/12)  JA: Fixed symmetry factors in non-grouped MadEvent mode
                      (bug introduced in v. 1.5.0).
                  JA: Fixed phase space integration problem with multibody 
                      decay processes (thanks Kentarou for finding this!).
                  OM: Fix that standalone output was not reading correctly the param_card
                      (introduce in 1.5.0)
                  OM: Fix a crash when trying to load heft
                  OM: Fix the case when the UFO model contains one mass which 
                      has the same name as another parameter up to the case.
                  OM: Fix a bug for result lower than 1e-100 those one are now 
                      consider as zero.
                  OM: Fix a bug present in the param_card create by width computation 
                      computation where the qnumbers data were written as a float 
                      (makes Pythia 6 crash).

1.5.0 (28/09/12)  OM: Allow MG5 to run in complex mass scheme mode
                      (mg5> set complex_mass True)
                  OM: Allow MG5 to run in feynman Gauge
                      (mg5> set gauge Feynman)
                  OM: Add a new command: 'customize_model' which allow (for a
                      selection of model) to fine tune the model to your need.
                  FR team: add a file decays.py in the UFO format, this files 
                      contains the analytical expression for one to two decays
       		  OM: implement a function for computing the 1 to 2 width on 
                      the fly. (requires MG5 installed on the computer, not only
                      the process directory)
                  OM: The question asking for the edition of the param_card/run_card
                      now accepts a command "set" to change values in those cards
                      without opening an editor. This allow simple implemetation 
                      of scanning. (Thanks G. Durieux to have push me to do it)
                  OM: Support UFO model with spin 3/2
                  OM + CDe: Support four fermion interactions. Fermion flow 
                       violation/Majorana are not yet allowed in four fermion 
                       interactions.
                  OM + PdA: Allow Large Extra Dimension Model (LED) to run in the
                      MG5 framework.
                  OM: Add auto-detection if MG5 is up-to-date and propose to
                      apply a patch if not.
                  OM: MadEvent changes automatically the compiler according to 
                      the value present in the configuration file.
                  OM: Aloha modifications: faster to create routines and more 
                      optimized routines (up to 40% faster than previous version).
                  OM: Aloha now supports Lorentz expression with denominator.
                  OM: Improve error message when Source didn't compile properly.
                  OM: The numerical evaluation of the matrix element requires now 
                      less memory than before (madevent and standalone output)
                  OM: Fix a series of bugs with the madevent command 'remove' and 
                      'run_banner'                    
                  JA: Ensure identical results for identical seeds also with
                      multiple runs in the same directory. Note that identical runs
                      with previous versions can't be guaranteed (but different
                      seeds are guaranteed to give statistically independent runs).
                      Save the results.dat files from all runs.
                  JA: Amended kinematics to correctly deal with the case of
                      massive beams, as well as fixed-target proton collisions.
                  JA: Changed default in the run_card.dat to use -1 as "no cut"
                      for the max-type cuts (etaj, ptjmax, etc.).
                  JA: Added support for negative weights in matrix elements
                      (as required for interference-only terms) and PDFs.
                  JA: Avoid creating directories for integration channels
                      that can not give events based on BW settings
                      (further improvement compared to v. 1.4.8).
                  JA: Optimize phase space integration when there are resonances
                      with mass above ECM.
                  JA: Fixed issue in replace.pl script with more than 9 particles
                      in an event.
                  JA+OM: Allow cluster run to run everything on a local (node) disk.
                      This is done fully automatically for condor cluster.
                      For the other clusters, the user should set the variable
                      "cluster_temp_path" pointing to a directory (usefull only if 
                      the directory is on the node filesystem). This still requires
                      access to central disk for copying, event combination,
                      running Pythia/PGS/Delphes etc.
                  OM: Replace fortran script combine_runs by a python script. 
                      This script allows to be more stable when running on clusters 
                      with slow filesystem response (bugs #1050269 and #1028844)
                  JA: Ensure that process mirroring is turned off for decay
                      processes of type A > B C...

1.4.8.4 (29/08/12) OM: Fix a web problem which creates generations to run twice on the web.

1.4.8.3 (21/08/12) JA: Ensure that the correct seed is written also in the .lhe
                       file header.
                   JA: Stop run in presence of empty results.dat files 
                       (which can happen if there are problems with disk access
                       in a cluster run).
                   JA: Allow reading up to 5M weighted events in combine_events.

1.4.8.2 (30/07/12) OM: Allow AE(1,1), AE(2,2) to not be present in SLAH1 card
                       (1.4.8 crashes if they were not define in the param_card)
                   OM: Add a button Stop-job for the cluster and make nicer output 
                       when the user press Ctrl-C during the job.

1.4.8 (24/07/12)  JA: Cancel running of integration channels where the BW
                      structure makes it impossible to get any events. This
                      can significantly speed up event generation for processes
                      with conflicting BWs.
                  JA: Minor modification of integration grid presetting in
                      myamp.f, due to the above point.
                  JA: Raise exception if a decay process has decaying particles
                      that are not present in the corresponding core process
                      (this might help avoid syntax mistakes).
                  JA: Fixed subprocess group combination also for the case
                      when different process flags @N are given to different
                      decays of the same core process (sorry, this was missed
                      in v. 1.4.7).
                  JA: Fixed crash for process p p > w+ w+ j j t t~ when all 
                      w and t/t~ are decayed (bug #1017912, thanks to Nicolas
                      Deutschmann).
                  JA: Fixed array dimension for diagrams with a single s-channel
                      propagator (caused crash for certain compilers, bug #1022415
                      thanks Sho Iwamoto).
                  JA: Fixed crash for identical decay chains for particle-anti- 
                      particle when only one of the two is decayed, introduced 
                      in v. 1.4.7 (thanks John Lee).
                  OM: Ensure that matching plots are replaced correctly when
                      Pythia is run reusing a tag name.
                  OM: Improved check for YE/AE, YU/AU, YD/AD for first two
                      generations in SLHA1<->2 converter (thanks Abhishek).

1.4.7 (25/06/12)  JA: Change the random seed treatment to ensure that the original 
                      seed is stored in the banner (this was broken in v. 1.4.0).
                      If a non-zero seed is given in the run_card, this seed
                      is used as starting value for the SubProcesses/randinit file,
                      while the seed in the run_card is set to 0.
                      This way, the seed for a multi_run is automatically
                      updated in the same way as for individual runs.
                  TS + JA: Fix problem with duplicate random seeds above 64000.
                      Now, random seeds up to 30081*30081 can safely be used.
                  JA: Turn off automatic checking for minimal coupling orders
                      in decay processes A > B C ...
                  JA: Ensure that automatic coupling order determination works
                      also for effective theories with multiple orders in an
                      interaction (thanks Claude and Gizem Ozturk).
                  JA: Optimize phase space integration and event generation
                      for decay processes with very squeezed mass spectrum.
                  JA: Ensure that identical matrix elements in different process 
                      definitions are combined also when using the decay chain 
                      formalism (thanks to Zhen Liu for pointing this out).
                  BF+JA: Updated the NMSSM model to the latest FR version.
                  OM: Change EW_dim6 to remove all interactions which don't 
                      impact three boson scattering.
                  JA: Fixed problem in matrix element combination which allowed
                      non-identical matrix elements to be combined in certain
                      complicated processes (such as p p > l vl l vl l vl),
                      resulting in lines with Z > e+ mu- in the event file
                      (bug #1015032, thanks Johannes E for reporting).
                  JA: Fixed minor typo in myamp.f.
                  OM: Fixed minor behavior restriction of multi_run (thanks to
                      Joachim Kopp).
                  OM: Improved condor cluster support when the cluster is 
                      unresponsive (should avoid some crashes on the web).
                  JA: Fixed support for color sextets in addmothers.f
                      (thanks Nicolas Deutschmann for reporting).          
                  JA: Make sure that also the SubProcesses directories are 
                      cleaned when running bin/compile in a gridpack.
                  JA: Removed the confusing makefile in Template and replace it
                      with scripts to create madevent.tar.gz and gridpack.tar.gz.
                  
1.4.6 (16/05/12)  JA: Added cuts on lepton pt for each of the 4 hardest leptons
                  OM: Allow bin/madevent script to be run with a single line command
                      example ./bin/madevent multi_run 10 
                  OM: Adding the 4 higgs interactions in the standard model UFO model
                  JA: Added new restriction card for the sm model with massive
                      muon and electron, and non-zero tau decay width
                  JA: Ensure assignment of colors to intermediate propagators
                      works also in fermion flow- and color flow-violating 
                      RPV processes (thanks Brock Tweedie for finding this).
                  JA: Fix crash for certain fermion flow violating decay chains
                      (introduced in v. 1.3.27) (again thanks to Brock Tweedie).
                  JA: Fix crash for decay chains with multiple decays involving 
                      the same particles (thanks Steve Blanchet for reporting)
                  JA+OM: Fix crash for Pythia8 output with multiparticle vertices
                      (thanks to Moritz Huck for reporting this.)
                  OM: Fixing ALOHA output for C++/python.
                  OM: Fix a crash occuring when trying to create an output on 
                      an existing directory (thanks Celine)

1.4.5 (11/04/12)  OM: Change the seed automatically in multi_run. (Even if the seed
                      was set to a non automatic value in the card.)
                  OM: correct a minor bug #975647 (SLAH convention problem) 
                      Thanks to Sho Iwamoto
                  OM: Improve cluster support (more secure and complete version)
                  JA: Increased the number of events tested for non-zero helicity
                      configurations (needed for goldstino processes).
                  OM: Add a command to remove the file RunWeb which were not always
                      deleted correctly
                  OM+JA: Correct the display of number of events and error for Pythia 
                     in the html files.
                  OM: Changed the way the stdout/stderr are treated on the cluster
                      since some cluster cann't support to have the same output file
                      for both. (thanks abhishek)

1.4.4 (29/03/12)  OM: Added a command: "output aloha" which allows to creates a 
                      subset (or all) of the aloha routines linked to the
                      current model
                  OM: allow to choose the duration of the timer for the questions.
                      (via ./input/mg5_configuration.txt)
                  OM: Allow UFO model where G is not defined.
                  OM: allow to use ~,~user, ${var} in the path. Improve support
                      for path containing spaces.
                  JA: Fixed LHAPDF functionality which was broken in v. 1.4.0
                  JA: Allow non-equal mixing angles in mssm restrict cards
                      (as needed for cards from some spectrum generators)
                  JA: Fixed script addmasses.py for complicated events such as
                      p p > t t~ + jets with decays of t and t~.
                  JA: Added GE cluster to the list in cluster.py.
                  JA: Allow up to 1M events in a single run. Note that the 
                      unweighting (combine events) step gets quite slow with
                      so many events. Also note that if Pythia is run, still
                      maximum 50k events is recommended in a single run. 
                  OM: Fix problem linked to filesystem which makes new files
                      non executables by default. (bug #958616)
                  JA: Fixed buffer overflow in gen_ximprove when number of
                      configs > number of diagrams due to competing resonances
                      (introduced in v. 1.4.3).

1.4.3 (08/03/12)  JA: Reintroduced the possibility to completely forbid
                      s-channel diagrams, using the $$ notation. Note that
                      this should be used with great care, since the result
                      is in general not gauge-invariant. It is in general
                      better to use the $ notation, forbidding only onshell
                      s-channel particles (the inverse of decay chains).
                  JA: Automatically ensure that ptj and mmjj are below xqcut
                      when xqcut > 0, since ptj or mmjj > xqcut ruins matching.
                  OM: Add LSF to the list of supported cluster (thanks to Alexis).
                  OM: change the param_card reader for the restrict file.
                      This allow to restrict model with 3 lha id (or more)
                      (thanks to Eduardo Ponton).
                  OM: forbids to run 'generate events' with python 2.4.
                  OM: Include the configuration file in the .tar.gz created on 
                      the web (thanks to Simon) .
                  OM: Fix a Mac specific problem for edition of Delphes card.
                      (thanks to Sho Iwamoto).
                  OM: ALOHA modifications:
                       - Change sign convention for Epsilon (matching FR choices)
                       - For Fermion vertex forces that _1 always returns the  
                         incoming fermion and _2 returns the outcoming fermion. 
                         (This modifies conjugate routine output)
                       - Change the order of argument for conjugate routine
                         to expect IO order of fermion in all cases.
                       Note that the two last modifications matches MG5 conventions
                       and that those modifications correct bugs for interactions
                       a) subject to conjugate routine (i.e. if the model has 
                          majorana)                       
                       b) containing fermion momentum dependencies in the Lorentz
                          structure  
                       All model included by default in MG5 (in particular sm/mssm)
                       were not affected by those mismatch of conventions.
                       (Thanks to Benjamin fuks) 
                  OM: make acceptance test more silent.  
                  OM: return the correct error message when a compilation occur. 
                  OM: some code re-factoring.

1.4.2 (16/02/12) JA: Ensure that matching works properly with > 9 final state
                      particles (by increasing a buffer size in event output)
                 OM: add a command "import banner" in order to run a full run
                      from a given banner.
                 OM: Fix the Bug #921487, fixing a problem with home made model
                      In the definition of Particle/Anti-Particle. (Thanks Ben)
                 OM: Fix a formatting problem in me5_configuration.txt 
                      (Bug #930101) Thanks to Arian
                 OM: allow to run ./bin/mg5 BANNER_PATH and
                      ./bin/mg5 PROC_CARD_V4_PATH
                 OM: Various small fixes concerning the stability of the html 
                      output.
                 OM: Changes the server to download td since cp3wks05 has an 
                      harddisk failures.

1.4.1 (06/02/12) OM: Fix the fermion flow check which was wrongly failing on 
                      some model  (Thanks to Benjamin)
                 OM: Improve run organization efficiency (which speeds up the 
                      code on cluster) (Thanks to Johan)
                 OM: More secure html output (Thanks to Simon)

1.4.0 (04/02/12) OM: New user interface for the madevent run. Type:
                      1) (from madevent output) ./bin/madevent
                      2) (from MG5 command line) launch [MADEVENT_PATH] -i
                      This interface replaces various script like refine, 
                      survey, combine, run_..., rm_run, ...
                      The script generate_events still exists but now calls
                       ./bin/madevent. 
                 OM: For MSSM model, convert param_card to SLAH1. This card is
                      converted to SLAH2 during the MadEvent run since the UFO 
                      model uses SLAH2. This allows to use Pythia 6,
                      as well as having a coherent definition for the flavor.
                 JA+OM: For decay width computations, the launch command in 
                      addition to compute the width, creates a new param_card 
                      with the width set to the associated values, and with the 
                      Branching ratio associated (usefull for pythia). 
                 NOTE: This param_card makes sense for future run ONLY if all 
                      relevant decay are generated.
                 EXAMPLE: (after launch bin/mg5):
                       import model sm-full
                       generate t > b w+
                       define all = p b b~ l+ l- ta+ ta- vl vl~
                       add process w+ > all all
                       add process z > all all
                       define v = z w+ w-
                       add process h > all all
                       add process h > v v, v > all all
                       output
                       launch
                 OM: change output pythia8 syntax: If a path is specified this 
                      is considered as the output directory.
                 OM: Change the path of the madevent output files. This allows 
                      to run pythia/pgs/delphes mulitple times for the same set 
                      of events (with different pythia/... parameters).
                 OM: Madevent output is now insensitive to the relative path
                      to pythia-pgs, delphes, ... In consequence you don't need
                      anymore to have your directory at the same level as 
                      Template directory. 
                 OM: MadEvent checks that the param_card is coherent with the 
                      restriction used during the model generation. 
                 OM: Model restrictions will now also force opposite number to 
                      match (helpfull for constraining to rotation matrix).  
                 OM: Change the import command. It's now allowed to omit the 
                      type of import. The type is guessed automaticaly. 
                      This is NOT allowed on the web.
                 OM: Add a check that the fermion flow is coherent with the 
                      Lorentz structure associates to the vertex.
                 OM: Add a check that the color representation is coherent. 
                      This allow to detect/fix various problem linked
                      to some new models created by FR and SARAH.
                 OM: Change the default fortran compiler to gfortran.
                 OM: Add the possibility to force which fortran compiler will
                      be used, either via the configuration file or via the set 
                      command.
                 OM: Add the possibility to bypass the automatic opening of 
                      the web browser (via the configuration file: 
                      ./input/mg5_configuration.txt )
                 OM: add 'save options' command to save the current configuration 
                      in the configuration file. 
                 OM: Change the scheme of questions when running madevent and 
                      allow to specify in the command interface if you
                      want to run pythia/pgs/...
                      Allow to put the answers to the questions in the 
                      proc_card.dat.
                 OM: Add options for the display command:
                      a) display options: return the current option value. 
                        i.e. those set via the set command and/or via the 
                        configuration file
                      b) display variable NAME: return the current string 
                        representation of NAME and/or self.NAME .
                      c) display coupling_order: return the coupling orders with
                        their associated weight (for automatic order restriction)
                      d) display couplings now returns the list of all couplings
                        with the associated expression
                      e) display interactions [PART1] [PART2] [PART3] ...
                         display all interactions containing the particles set
                         in arguments 
                 OM: New Python script for the creation of the various html pages.
                      This Requires less disk access for the generation of the files.
                 OM: Modify error treatment, especially for Invalid commands
                      and Configuration problems.
                 JA: Ensure that we get zero cross section if we have
                      non-parton initial states with proton/antiproton beams
                 OM: Improve cluster support. MadEvent now supports PBS/Condor/SGE
                      Thanks to Arian Abrahantes for the SGE implementation.
                 OM: Improve auto-completion (better output/dealing with multi line/...)
                 OM: Improve the parallel suite and change the release script to run
                      some of the parallel tests. This ensures even higher stability 
                      of the  code for the future releases.
                 JA: Changed the way gridpacks work: Set granularity to 1
                      (so randomly select channels only if they should generate 
                      less than 1 event), but allowing channels to run down to a single
                      iteration. This removes all old problems with increased
                      variance for small channels in the gridpacks, while giving 
                      even faster event generation.

                 Thanks to Johan Alwall, Sho Iwamoto for all the important 
                 testing/bug reports.


1.3.33 (01/01/12) JA: Revisited colors for propagators in addmothers.f
                      to ensure that propagators in color flow
                      violating processes get the correct color
                      from initial state particles (thanks to
                      Michele Gabusi for forcing me to do this).

1.3.32 (21/12/11) JA: Fixed a bug in the PDF reweighting routine,
                      which caused skewed eta distributions for
                      matched samples with pdfwgt=T. Thanks to Giulio
                      Lenzi for finding this.
 
1.3.31 (29/11/11) OM: Fix a bug an overflow in RAMBO (affects standalone 
                     output only)
                  PdA (via OM): Change RS model (add a width to the spin2)
                  OM: Fix a bug in the cuts associate to  allowed mass of all 
                      neutrinos+leptons (thanks to Brock Tweedie for finding it)
                  OM: Remove some limitation in the name for the particles


1.3.30 (18/11/11) OM: Fix a bug for the instalation of pythia-pgs on a 64 bit
                      UNIX machine.
                  OM: If ROOTSYS is define but root in the PATH, add it 
                      automatically in create_matching_plots.sh
                     This is require for the UIUC cluster.

1.3.29 (16/11/11) OM: Fixed particle identities in the Feynman diagram drawing
                  JA: Fixed bug in pdf reweighting when external LHAPDF is used.
                  OM+JA: Simplify the compilation of pythia-pgs package.


1.3.28 (14/11/11) OM+JA: Fix special case when Lorentz structure combining
                      two different Majorana particles depends on the
                      incoming/outgoing status of the Majorana particles
                      (needed for MSSM with Goldstino).
                  JA: Fixed problem with colors in addmothers.f for complicated
                      multiparticle vertices and simplified color treatment 
                      (thanks to Gauthier Durieux for pointing this out).
                  JA: Further improved gridpack parameters
                  OM: Update the parallel test (now testing against MG5 1.3.3)
                  OM: Include some parallel test in the release script.


1.3.27 (05/11/11) JA: Fix bug in mirrored amplitudes (sometimes
                      amplitudes that should not be flagged as
                      mirrored were flagged as mirrored). Thanks
                      Marco Zaro for reporting this!
                  JA: Fix another problem getting enough events in
                      gridpack mode (it was not completely fixed in
                      v. 1.3.24). Thanks Alexis!
                  JA: Added "!" comments for all parameters in the default
                      run_card, since apparently this is still needed
                      for g77 to correctly read the parameters.
 
1.3.26 (31/10/11) JA: Fix color setting in MadEvent event file for
                      multiparticle vertices, which was not taken into
                      account in the upgrade in v. 1.3.18
                  OM: Fixed mmnl cut (inv. mass of all leptons and neutrinos)
                      which was never active.
                  OM: Fix td install in Linux were a chmod was missing

1.3.25 (27/10/11) JA: Ensure that the correct intermediate resonance
                      is always written in the event file, even when we
                      have resonances with identical properties.
                  OM: Fix the bug forcing to quit the web browser in order to
                      have MG5 continuing to run.
                  OM: Change the tutorial in order to allow open index.html
                      after the output command. 

1.3.24 (22/10/11) JA: Fix problem with getting enough events in gridpack
                      mode (this was broken in v. 1.3.11 when we moved
                      from events to luminocity in refine). Thanks to
                      Alexis Kalogeropoulos.

1.3.23 (19/10/11) JA: Allow user to set scales using setscales.f again 
                      (this was broken in v. 1.3.18). Thanks to Arindam Das.
                  JA: Ensure that the error message is displayed if the
                     "make" command is not installed on the system.
 
1.3.22 (12/10/11) JA: Fixed another bug (also introduced in 1.3.18), which 
                      could give the wrong ordering between the s-channel 
                      propagators for certain multiprocess cases (this
                      also lead to a hard stop, so don't worry, if you get 
                      your events, the bug doesn't affect you). Sorry about
                      that, this is what happens when you add a lot of
                      new functionality...

1.3.21 (12/10/11) OM: Add a new command: install.
                      This allow to install quite easily different package
                      devellop for Madgraph/MadEvent. The list of available
                      package are pythia-pgs/MadAnalysis/ExRootAnalysis/Delphes
                  OM: Adding TopEffth Model
                  OM: Improve display particles and autocompletion in
                      presence of nonpropagating particles
                  OM: Fix Aloha bug linked to four fermion operator
                  PA: fix the problem of degenerate color basis in the
                      diquark sextet model
                  JA: Fixed bug in cluster.f that created a hard stop,
                      introduced in 1.3.18.

1.3.20 (09/10/11) JA: Fixed bug in myamp.f that created a hard stop
                      error for certain cases with many processes with
                      different propagators in the same subprocess dir.

1.3.19 (06/10/11) JA: Fixed problem with SubProcesses makefile on Linux,
                      introduced in 1.3.18.

1.3.18 (04/10/11) JA: Use model information to determine color of particles
                      for reweighting and propagator color info.
                  JA: Changed the definition of "forbidden s-channels"
                      denoted by "$" to exclude on-shell s-channels while
                      keeping all diagrams (i.e., complemetary to the decay
                      chain formalism). This reduces the problems with 
                      gauge invariance compared to previously.
                      "Onshell" is as usual defined by the "bwcutoff" flag 
                      in the run_card.dat.
                  JA: Enable proper 4-flavor matching (such as gg>hbb~+jets)
                      Note that you need the Pythia/PGS package v. 2.1.9 or 
                      later to use with 4F matching.
                      Changes include: alpha_s reweighting also for b vertices,
                      new scale treatment (mu_F for pp>hbb~ is (pT_b^max*m_Th)),
                      no clustering of gluons to final-state massive particles
                      in MadEvent.
                  JA: Ensure that factorization scale settings and matching works
                      also in singlet t-channel exchange processes like
                      single top and VBF. The dynamic factorization
                      scale is given by the pT of the scattered quark
                      (on each side of the event).
                Note: You need the Pythia/PGS package v. 2.1.10 or later
                      to use with VBF matching, to ensure that both radiated
                      and scattered partons are treated correctly
                      - scattered partons need to be excluded from the matching,
                      since their pT can be below QCUT. An even better
                      treatment would require to individually shower and match
                      the two sides in Pythia, which is not presently possible.
                Note: In the matched 4-flavor process p p > t b~ j $ w+ w- t~ +
                      p p > t b~ j j $ w+ w- t~, there is an admixture
                      of t-channel single top (with up to 1 radiated jet) 
                      and s-channel single top (with up to 2 radiated jets). 
                      In this case, the automatic determination of maximum 
                      multiplicity sample doesn't work (since max in the file 
                      will be 2 jets, but for t-channel max is 1 jet).
                      So MAXJETS=1 must be specified in the pythia_card.dat.
                  JA: Fixed pdf reweighting for matching, which due to a mistake
                      had never been activated.
                  JA: Improved phase space integration presetting further by 
                      taking into account special cuts like xpt, ht etc.
                  JA: Introduce new convention for invariant mass cuts
                      - if max < min, exclude intermediate range
                      (allows to exclude W/Z dijet resonances in VBF processes)

1.3.17 (30/09/11) OM: Fix a crash created by ALOHA when it tries to create the full
                      set of ALOHA routines (pythia8 output only).

1.3.16 (11/09/11) JA: Fixed the problem from 1.3.12.

1.3.15 (09/09/11) OM: remove the fix of 1.3.12
                      (No events in output for some given processes)

1.3.14 (08/09/11) OM: Fix a bug in the RS model introduced in 1.3.8

1.3.13 (05/09/11) JA: Fixed bug with cut_decays=F which removed cuts also for
                      non-decay products in certain channels if there is
                      a forced decay present. Note that this does not affect
                      xqcut, only pt, minv and eta cuts.
                  JA: If non-zero phase space cutoff, don't use minimum of
                      1 GeV (this allows to go to e.g. 2m_e invariant mass for
                      \gamma* > e+ e-).

1.3.12 (01/09/11) JA: Fixed problem with decay chains when different decays
                      result in identical final states, such as
                      p p > go go, (go > b1/b1~ b/b~, b1/b1~ > b/b~ n1)
                      (only one of the decay chains was chosen, instead of
                      all 3 combinations (b1,b1), (b1,b1~), (b1~,b1~))
                  JA: Allow for overall orders also with grouped subprocesses
                  JA: Ensure that only leading color flows are included in event
                      output (so no singlet flows from color octets).
                  JA: Fixed small bug in fermion flow determination for multifermion
                      vertices.

1.3.11 (26/08/11) JA: Improved precision of "survey" by allowing 4th and 5th 
                      iteration if accuracy after 3 iterations < 10%.
                  JA: Subdivide BW in phase space integration for conflicting BWs 
                      also for forced decays, to improve generation with large
                      bwcutoff in e.g. W+ W- production with decays.
                  JA: Do refine using luminocity instead of number of events,
                      to work with badly determined channels.
                  JA: Don't use BW for shat if mass > sqrt(s).
                  JA: Fixed insertion of colors for octet resonances decaying to 
                      octet+singlet (thanks Bogdan for finding this)

1.3.10 (23/08/11) OM: Update ALOHA version
                  OM: increase waiting time for jobs to write physically the results on
                      the disks (in ordre to reduce trouble on the cluster).

1.3.9 (01/08/11)  OM: Add a new model DY_SM (arXiv:1107.5830). Thanks to Neil 
                      for the generation of the model 

1.3.8 (25/07/11)  JA: Replace the SM and HEFT models with latest versions using
                      the Wolfenstein parameterization for the CKM matrix.
                  JA: Implemented reading of the new UFO information about
                      coupling orders (order hierarchy and expansion_order).
                  JA: New "coupling order" specification WEIGHTED which checks
                      for  sum of coupling orders weighted by their hierarchy.
                  JA: Implemented optimal coupling orders for processes from any
                      model if no coupling orders specified.

1.3.7 (21/07/11)  JA: Fix makefiles for some v4 models that were forgotten
                      in v. 1.3.5

1.3.6 (18/07/11)  OM: Ensure that the new makefiles work on the web

1.3.5 (14/07/11): JA: New organization of make files, ensure that compilation works 
                      for all modes (with/without LHAPDF, static/dynamic, 
                      regular/gridpack) for both Linux and Mac OS X (be careful with 
                      dynamic libraries on Mac OS X though, since it seems that 
                      common blocks might not work properly)
                  JA: Fixed proper error messages and clean stop for compilation 
                      errors during MadEvent run.

1.3.4 (05/07/11): OM: More informative error message when a compilation error occurs

1.3.3 (29/06/11): JA: Fixed diagram symmetry for case when there are
                      no 3-vertex-only diagrams
                  JA (by OM): More informative error when trying to generate invalid 
                      pythia8 process

1.3.2 (14/06/11): OM: Fix fortran output when a model is case sensitive 
                        (Bug if a coupling was depending of a case sensitive parameter)
                  SdV: Remove a annoying print in the new cuts (added in 1.3.0)
                  OM: Fix a compilation problem in the standalone cpp output

1.3.1 (02/06/11): JA: Fixed missing file bug with the introduction of
                      inclusive HT cut

1.3.0 (02/06/11): JA: Allow for grouped subprocesses also for MG4 models
                  JA: Improved multiprocess diagram generation to reuse
                      diagrams for crossed processes
                  JA: Automatic optimization of order of particles in
                      multiparticle labels for optimal multiprocess generation
                  JA: Improved efficiency of identification of identical
                      matrix elements
                  JA: Improved identification of diagrams with identical
                      divergency structure for grouped subprocesses
                  JA: Included more fine-grained run options in the
                      run_card, including helicity summation options,
                      whether or not to set ptj and mjj automatically
                      based on xqcut, etc.
                  JA: Fixed some minor array limit and arithmetics warnings
                      for extreme decay and decay chain processes.
                  SdV: Added cuts on H_T(all jets, light and b)
                  OM: Fixed minor bug related to cluster option in launch

1.2.4 (15/05/11): JA: Fixed long-standing bug in DECAY relating to
                      the cross section info in <init> block, and
                      fixed parameter reading for MG5 SM model.

1.2.3 (11/05/11): JA: Fixed problem with scale choice in processes with mixed 
                      QED/QCD orders, e.g. p p > t t~ QED=2. Note that this fix
                      doesn't work for p p > t t~ j j QED=4 which should still
                      be avoided.
                  JA: Added the ptllmin/max options in the default run_card.dat

1.2.2 (09/05/11): OM: fix ALOHA symmetries creating not gauge invariant result 
                      for scalar octet

1.2.1 (08/05/11): OM: reduce the quantity of RAM use by matrix.f
                  OM: support speed of psyco if this python module is installed
                  OM: fix a minor bug in the model parsing
                  OM: add the check of valid model.pkl also for v4 model
                  OM: add a check that UpdatesNotes is up-to-date when
                      making a release
                  JA: Fixed problem in phase space generation for
                      s-channel mass > s_tot

1.2.0 (05/05/11): OM: minor fixes on check charge conjugation
                  OM: add a check on the path for the validity of the model.pkl
                  JA: Fixed problem with combine_runs on certain compilers

1.1.2 (03/05/11): OM+JA: Fixed problem for models with multiple
                      interactions for the same set of particles,
                      introduced in v. 1.1.1
 
1.1.1 (02/05/11): JA: Replaced (slow) diagram symmetry determination by
                      evaluation with fast identification based on diagram tags.
                  JA: Replacing the "p=-p" id=0 vertex produced by diagram 
                      generation algorithm already in the diagram generation,
                      simplifying drawing, helas objects and color.
                  JA: Fixed compiler warnings for unary operator.
                  JA: Always set all coupling orders for diagrams
                      (needed for NLO implementations).
                  OM: Improved and more elegant "open" implementation for
                      the user interface.
                  OM: minor fixes related to checking the gauge

1.1.0 (21/04/11): JA: Removed hard limit on number of external particles in 
                      MadEvent, allowing for unlimited length decay chains there
                      (up to 14 final state particles successfully integrated).
                  JA: Improved helicity selection and automatic full helicity 
                      sum if needed. Optimization of run parameters.
                  JA: New flag in run_card.dat to decide whether basic cuts
                      are applied to decay products or not.
                  OM: Merged ALOHA calls for different lorentz structures 
                      with the same color structures, increasing the speed and 
                      efficiency of matrix element evaluations.
                  OM: Added new "open" command in command line interface,
                      allowing to open standard file types directly.
                      Automatically open crossx.html at launch.
                  JA: Fixed MadEvent bugs for multiparton processes with 
                      conflicting decays and some faulty array limits.
                  JA: Suppressed scary but irrelevant warnings for compiling 
                      2->1 and 1->2 processes in MadEvent.
                  JA: Pythia 8 output further optimized.
                  JA, OM: Several minor fixes relating to user interface etc.

1.0.0 (12/04/11): Official release of MadGraph 5. Some of the features:
                  - Complete FeynRules compatibility through the UFO interface
                  - Automatic writing of HELAS routines for any model in
                    Fortran, C++ or Python through ALOHA
                  - Matrix element output in Fortran, C++ or Python
                  - Output formats: MadEvent, Pythia 8, Standalone (Fortran/C++)
                  - Support for spin 0, 1/2, 1, 2 particles
                  - Support for color 1, 3, 6, 8
                  - Revamped MadEvent with improved subprocess directory 
                    organization and vastly increased speed and stability
                  - Unlimited length decay chains (up to 12 final state
                    particles tested with MadEvent, see v. 1.0.1)
                  - Process checks for new model implementations
                  - ...and much more (see paper "MadGraph 5: Going Beyond")<|MERGE_RESOLUTION|>--- conflicted
+++ resolved
@@ -1,6 +1,5 @@
 Update notes for MadGraph5_aMC@NLO (in reverse time order)
 
-<<<<<<< HEAD
 3.4.1 (XX/YY/22)
       MZ+CS: PineAPPL now supports user-defined bias_wgt_functions.
       RF: removed a write statement in the reweighting routine (to get scale and PDF uncertainties at NLO+PS runs) that cluttered the reweight_xsec_events.output log files.
@@ -101,7 +100,6 @@
             - EW<=X / EW^2<=X is equivalent to QED<=X / QED^2<=X
 
                         ** Long Term Stable Update **
-=======
 2.9.12 (09/08/2022)
      OM: Fixing issue with model (like SMEFTatNLO) where some interactions where using more than 9 coupling
          The coupling where assigned to the wrong lorentz structure
@@ -113,7 +111,6 @@
 	 but not in the following one. Those two runs were fine but any
 	 following points in the scan will automatically discard that
 	 matrix-element.
->>>>>>> 3cbfab57
 
 2.9.11 (03/06/22)
      OM: Fixing a bug on the color assignment for b-quark (that's leading to a crash of herwig)
@@ -121,10 +118,7 @@
 	 multi-particle "j" and "b". This bug was present since 2.3.1 (where the flipping of such
 	 multi-particle to 4/5 flavor was done automatically for the first time)
 	 
-<<<<<<< HEAD
-=======
-
->>>>>>> 3cbfab57
+
 2.9.10 (06/05/2022)
      OM: allow model with GC in their name to use helicity recycling
      OM: Forbid madspin to run with crazy value of BWcut

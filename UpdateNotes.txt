--- conflicted
+++ resolved
@@ -1,45 +1,38 @@
 Update notes for MadGraph5_aMC@NLO (in reverse time order)
 
 
-<<<<<<< HEAD
-2.5.0(XX/XX/XX)
-        VH+OM: Adding an official interface to PY8 for the parton-shower
-
-        VH: extend install command to install: lhapdf/pythia8
-        VH+SP: extend support for CKKWL
-		OM: Adding the run_card options "event_norm" for the LO run_card (same meaning as NLO one)
-        OM: Adding the possiblity of having detailled help at the time of the edition of the cards.
-            help mass / help mt / help nevents provided some information on the parameters.
-        OM: Modify the structure of the output format such that all the internal format have the same structure
-        OM: Adding the Plugin directory. Three kind of plugin are currently supported
-=======
 2.5.0 (xx/xx/xx)
      FUNCTIONALITY
      -------------
+       VH+OM: Adding an official interface to PY8 for the parton-shower
        OM: Introduces a new function for LO/NLO interface "systematics"
             This function allows to compute systematics uncertainty from the event sample
             It requires the event sample to have been generated with 
                 - use_syst = T (for LO sample)
                 - store_reweight_info = T (for NLO sample)
             At LO the code is run automatically if use_syst=T (but if SysCalc is installed)
-
+       VH+SP: extend support for CKKWL
+       VH: extend install command to install: lhapdf/pythia8
        VH: adding the possibility to install COLLIER and to use it to reduce the loop-matrix element
        OM+VH: At the first loop/NLO computation, a new question will now be asked to choose which program
            to install to compute the loop. You can still install additional method later via the "install" command
-       OM: add an automatic update of the param_card to write the correct value for all dependent parameter.
-       OM: add the check that the param_card is compatible with the model restriction.
-       OM: NLO/LO Re-weighting works in multi-core
-
-     CODE IMPROVMENT
-     ---------------
+
+
+     CODE IMPROVMENT / small feature
+     -------------------------------
        OM: Modify the structure of the output format such that all the internal format have the same structure
        OM: Adding the Plugin directory. Three kind of plugin are currently supported
->>>>>>> 0a0bc1bc
            - plugin defining a new type of output format
            - plugin defining a new type of cluster handling
            - plugin modifying the main interface of MG5aMCnlo 
            More informations/examples are available here:
            https://cp3.irmp.ucl.ac.be/projects/madgraph/wiki/Plugin
+       OM: Adding the possiblity of having detailled help at the time of the edition of the cards.
+            help mass / help mt / help nevents provided some information on the parameters.
+       OM: NLO/LO Re-weighting works in multi-core
+       OM: add an automatic update of the param_card to write the correct value for all dependent parameter.
+       OM: add the check that the param_card is compatible with the model restriction.
+       OM: Adding the run_card options "event_norm" for the LO run_card (same meaning as NLO one)
 
      BUG FIXING
      ----------

--- conflicted
+++ resolved
@@ -1,6 +1,5 @@
 Update notes for MadGraph5_aMC@NLO (in reverse time order)
 
-<<<<<<< HEAD
 3.0.1 
 
      include 2.6.3 see below 
@@ -17,10 +16,7 @@
      RF: Reduction of the number of jobs -- results in earlier detection of small integration channels for fNLO
      OM: remove ./bin/mg5 executable
 
-2.6.3 (13/06/18)
-=======
 2.6.3 (15/06/18)
->>>>>>> 173410ad
       OM: When importing model, we now run one additional layer of optimisation:
            - if a vertex as two identical coupling for the same color structure then the associated lorentz 
              structure are merged in a single one and the vertex is modified accordingly

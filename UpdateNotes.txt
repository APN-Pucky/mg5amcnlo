--- conflicted
+++ resolved
@@ -1,7 +1,6 @@
 Update notes for MadGraph5_aMC@NLO (in reverse time order)
 
-<<<<<<< HEAD
-=======
+
 2.9.9 (25/02/2022)
      OM: Fix a bug introduced in 2.9.0 for MLM generation in presence of mix EW/QCD process.
          The bug typically leads to a crash within the systematics.py due to wrong power of alpha_s
@@ -10,7 +9,6 @@
 	 impact the matching with the parton-shower (but this should be visible within the DJR validation plot). 
      OM: Fix some wrong zero-result that occur in presence of conflincting breit-wigner.
      OM: Fix an issue when using "$ X" when X~ can be onshell, the phase-space symmetry factor was wrongly set.
->>>>>>> 39cf0782
 
 2.9.8 (21/02/2022)
      OM: Fix in madspin where onlyhelicity mode was not working anymore

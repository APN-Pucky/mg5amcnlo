--- conflicted
+++ resolved
@@ -1,6 +1,5 @@
 Update notes for MadGraph5_aMC@NLO (in reverse time order)
 
-<<<<<<< HEAD
 3.5.4
       MZ+RF: Bug fixes:
         1) a bug related to event-generation, when virtual corrections include more than one
@@ -12,6 +11,7 @@
         Phase-space points for which the real-emission momentum generation was failing but the Born one
         was passing were thrown away altogether.
         Thanks to Riccardo Lubello for leading to the identification of the bug.
+      OM: Include bug fis from 2.9.19
 
 3.5.3 (22/12/23)
       OM: Include Bug fix from 2.9.18
@@ -156,7 +156,6 @@
             - EW<=X / EW^2<=X is equivalent to QED<=X / QED^2<=X
 
                         ** Long Term Stable Update **
-=======
 2.9.19 (20/03/24):
     OM: Fix a "cot" issue introduced in 2.9.18.
     OM: Fixing some regular expression for the way fortran writter works.
@@ -164,7 +163,6 @@
     OM: Fix some compiler issue with modern compiler for rambo (standalone mode)
     OM: Fix one rare bug for helicity recycling (case without propagator)
 
->>>>>>> 056ca07c
 2.9.18 (08/12/23):
     OM: Fix a bug for processes extremelly close to threshold, where the 
         the initial grid for some angle was wrongly biased towards \tetha=\pi.

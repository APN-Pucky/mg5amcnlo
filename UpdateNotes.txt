Update notes for MadGraph5_aMC@NLO (in reverse time order)

<<<<<<< HEAD
3.5.0.beta (12/05/23)
      VB+MC+SF+GS+MZ+XZ: NLO EW implemented for lepton-lepton collisions with ISR and beamstrahlung
	      See 2207.03265 and the FAQ https://answers.launchpad.net/mg5amcnlo/+faq/3324 for details. 
	      NNL-accurate parton distributions for lepton collisions are provied by eMELA 
	      https://github.com/gstagnit/eMELA/releases
      SF+MZ+PT+PY8author: Introduction of MCatNLO-Delta, a new matching procedure allowing to have less
          negative events generated (see 2002.12716)
      OM: MadSpin has now a syntax for handling semi-leptonic decay
          not supported in spinmode=onshel/none
      OM: possibility to install eMELA (install eMELA)
      HS: Adding support of UPC
      Bruno-Miguel-Oliveira: conform with the XDG Base Directory Specification for history/config file:
          https://github.com/mg5amcnlo/mg5amcnlo/pull/45
      OM: bug fixing from LTS up to 2.9.15 (see below)

3.4.2 (20/01/22)
      ALL: fixing bugs related to 2.9.13 (Long Term Stable: see below)
      OM: fix issue with hepmcremove (thanks to franaln)
      OM: fix some issue with addmodel
      OM: fix issue with the update of the param_card to set the used value for alphas
      OM: fix issue with wrong env variable for pythia8data (thanks pavel)

3.4.1 (01/09/22)
      MZ+CS: PineAPPL now supports user-defined bias_wgt_functions.
      RF: removed a write statement in the reweighting routine (to get scale and PDF uncertainties at NLO+PS runs) that cluttered the reweight_xsec_events.output log files.
      OM: Fixing an issue with lhapdf when trying to use an pdf set not yet installed within the database
      All: in sync with bug fixing in LTS (version 2.9.12)


3.4.0 (06/05/22)
      SJ: Allowing to use RIVET/CONTUR from madgraph. In presence of scan, such running can also be done
          at the end of the scan. (Contribution from Sihyun Jeon)
      OM: Allow to have EFT operator to run for some special UFO model (quite restricted class of running are supported
          -- corresponding to EFT running --) 
      OM: change reweighting/spinmode=onshell (from maddspin) to use the average of the matrix-element when it exists an order ambiguity in the matrix element like for the following process:
      p p > e+ ... z, z > e+ e-
      where permuting the momenta of the "e+" does not lead to the same
      matrix-element.
      CF: include notification when jobs are done in the unix notification center if executable notify-send is present.
          Contribution from Carlo Flore.
      All: Droping the support for python2.7
      All: include bug fix from Long Term Stable version (2.9.10) see below

3.3.2(18/03/22)
      OM: (re)allow --loop_filter=True/... syntax for MC@NLO
      RF: Fixed a bug in the phase-space generation of MadSpin,
          relevant for processes with more than 1 t-channel.
      MZ: Restored functionalities for processes with external photons and 
        only QCD corrections
      all: include all bug fix from the LTS version (2.9.9)
           including important bug on MLM generation
	   
3.3.1 (04/12/21)
      RF: Fix for bug #1928364 related to the new FxFx clustering routines.
      OM: Fix for bug #1952050 systematics/reweighting run at NLO that was broken
          introduced in 3.3.0
      OM: Fix bug related to python 3.10
      OM: Fix bug when running from the process directory
      all: include all bug fix from the LTS version (2.9.7)
           including important bug on MC@NLO and on madspin


3.3.0 (12/11/21)
      DP+HS+IT+MZ: EW corrections can be computed for tagged photons
      OM+RR+AC: Implementation of EWA within MG5aMC (PDF for W/Z boson out of lepton beam)
      MZ+CS: A fix in amcatnlo_run_interface to prevent integer overflows when a
        very high precision is requested.
      MZ+CS: Fixes/improvements relevant to PineAPPL: 
            - the function pineappl_grid_optimize is called by pineappl_interface,
              to reduce the size of the grids. PineAPPL v0.5 or later is required
            - minor fix on the gluon pdg code in pineappl_interface.cc
            - the integration channels are threated the same way with or without PineAPPL 
            (maxchannels is kept the same in both cases)
      RF: Fix for montecarlocounter in case the Born is not strictly positive
           (i.e., only interference contributions).
      RF+IT: Rewritten the clustering code for FxFx. This allows for
             seperation of QCD and EW jets. Needs special JetMatching.h for
             Pythia8 (can be found in Template/NLO/MCatNLO/Scripts/JetMatching.h)
      OM: adding a new cut dsqrt_shat to set a minimum center of mass energy cut	   
      OM: allow the support of latest LUX PDF with lepton content of the proton
          Note that running PY8 is automatically forbidden in that case.
      ALL: include bug fixing from Long Term Stable version  version (2.9.6) see below
      OM+RR: better handling of multiparticles with both photon and massive vector when
         the user ask for longitudinal polarization. longitudinal photon are automaticlly
	 discarded. (This overwrite LTS fix that was simply making the code to crash)
      OM: Fixing a bug introduced in 3.1.0, with the automatic setup of FxFx
          was broken.
      OM: Code update to avoid randomness in ordering in code generation (only in debug mode)	  
         

3.2.0 (22/08/21)
      SF/OM/MZ/XZ: Implementation (at LO) of ISR and beamstrhalung for e+e- collider
      BUG FIX (from 2.9.5 long term stable, see below)
      OM: Fix an infinite loop when running with condor cluster
          or with other cluster/multi-core when cluster_temp_path
	  was used.
      
3.1.1 (28/05/21)
      ALL: put a crash for potentially ambiguous syntax with explanation
           on how to bypass such crash via a new entry in
	   input/mg5_configuration.txt
      BUG FIX (from 2.9.4 long term stable)

3.1.0 (30/03/21)
    ALL: include all changes up to 2.9.3 of the 2.x release
    ALL: pass to python3 by default
    MZ+RF+OM: Fix relevant to the case when PDG specific cuts are set in the NLO run_card.
        The generation of tau was not taking into account the information.
    DP+HS+MZ: Allow for the computation of NLO EW and complete NLO corrections in the 4FS
    MZ+SC+ERN+CS: The code can be linked to PineAPPL (arXiv:2008.12789), making it possible
	 to generate PDF-independent fast-interploation grids including EW corrections.
	 This supersedes the interface to ApplGrid+aMCFast which was not working in v3
    MZ: Change syntax meaning in 3.0 series to be consistent with the one of 2.0 series:
        QCD<=X, QED<=Y apply at the amplitude level (not to the squared amplitude anymore).
        Squared-amplitude constraints can be imposed by using the usual squared-order 
        syntax, e.g.:
	QCD^2<=X, QED^2<=Y (constrained at the diagram squared level).
    MZ: Different coupling combinations and their scale variations are written in the
        event file as extra weights
    OM: Some aliases have been added for the orders constraints:
            - aEW<=X / aS<=Y is equivalent to QCD^2<=2X / QED^2<=2Y
            - EW<=X / EW^2<=X is equivalent to QED<=X / QED^2<=X

                        ** Long Term Stable Update **

=======
>>>>>>> 7f0fe865
2.9.15 (12/05/23)
     OM: Fix a bug where the number of core sed was higher than requested
     OM: Reduce RAM used by madspin
     OM: Fix a rare issue with helicity recycling leading to incorect format in the generated code (and crash)
     OM: Fix issue with param_card parsing for some block not related to the model
     OM: Fix compilation error for stdhep
     OM: Fix one issue for sextet model/process
     
2.9.14 (17/02/2023)
     OM: Fix some "output aloha" command, where some routine where not defined
     OM: Fix a crash in the multicore mode when 0 job was needed. (introduced in 2.9.13)

2.9.13 (01/12/2022)
     OM: Fixing display diagrams on MacOS Catalina
     OM: fixing issue within reweighting module where runname was not respected during scan
     OM: remove unused thread which should allow large scan
     OM: fix a compilation issue of IREGI
     OM: fix auto-download of pdf
     OM: fix systematics.py which was not called with the most appropriate default for matching/merging generation (MLM)

2.9.12 (09/08/2022)
     OM: Fixing issue with model (like SMEFTatNLO) where some interactions where using more than 9 coupling
         The coupling where assigned to the wrong lorentz structure
     OM: Fixing another  issue for BSM model where an interaction is associated
         to many coupling (detected for 10 coupling) where helicity recycling
	 was discarding incorectly such type of interaction.
     OM: Fixing an helicity recycling issue if during a benchmark scan a full
         matrix-element did not had any contribution (all amplitude set to zero)
	 but not in the following one. Those two runs were fine but any
	 following points in the scan will automatically discard that
	 matrix-element.

2.9.11 (03/06/22)
     OM: Fixing a bug on the color assignment for b-quark (that's leading to a crash of herwig)
         This occur in five flavor model, if you do not force yourself the definition of the
	 multi-particle "j" and "b". This bug was present since 2.3.1 (where the flipping of such
	 multi-particle to 4/5 flavor was done automatically for the first time)
	 
2.9.10 (06/05/2022)
     OM: allow model with GC in their name to use helicity recycling
     OM: Forbid madspin to run with crazy value of BWcut
     OM: Fixing some IO issue with Madspin that was leading to a lock of the code
     OM: set a user interface for the set ewscheme option 
     OM: forbid helicity recycling for model with spin2 and spin3/2 (optimization is not implemented for such case)

2.9.9 (25/02/2022)
     OM: Fix a bug introduced in 2.9.0 for MLM generation in presence of mix EW/QCD process.
         The bug typically leads to a crash within the systematics.py due to wrong power of alpha_s
	 The bug might sometimes not lead to a crash but the impact is "limited" to a change in the (various)
	 scale choice associated to the events. Therefore this is likely to be within scale uncertainty. It can
	 impact the matching with the parton-shower (but this should be visible within the DJR validation plot). 
     OM: Fix some wrong zero-result that occur in presence of conflincting breit-wigner.
     OM: Fix an issue when using "$ X" when X~ can be onshell, the phase-space symmetry factor was wrongly set.

2.9.8 (21/02/2022)
     OM: Fix in madspin where onlyhelicity mode was not working anymore
         also allows to not specify any decay in that mode.
     OM: Fix in multi_run mode where some meta-data where incorrectly set within the merged lhef file.
         This occurs ONLY in presence of non positive definite cross-section. 
         Only normalization of the cross-section/weight/statistical error could be wrong. Shape are not impacted.

2.9.7 (29/11/21)
     OM: Fix the behavior of python seed for madevent/madwidth/mcatnlo/madspin
         Now the first of those to setup a python seed will forbid any future reset of the seed
	 Frequent reset of the seed when moving to one package to the next was creating
	 a bias in the effective branching ratio out of madspin (observed only of NLO sample)
	 see: https://bugs.launchpad.net/mg5amcnlo/+bug/1951120
	 Thanks Hannes for the information.
     RF+PT+SF: Fixed a 10-year-old bug that was there in the importance sampling over the FKS configurations.
	 - Fix to pick one shower scale for the S event at random among the FKS configurations,
	   instead of taking the weighted average.
	 - removed the n-body contributions from the random picking of the showerscale among FKS configurations.
        Those bugs were leading at an incorect pick of the shower scale. The observed impact is relatively small
	and occur in the matching region.

2.9.6 (02/11/21)
     OM: Forbid the possibity to ask for massless boson to be longitudinally polarised.
         Asking for those with large multi-particle label could have hide the fact that the code
	 was returning a non zero cross-section for such request.
     OM: for process like p p > w+{X} w+{Y}, w+ > l+ vl
         i.e. process with polarization of  identical particle where the decay involves multi-particles and 
         where the lepton does not all have the same mass, some of the process were incorrectly discarded.
     OM: fix an issue for photon initial state with lpp=+-4 where the lhef output was not setting the muon
         as the correct colliding particles (thanks to Yuunjia Bao) 	  
     OM: Fixing an issue that madspin was not always using the python executable that was used by the
         mg5_aMC executable
     OM+PT: Change the shower script running pythia8 in order to be working with pythia8.3.
         Running with Pythia8.2 (or lower) is then not possible anymore.
     OM: Fix issue that some loop-induced processes were not working anymore since 2.9.0
     OM: Fix the default set of cut present in the default run_card if gluon were present in the final state but no
         light (or b) quark. The absence of those cuts, in that situation, were leading to hardcoded cut that was
	 not easy to overwrite by non expert user.
	 
2.9.5 (22/08/21)
      OM+LM: [LO only] Fix the factorization scale dependence for lpp=2/3/4.
            This was claimed to be using fixed scale computation while
	    in some case the scale was dynamical
            To have full flexibility we introduced two additional
	    (hidden) parameter: "fixed_fac_scale1" and "fixed_fac_scale2"
	    that allow to choose fixed scale for only one beam.
      OM: fix auto-width that was not following	run_mode specification
      OM: fixing missing rwgt_info for reweighting with gridpack mode
      OM: fixing 'check' command with the skip_event mode
      OM: fixing auto-width computation for 3 body decay and identical particle which was sometimes leading to crash
      OM: Fix some potential infinite loop when running with python3
      
2.9.4(30/05/21)
      OM: Fix a python3 issue for madSpin when using in a gridpack mode (set ms_dir)
      OM: Fix an issue for non positive definite matrix-element when using the
          "set group_subprocesses False"  mode of MG5aMc
      OM: Fix a speed issue for gridpack in readonly mode where the grid were recomputed 



                        ** PARRALEL VERSION FOR EW branch **

3.0.3 (06/07/20)
     include up to 2.7.3

3.0.2
     include up to 2.7.2
     MZ: better handling of zeros in color-linked borns 
     RF: improved the behaviour for integration channels that give zero cross section
     RF: Rewritten the mint integrator package. Makes for easier extensions.
     RF: Fixed a problem related to the multi-channel enhancement factor for
         NLO runs that only appeared in BSM theories (or EFTs)
     RF: In the virt-tricks, replaced the grids for the virtuals with a
         polynomial fit, which is more precise and allows for a reduction of
         the number of calls to the virtual. However, requires to save all the
         phase-space points for which the virtual has been computed to disk,
         hence requires more disk space and memory for highly-accurate
         runs. Can be disabled in the FKS_params.dat card, if disk space
         and/or memory use needs to be limited.

3.0.1 
     include up to 2.6.4
     MZ: Enable shower for QCD-only splittings
     RF: Fixed a major bug in the code that affected 3.0.0 that affected processes with
         cuts and --to a lesser extend-- processes with massive final state particles:
	 the phase-space region where "xi_i_fks != xinorm*xi_i_hat" had the wrong "prefact".

3.0.0 (01/05/18):
     RF+SF+VH+DP+HS+MZ: Allow for the computation of NLO EW corrections (and more subleading NLO corrections).
         [Note: when requiring NLO corrections ([QCD], [QED] or [QCD QED]), internally the code always treats this [QCD QED],
	 and then uses the coupling orders to specify which contributions should be considered. Among other things, this means
	 that when doing QCD corrections only --contrary to previous versions-- also loop diagrams with non-QCD-charged 
	 particles will be included (e.g., the pentagons in Higgs production via vector-boson fusion).]
     HS: inclusion of SMWidth for fast evaluation of NLO accurate widths for all SM particles
     RF+SF: Resonance-aware phase-space mapping for NLO computations 
     RF: Reduction of the number of jobs -- results in earlier detection of small integration channels for fNLO
     OM: remove ./bin/mg5 executable

                             ** Main Branch (version 2.x) Update **


2.9.3(25/03/21)
      OM: Fix an issue with t-channel particles for massive initial state where sqrt(S)
          was close to the mass of the initial mass. boundary condition on t-channnel were
	  incorrectly setup leading to strange spectrum in various distribution (very old bug)
      OM: Fix an issue with a crash for loop computation
      OM: more python3 fixing bug
      OM: Fix a bug in the re-writting of the run_card when seed was specify leading to a wrong templating
      OM: various small fix of crash/better logging/debug information
     
2.9.2(14/02/21)
      MZ+RF+OM: Fix relevant to the case when PDG specific cuts are set in the NLO run_card.
        The generation of tau was not taking into account the information.
      OM: fix an issue when running with python3 where the normalization of pythia8 file were wrong
          when pythia8 was run in parralel.
      OM: fixing more issue  related to MSSM (introduced within 2.9.0)
      OM: fixing issue with loop-induced processus (introduced within 2.9.0)
      OM: Fix some wrong scale variation at NLO+PS (introduced in 2.9.0)
      OM: Fix an issue with the installation of pythia-pgs
      

2.9.1.2 (02/02/21)
      Kiran+OM: Fixing issue for the MSSM model
      OM: Fixing issue with mac support
      OM: fix a bug introduced within 2.8.2 related to a wrong phase-space mapping of conflicting resonances.
          Leading to zero cross-section and/or potential bias cross-section for more complex cases.
	  The issue occurs only if you have a conflicting resonances followed by a massless propopagator.
	  one example is generate p p > z h , z > e+ e-, h > b b~ a

2.9.0 (30/01/21)    **** Major speed-up update for LO computation ***
      Kiran+OM: Optimization of the matrix-element at run-time using recycling helicity method
                - This fasten LO computation by a factor around 2
		- This can be turned off via the command "output PATH --hel_recycling=False"
      OM: Various optimization fot T-channel integration
          - use different ordering for T-channel. Four different ordering have been implemented
	    at generation time, the code decides which ordering to use channel-per-channel.
	    This can be turned off via the command "output PATH --t_strategy=2"
	  - increase number of maximum iteration for double or more T-channel
	  - implement an alternative to the standard multi-channel.
	     instead of using the amplitude square it use the product of the denominator
	     (the default strategy use depends of the process)
	  - speed-up for VBF type of process  are often around 100 times faster
	  - This fixes a lot of issue for processes failing to generate the targetted number of events.
      OM: Better version of the color-computation (but this leads to only modest gain but for very complex processes.)
          This optimizations leads to a longer generation time of the code (only for complex processes).
	  This can be turned off  via "output PATH --jamp_optim=False"
      OM: New parameter in the run_card:
          - sde_strategy: allows to change the default multi-channel strategy
	  - a new phase-space optimization parameter are now easily availabe via the command "update ps_optim" 
      OM: New global parameter "auto_convert_model"
          if set on True (set auto_convert_model T or via input/mg5_configuration.txt)
	  all model crashing due to a python3 compatibility issue of the UFO model will be automatically converted
	  to a python3 compatible model. 

2.8.3 (26/01/21):
      OM: Buch of bunch fixing related to python3 issue (mainly related to unicode encoding)
      OM: Various fix for reweighting with loop (mainly with python3 as well)
      OM: Fix a potential bug for polarized sample with at least three polarised particles with a least two
          identical particles and one different polarised particle.
      OM: Fix various bug for maddm interface (thanks Daniele)
      OM: Fix various issue with overall order usage
      OM: Fix compatibility with MacOS 11
      OM: fix additional GCC10 compatibility issue
      OM: fix issue for 1>n process where width were set to zero automatically (introduced in 2.8.0)
      OM: fix aloha output mode for python output
      OM: avoid a bug with helicity filtering that was kept for all benchmark when using
          multiple successive re-weighting
      OM: Edition of the reweighting card via "set" command is not starting from the original param_card
          used to generated the events file and not from the model default anymore.
      OM: Interference have now their default dynamical scale set to HT/2


2.8.2 (30/10/20):
      OM: Fix a bug when setting width to zero where they were actually set to 1e-6 times the width
          This can lead to bias in the cross-section if your process is very sensitive to the cross-section
	  due to gauge cancelation. Bug introduced in version 2.6.4.
      OM: Hide Block parameter loop from NLO model but for madloop run.
          The factorization scale is still determine by the setup of the run_card as before
      OM: Fix couple of python3 specific bug

2.8.1(24/09/20):
      OM: Change user interface related to FxFx mode
          - If you have multiple multiplicities at NLO,
	    - the default run_card is modified accordingly
	        - has icckw=3 and follow the official FxFx recomendation (i.e. for
		  scale and jet algo)
            - the shower card has two parameter that are dynamically set 
                - njmax (default: -1) is automatically set depending of the process definition
                - Qcut (default: -1) is now automatically set to twice ptj parameter
            - the default parton-shower is automatically set to Pythia8
          - The value of the cross-section after FxFx formalism (removing double counting) is
	    now printed on the log and available on the HTML page
      OM: Fix for the auto width for three body decay in presence of identical particles.
      OM: add support for __header__ in UFO model
      OM: allow restriction card to have auto-width
      OM: fixing some html link (removed ajax link forbidden by major web browser)
      OM: Various fix related to the python3 support
          - including more efficient model conversion method

2.8.0 (21/08/20):
      OM: pass to python3 by default
      OM: For LO process, you can now set lpp1 and lpp2 to "4" for process with initial photon in order to get the
          effective photon approximation. This mode behaves like the "3" one: The cut-off scale of the approximation
	  is taken from the fixed renormalization factorisation scale: "dsqrt_q2fact1/dsqrt_q2fact2"
      OM: The width ao T-channel propagator are now set to zero automatically.
          To return to the previous behaviour , you can use the options "set zerowidth_tchannel False"
	  (to set before the output command)
      OM: Change in madevent phase-space integrator for T-channel:
            - The integration of photon/Z/Higgs are now done together rather than separatly and follow importance
	       sampling of the photon channel
	    - A new option "set max_t_for_channel X" allows to veto some channel of integration with more than X
	       t-channel propagator. This options can speed-up significantly the computation in VBF process.
	       (We advise to set X to 2 in those cases)
	    - Fix a numerical issue occuring for low invariant mass in T-channel creating spurious configuration.   
      OM: In madspin_card you can now replace the line "launch"
          by "launch -n NAME", this will allow to specify the name of the
	  directory in EVENTS where that run is stored.
      OM: Change in the python interface of the standalone output. In top of the pdg of the particles,
          you can now use the process_id (the one specified with @X) to distinguish process with the same particle
	  content. This parameter can be set to -1 and the function then ignore that parameter.
      OM: Adding new option in reweighting to allow the user to use the process_id in presence of ambiguous
          initial/final state.
      OM: Update the makefile of standalone interface to python to be able to compile in multicore.
           (thanks Matthias Komm)
      OM: Update of the auto-width code to support UFO form-factors
      OM: Fixing numerical issue  with the boost in EPA mode.
     

                        ** PARRALEL VERSION FOR PYTHON 3 **

2.7.3.py3(28/06/20):
      ALL: Contains all feature of 2.7.3 (see below)
      OM: Fix a crash when running PY8 in matched/merged mode (bug not present in not .py3 version of the code)
      MZ: low_mem_multicore_nlo_generation is working again
          but not for LOonly mode and not in OLP mode

2.7.2.py3(25/03/20):
      ALL: Contains all feature of 2.7.2 (see below)

2.7.1.py3(09/03/20):
      ALL: Contains all feature of 2.7.1 (see below)
      OM: Fixed a lot of python3 compatibility issue raised by user
          Particular Thanks to Congqio Li (CMS), Richard Ruiz and Leif Gellersen
	  for their reports.

2.7.0.py3 (27/02/20):
      ALL: Contains all feature of 2.7.0			
      OM: Support for python3.7 in top of python 2.7
          - python2.6  is not supported anymore
	  - this requires the module "six" [pip install six --user]
      OM: dropping function set low_mem_multicore_nlo
      OM: dropping support for syscalc (c++ version)
      OM: introduction of new setup variable
          - f2py_compiler_py2 and f2py_compiler_py3
	    which will be used to overwrite f2py_compiler when using the associate python version
          - lhapdf_py2 and lhapdf_py3
	    same for lhapdf
      OM: introduction of a new command "convert model FULLPATH"
          - try to convert a UFO model compatible to python2 only to a new model compatible both with
	    Python2 and Python3 (no guarantee)


                             ** Main Branch  Update **

2.7.3(21/06/20)
      OM: Fixing some bug for read-only LO gridpacks (wrong cross-section and shape when generating events).
          Thanks to Congqiao Li for this
      OM: Allowing loop-induced process to run on LO gridpack with read-only mode.
          Thanks to Congqiao Li for this      
      OM: Fix a bug in the longitudinal polarization for off-shell effect, leading to deviation at large invariant mass.
      OM: Adding more option to the run_card for fine tuning phase-space integration steps
          All are hidden by default:
	    - hard_survey [default=1]: request for more points in survey (and subsequent refine)
	    - second_refine_treshold [default=1.5]: forbid second refine if cross section after first refine is
	       is smaller than cross-section of the survey times such treshold
      OM: new command for the editions of the cards:
           - set nodecay: remove all decay line from the madspin_card
	   - set BLOCKNAME all VALUE: set all entry of the param_card "BLOCKNAME" to VALUE
	   - edit CARDNAME --comment_line='<regular_expression>' : new syntax to comment all lines of a card
	       that are matching a given regular expression
      OM: For Mac only, when running in script mode, MG5aMC will now prevent the computer to go to idle sleep.
          You can prevent this by running with the '-s' option. like ./bin/mg5_aMC -s PATH_TO_CMD


2.7.2(17/03/20)
      OM: Fix a Bug in pythia8 running on Ubuntu 18.04.4 machine
      OM: Speed up standalone_cpp code by changing compilation flag

2.7.1.2(09/03/20)
      OM: Fixing issue (wrong cross-section and differential cross-section) for
          polarised sample when
	   1) you have identical polarised particles
	   2) those particles are decays
	  examples: p p > j j w+{0} w+{T}, w+ > e+ e-
      OM: In presence of identical particles, if you define the exact number of decays
          (either via the decay chain syntax or via MadSpin) then they are assigned in an ordered way:
          generate p p > z{0} z{T}, z > l+ l-, z > j j
	  means that the Longitudinal Z decays to lepton (transverse to jet)
	  Thanks to Jie Xiao for reporting such issues. 
      OM: Effective Photon approximation is now always done with a fix cutoff. This use the FIXED factorization scale
          of the associate beam as the cutoff of the Improved Weizsaecker-Williams.
      OM: Allow to install lhapdf6.2 by default
      OM: Fixing website used to download pdf since lhapdf removed their previous hepforge page for pdf set.
      OM: Fixed a bug (leading to a crash) introduced in 2.6.6 related to the ckkw/MLM check for BSM model
          with gluon with non QCD interaction
      OM: For fortran standalone with python binding, this is not necessary anymore to run the code from a specific directory.
          You need however need to use the standard path for the param_card or have the file ident_card within the same
	  directory as the param_card.dat.


2.7.0(20/01/20)
      OM: Allow for a new syntax in presence of multi-jet/lepton process:
         generate p p > 3j replaces p p > j j j 
      OM: Allow syntax for (fully) polarized particles at LO: [1912.01725]
           ex: p p > w+{0} j, e+{L} e-{R} > mu+ mu- Z{T}
               p p > w+{T} w-{0} j j, w+ > e+ ve, w- > j j
      OM: (Thanks to K. Mawatari, K. Hagiwara) implemention of the axial gauge for the photon/gluon propagator.
          via "set gauge axial"
      OM: Support for elastic photon from heavy ion implemented. For PA collision, you have to generate your diagram
          with "set group_subprocesses False"
      OM: The default run_card.dat is now by default even more specific to your process. 
          Nearly all the cuts are now hidden by default if they do not impact your current process.
          This allows to have less information by default in the run_card which should simplifies its 
          readibility. 
      OM: distinguish in the code if zero contribution are related to no point passing cuts or if
          they are related to vanishing matrix-element. In the later case, allow for a lower threshold.
          (This allow to fasten the computation of such zero contribution)


2.6.7(16/10/19)
      OM: Fix a bug introduced in 2.6.2, some processes with gluon like particles which can lead to the wrong sign for interference term. 
      OM: Fix a bug introduced in 2.6.6 related to the restriction of model which was leading to wrong result for re-weighitng with loop model (but impact can in principle be not limited to re-weighting).
      OM: systematics now supports the option --weight_format and --weight_info (see help command for details)
      OM: set the auto_ptj_mjj variable to True by default
      OM: the systematics_arguments default value is modified in presence of matching/merging.
      OM: reweight: add an option --rwgt_info to allow to customise the banner information associate to that weight
      RF: Fixed a bug in the warning when using FxFx in conjunction with Herwig++/Herwig7. Also, with latest version of
          Herwig7.1.x, the FxFx needed files are compiled by default with in the Herwig code. Thanks Andreas Papaefstathiou.

2.6.6(28/07/19)
      OM: Bug in the edition of the shower_card. The set command of logical parameter was never setting the 
          parameter to False. (Thanks to Richard Ruiz) 
      RF: Fixed a bug in the creation of the energy-stripped i_FKS momentum. Tested for several processes,
          and seems to have been completely harmless.
      OM: Forbidding the use of CKKW/default scale for some UFO model allowing gluon emission from quark with
          no dependence in aS
      OM: Add an option "keep_ordering" for reweighting feature to allow to sometimes use decay chain even if
          you have ambiguity between final state particles.
      OM: Fixed an issue with interference which sometimes happens when some polarization contribution were negative but not all of them.
      VH: Change in the pythia8 output mode (thanks to Peter Skands)
      OM: Any number in the cards (not only integer) can use multiplication, division and k/M suffix for times 1000 and 1 million respectively
      OM: Energy cut (at LO) are now hidden by default for LHC type of run but visible for lepton collider ones.
      OM: Same for beam polarization

2.6.5 (03/02/19)
      OM: Fix some speed issue with the generated gridpack --speed issue introduced in 2.6.1--
      OM: Fix a bug in the computation of systematics when running with Python 2.6.
      OM: import model PATH, where PATH does not exists yet, will now connect to the online db
          if the model_name is present in the online db, then the model will be installed in the specified path.
      MZ: Applgrid+aMCFast was broken for some processes (since 2.6.0), due to wrong 
          information written into initial_states_map.dat. This has been fixed now
      OM: change in the gridpack. It automatically runs the systematics.py (if configure in the run_card)
      OM: Fix  a MLM crash occuring for p p > go go (0,1,2 j)
      OM: Fix issue for BSM model with additional colored particle where the default dynamical scale choice 
          was crashing


2.6.4 (09/11/18)
      OM: add specific treatement for small width (at LO only and not for loop-induced)
          if the width is smaller than 1e-6 times the mass, a fake width (at that value) is used for the
          numerical evaluation of the matrix-element. S-channel resonances are re-scaled according to 
          narrow-width approximation to return the correct total cross-section (the distribution of events 
          will on the other hand follow the new width). 
          The parameter '1e-6' can be changed by adding to (LO) run_card the parameter: "small_width_treatment"
      OM: add a new command "install looptools" to trigger the question that is automatically trigger 
          the first time a loop computation is needed.
      RF: Fixed a bug when using TopDrawer plots for f(N)LO runs, where the combination of the plots could lead
          to completely wrong histograms/distributions in case of high-precision runs.
      OM: Fix some MLM crash for some processes (in particular BSM processes with W'). 
      OM: Fix a bug in the reweighting due to the new lhe format (the one avoiding some issue with py8)
      OM: Fix a behavior for negative mass, the width was set to negative in the param_card automatically
          making the Parton-shower (and other code) to crash since this does not follow the convention.
      OM: Change compiler flag to support Mojave.

2.6.3.2 (22/06/18)
      OM: Fix a bug in auto-width when mass are below QCD scale.
      OM: Fix a bug for g b initial state where the mass in the lhe file was not always correctly assigned
          Note that the momentum was fine (i.e. in the file P^2 was not equal to the mention M but to the correct one)
      OM: Improvment for madspin in the mode spinmode=none
      OM: Fix a bug in MadSpin which was making MadSpin to work only in debug mode

2.6.3 (15/06/18)
      OM: When importing model, we now run one additional layer of optimisation:
           - if a vertex as two identical coupling for the same color structure then the associated lorentz 
             structure are merged in a single one and the vertex is modified accordingly
      OM: When restricting a model, we also run one additional layer of optimisation
           - Opposite sign coupling are now identified and merged into a single one
           - if a vertex as two identical coupling (up to the sign) for the same color structure
             then the associated lorentz structure are merged in a single one and the 
             vertex is modified accordingly 
      VH+OM: changing the ALOHA naming scheme for combine routine when the function name starts to be too long. 
      OM: adding a hidden parameter to the run_card (python_seed) to allow to control the randon number 
          generated within python and be able to have full reproducibility of the events
      OM: Fixing some issue with the default dynamical scale choice for 
            - non minimal QED sample
            - heft model when multiple radiation coming from the higgs decay/scattering
          This can also impact MLM since it use the same definition for the dynamical scale
      OM: Fix some issue for DIS scattering where the shat was wrongly defined for low energy scattering.
          Low energy scattering are not adviced since they break the factorization theorem.
          In particular the z-boost of the events are quite ill defined in that scenario.
      OM: changing the format of the param_card for NLO model to match expectation from the latest PY8
      OM: Update of MadSpin to allow special input file for the case of spinmode=none. 
          With that very simple mode of decay, you can now decay hepmc file or wrongly formatted leshouches event
          (in that mode we do not have spin correlation and width effect)
      PT: in montecarlocounter.f: improved colour-flow treatment in the case gluons are twice colour-connected to each other
          new gfunction(w) to get smoothly to 0 as w -> 1. (for NLO+PS run)
      OM: Fix some issue for the new QED model (including one in the handling of complex mass scheme of such model)
      OM: Fixing an issue of the param_card out of sync when running compute-widths
      OM: Adding Qnumbers block for ghost (the latest version of py8 was crashing due to their absence)

2.6.2 (29/04/18)

      Heavy ion pdf / pdf in general:
      -------------------------------
      OM: Support for rescaling PDF to ion PDF (assuming independent hadron), this is well suited for Lead-Lead collision, p-Lead collision and fix-target
      OM: Support in systematics.py for ion pdf. Possiblity to rescale only one beam (usefull to change only on PDF for fix target experiment)
      OM: Removing internal support for old type of PDF (only supported internal pdf are now cteq6 and nnpdf23)


      User Interface
      --------------
      OM: introduce "update to_full" command to display all the hidden parameter.
      OM: introduce "update ion_pdf" and "update beam_pol" to add related section in the run_card.
          the polarization of the beam is set as hidden parameter instead as default parameter
      OM: improve handling of (some) run_card parameter:
            - add comment that can be displayed via "help NAME"
            - add autocompletion for some parameter
            - add direct rejection of parameter edition if not in some allowed list/range
      
      Bug fixes:
      ----------
      OM: Fix issue with madspin introduced in 2.6.1 (failing to generate correct diagram for NLO process)
      OM: fix crash in 1>N reweighting
      RF+MZ: Fixed a problem with (f)NLO(+PS) runs in case the Born has identical QCD-charged
      	     particles. Cross sections were typically correct, but some distributions might
	     have shown an asymmetry. 
      OM: Change in LO maching for HEFT (or any model with hgg vertex) in the way to flag jet that should
          not take part in the matching/merging procedure.
      OM: Fixed a bug for loop induced in gridpack mode
      RF: Fixed a bug for ApplGrid: in rare cases the ApplGrid tables were filled twice for the same event
      OM: Fixed a bug for fixed target experiment when the energy of the beam was set to 0. 
      RF: Fixed an issue where too many files were opened for fNLO runs in rare cases
      OM: Fix issue on Madevent html output where some link where broken
      OM: Fix issue for the display lorentz function (was also presenting security issue for online use)
      OM: Fix issue for spin 3/2 (one in presence of fermion flow violation and one for custom propagator)

      Enhancement:
      -----------
      OM: add the value of all the widths in Auto-width in the scan summary file
      OM: For 1>N, if the user set fixed_run_scale to True, then the scale is choose accordingly
          and not following the mass of the inital state anymore
      RF: For the HwU histograms, if no gnuplot installation is found, write the gnuplot scripts in v5
          format (instead of the very old v4 format).
      OM: Change the default LO output directory structure. Now by default the lepton and neutrino are split 
          in two different directory. This avoids to face problem with the assymetric cut on lepton/neutrino
      OM: loop-filter commands are now working for loop-induced processes
      OM: New  method avoiding that two process are running inside the same output directory.
          This is implemented only for Gridpack and LO run so far. 
          The new method should be more robust in case of crash (i.e. not wrongly trigger as before)
      OM: For LO scan, if a crash (or ctrl-c) occurs during the scan, the original param_card is now
          restored.

2.6.1 (12/12/17)

      RF+MZ: It is now possible to add LO matrix elements (with [LOonly]) 
             to Fx-Fx merged samples. Thanks to Josh Bendavid for testing.
      OM: Re-factoring the code asking which program to use (both at LO and NLO)
          - design modular, designed for PLUGIN interactions
          - the length of the question auto adapts to the size of the shell
      OM: Allowing to have the gridpack stored on a readonly filesystem
      OM: Fix a bug in matching/merging forbiding the pdf reweighting for some processes (since 2.4.0)
      OM: Creation of online database with the name of known UFO model. If a use try to import a model
          which does not exits locally, the code will automatically check that database and download the 
          associate model if it exists. You can contact us if you are the author of one model which is not
          on our database. 
	  The list of all available model is available by typing "display model_list"
      OM: Model with __arxiv__ attribute will display "please cite XXXX.XXXXX when using this model" when
          loaded for the first time.
      OM: A fail of importing a UFO model does not try anymore to import v4 model
      OM: Many model present in models directory have been removed, however they can still be imported
          since they are available via automatic-download
      OM: Refactoring of the gridpack functionality with an infinite loop to reach the requested number of events
      OM+RF: Adding new class of cut at LO/NLO defined via the pdg of the particle
      VH: Support for the latest version of MA5
      MZ: Adding support for lhapdf v6.2
      OM: Fixing various bug in the spinmode=onshell mode of MadSpin
      OM: Fix a bug for model with 4 fermion in presence of restrict_card
      OM: Fix aloha bug in presence of complex form-factor.
      OM: improve auto-detection and handling of slha1/slha2 input file when expecting slha2. 

2.6.0 (16/08/17)
      New Functionalities:
      --------------------
      RF+OM: Added the possibility to also have a bias-function for event generation at (f)NLO(+PS)
      OM: Improve Re-WEIGHTING module
          1) creation of a single library by hyppothesis. 
          2) library for new hyppothesis can be specify via the new
             options: change tree_path and change virt_path
          3) allows to re-weight with different mass in the final states (LO only)
             This forces to rewrite a new lhe file, not adding weight inside the file
             (via the command: change output 2.0)
          4) allows to run the systematics on the newly generated file (for new output file)
             (via the command change systematics True)
          5) Fix some Nan issue for NLO reweighting in presence of colinear emission
	  6) various bug fixing, speed improvement,...
      OM: Add new option to SYSTEMATICS program:
           --remove_weights, --keep_weights, --start_id
           See "help systematics for more details."
      OM: Allow to specify param_card, run_card,... directly via an html link.

      Bug Fixing:
      -----------
      OM: Update condor class to support CERN type of cluster (thanks Daria Satco)
      OM: Fixing a bug leading to a crash in pythia8 due to one event wrongly written when splitting the
          events for the parralelization of pythia8
      OM: Fixing an issue, leading to NAN for some of the channel of integration for complicated processes.
      OM: Fix a bug in gripack@NLO which forbids to run it when the gridpack was generated with 0 events.
      RF: Fixed bug #1694548 (problem with NLO for QCD-charged heavy vector bosons).
      RF: Another fix (adding on a fix in 2.5.5) related to FxFx merging in case there are
      RF: Fixed bug #1706072 related to wrong path with NLO gridpack mode
          diagrams with 1->3 decays.
      RF: Fixed a bug (found by SF) that gave a seriously biased resonance mass when using MadSpin for decaying a 2->1 process.
      PT: Fix in montecarlocounter.f. Previously, for NLO+PS it was reading some subleading-colour information, now all
          information passed to the MC counterterms is correctly leading colour. 
      OM: Fix systematics computation for lepton collider
      OM+VH: Remove the proposition to install pjfry by default, due to many installation problem. The user can still force to 
          install it, if he wants to.
      OM: Fix a problem of madspin when recomputing width for model loaded with --modelname option
      OM: Fix events writing for DIS (thanks to Sho Iwamoto)
      OM: Fix a problem of output files written .lhe.gz, even if not zipped (python2.6 only)
      OM: Fixing some issue related to the customised propagator options of UFO model
 
      Code Re-factorisation:
      ----------------------
      RF: Refactor of the HwU.f fortran code. Gives more flexibility and potentially lower
          memory requirements.
      RF: Refactor of the (NLO) code related to extra weights (for PDF/scale uncertainties).
      OM: Increase modularity of the code for the support of plugin (maddm and MPI@LO)     
          - Now we support the HPC plugin allowing to generate LO-gridpack on MPI machine
          - Plugin can now use the "launch" keyword

2.5.5(26/05/17)
      OM: Fixing bug in the creation of the LO gridpack introduced in 2.4.3. Since 2.4.3 the generated 
          gridpack were lacking to include the generated grid for each channel. This does not lead to 
          bias but to a significant slow down of the associated gridpack.
      OM: Supporting user function calling other non default function.
      OM: adding the command "update to_slha1" and "update to_slha2" (still beta)
      RF: some cleanup in the NLO/Template files. Many unused subroutines deleted.
      OM: fixing some bug related to complex_mass_scheme
      OM: fixing bug in ALOHA for C++ output (in presence of form-factor)
      OM: fixing lhe event for 1 to N process such that the <init> block is consistently set for the shower
      OM: ExRootAnalysis interface is modified (need to be requested as an analysis)
      RF: Fix for FxFx merging in case there are diagrams with 1->3 decays.

2.5.4(28/03/17)
      OM: Add a warning in presense of small width
      OM: Fix a bug related to a missing library (introduced in 2.5.3)
      OM: Improve stability of the onshell mode of MadSpin
      VH: Fix some problem related to LHAPDF

2.5.3(09/03/17)
      PT: Modified the default shower starting scale in montecarlocounter.f.
          The new reference scale from which the dampening profile is computed is sum_i mt_i/2, i
          being Born level final-state momenta.
      OM: New "special mode" for madspin accessible via "set spinmode onshell".
          This mode allow for full spin-correlation with 3 (or more) body decay but the decaying particle
          remains exactly onshell in this mode. Loop-induced production/decay are not allowed in this mode.
      OM+RF: Allowing for creation of LHE like output of the fixed order run at NLO.
          This LHEF file is unvalid for parton-shower (all PS should crash on such file). It will be 
          unphysical to shower such sample anyway.
          Two hidden parameters of the  FO_analyse_card.dat allow some control on the LHEF creation
       	  "fo_lhe_weight_ratio" allows to control the strength of a partial unweighting [default:1e-3]
             increasing this number reduce the LHEF size.
          "fo_lhe_postprocessing" can take value like nogrouping, norandom, noidentification.
             nogrouping forbids the appearance of the LHEF(version2) tag <eventgroup>
             norandom   does not apply the randomization of the events.
             noidentification does not merge born event with other born like counter-event
      RF: Better job handling for fNLO runs.
      VH: Fixing various problem with the pythia8 interface (especially for MLM merging)
      Team: Fixing a series of small crash

2.5.2(10/12/16)
      OM: improve systematics (thanks to Philipp Pigard)
      OM: new syntax to modify the run_card: set no_parton_cut
          This removes all the cut present in the card.
      OM: change the default configuration parameter cluster_local_path to None
      OM: change the syscalc syntax for the pdf to avoid using & since this is not xml compliant
      OM: avoid to bias module to include trivial weight in gridpack mode
      OM: Fix a bug making 2.5.1 not compatible with python2.6
      OM: Improve "add missing" command if a full block is missing
      OM: Fixing a bug reporting wrong cross-section in the lhef <init> flag (only in presence of 
          more than 80 channel of integration)

2.5.1 (04/11/16)
       PT+MZ: New interface for Herwig7.
              Fixed a bug in the Herwig7/Herwig++ counterterm (relevant to 2 -> n, n>2:
              in particular, the bug affected the dead zone for final-final colour connection
              in processes with more than two particles in the Born final state)
       VH: Parallelization of PY8 at LO
       OM: add the possibility to automatically missing parameter in a param_card
           with command "update missing" at the time of the card edition. Usefull for 
           some SUSY card where some block entry are sometimes missing.
       OM: Possibility to automatically run systematics program at NLO or Turn it off at LO
           (hidden entry of the run_card systematics_program = systematics|syscalc|none)
       RF: Some refactoring of the NLO phase-space generation,
           including some small improvements in efficiency.
       OM: Plugin can be include in a directory MG5aMC_PLUGIN the above directory need to be in
           the $PYTHONPATH
       OM: Fix systematics for e+ e- initial state.
       VH: Fix various bug in the HepMc handling related to PY8 (LO generation)
       OM: allow install maddm functionality (install ./bin/maddm executable)

2.5.0 (08/09/16)
     FUNCTIONALITY
       VH+OM: Adding an official interface to Pythia8 (parton shower) at Leading-Order
	        More information at https://cp3.irmp.ucl.ac.be/projects/madgraph/wiki/LOPY8Merging	   
       VH+OM+MA5: Adding an official interface to MadAnalysis5 for plotting/analysis/recasting
	        More information at https://cp3.irmp.ucl.ac.be/projects/madgraph/wiki/UseMA5withinMG5aMC	   
       OM: Introduces a new function for LO/NLO interface "systematics"
            This function allows to compute systematics uncertainty from the event sample
            It requires the event sample to have been generated with 
                - use_syst = T (for LO sample)
                - store_reweight_info = T (for NLO sample)
            At LO the code is run automatically if use_syst=T (but if SysCalc is installed)
       VH+OM: Adding the possibility to bias the event weight for LO generation  via plugin.
            More informtion: https://cp3.irmp.ucl.ac.be/projects/madgraph/wiki/LOEventGenerationBias
       VH+SP: extend support for CKKWL

     CODE IMPROVMENT / small feature
     -------------------------------
       OM: Modify the structure of the output format such that all the internal format have the same structure
       OM: Adding the Plugin directory. Three kind of plugin are currently supported
           - plugin defining a new type of output format
           - plugin defining a new type of cluster handling
           - plugin modifying the main interface of MG5aMCnlo 
           More informations/examples are available here:
           https://cp3.irmp.ucl.ac.be/projects/madgraph/wiki/Plugin
       OM: Adding the possiblity of having detailled help at the time of the edition of the cards.
            help mass / help mt / help nevents provided some information on the parameters.
       OM: NLO/LO Re-weighting works in multi-core
       OM: add an automatic update of the param_card to write the correct value for all dependent parameter.
       OM: add the check that the param_card is compatible with the model restriction.
       OM: Adding the run_card options "event_norm" for the LO run_card (same meaning as NLO one)
       VH: extend install command to install: lhapdf/pythia8
       VH: Interfaced MadLoop to COLLIER for tensor integral reduction.	   
       OM+VH: At the first loop/NLO computation, a new question will now be asked to choose which program
           to install to compute the loop. You can still install additional method later via the "install" command
       OM: Replace the mssm model by the MSSM_SLHA2 following the SLHA2 instead of the SLHA1 convention

     BUG FIXING
     ----------
       OM: Fix a bug in the helicity by helicity reweighting method. (introduced in 2.4.3)
       OM: Fix a bug in the reweight_card where relative path was not understood from the local directory 
            where the program was runned by the user.

2.4.3 (01/08/16)
        OM: Reduce the amount of log file/output generated for LO run (output can use up to three times less output).
        OM: For the LO combination of events (unweighting) pass to the method previously used for loop-induced.
            This method is faster and requires less I/O operation.
            This fully remove the need of the file events.lhe.gz which is not created anymore (further reduce the ouput size)
        OM: Optimise the code in order to be able to run scan with more than 2k steps.
        OM: Optimise the lhe_parser module (use for the unweighting/re-weighing/...) around 20% faster than before.
        OM: Fix a bug in MadSpin where the cross-section reported in the <init> block of the LHEF
            was wrongly assigned when multiple process were present in the LHEF and that different Brancing ratio
            were associated to each of those processes.
        RF: For NLO process generation, fix a problem with turning on PDF reweighting with sets that have only a
            single member. Also, allow for reweighting with up to 25 PDF sets (and their error members) for a single run.
        OM: Fixing bug allowing to specify a UFO model by his full path for NLO computation (thanks Zachary Marschal).
        OM: Fixing bug in LO re-weighting in case of helicity by helicity re-weighting. Now the events is boost back in 
            the center of mass frame to ensure consistency with the helicity definition.

2.4.2 (10/06/16)
        OM: fix a compilation problem for non standard gfortran system
        OM: reduce the need of lhapdf for standard LO run. (was making some run to test due to missing dependencies)

2.4.1 (10/06/16)
        OM: Fix a bug in fix target experiment with PDF on the particle at rest.
            The cross-section was correct but the z-boost was not performed correctly.
        OM: Fix various bug in MadSpin
        OM: Fix some bug in MLM merging, where chcluster was forced to True (introduced in 2.2.0)
        OM: Allow to specify a path for a custom directory where to look for model via the environment 
            variable PYTHONPATH. Note this used AFTER the standard ./models directory

2.4.0 (12/05/16)
        OM: Allowing the proper NLO reweighting for NLO sample
        RF: For NLO processes allow for multiple PDF and scales reweighting, directy by inputting lists
            in the run_card.dat.
        VH: Interfaced MadLoop to Samurai and Ninja (the latter is now the default)
        HS: Turn IREGI to off by default
        MZ: new NLO generation mode. It is more efficient from the memory and CPU point of 
            view, in particular for high-multiplicity processes. 
            Many thanks to Josh Bendavid for his fundamental contribution for this.
            The mode can be enabled with
            > set low_mem_multicore_nlo_generation True
            before generating the process.
        OM: Adding the possibility to use new syntax for tree-level processes:
            QED==2 and QCD>2: The first allows to select exactly a power of the coupling (at amplitude level
            While the second ask for a minimum value.   
        RF: In the PDF uncertainty for fixed-order NLO runs, variations of alphaS were not included.
        OM: In MLM matching, fix a bug where the alpha_s reweighting was not fully applied on some events. 
            (This was leading to effects smaller than the theoretical uncertainty)
        OM: Fixing the problem of using lhapdf6 on Mac
        MZ: Faster interface for LHAPDF6
        OM: Add support of epsilon_ijk in MadSpin
        OM: Fix multiple problem with multiparticles in MadSpin
        OM: Improve spinmode=None in MadSpin
        OM: Update the TopEffTh model
        MZ: Fix problem with slurm cluster
        OM: Improve scan functionalities
        PT: New way of handling Pythia8 decays
        RF: Fixed a bug that resulted in wrong event weights for NLO processes when requiring
            a very small number of events (introduced in 2.3.3)
        OM: Allow to keep the reweight information in the final lhe file for future computation 
        MZ: updated FJcore to version 3.1.3 (was 3.0.5)

2.3.3 (15/10/15)
        OM: Allow new syntax for the param_card: instead of an entry you can enter scan:[val1, val2,...]
            To perform a scan on this parameter.
        OM: Having two mode for "output pythia8" one (default) for pythia8.2 and one for pythia8.1 (with --version=8.1)
        RF: Rewriting of job-control for NLO processes. Better accuracy estimates for FO processes
        RF: Fix for factorisation scale setting in FxFx merging when very large difference in scale in the
            non-QCD part of a process. 
        RF: Better discarding of numerical instabilities in the real-emission matrix elements. Only of interested for
	    processes which have jets at Born level, but do not require generation cut (like t-channel single-top). 
        RF: Added an option to the run_card to allow for easier variation of the shower starting scale (NLO only).
        RF: Fixed a problem in the setting of the flavour map used for runs with iAPPL >= 1. 
        RF: Allow for decay processes to compute (partial) decay widths at NLO accuracy (fixed order only).
        OM: (SysCalc interface) Allow to bypass the pdf reweighting/alpsfact reweighting
        MZ: fixed bug related to slurm clusters
	OM: remove the addmasses.py script of running by default on gridpack mode. 
            if you want to have it running, you just have to rename the file madevent/bin/internal/addmasses_optional.py to
            madevent/bin/internal/addmasses_optional.py and it will work as before. (Do not work with SysCalc tag)
        OM: make the code compatible with "python -tt" option

2.3.2.2 (06/09/15)
        VH: Finalized the MG5aMC-GoSam interface

2.3.2(20/08/15)   
        OM: Improve reweighting module. (https://cp3.irmp.ucl.ac.be/projects/madgraph/wiki/Reweight)
            New Capabilities: 
             - allow to reweight by loop-induced processes
             - allow to change model 
             - allow to change process definition
             - allow to unweight the sample to have an idea of the statistical power.
             - allow to perform some crude reweighting on NLO sample (reweighting by LO matrix element). NLO
               accuracy is not preserved (in general) for such computation.
            New dependencies:
	     - require the f2py module (part of numpy)
	OM: change the kt-durham cut (at LO) such that particle comming from decay are not impacted if cut_decays
            is on False.
        VH: Fixed the check in helas wavefunction appearance order in an helas diagrams. It failed in cases
	    where additional wf were created during the fix of fermion flow in presence of majorana fermions.         
	RF: Fixed a bug in the aMCFast/ApplGrid interfaced introduced in the previous version.
        OM: Fix a crash when using mssm-no_b_mass model (due to the SLHA1-SLHA2 conversion)
        OM: Fix a bug in the add_time_of_flight function (not called by default) where the displaced vertex information
            was written in second and not in mm as it should. Note that this function can now be run on the flight
	    by adding the following line in the run_card: "  1e-2 = time_of_flight #threshold for the displaced vertex" 
	RF: Small fix that leads to an improvement in the phase-space generation for NLO processes
        OM: Fix a crash introduce in 2.3.0 when running sequentially in the same directory (thanks Gauthier)
        OM: Improve aloha in the case of some expression reduces to pure float.
        OM: In MadSpin, allow to specify cut for the 1>N decay in spinmode=none.
	RF: Fixed a bug that gave bogus results for NLO runs when using an internal PDF which is not
            NNPDF (like for the old cteq_6m, etc).
	RF: Fixed a bug in the PDF combination in the HwU histograms: there was no consistent use if Hessian
            and Gaussian approaches for MSTW/CTEQ and NNPDF, respectively.
        OM: Fixed a small bug in EWdim6 which was removing a coupling in AZHH interaction.
        OM: improve customize_model function to avoid problem with unity coupling.
	RF: Improved the treatment of the bottom Yukawa. Thanks Marius Wiesemann. 

2.3.1  
     OM+VH: Automation of event generation for loop-induced processes.
		OM: Automatic change of the p/j definition to include the b particle if the model has a massless b.
	RF: Reduce the collision energy for the soft and collinear tests: for 100TeV collider many were failing
	    due to numerical instabilities. 
        OM: Fixing bug associate to the epsilon_ijk structure
        OM+VH: Various bug fixing for the loop-induced processes
        OM: Fix a crash in MadWidth which occurs for some 4 body decay
        PT: Fixed a bug concerning the use of Herwig++ with LHAPDF. Bug was introduced in 2.3.0.beta
	OM: Fix a crash in ALOHA for form-factor in presence of fermion flow violation

2.3.0.beta(10/04/15) OM+VH: Adding the possibility to compute cross-section/generate events for loop-induced process
		JB+OM: Addign matchbox output for matching in the Matchbox framework
                OM+VH: Change the handling of the run_card.
                      - The default value depends now of your running process
                      - cut_decays is now on False by default
                      - nhel can only take 0/1 value. 1 is a real MC over helicity (with importance sampling)
                      - use_syst is set on by default (but for matching where it is keep off)                    
                      - New options added: dynamical_scale_choice, it can take the following value
		            -1 : MadGraph5_aMC@NLO default (different for LO/NLO/ ickkw mode) same as previous version. 
                             0 : Tag reserved for user define dynamical scale (need to be added in setscales.f).
                             1 : Total transverse energy of the event.
                             2 : sum of the transverse mass 
                             3 : sum of the transverse mass divide by 2 
			     4 : \sqrt(s), partonic energy 
                OM: Cuts are also applied for 1>N processes (but the default run_card doesn't have any cut).         
                PT: Set command available for shower_card parameters
                OM: New MultiCore class with better thread support
                RF: Fixed a bug in the aMCfast/APPLGrid interface introduced in version 2.2.3
		RF: Fixed a bug in the setting of the integration grids (LO process generation) for the minimum
		    energy needed for photons. The bug did not lead to any bias in event generation.
		RF: Re-factoring of the structure of the code for NLO+PS computations.
		RF+VH: Replaced the default topdrawer histograms with HwU histograms for f(N)LO runs
                    and allow it also for aMC@NLO runs.
		RF+VB: Allow for variable bin-sizes in MG5_aMC+aMCfast+ApplGrid runs.
                MZ+RF: Added 'LOonly' asNLO mode to export processes without any real and virtuals 
                       (useful e.g. for higher multiplicities when merging)
		RF: Added support for the computation of NLO+NNLL jet veto cross sections
		RF: Fixed a bug in the Pythia8 interface: FxFx was not correctly initialized and all
                    events were incorrectly kept (introduced in v.2.2.3)
                OM: Improve the function "print_result" (in the running interface)
                    add an option --format=short allowing to print the result in a multi-column format
                OM: Possibility to not transfer pdf file to the node for each job. 
                       This is done via a new option (cluster_local_path) which should contain the pdf set.
                       This path is intented to point to a node specific filesystem.
                    New way to submit job on cluster without writting the command file on the disk.
                OM: Allowing MadSpin to have a mode without full spin-correlation but handling three (and more) 
                    body decay. (set spinmode=none).
                OM+PA: Fixing various bug in MadSpin.

2.2.3(10/02/15) RF: Re-factoring of the structure of the code for fNLO computations.
                OM: Fix a bug in MadWeight (correlated param_card was not creating the correct input file)
		RF: When requiring more than 1M events for (N)LO+PS runs, do not go to higher precision than 0.001
                    for the grids and cross section (can be overwritten with the req_acc run_card parameter).
		RF: Make sure that reweight info (for PDF and scale uncertainties) also works for UNLOPS events.
		RF: When setting the B's stable in the shower_card, also set the eta_b (PDG=551) stable.
		OM: Change the Breit-Wigner splitting for the multi-channel integration, use the bwcutoff instead of
                    the hardcoded value 5.
                MZ: Fix to bug 1406000 (segfault appearing when doing FxFx merging). Thanks to Josh Bendavid for
                    having reported it
                MZ: Fix to a bug occurring when generating event in the "split" mode: the required output was 
                    not correctly specified
                OM: The built-in pdf "nn23lo" and "nn23lo1" where associate to the wrong lhapdfid in the lhef file
                    This was creating bias in using SysCalc. (Thanks Alexis)
                OM: Fix a bug in the LO re-weighing  module which was removing the 
                    SysCalc weight from the lhe file (thanks Shin-Shan)
                Team: Fixes to different small bugs / improvement in the error and warning messages
		RF: For aMC runs, If a NAN is found, the code now skips that PS point and continues instead of
		    leading to NAN.
                RF: For fNLO runs the virtuals were included twice in the setting of the integration grids. 
                    This was not leading to any bias in previous version of the code.

2.2.2(06/11/14) OM: Correct a bug in the integration grid (introduces in 2.1.2). This was biasing the cross-section of 
                    processes like a a > mu+ mu- in the Effective Photon Approximation by three order of magnitude.
                    For LHC processes no sizeable effect have been observe so far.
                MZ: some informations for aMC@NLO runs which were before passed via include files are
                    now read at runtime. The size of executables as well as compilation time / memory usage
                    is reduced for complicated processes
                RF: Fix crash #1377187 (check that cuts were consistent with the grouping was too restrictive) 
		RF: For NLO running: added 'strip' to the makefiles to reduce executable sizes (removes symbol info)
		Stefano Carrazza (by RF): fix for the photon PDF for the internal NNPDF sets
		RF: Improved the check on the consistency of the cuts and the grouping of subprocesse (LO running)
                PT: enabled PYTHIA8.2
                OM: restore the usage of external gzip library for file larger than 4Gb which were crashing with
                    the python gzip library
                OM: Fixing the default card for Delphes
                OM: Improve support of lsf cluster (thanks Josh) 
                OM: Adding support for the UFO file functions.py (which was ignored before)
                OM: Reduce the amount of RAM used by MadSpin in gridpack mode.
                OM: discard in MadWidth partial width lower than \Lambda_QCD for colored particle.

2.2.1(25/09/14) OM: Fix a bug preventing the generation of events at LO due to a wrong treatment of 
                      the color-flow.

2.2.0(24/09/14) VH: General mixed order corrections in MadLoop (only), including QCD/EW/QED and 
                    the UFO@NLO model 'loop_qcd_qed_sm'.
                VH: Re-design of both the tree and MadLoop matrix elements output to compute
                    contributions of different coupling order combinations independently from one another.
                VH+HS: Tensor integral reduction as implemented in PJFry and IREGI readily available
                    and interfaced to MadLoop's output.
                VH: Re-structuring of MadLoop's standalone output so as to easily create a single dynamic 
                    library including many processes at once. Useful for interfacing MadLoop to other MC's
                    and already working with Sherpa.
                VH+HS: This branch contains all the fixes for proper treatment of the latest BSM@NLO models 
                    produced by FeynRules@NLO. In particular, the fixed related to the presence of majorana 
                    particles in loop ME's.
                RF: Corrected the behaviour of the pdfcode parameter in the shower_card for NLO+PS runs.
                PT: Redesigned shower_card.dat and eliminated modbos options for Herwig6          
                RF: Change the SPINUP information in the NLO LHEF from 0 to 9 (i.e. sum over helicities)
                RF: Fixed a bug in the check on the determination of the conflicting BWs.
		RF: Added the aMCfast+APPLgrid interface (arXiv:1406.7693 [hep-ph])
                PT: Redesigned shower_card.dat and eliminated modbos options for Herwig6          
                RF: Change the SPINUP information in the NLO LHEF from 0 to 9 (i.e. sum over helicities)
                RF: Fixed a bug in the check on the determination of the conflicting BWs.
                MZ: enabled LHAPDF6 interface 
                OM: Fixed a crash in some HEFT merging case.
                OM: Fix various compatibility problem created by the LHEFv3 version (Thanks to S. Brochet)
                OM: Fix a bug for MadSpin in gridpack mode
                OM: Add a routine to check the validity of LHE file (check_event command)
                OM: Fix bug for UFO model with custom propagators
                OM: Fix Bug in the computation of cross-section in presence of negative contribution 
                OM: Change colorflow information of LHE file in presence of two epsilon_ijk
                    since PY8 was not able to handle such flow in that format.
                OM: Add the function print_result for aMC@(n)LO run.
                OM: Add some shortcut in the card edition 
                    set ebeam 500 # edit both beams
                    set lpp 0     # edit both lpp1 and lpp2
                    set lhc 14    # configure for LHC 14TeV
                    set ilc 1000  # configure for ilc 1TeV
                    set fixed_scale 100 # set all scale to fixed and at 100GeV
		    set showerkt T # set showerkt on T in the shower card
 		    set qcut 20    # set the qctu to 20 in the shower card 
                OM: Fix a bug in the card edition mode which was sometimes returning to default value
                    which were edited by hand and not via the set command.
                Seoyoung Kim (by OM): Implementation of the htcaas (super-)cluster support.
		Juan Rojo (by RF): extended the 3 internal NNPDF sets for scales relevant for a 100TeV collider.
                OM: Fix a problem with the creation of DJR plot with root 6
                OM: allow the set the width to Auto in NLO computation (width computated at LO accuracy)
                OM: Adding the possibility to have automatic plot after the parton shower for Herwig6/Pythia6.
                    This require MadAnalysis and the pythia-pgs package. 

2.1.2(03/07/14) OM: Fix a bug in ALOHA in presence of customized propagator (Thanks Saurabh)
                OM: Fixing some compilation issue with MadWeight (Thanks A. Pin)
                OM: Fixing a bug preventing MadWidth to run due to the model prefixing (depending
                    on the way it was called)
                OM: Fixing a bug in MadSpin in the mssm model
		RF: Added the invariant mass and DeltaR cuts for *same flavour* opposite sign lepton
                    pairs to the run_card for NLO-type generations.
		RF: Added FxFx and UNLOPS merging with Pythia8
		RF: Prevent an infinite loop in MadSpin by forcing the correct sign to the invariants
		RF: Catch a possible error related to grouping subprocesses and setcuts
		OM: Fix an error when using the "customize_model" command
                S. Mrenna (by OM): Fix the include file in pythia8 output to be compliant with the latest
                    PY8 version
		RF: Added a string with functional form for the scales to the event file banner (NLO only)
                S. Brochet (by OM): Fix a bug in MadSpin with the writting of the mother ID in the LHE file.
                    Force the tag in the banner to always have the same case
                    increase momenta precision for the LHE file written by MadSpin 
                    (thanks a lot to S. Brochet for all those patch)
                PT: Integrated Jimmy's underlying event for Herwig6
                OM: improve "add model" functionality allow to force particle identification.
                PT: Bug fix in the normalisation of topdrawer plots for option 'sum' (as opposed to 'average')
		RF: Fixed a bug related to the random seed when the code was not recompiled for a new run.
                OM: Fixed a bug in MadEvent(LO) run, the generated sample were bias in presence of 
                    negative cross-section. A negative cross-section is possible only if you use a NLO PDF 
                    and/or if you edit the matrix.f by hand to have a non-definite positive matrix-element.
		OM: When importing a model, check that there is not more than 1 parameter with the same name.
                PT: Subsantial recoding of montecarlocounter.f and of a subroutine in fks_singular.f. Will help 
                    future extensions like EW NLO+PS matching and numerical derivatives      
                OM: Fixing a wrong assignement in the color flow in presence of epsilon_ijk color structure.
                    Those events were rejected by Pythia8 due to this wrong color-flow.
                MZ: Added the possibility to run the shower on a cluster, possibly splitting the lhe file 
                MZ: The c++ compiler can be specified as an option in the interface. On MACOSX, clang should
                    work now
                OM: MadEvent output is now LHEFv3 fully compliant. A parameter in the run_tag (lhe_version) 
                    allows to return LHEF version 2 format for retro-compatibility.

2.1.1(31/03/14) OM: Change the way the UFO model is handle by adding a prefix (mdl_) to all model variable.
                    This avoid any potential name conflict with other part of the code. This feature can be
                    bypassed by using the option --noprefix when importing the model.
                OM: New command "add model XXX" supported. This command creates a new UFO model from two UFO model.
                    The main interest stand in the command "add model hgg_plugin", which add the effective operator
                    h g g to the original UFO model. The model is written on disk for edition/future reference.
		RF: Reduced the calls to fastjet and skipped the computation of the reweight coeffients when
 		    they are not needed.
                OM: Fixed a bug for LO processes where the MMLL cut was not applied to the event sample.
                PA: Fix a bug in MadSpin to avoid numerical instabitities when extracting t-channel invariants
                    from the production event file (see modification in driver.f, search for 'MODIF March 5, 2014') 
                OM: Better determination of which particles are in representation 3/3bar since FR is ambiguous on that point.
                    Now the determination also looks for 3 -3 1 interactions to check if that help.
                OM: Fix a bug(crash) in MW linked to the permutation pre-selection module.
		RF: Better comments in the code for user-defined cuts in the ./SubProcesses/cuts.f function.
                    Also the maxjetflavor parameter in the run_card is now actually working.
                OM: Update SysCalc to:
                      - Fix a bug that some file where sometimes truncated.
                      - Allow for independant scale variation for the factorization/renormalization scale.
                RF+OM: Improve the handling of conflicting Breit-Wigners at NLO
		RF: Print the scale and PDF uncertainties for fNLO runs in the summary at the end of the run

2.1.0(21/02/14) MADWEIGHT RELEASE:
                ------------------
                
                OM+PA: First Official release of MadWeight inside MG5_aMC
                      Main update:
                        - ISR corrections
                        - possibility to use narrow-width approximation
                        - introducing a module for the pre-selection of the parton-jet assignment.
                        - extended formalism for the transfer function (more generic)
                        - possibility to evaluate the weights for multiple choices of transfer function 
      			  on the same phase-space point. The phase-space is optimized for the first set of 
                          parameters.
		      Speed update:
                        - More efficient way to group the computation for identical process with different final state.
                        - Possibility to Monte-Carlo over the permutation.
                        - More efficient way to choose between the various change of variable.
                        - Possibility to use mint (not compatible with all of the options)
			- Possibility to use sobol for the generation of PS point (sometimes faster than pure 
                          random point generator.

                MadEvent/aMC@NLO UPDATE/BUG FIXING:
 		-----------------------------------

                OM: Fix critical bug (returns wrong cross-section/width) for processes where the center of mass 
                    energy of the beam is lower than 1 GeV. So this has no impact for LHC-collider phenomenology.
                    This can also impact computation of decay-width if the mass of that particle is below 1 GeV.
		RF: Critical bug fixed (introduced in 2.0.2) for fixed order NLO runs that could
		    give the wrong cross section when the phase-space generation is inefficient
                    (like in the case for conflicting Breit-Wigners). This bug did not affect runs
                    with matching to the parton shower.
                OM: Fix a bug leading to a crash with some decay syntax. i.e., p p > t t~, (t > w+ b), (t~ >w- b~)
                OM: Fix format of LHE output for 1>N events when the <init> and mother information were wrongly set 
                    to LHC default. Specific support of this option will be part of pythia8 (8.185 and later)
                OM: Fix the syntax for the custom propagator to follow the description of arXiv:1308.1668 
                OM: Allow to call ASperGe on the flight if ASperGe module is include in the UFO model.
                    just type "asperge" at the moment where the code propose you to edit the param_card.

                MADSPIN UPDATE:
                ---------------
                OM: Allow to use another model for the decay than the one used for the production of events.
                    You are responsible of the consistency of the model in that case.
                PA: Include hellicity information for the events generated by MadSpin.
                OM: Fix a bug in MadSpin preventing the gridpack to run with NLO processes.

2.0.2(07/02/14) RF: Suppressed the writing of the 'ERROR in OneLOop dilog2_r' messages (introduced in the 
                    previous version)
                OM: Fix the bug that the shower_card.dat was wrongly identified as a pythia_card.
                OM: add one MadSpin option allowing to control the number of simultaneous open files.
                OM: Fix a bug in eps preventing evince preventing label to be displayed on page 2 and following
                    Thanks to Gauthier Durieux for the fix.
                OM: Fix a bug(crash) for p p > w+ w- j j introduce in 2.0.0 due to some jet sometimes tagged as QCD
                    and sometimes not (which was making the automatic scale computation to crash)
                OM: Change the way to writte the <init> line of the lhe file to take into account
                    - process with more that 100 subprocesses (note that you need to hack the pythia-pgs
                      package to deal with such large number of sub-process
                    - deal with pdf identification number bigger than 1 million.  
                OM: Fixed a bug preventing the Madevent to detect external module (pythia-pgs, syscalc,...)
                    Bug #1271216 (thanks Iwamoto)
                PT: PYTHIA8 scale and pdf variations

2.0.1(20/01/14) OM: Fix a bug in h > l+ l- l+ l- for group_subproceses =False (decay only). A follow up of 
                    the bug fix in 2.0.0
                RF: Replaced the Error#10 in the generation of the phase-space (for NLO) to a Warning#10.
                    In rare cases this error stopped the code, while this was not needed.
                RF: When using non-optimized loop output, the code now also works fine.
                OM: Modification of the code to allow the code to run on our servers
                VH: Improve the timing routine of the NLO code (displayed in debug mode)
                VH: FIX the import of old UFO model (those without the all_orders attribute).
                OM: Add a functionalities for restrict_model if a file paramcard_RESTRICTNAME.dat
                    exists, then this file is use as default param_card for that restriction.
                HS: Updated CutTools to v1.9.2

2.0.0(14/12/13)    CHANGE IN DEFAULT:
                   ------------------
                      OM: Change the Higgs mass to 125 GeV for most of the model (but the susy/v4 one).
                      OM: Change the default energy of collision to 13 TeV.
                      RF: Default renormalisation and factorisation scales are now set to H_T/2. (for aMC only)

                   MadEvent Update:
                   ----------------
                      OM+SF+RF: Add Frixione Photon isolation (also for aMC)
                      OM: Implementation of the reweight module for Leading Order matrix-element
                      JA+OM+AK: Store parameters needed for systematics studies.
                          This can be turned on with the use_syst parameter in
                          run_card.dat.
                          This output can be used to generate event weights for
                          a variety of variational parameters, including scalefact,
                          alpsfact, PDF choice, and matching scale. Note that this require
                          pythia-pgs v2.2 for matching scale.
                      OM+JA+Chia: Implement MadWidth (automatic/smart computation of the widths)
                      OM: Support for Form-Factor defined in the UFO model. and support for model
                          parameter presence inside the Lorentz expression.
                      OM: Support for a arbitrary functions.f file present inside the UFO model. 
                      JA: Included <clustering> tag in matched .lhe output, to be 
                          used together with Pythia 8 CKKW-L matching. This can be 
                          turned off with the clusinfo flag in run_card.dat.
                      JA: New treatment of matching for diagrams that have no
                          corresponding lower-multiplicity diagrams. Jets that
                          are not classified as shower-type emission jets are
                          flagged in the cluster scale info at the end of the event,
                          which is recognized by the Pythia interface in Pythia-PGS
                          package v. 2.2. For such jets, xqcut does not apply. This
                          allows for consistent matching e.g. of p p > w+ b b~ in 
                          the 4-flavor scheme. Note that auto_ptj_mjj must be set to
                          .false. for this to work properly.
                      OM: Change model restriction behavior: two widths with identical are not merged anymore.
                      S.Prestel(via OM): implement KT Durham cut. (thanks to Z. Marshall)
                      OM: Improved check for unresponsive of PBS cluster (thanks J. Mc Fayden)
                      OM: Implement a maximum number (2500) of jobs which can be submitted at the same time
                          by the PBS cluster. This number is currently not editable via configuration file.
                     
                   MadEvent Bug Fixing:
                   --------------------
                      OM: Fix a bug for h > l+ l- l+ l- (introduce in 1.5.9) where the phase-space parametrization 
                          fails to cover the full phase-space. This bugs occurs only if two identical particles decays
                          in identical particles and if both of those particles can't be on-shell simultaneously. 
                      OM: Fix a bug for multi_run sample in presence of negative weights (possible if NLO pdf)
                          The negative weights were not propagated to the merged sample. 
                          (thanks to Sebastien Brochet for the fix)
	         
                   aMC@NLO Update:       ! FIRST OFFICIAL RELEASE WITH NLO CAPABILITIES !
                   ---------------
                       PT: MC@NLO matching to PYTHIA8 available.
                       RF: Added FxFx merging
                       RF: Use MC over helicities for the MadLoop virtual corrections.
                       RF: Using "virtual tricks" to reduce the number of PS points for which to include
                           the virtual corrections, leading to a speed up of the code.
                       OM+SF+RF: Add Frixione Photon isolation (also in MadEvent)
                       PA+OM: Fast version of MadSpin implemented (PS generation in Fortran).
		       OM: Allow to have MadSpin in "gridpack mode" (same cards/same decay). 
                           Add in the madspin_card "set ms_dir PATH". If the path didn't exist MS will
                           create the gridpack on that path, otherwise it will reuse the information 
                           (diagram generated, maximum weight of each channel, branching ratio,...)
                           This allow to bypass all the initialization steps BUT is valid only for the 
                           exact same event generation.
                       VH: Fixed set_run.f which incorrectly sets a default value for ptl, drll and
                           etal making the code insensitive to the values set in the run_card.dat 
                       VH: Fixed a bug in MadLoop that doubled the computing time for quad precision
                       VH+RF: Added MadLoop stability information to the log files (and run summary
                           in DEBUG mode).
                       RF: Fixed a stability problem in the reweighting to get PDF and scale uncertainties.
                       VH+RF: Improved the Binoth LHA interface
                       RF: Improved the multi-channeling for processes with more amplitudes than diagrams.
                       RF: Added a new parameter in the run_card to set the required accuracy for fixed 
                           order runs.
                       SF+RF: Improved handling of fixed order analysis

                    From beta3 (13/02/13):
                       OM: Merge with 1.5.7+1.5.8 (See information below)
                       OM: Allow the customize_model to be scriptable in a 
                           friendly way.
                       RF: Event normalization is now Les Houches compliant (the weights
		           of the events should average to the total rate). The old normalization
                           can still be chosen by setting the flag 'sum = event_norm' in the run_card.
		       RF: Fixes a bug related to the mass of the tau that was not consistently 
 		           taking into account in the phase-space set-up.
		       VH: Fixed the incorrect implementation of the four gluons R2 in the loop_sm UFO.
		       VH: Fixed the UV renormalization for the SM with massive c quarks.
                       RF: The PDF uncertainty for NNPDF is now also correctly given in the run summary
                       RF: Some improvements in the test_MC and test_ME when matrix elements are
                           numerically very large
                       OM+RF: Added the running at LO to the 'launch questions'
                       OM: Allow "check" command to use a event file.
                           This will use the related param_card and the first
                           event compatible with the requested process.
                       RF: Improved the phase-space generation in the case of competing resonances

                    From beta2 (23/12/12):
                       MG5 Team: Include 1.5.4+1.5.5+1.5.6 modifications
                       MadSpin Team: Include MadSpin
                       VH: Fix computation in the Feynman gauge for the loops
                       RF: automatic computation of the NLO uncertainties
                       OM: NLO can now be runned with no central disk
                       MZ: change the format of number (using e and not d)
                       MZ: compilation and tests are possible in multicore
                       RF: allow to precise either uncertainty or number of events
                           for aMC@NLO/NLO
                       OM: ./bin/mg5 cmd.cmd is now working for NLO process

                    From beta1 (31/10/12):
                       aMCatNLO Team: First public (beta) version of aMCatNLO.
                         In order to learn aMCatNLO, please do "tutorial aMCatNLO"
                         Please also visit: http://amcatnlo.cern.ch/list.htm for more
                         information.

1.5.15 (11/12/13) OM: Fix the auto-update function in order to allow to pass to 2.0.0

1.5.14 (27/11/13) OM: Add warning about the fact that newprocess_mg5 is going to be remove in MG5_aMC_V2.0.0
                  OM: Improved cluster submision/re-submition control. 

1.5.13 (04/11/13) OM: Implement a function which check if jobs submitted to cluster are correctly runned.
                      In case of failure, you can re-submitted the failing jobs automatically. The maximal 
                      number of re-submission for a job can be parametrize (default 1) and how long you have to
                      wait before this resubmission [to avoid slow filesystem problem, i.e. condor](default 300s)
                      Supported cluster for this function: condor, lsf, pbs
                  OM: Fix a problem when more than 10k diagrams are present for a given subprocesses.
                      (tt~+4jets).
                  BF: Change nmssm model (The couplings orders were not correctly assigned for some triple 
                      Higgs interactions) 
                  OM: use evince by default to open eps file instead of gv.
		  OM: Fix a problem with the set command for the card edition for the mssm model.
                  OM: Update EWdim6 paper according to the snowmass paper. (3 more operator)
                      The default model is restricted in order to exclude those operators. In order
                      to have those you have to use import model EWdim6-full
                  OM: Fix bug #1243189, impossible to load v4 model if a local directory has the name of
                      the models (which is present in the models directory)
                  OM: Fix a bug in the complex mass scheme in the reading of the param_card (it was clearly stated)
                  OM: Improve numerical stability of the phase-space point generation. (thanks Z. Surujon)

1.5.12 (21/08/13) OM: Improve phase-space integration for processes with strong MMJJ cut. Cases where
                      the cross-section were slightly (~4%) under-evaluated due to such strong cut.
                  OM: Add a command print_results in the madevent interface. This command print the 
                      cross-section/number of events/... 
                  OM: change the way prompt color is handle (no systematic reset). Which provides better
                      result when the log is printed to a file. (thanks Bae Taegil) 
                  OM: Fix Bug #1199514: Wrong assignment of mass in the lhe events file if the initial 
                      state has one massive and one massless particles. (Thanks Wojciech Kotlarski)
                  OM: Fix a compilation problem for SLC6 for the installation of pythia-pgs
                  OM: Fix a crash linked to bug #1209113.
                  OM: Fix a crash if python is not a valid executation (Bug #1211777)
		  OM: Fix a bug in the edition of the run_card if some parameters were missing in the cards
                      (Bug #1183334)

1.5.11 (21/06/13) OM: Fix CRITICAL bug (returning wrong cross-section) for processes with more than
                      one W decaying leptonically. For such processes the lepton cuts were also used
                      on the neutrino particle reducing the cross-section. This bug was present only
                      for group_subprocesses=True (the default)
                  OM: Fix Bug #1184213: crash in presence of GIM mechanism (occur on some 
                      LINUX computer only)
                  OM: The compilation of madevent is now performed by the number of core specify
                      in the configuration file. Same for pythia, ...
                  OM: Improve support for Read-Only system
                  OM: Fix a bug with the detection of the compiler when user specifiy a specific
                      compiler.
                  OM: Fix a problem that MG5 fails to compute the cross-section/width after that 
                      a first computation fails to integrate due to a wrong mass spectrum. 
                  OM: Fix a wrong output (impossible to compile) for pythia in presence of photon/gluon
                      propagator (introduce in 1.5.8)
                  OM: Allow to have UFO model with "goldstone" attribute instead of "GoldstoneBoson", since
                      FR change convention in order to match the UFO paper.

1.5.10 (16/05/13) OM: Fix Bug #1170417: fix crash for conjugate routine in presence of 
                      massless propagator. (introduce in 1.5.9)
                  OM: Fix question #226810: checking that patch program exists before
                      trying to update MG5 code.
                  OM: Fix Bug #1171049: an error in the order of wavefunctions 
                      making the code to crash (introduce in 1.5.7)
		  OM: Allow to use an additional syntax for the set command.
                      set gauge = Feynman is now valid. (Was not valid before due to the '=')
                  OM: Fix By Arian Abrahantes. Fix SGE cluster which was not working when
                      running full simulation (PGS/Delphes).
                  OM: adding txxxxx.cc (Thanks to Aurelijus Rinkevicius for having 
                      written the routine) 
                  OM: Fix Bug #1177442. This crash occurs only for very large model. 
                      None of the model shipped with MG5 are impacted.
                  OM: Fix Question #228315. On some filesystem, some of the executable 
                      loose the permission to be executable. Recover those errors 
                      automatically.
                  OM: Modify the diagram enhancement technique. When more diagram have 
                      the same propagator structure we still combine them but we now include
                      the interference term in the enhancement technique for those diagrams.
                      This fix a crash for some multi-jet process in presence of non diagonal
                      ckm matrices.

1.5.9 (01/04/13)  JA: Fix bug in identification of symmetric diagrams, which could
                      give the wrong propagators included in event files for certain
                      processes (such as p p > z z j, z > l+ l-). Apart from the 
                      propagators (with status 2) in the event file, this bug didn't
                      affect any other results (such as distributions).
                  JA: Fix problem in gensym which made some decay chain processes
                      slower than they should be. Thanks Eric Mintun for reporting.
                  JA: Fix problem in event clustering (introduced in v. 1.5.8)
                      which made events from some processes fail Pythia running.
                  JA: Fixed bug #1156474, Pythia 8 C++ matrix element output for 
                      decay chain processes such as p p > z j, z > j j.
                      (Bug #1156474)
                  JA + OM: Automatically remove libpdf and libgeneric before survey,
                      so everything works automatically when switching between
                      built-in PDFs and LHAPDF.
                  JA: Allow syntax / to remove particles in the define command.
                      Example: define q = p / g
                  JA: Added fat warning if any decay process in a decay chain
                      includes a particle decaying to itself (as is the case
                      if you do w+ > all all, since you include w+ > w+ a).
                  JA: Forbid running newprocess_mg5 from a process directory
                      that has already been generated, to avoid confusion.
                  OM: Fix lxplus server issue (Bug #1159929)
                  OM: Fix an issue when MG5 directory is on a read only disk 
                      (Bug #1160629)
                  OM: Fix a bug which prevent to have the pythia matching plot/cross-section
                      in some particular case.
                  OM: Support of new UFO convention allowing to define custom propagator.
                      (Both in MG5 and ALOHA)
                  OM: Change ALOHA default propagator to have a specific expression for the
                      massless case allowing to speed up matrix element computation with 
                      photon/gluon.
                  OM: Correct the default spin 3/2 propagator (wrong incoming/outcoming 
                      definition)
                  ML (by OM): Adding support of the SLURM cluster. Thanks to 
                      Matthew Low for the implementation.
                  OM: Fixing the standalone_cpp output for the mssm model. (only model impacted)
                      Thanks to Silvan S Kuttimalai for reporting. 
                  OM: Fix Bug #1162512: Wrong line splitting in cpp when some name were very long.
                      (shorten the name + fix the splitting)

1.5.8 (05/03/13)  OM: Fix critical bug introduce in 1.5.0. ALOHA was wrongly written
                      HELAS routine for expression containing expression square. 
                      (like P(-1,1)**2). None of the default model of MG5 (like sm/mssm)
                      have such type of expression. More information in bug report #1132996
                      (Thanks Gezim) 		
                  OM+JA: install Delphes now installs Delphes 3 
                      [added command install Delphes2 to install Delphes 2]
                  OM: Add command in MadEvent interface: add_time_of_flight
                      This command modifies the lhe events file by adding the time of 
                      flight information in the lhe events. To run this you need to do
                      $> ./bin/madevent
                      MGME> generate_events --laststep=parton -f 
                      MGME> add_time_of_flight
		      MGME> pythia    [if needed]
                  OM: Fix bug in pythia8 output for process using decay chains syntax.
                      See bug #1099790.
                  CDe+OM: Update EWdim6 model
                  OM: Fix a bug preventing model customized via the "customize_model"
                      command to use the automatic width computation.
                  OM: Change model restriction behavior: a value of 1 for a width is 
                      not treated as a restriction rule.
                  OM: Fix incomplete restriction of the MSSM model leading to inefficient
                      process merging (and larger-than-necessary files) for the MSSM.
                  OM: Correct bug #1107603 (problem with condor cluster for submission 
                      associated to a large number of jobs). Thanks Sanjay.
                  JA: Fix one part of the problem in bug #1123974: take into 
                      account invariant mass cuts mmXX above the peak range in 
                      s-channel resonances in the phase space integration,
                      to make sure such channels find events even for narrow
                      invariant mass cut ranges. Please note the discussion in 
                      that bug report for other types of channels however.
                  JA: Fixed bug #1139303: matrix elements for identical 
                      decay chain processes with different propagators (such as 
                      p p > w+, w+ > e+ ve and p p > w-,  w- > vm~ mu-) 
                      are now no longer combined, to ensure that resonances are
                      correctly represented in event file.
                  OM: Support lhapdf set which contains photon (See bug #1131995).
                  RF+JA: Reuse last two PDF calls also for LHAPDF PDFs, clarify code
                      for reuse of PDFs in pdg2pdf.f and pdg2pdf_lhapdf.f
                  OM: Update the default delphes card to latest Delphes version. This 
                      default card is automatically overwritten by the default Delphes
                      card when running "install Delphes".
                  JA: Make sure cuts are only checked once per event - this can save
                      a lot of time for multiparton event generation.
                  OM: Fix Bug #1142042 (crash in gridpack).

1.5.7 (15/01/13)  OM+JA: Fixed crash linked to model_v4 for processes containing wwww or
                      zzww interactions. (See bug #1095603. Thanks to Tim Lu) 
                  OM: Fix a bug affecting 2>1 process when the final states particles is 
                      (outcoming fermion) introduced in version 1.5.0. (Thanks to 
                      B. Fuks) 
                  OM: Fix a problem of fermion flow for v4 model (thanks to A. Abrahantes) 
                  OM+DBF: Change the automatically the electroweak-scheme when passing to 
                      complex-mass scheme: the mass of the W is the an external parameter
                      and Gf is an internal parameter fixed by LO gauge relation. 
                  OM+DBF: Remove the model sm_mw of the model database. 
                  OM: Fix problem in the ./bin/mg5 file command when some question are 
                      present in the file.
                  OM: Extend support for ~ and ${vars} in path.
                  OM: Fix a crash in multi_run for more than 300 successive runs.
                      (Thanks to Diptimoy)
                  OM: Allow to choose the center of mass energy for the check command.
                  OM: small change in the pbs cluster submission (see question #218824)
                  OM: Adding possibility to check gauge/lorentz/...for  2>1 processes.                    

1.5.6 (20/12/12)  JA: Replaced error with warning when there are decay processes
                      without corresponding core processes final state (see 
                      Question #216037). If you get this warning, please check
                      carefully the process list and diagrams to make sure you
                      have the processes you were expecting.
                  JA: Included option to set the highest flavor for alpha_s reweighting
                      (useful for 4-flavor matching with massive b:s). Note that
                      this does not affect the choice of factorization scale.
                  JA: Fixed Bug #1089199, where decay processes with symmetric 
                      diagrams were missing a symmetry factor. 
                      Note that this only affects decay processes (A > B C ..) 
                      with multiple identical particles in the final state and 
                      some propagators not able to go on the mass shell.
                  JA: Updated the restriction cards for the sm model to set 
                      Yukawa couplings equal to the corresponding masses
                      (in order to avoid stupid gauge check failures).


1.5.5 (18/11/12)  JA: Fixed Bug #1078168, giving asymmetries in X+gamma generation
                      (e.g. Z+gamma) when ickkw=1 and pdfwgt=T. Thanks Irakli!
                  JA: Ensure that t-channel single top gives non-zero cross section
                      even if maxjetflavor=4 (note that if run with matching,
                      maxjetflavor=5 is necessary for correct PDF reweighting).
                  OM: Fixed Bug #1077877. Aloha crashing for pseudo-scalar, 3 bosons 
                      interactions (introduces in 1.5.4)
                  OM: Fix Bug for the command "check gauge". The test of comparing
                      results between the two gauge (unitary and Feynman) was not 
                      changing the gauge correctly.
                  OM: Improvment in LSF cluster support (see bug #1071765) Thanks to
                      Brian Dorney.

1.5.4 (11/11/12)  JA: Fixed bug in combine_runs.py (introduced in v. 1.5.0) for
                      processes with 5 final-state particles, which might prevent
                      matching to Pythia to work properly (thanks Priscila).
                  OM: Fix Bug #1076043, error in kinematics for e- p collisions,
 		      thanks to Uta Klein (introduced in 1.5.0).
                  JA: Fix Bug #1075525, combination of decay processes for 
                      particle and antiparticle (e.g. w+ > all all and 
                      w- > all all), thanks Pierre.
                  OM: Fix a compilation crash due to aloha (thanks Tim T)
                  JA: Fixed dynamical scale settings for e- p collisions.
                  JA: Fixed running LHAPDF on a cluster with cluster_temp_path.
                  JA: Ensure that the seed is stored in the banner even when Pythia
                      is run (this was broken in v. 1.5.0).
                  JA: Improved and clarified phase space presetting for processes
                      with competing BWs.

1.5.3 (01/11/12)  OM: Fix a crash in the gridpack mode (Thanks Baris Altunkaynak)
                  OM: Fix a crash occuring on cluster with no central disk (only
                      condor by default) for some complicated process.
                  OM: If launch command is typed before any output command, 
                      "output madevent" is run automatically.
                  OM: Fix bug preventing to set width to Auto in the mssm model.
                  OM: Allow "set width PID VALUE" as an additional possibility to
                      answer edit card function.
                  OM: Improve ME5_debug file (include now the content of the 
                      proc_card as well).

1.5.2 (11/10/12)  OM: Fix Bug for mssm model. The param_card was not read properly
                      for this model. (introduce in 1.5.0)
                  OM: If the code is run with an input file (./bin/mg5 cmd.cmd)
                      All question not answered in the file will be answered by the 
                      default value. Running with piping data is not affected by this.
                      i.e. running ./bin/mg5 cmd.cmd < answer_to_question 
                       or echo 'answer_to_question' | ./bin/mg5 cmd.cmd      
                      are not affected by this change and will work as expected.
                  OM: Fixing a bug preventing to use the "set MH 125" command in a
                      script file.
                  JA: Fixed a bug in format of results.dat file for impossible
                      configurations in processes with conflicting BWs.
                  OM: Adding command "launch" in madevent interface which is the
                      exact equivalent to the launch command in the MG5 interface
                      in madevent output.
                  OM: Secure the auto-update, since we receive some report of incomplete
                      version file information.

1.5.1 (06/10/12)  JA: Fixed symmetry factors in non-grouped MadEvent mode
                      (bug introduced in v. 1.5.0).
                  JA: Fixed phase space integration problem with multibody 
                      decay processes (thanks Kentarou for finding this!).
                  OM: Fix that standalone output was not reading correctly the param_card
                      (introduce in 1.5.0)
                  OM: Fix a crash when trying to load heft
                  OM: Fix the case when the UFO model contains one mass which 
                      has the same name as another parameter up to the case.
                  OM: Fix a bug for result lower than 1e-100 those one are now 
                      consider as zero.
                  OM: Fix a bug present in the param_card create by width computation 
                      computation where the qnumbers data were written as a float 
                      (makes Pythia 6 crash).

1.5.0 (28/09/12)  OM: Allow MG5 to run in complex mass scheme mode
                      (mg5> set complex_mass True)
                  OM: Allow MG5 to run in feynman Gauge
                      (mg5> set gauge Feynman)
                  OM: Add a new command: 'customize_model' which allow (for a
                      selection of model) to fine tune the model to your need.
                  FR team: add a file decays.py in the UFO format, this files 
                      contains the analytical expression for one to two decays
       		  OM: implement a function for computing the 1 to 2 width on 
                      the fly. (requires MG5 installed on the computer, not only
                      the process directory)
                  OM: The question asking for the edition of the param_card/run_card
                      now accepts a command "set" to change values in those cards
                      without opening an editor. This allow simple implemetation 
                      of scanning. (Thanks G. Durieux to have push me to do it)
                  OM: Support UFO model with spin 3/2
                  OM + CDe: Support four fermion interactions. Fermion flow 
                       violation/Majorana are not yet allowed in four fermion 
                       interactions.
                  OM + PdA: Allow Large Extra Dimension Model (LED) to run in the
                      MG5 framework.
                  OM: Add auto-detection if MG5 is up-to-date and propose to
                      apply a patch if not.
                  OM: MadEvent changes automatically the compiler according to 
                      the value present in the configuration file.
                  OM: Aloha modifications: faster to create routines and more 
                      optimized routines (up to 40% faster than previous version).
                  OM: Aloha now supports Lorentz expression with denominator.
                  OM: Improve error message when Source didn't compile properly.
                  OM: The numerical evaluation of the matrix element requires now 
                      less memory than before (madevent and standalone output)
                  OM: Fix a series of bugs with the madevent command 'remove' and 
                      'run_banner'                    
                  JA: Ensure identical results for identical seeds also with
                      multiple runs in the same directory. Note that identical runs
                      with previous versions can't be guaranteed (but different
                      seeds are guaranteed to give statistically independent runs).
                      Save the results.dat files from all runs.
                  JA: Amended kinematics to correctly deal with the case of
                      massive beams, as well as fixed-target proton collisions.
                  JA: Changed default in the run_card.dat to use -1 as "no cut"
                      for the max-type cuts (etaj, ptjmax, etc.).
                  JA: Added support for negative weights in matrix elements
                      (as required for interference-only terms) and PDFs.
                  JA: Avoid creating directories for integration channels
                      that can not give events based on BW settings
                      (further improvement compared to v. 1.4.8).
                  JA: Optimize phase space integration when there are resonances
                      with mass above ECM.
                  JA: Fixed issue in replace.pl script with more than 9 particles
                      in an event.
                  JA+OM: Allow cluster run to run everything on a local (node) disk.
                      This is done fully automatically for condor cluster.
                      For the other clusters, the user should set the variable
                      "cluster_temp_path" pointing to a directory (usefull only if 
                      the directory is on the node filesystem). This still requires
                      access to central disk for copying, event combination,
                      running Pythia/PGS/Delphes etc.
                  OM: Replace fortran script combine_runs by a python script. 
                      This script allows to be more stable when running on clusters 
                      with slow filesystem response (bugs #1050269 and #1028844)
                  JA: Ensure that process mirroring is turned off for decay
                      processes of type A > B C...

1.4.8.4 (29/08/12) OM: Fix a web problem which creates generations to run twice on the web.

1.4.8.3 (21/08/12) JA: Ensure that the correct seed is written also in the .lhe
                       file header.
                   JA: Stop run in presence of empty results.dat files 
                       (which can happen if there are problems with disk access
                       in a cluster run).
                   JA: Allow reading up to 5M weighted events in combine_events.

1.4.8.2 (30/07/12) OM: Allow AE(1,1), AE(2,2) to not be present in SLAH1 card
                       (1.4.8 crashes if they were not define in the param_card)
                   OM: Add a button Stop-job for the cluster and make nicer output 
                       when the user press Ctrl-C during the job.

1.4.8 (24/07/12)  JA: Cancel running of integration channels where the BW
                      structure makes it impossible to get any events. This
                      can significantly speed up event generation for processes
                      with conflicting BWs.
                  JA: Minor modification of integration grid presetting in
                      myamp.f, due to the above point.
                  JA: Raise exception if a decay process has decaying particles
                      that are not present in the corresponding core process
                      (this might help avoid syntax mistakes).
                  JA: Fixed subprocess group combination also for the case
                      when different process flags @N are given to different
                      decays of the same core process (sorry, this was missed
                      in v. 1.4.7).
                  JA: Fixed crash for process p p > w+ w+ j j t t~ when all 
                      w and t/t~ are decayed (bug #1017912, thanks to Nicolas
                      Deutschmann).
                  JA: Fixed array dimension for diagrams with a single s-channel
                      propagator (caused crash for certain compilers, bug #1022415
                      thanks Sho Iwamoto).
                  JA: Fixed crash for identical decay chains for particle-anti- 
                      particle when only one of the two is decayed, introduced 
                      in v. 1.4.7 (thanks John Lee).
                  OM: Ensure that matching plots are replaced correctly when
                      Pythia is run reusing a tag name.
                  OM: Improved check for YE/AE, YU/AU, YD/AD for first two
                      generations in SLHA1<->2 converter (thanks Abhishek).

1.4.7 (25/06/12)  JA: Change the random seed treatment to ensure that the original 
                      seed is stored in the banner (this was broken in v. 1.4.0).
                      If a non-zero seed is given in the run_card, this seed
                      is used as starting value for the SubProcesses/randinit file,
                      while the seed in the run_card is set to 0.
                      This way, the seed for a multi_run is automatically
                      updated in the same way as for individual runs.
                  TS + JA: Fix problem with duplicate random seeds above 64000.
                      Now, random seeds up to 30081*30081 can safely be used.
                  JA: Turn off automatic checking for minimal coupling orders
                      in decay processes A > B C ...
                  JA: Ensure that automatic coupling order determination works
                      also for effective theories with multiple orders in an
                      interaction (thanks Claude and Gizem Ozturk).
                  JA: Optimize phase space integration and event generation
                      for decay processes with very squeezed mass spectrum.
                  JA: Ensure that identical matrix elements in different process 
                      definitions are combined also when using the decay chain 
                      formalism (thanks to Zhen Liu for pointing this out).
                  BF+JA: Updated the NMSSM model to the latest FR version.
                  OM: Change EW_dim6 to remove all interactions which don't 
                      impact three boson scattering.
                  JA: Fixed problem in matrix element combination which allowed
                      non-identical matrix elements to be combined in certain
                      complicated processes (such as p p > l vl l vl l vl),
                      resulting in lines with Z > e+ mu- in the event file
                      (bug #1015032, thanks Johannes E for reporting).
                  JA: Fixed minor typo in myamp.f.
                  OM: Fixed minor behavior restriction of multi_run (thanks to
                      Joachim Kopp).
                  OM: Improved condor cluster support when the cluster is 
                      unresponsive (should avoid some crashes on the web).
                  JA: Fixed support for color sextets in addmothers.f
                      (thanks Nicolas Deutschmann for reporting).          
                  JA: Make sure that also the SubProcesses directories are 
                      cleaned when running bin/compile in a gridpack.
                  JA: Removed the confusing makefile in Template and replace it
                      with scripts to create madevent.tar.gz and gridpack.tar.gz.
                  
1.4.6 (16/05/12)  JA: Added cuts on lepton pt for each of the 4 hardest leptons
                  OM: Allow bin/madevent script to be run with a single line command
                      example ./bin/madevent multi_run 10 
                  OM: Adding the 4 higgs interactions in the standard model UFO model
                  JA: Added new restriction card for the sm model with massive
                      muon and electron, and non-zero tau decay width
                  JA: Ensure assignment of colors to intermediate propagators
                      works also in fermion flow- and color flow-violating 
                      RPV processes (thanks Brock Tweedie for finding this).
                  JA: Fix crash for certain fermion flow violating decay chains
                      (introduced in v. 1.3.27) (again thanks to Brock Tweedie).
                  JA: Fix crash for decay chains with multiple decays involving 
                      the same particles (thanks Steve Blanchet for reporting)
                  JA+OM: Fix crash for Pythia8 output with multiparticle vertices
                      (thanks to Moritz Huck for reporting this.)
                  OM: Fixing ALOHA output for C++/python.
                  OM: Fix a crash occuring when trying to create an output on 
                      an existing directory (thanks Celine)

1.4.5 (11/04/12)  OM: Change the seed automatically in multi_run. (Even if the seed
                      was set to a non automatic value in the card.)
                  OM: correct a minor bug #975647 (SLAH convention problem) 
                      Thanks to Sho Iwamoto
                  OM: Improve cluster support (more secure and complete version)
                  JA: Increased the number of events tested for non-zero helicity
                      configurations (needed for goldstino processes).
                  OM: Add a command to remove the file RunWeb which were not always
                      deleted correctly
                  OM+JA: Correct the display of number of events and error for Pythia 
                     in the html files.
                  OM: Changed the way the stdout/stderr are treated on the cluster
                      since some cluster cann't support to have the same output file
                      for both. (thanks abhishek)

1.4.4 (29/03/12)  OM: Added a command: "output aloha" which allows to creates a 
                      subset (or all) of the aloha routines linked to the
                      current model
                  OM: allow to choose the duration of the timer for the questions.
                      (via ./input/mg5_configuration.txt)
                  OM: Allow UFO model where G is not defined.
                  OM: allow to use ~,~user, ${var} in the path. Improve support
                      for path containing spaces.
                  JA: Fixed LHAPDF functionality which was broken in v. 1.4.0
                  JA: Allow non-equal mixing angles in mssm restrict cards
                      (as needed for cards from some spectrum generators)
                  JA: Fixed script addmasses.py for complicated events such as
                      p p > t t~ + jets with decays of t and t~.
                  JA: Added GE cluster to the list in cluster.py.
                  JA: Allow up to 1M events in a single run. Note that the 
                      unweighting (combine events) step gets quite slow with
                      so many events. Also note that if Pythia is run, still
                      maximum 50k events is recommended in a single run. 
                  OM: Fix problem linked to filesystem which makes new files
                      non executables by default. (bug #958616)
                  JA: Fixed buffer overflow in gen_ximprove when number of
                      configs > number of diagrams due to competing resonances
                      (introduced in v. 1.4.3).

1.4.3 (08/03/12)  JA: Reintroduced the possibility to completely forbid
                      s-channel diagrams, using the $$ notation. Note that
                      this should be used with great care, since the result
                      is in general not gauge-invariant. It is in general
                      better to use the $ notation, forbidding only onshell
                      s-channel particles (the inverse of decay chains).
                  JA: Automatically ensure that ptj and mmjj are below xqcut
                      when xqcut > 0, since ptj or mmjj > xqcut ruins matching.
                  OM: Add LSF to the list of supported cluster (thanks to Alexis).
                  OM: change the param_card reader for the restrict file.
                      This allow to restrict model with 3 lha id (or more)
                      (thanks to Eduardo Ponton).
                  OM: forbids to run 'generate events' with python 2.4.
                  OM: Include the configuration file in the .tar.gz created on 
                      the web (thanks to Simon) .
                  OM: Fix a Mac specific problem for edition of Delphes card.
                      (thanks to Sho Iwamoto).
                  OM: ALOHA modifications:
                       - Change sign convention for Epsilon (matching FR choices)
                       - For Fermion vertex forces that _1 always returns the  
                         incoming fermion and _2 returns the outcoming fermion. 
                         (This modifies conjugate routine output)
                       - Change the order of argument for conjugate routine
                         to expect IO order of fermion in all cases.
                       Note that the two last modifications matches MG5 conventions
                       and that those modifications correct bugs for interactions
                       a) subject to conjugate routine (i.e. if the model has 
                          majorana)                       
                       b) containing fermion momentum dependencies in the Lorentz
                          structure  
                       All model included by default in MG5 (in particular sm/mssm)
                       were not affected by those mismatch of conventions.
                       (Thanks to Benjamin fuks) 
                  OM: make acceptance test more silent.  
                  OM: return the correct error message when a compilation occur. 
                  OM: some code re-factoring.

1.4.2 (16/02/12) JA: Ensure that matching works properly with > 9 final state
                      particles (by increasing a buffer size in event output)
                 OM: add a command "import banner" in order to run a full run
                      from a given banner.
                 OM: Fix the Bug #921487, fixing a problem with home made model
                      In the definition of Particle/Anti-Particle. (Thanks Ben)
                 OM: Fix a formatting problem in me5_configuration.txt 
                      (Bug #930101) Thanks to Arian
                 OM: allow to run ./bin/mg5 BANNER_PATH and
                      ./bin/mg5 PROC_CARD_V4_PATH
                 OM: Various small fixes concerning the stability of the html 
                      output.
                 OM: Changes the server to download td since cp3wks05 has an 
                      harddisk failures.

1.4.1 (06/02/12) OM: Fix the fermion flow check which was wrongly failing on 
                      some model  (Thanks to Benjamin)
                 OM: Improve run organization efficiency (which speeds up the 
                      code on cluster) (Thanks to Johan)
                 OM: More secure html output (Thanks to Simon)

1.4.0 (04/02/12) OM: New user interface for the madevent run. Type:
                      1) (from madevent output) ./bin/madevent
                      2) (from MG5 command line) launch [MADEVENT_PATH] -i
                      This interface replaces various script like refine, 
                      survey, combine, run_..., rm_run, ...
                      The script generate_events still exists but now calls
                       ./bin/madevent. 
                 OM: For MSSM model, convert param_card to SLAH1. This card is
                      converted to SLAH2 during the MadEvent run since the UFO 
                      model uses SLAH2. This allows to use Pythia 6,
                      as well as having a coherent definition for the flavor.
                 JA+OM: For decay width computations, the launch command in 
                      addition to compute the width, creates a new param_card 
                      with the width set to the associated values, and with the 
                      Branching ratio associated (usefull for pythia). 
                 NOTE: This param_card makes sense for future run ONLY if all 
                      relevant decay are generated.
                 EXAMPLE: (after launch bin/mg5):
                       import model sm-full
                       generate t > b w+
                       define all = p b b~ l+ l- ta+ ta- vl vl~
                       add process w+ > all all
                       add process z > all all
                       define v = z w+ w-
                       add process h > all all
                       add process h > v v, v > all all
                       output
                       launch
                 OM: change output pythia8 syntax: If a path is specified this 
                      is considered as the output directory.
                 OM: Change the path of the madevent output files. This allows 
                      to run pythia/pgs/delphes mulitple times for the same set 
                      of events (with different pythia/... parameters).
                 OM: Madevent output is now insensitive to the relative path
                      to pythia-pgs, delphes, ... In consequence you don't need
                      anymore to have your directory at the same level as 
                      Template directory. 
                 OM: MadEvent checks that the param_card is coherent with the 
                      restriction used during the model generation. 
                 OM: Model restrictions will now also force opposite number to 
                      match (helpfull for constraining to rotation matrix).  
                 OM: Change the import command. It's now allowed to omit the 
                      type of import. The type is guessed automaticaly. 
                      This is NOT allowed on the web.
                 OM: Add a check that the fermion flow is coherent with the 
                      Lorentz structure associates to the vertex.
                 OM: Add a check that the color representation is coherent. 
                      This allow to detect/fix various problem linked
                      to some new models created by FR and SARAH.
                 OM: Change the default fortran compiler to gfortran.
                 OM: Add the possibility to force which fortran compiler will
                      be used, either via the configuration file or via the set 
                      command.
                 OM: Add the possibility to bypass the automatic opening of 
                      the web browser (via the configuration file: 
                      ./input/mg5_configuration.txt )
                 OM: add 'save options' command to save the current configuration 
                      in the configuration file. 
                 OM: Change the scheme of questions when running madevent and 
                      allow to specify in the command interface if you
                      want to run pythia/pgs/...
                      Allow to put the answers to the questions in the 
                      proc_card.dat.
                 OM: Add options for the display command:
                      a) display options: return the current option value. 
                        i.e. those set via the set command and/or via the 
                        configuration file
                      b) display variable NAME: return the current string 
                        representation of NAME and/or self.NAME .
                      c) display coupling_order: return the coupling orders with
                        their associated weight (for automatic order restriction)
                      d) display couplings now returns the list of all couplings
                        with the associated expression
                      e) display interactions [PART1] [PART2] [PART3] ...
                         display all interactions containing the particles set
                         in arguments 
                 OM: New Python script for the creation of the various html pages.
                      This Requires less disk access for the generation of the files.
                 OM: Modify error treatment, especially for Invalid commands
                      and Configuration problems.
                 JA: Ensure that we get zero cross section if we have
                      non-parton initial states with proton/antiproton beams
                 OM: Improve cluster support. MadEvent now supports PBS/Condor/SGE
                      Thanks to Arian Abrahantes for the SGE implementation.
                 OM: Improve auto-completion (better output/dealing with multi line/...)
                 OM: Improve the parallel suite and change the release script to run
                      some of the parallel tests. This ensures even higher stability 
                      of the  code for the future releases.
                 JA: Changed the way gridpacks work: Set granularity to 1
                      (so randomly select channels only if they should generate 
                      less than 1 event), but allowing channels to run down to a single
                      iteration. This removes all old problems with increased
                      variance for small channels in the gridpacks, while giving 
                      even faster event generation.

                 Thanks to Johan Alwall, Sho Iwamoto for all the important 
                 testing/bug reports.


1.3.33 (01/01/12) JA: Revisited colors for propagators in addmothers.f
                      to ensure that propagators in color flow
                      violating processes get the correct color
                      from initial state particles (thanks to
                      Michele Gabusi for forcing me to do this).

1.3.32 (21/12/11) JA: Fixed a bug in the PDF reweighting routine,
                      which caused skewed eta distributions for
                      matched samples with pdfwgt=T. Thanks to Giulio
                      Lenzi for finding this.
 
1.3.31 (29/11/11) OM: Fix a bug an overflow in RAMBO (affects standalone 
                     output only)
                  PdA (via OM): Change RS model (add a width to the spin2)
                  OM: Fix a bug in the cuts associate to  allowed mass of all 
                      neutrinos+leptons (thanks to Brock Tweedie for finding it)
                  OM: Remove some limitation in the name for the particles


1.3.30 (18/11/11) OM: Fix a bug for the instalation of pythia-pgs on a 64 bit
                      UNIX machine.
                  OM: If ROOTSYS is define but root in the PATH, add it 
                      automatically in create_matching_plots.sh
                     This is require for the UIUC cluster.

1.3.29 (16/11/11) OM: Fixed particle identities in the Feynman diagram drawing
                  JA: Fixed bug in pdf reweighting when external LHAPDF is used.
                  OM+JA: Simplify the compilation of pythia-pgs package.


1.3.28 (14/11/11) OM+JA: Fix special case when Lorentz structure combining
                      two different Majorana particles depends on the
                      incoming/outgoing status of the Majorana particles
                      (needed for MSSM with Goldstino).
                  JA: Fixed problem with colors in addmothers.f for complicated
                      multiparticle vertices and simplified color treatment 
                      (thanks to Gauthier Durieux for pointing this out).
                  JA: Further improved gridpack parameters
                  OM: Update the parallel test (now testing against MG5 1.3.3)
                  OM: Include some parallel test in the release script.


1.3.27 (05/11/11) JA: Fix bug in mirrored amplitudes (sometimes
                      amplitudes that should not be flagged as
                      mirrored were flagged as mirrored). Thanks
                      Marco Zaro for reporting this!
                  JA: Fix another problem getting enough events in
                      gridpack mode (it was not completely fixed in
                      v. 1.3.24). Thanks Alexis!
                  JA: Added "!" comments for all parameters in the default
                      run_card, since apparently this is still needed
                      for g77 to correctly read the parameters.
 
1.3.26 (31/10/11) JA: Fix color setting in MadEvent event file for
                      multiparticle vertices, which was not taken into
                      account in the upgrade in v. 1.3.18
                  OM: Fixed mmnl cut (inv. mass of all leptons and neutrinos)
                      which was never active.
                  OM: Fix td install in Linux were a chmod was missing

1.3.25 (27/10/11) JA: Ensure that the correct intermediate resonance
                      is always written in the event file, even when we
                      have resonances with identical properties.
                  OM: Fix the bug forcing to quit the web browser in order to
                      have MG5 continuing to run.
                  OM: Change the tutorial in order to allow open index.html
                      after the output command. 

1.3.24 (22/10/11) JA: Fix problem with getting enough events in gridpack
                      mode (this was broken in v. 1.3.11 when we moved
                      from events to luminocity in refine). Thanks to
                      Alexis Kalogeropoulos.

1.3.23 (19/10/11) JA: Allow user to set scales using setscales.f again 
                      (this was broken in v. 1.3.18). Thanks to Arindam Das.
                  JA: Ensure that the error message is displayed if the
                     "make" command is not installed on the system.
 
1.3.22 (12/10/11) JA: Fixed another bug (also introduced in 1.3.18), which 
                      could give the wrong ordering between the s-channel 
                      propagators for certain multiprocess cases (this
                      also lead to a hard stop, so don't worry, if you get 
                      your events, the bug doesn't affect you). Sorry about
                      that, this is what happens when you add a lot of
                      new functionality...

1.3.21 (12/10/11) OM: Add a new command: install.
                      This allow to install quite easily different package
                      devellop for Madgraph/MadEvent. The list of available
                      package are pythia-pgs/MadAnalysis/ExRootAnalysis/Delphes
                  OM: Adding TopEffth Model
                  OM: Improve display particles and autocompletion in
                      presence of nonpropagating particles
                  OM: Fix Aloha bug linked to four fermion operator
                  PA: fix the problem of degenerate color basis in the
                      diquark sextet model
                  JA: Fixed bug in cluster.f that created a hard stop,
                      introduced in 1.3.18.

1.3.20 (09/10/11) JA: Fixed bug in myamp.f that created a hard stop
                      error for certain cases with many processes with
                      different propagators in the same subprocess dir.

1.3.19 (06/10/11) JA: Fixed problem with SubProcesses makefile on Linux,
                      introduced in 1.3.18.

1.3.18 (04/10/11) JA: Use model information to determine color of particles
                      for reweighting and propagator color info.
                  JA: Changed the definition of "forbidden s-channels"
                      denoted by "$" to exclude on-shell s-channels while
                      keeping all diagrams (i.e., complemetary to the decay
                      chain formalism). This reduces the problems with 
                      gauge invariance compared to previously.
                      "Onshell" is as usual defined by the "bwcutoff" flag 
                      in the run_card.dat.
                  JA: Enable proper 4-flavor matching (such as gg>hbb~+jets)
                      Note that you need the Pythia/PGS package v. 2.1.9 or 
                      later to use with 4F matching.
                      Changes include: alpha_s reweighting also for b vertices,
                      new scale treatment (mu_F for pp>hbb~ is (pT_b^max*m_Th)),
                      no clustering of gluons to final-state massive particles
                      in MadEvent.
                  JA: Ensure that factorization scale settings and matching works
                      also in singlet t-channel exchange processes like
                      single top and VBF. The dynamic factorization
                      scale is given by the pT of the scattered quark
                      (on each side of the event).
                Note: You need the Pythia/PGS package v. 2.1.10 or later
                      to use with VBF matching, to ensure that both radiated
                      and scattered partons are treated correctly
                      - scattered partons need to be excluded from the matching,
                      since their pT can be below QCUT. An even better
                      treatment would require to individually shower and match
                      the two sides in Pythia, which is not presently possible.
                Note: In the matched 4-flavor process p p > t b~ j $ w+ w- t~ +
                      p p > t b~ j j $ w+ w- t~, there is an admixture
                      of t-channel single top (with up to 1 radiated jet) 
                      and s-channel single top (with up to 2 radiated jets). 
                      In this case, the automatic determination of maximum 
                      multiplicity sample doesn't work (since max in the file 
                      will be 2 jets, but for t-channel max is 1 jet).
                      So MAXJETS=1 must be specified in the pythia_card.dat.
                  JA: Fixed pdf reweighting for matching, which due to a mistake
                      had never been activated.
                  JA: Improved phase space integration presetting further by 
                      taking into account special cuts like xpt, ht etc.
                  JA: Introduce new convention for invariant mass cuts
                      - if max < min, exclude intermediate range
                      (allows to exclude W/Z dijet resonances in VBF processes)

1.3.17 (30/09/11) OM: Fix a crash created by ALOHA when it tries to create the full
                      set of ALOHA routines (pythia8 output only).

1.3.16 (11/09/11) JA: Fixed the problem from 1.3.12.

1.3.15 (09/09/11) OM: remove the fix of 1.3.12
                      (No events in output for some given processes)

1.3.14 (08/09/11) OM: Fix a bug in the RS model introduced in 1.3.8

1.3.13 (05/09/11) JA: Fixed bug with cut_decays=F which removed cuts also for
                      non-decay products in certain channels if there is
                      a forced decay present. Note that this does not affect
                      xqcut, only pt, minv and eta cuts.
                  JA: If non-zero phase space cutoff, don't use minimum of
                      1 GeV (this allows to go to e.g. 2m_e invariant mass for
                      \gamma* > e+ e-).

1.3.12 (01/09/11) JA: Fixed problem with decay chains when different decays
                      result in identical final states, such as
                      p p > go go, (go > b1/b1~ b/b~, b1/b1~ > b/b~ n1)
                      (only one of the decay chains was chosen, instead of
                      all 3 combinations (b1,b1), (b1,b1~), (b1~,b1~))
                  JA: Allow for overall orders also with grouped subprocesses
                  JA: Ensure that only leading color flows are included in event
                      output (so no singlet flows from color octets).
                  JA: Fixed small bug in fermion flow determination for multifermion
                      vertices.

1.3.11 (26/08/11) JA: Improved precision of "survey" by allowing 4th and 5th 
                      iteration if accuracy after 3 iterations < 10%.
                  JA: Subdivide BW in phase space integration for conflicting BWs 
                      also for forced decays, to improve generation with large
                      bwcutoff in e.g. W+ W- production with decays.
                  JA: Do refine using luminocity instead of number of events,
                      to work with badly determined channels.
                  JA: Don't use BW for shat if mass > sqrt(s).
                  JA: Fixed insertion of colors for octet resonances decaying to 
                      octet+singlet (thanks Bogdan for finding this)

1.3.10 (23/08/11) OM: Update ALOHA version
                  OM: increase waiting time for jobs to write physically the results on
                      the disks (in ordre to reduce trouble on the cluster).

1.3.9 (01/08/11)  OM: Add a new model DY_SM (arXiv:1107.5830). Thanks to Neil 
                      for the generation of the model 

1.3.8 (25/07/11)  JA: Replace the SM and HEFT models with latest versions using
                      the Wolfenstein parameterization for the CKM matrix.
                  JA: Implemented reading of the new UFO information about
                      coupling orders (order hierarchy and expansion_order).
                  JA: New "coupling order" specification WEIGHTED which checks
                      for  sum of coupling orders weighted by their hierarchy.
                  JA: Implemented optimal coupling orders for processes from any
                      model if no coupling orders specified.

1.3.7 (21/07/11)  JA: Fix makefiles for some v4 models that were forgotten
                      in v. 1.3.5

1.3.6 (18/07/11)  OM: Ensure that the new makefiles work on the web

1.3.5 (14/07/11): JA: New organization of make files, ensure that compilation works 
                      for all modes (with/without LHAPDF, static/dynamic, 
                      regular/gridpack) for both Linux and Mac OS X (be careful with 
                      dynamic libraries on Mac OS X though, since it seems that 
                      common blocks might not work properly)
                  JA: Fixed proper error messages and clean stop for compilation 
                      errors during MadEvent run.

1.3.4 (05/07/11): OM: More informative error message when a compilation error occurs

1.3.3 (29/06/11): JA: Fixed diagram symmetry for case when there are
                      no 3-vertex-only diagrams
                  JA (by OM): More informative error when trying to generate invalid 
                      pythia8 process

1.3.2 (14/06/11): OM: Fix fortran output when a model is case sensitive 
                        (Bug if a coupling was depending of a case sensitive parameter)
                  SdV: Remove a annoying print in the new cuts (added in 1.3.0)
                  OM: Fix a compilation problem in the standalone cpp output

1.3.1 (02/06/11): JA: Fixed missing file bug with the introduction of
                      inclusive HT cut

1.3.0 (02/06/11): JA: Allow for grouped subprocesses also for MG4 models
                  JA: Improved multiprocess diagram generation to reuse
                      diagrams for crossed processes
                  JA: Automatic optimization of order of particles in
                      multiparticle labels for optimal multiprocess generation
                  JA: Improved efficiency of identification of identical
                      matrix elements
                  JA: Improved identification of diagrams with identical
                      divergency structure for grouped subprocesses
                  JA: Included more fine-grained run options in the
                      run_card, including helicity summation options,
                      whether or not to set ptj and mjj automatically
                      based on xqcut, etc.
                  JA: Fixed some minor array limit and arithmetics warnings
                      for extreme decay and decay chain processes.
                  SdV: Added cuts on H_T(all jets, light and b)
                  OM: Fixed minor bug related to cluster option in launch

1.2.4 (15/05/11): JA: Fixed long-standing bug in DECAY relating to
                      the cross section info in <init> block, and
                      fixed parameter reading for MG5 SM model.

1.2.3 (11/05/11): JA: Fixed problem with scale choice in processes with mixed 
                      QED/QCD orders, e.g. p p > t t~ QED=2. Note that this fix
                      doesn't work for p p > t t~ j j QED=4 which should still
                      be avoided.
                  JA: Added the ptllmin/max options in the default run_card.dat

1.2.2 (09/05/11): OM: fix ALOHA symmetries creating not gauge invariant result 
                      for scalar octet

1.2.1 (08/05/11): OM: reduce the quantity of RAM use by matrix.f
                  OM: support speed of psyco if this python module is installed
                  OM: fix a minor bug in the model parsing
                  OM: add the check of valid model.pkl also for v4 model
                  OM: add a check that UpdatesNotes is up-to-date when
                      making a release
                  JA: Fixed problem in phase space generation for
                      s-channel mass > s_tot

1.2.0 (05/05/11): OM: minor fixes on check charge conjugation
                  OM: add a check on the path for the validity of the model.pkl
                  JA: Fixed problem with combine_runs on certain compilers

1.1.2 (03/05/11): OM+JA: Fixed problem for models with multiple
                      interactions for the same set of particles,
                      introduced in v. 1.1.1
 
1.1.1 (02/05/11): JA: Replaced (slow) diagram symmetry determination by
                      evaluation with fast identification based on diagram tags.
                  JA: Replacing the "p=-p" id=0 vertex produced by diagram 
                      generation algorithm already in the diagram generation,
                      simplifying drawing, helas objects and color.
                  JA: Fixed compiler warnings for unary operator.
                  JA: Always set all coupling orders for diagrams
                      (needed for NLO implementations).
                  OM: Improved and more elegant "open" implementation for
                      the user interface.
                  OM: minor fixes related to checking the gauge

1.1.0 (21/04/11): JA: Removed hard limit on number of external particles in 
                      MadEvent, allowing for unlimited length decay chains there
                      (up to 14 final state particles successfully integrated).
                  JA: Improved helicity selection and automatic full helicity 
                      sum if needed. Optimization of run parameters.
                  JA: New flag in run_card.dat to decide whether basic cuts
                      are applied to decay products or not.
                  OM: Merged ALOHA calls for different lorentz structures 
                      with the same color structures, increasing the speed and 
                      efficiency of matrix element evaluations.
                  OM: Added new "open" command in command line interface,
                      allowing to open standard file types directly.
                      Automatically open crossx.html at launch.
                  JA: Fixed MadEvent bugs for multiparton processes with 
                      conflicting decays and some faulty array limits.
                  JA: Suppressed scary but irrelevant warnings for compiling 
                      2->1 and 1->2 processes in MadEvent.
                  JA: Pythia 8 output further optimized.
                  JA, OM: Several minor fixes relating to user interface etc.

1.0.0 (12/04/11): Official release of MadGraph 5. Some of the features:
                  - Complete FeynRules compatibility through the UFO interface
                  - Automatic writing of HELAS routines for any model in
                    Fortran, C++ or Python through ALOHA
                  - Matrix element output in Fortran, C++ or Python
                  - Output formats: MadEvent, Pythia 8, Standalone (Fortran/C++)
                  - Support for spin 0, 1/2, 1, 2 particles
                  - Support for color 1, 3, 6, 8
                  - Revamped MadEvent with improved subprocess directory 
                    organization and vastly increased speed and stability
                  - Unlimited length decay chains (up to 12 final state
                    particles tested with MadEvent, see v. 1.0.1)
                  - Process checks for new model implementations
                  - ...and much more (see paper "MadGraph 5: Going Beyond")<|MERGE_RESOLUTION|>--- conflicted
+++ resolved
@@ -1,7 +1,7 @@
 Update notes for MadGraph5_aMC@NLO (in reverse time order)
 
-<<<<<<< HEAD
-3.5.0.beta (12/05/23)
+
+3.5.0 (12/05/23)
       VB+MC+SF+GS+MZ+XZ: NLO EW implemented for lepton-lepton collisions with ISR and beamstrahlung
 	      See 2207.03265 and the FAQ https://answers.launchpad.net/mg5amcnlo/+faq/3324 for details. 
 	      NNL-accurate parton distributions for lepton collisions are provied by eMELA 
@@ -126,8 +126,7 @@
 
                         ** Long Term Stable Update **
 
-=======
->>>>>>> 7f0fe865
+
 2.9.15 (12/05/23)
      OM: Fix a bug where the number of core sed was higher than requested
      OM: Reduce RAM used by madspin

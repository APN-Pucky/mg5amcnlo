--- conflicted
+++ resolved
@@ -16,11 +16,9 @@
       RF: Fixed bug #1706072 related to wrong path with NLO gridpack mode
           diagrams with 1->3 decays.
       RF: Refactor of the (NLO) code related to extra weights (for PDF/scale uncertainties).
-<<<<<<< HEAD
       RF: Fixed a bug (found by SF) that gave a seriously biased resonance mass when using MadSpin for decaying a 2->1 process.
-=======
       RF+OM: Added the possibility to also have a bias-function for event generation at (f)NLO(+PS)
->>>>>>> c135abdc
+
 
 2.5.5(26/05/17)
       OM: Fixing bug in the creation of the LO gridpack introduced in 2.4.3. Since 2.4.3 the generated 

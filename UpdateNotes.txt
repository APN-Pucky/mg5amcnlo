Update notes for MadGraph5_aMC@NLO (in reverse time order)

<<<<<<< HEAD
3.5.2 (08/11/23)
      MZ: fixing issue for 2>1 processes at NLO accuracy (like p p > Z [QCD])
          For most compiler, the process was just crashing but some compiler were returning absurdly large cross-section
      RF: update test at NLO to better include phase-space cut
      OM: Change restriction model to be less sensitive to numerical accuracy
      OM: bug fixing from LTS up to 2.9.17 (see below)
      PT: added options for matrix-element corrections in shower card fot PY8
      
3.5.1 (11/07/23)
      SH+OM: Update interface for contur
      OM: fix an issue with NLO reweighting introduced in 3.4.0 where loop scale was not correctly set anymore
      OM: Better determination of zero helicity for helicity recycling part of the code
      OM: Fix issue for powheg output
      OM: bug fixing from LTS up to 2.9.16 (see below) 
      
3.5.0 (12/05/23)
      VB+MC+SF+GS+MZ+XZ: NLO EW implemented for lepton-lepton collisions with ISR and beamstrahlung
	      See 2207.03265 and the FAQ https://answers.launchpad.net/mg5amcnlo/+faq/3324 for details. 
	      NNL-accurate parton distributions for lepton collisions are provied by eMELA 
	      https://github.com/gstagnit/eMELA/releases
      SF+MZ+PT+PY8author: Introduction of MCatNLO-Delta, a new matching procedure allowing to have less
          negative events generated (see 2002.12716)
      OM: MadSpin has now a syntax for handling semi-leptonic decay
          not supported in spinmode=onshel/none
      OM: possibility to install eMELA (install eMELA)
      HS: Adding support of UPC
      Bruno-Miguel-Oliveira: conform with the XDG Base Directory Specification for history/config file:
          https://github.com/mg5amcnlo/mg5amcnlo/pull/45
      OM: bug fixing from LTS up to 2.9.15 (see below)

3.4.2 (20/01/22)
      ALL: fixing bugs related to 2.9.13 (Long Term Stable: see below)
      OM: fix issue with hepmcremove (thanks to franaln)
      OM: fix some issue with addmodel
      OM: fix issue with the update of the param_card to set the used value for alphas
      OM: fix issue with wrong env variable for pythia8data (thanks pavel)

3.4.1 (01/09/22)
      MZ+CS: PineAPPL now supports user-defined bias_wgt_functions.
      RF: removed a write statement in the reweighting routine (to get scale and PDF uncertainties at NLO+PS runs) that cluttered the reweight_xsec_events.output log files.
      OM: Fixing an issue with lhapdf when trying to use an pdf set not yet installed within the database
      All: in sync with bug fixing in LTS (version 2.9.12)


3.4.0 (06/05/22)
      SJ: Allowing to use RIVET/CONTUR from madgraph. In presence of scan, such running can also be done
          at the end of the scan. (Contribution from Sihyun Jeon)
      OM: Allow to have EFT operator to run for some special UFO model (quite restricted class of running are supported
          -- corresponding to EFT running --) 
      OM: change reweighting/spinmode=onshell (from maddspin) to use the average of the matrix-element when it exists an order ambiguity in the matrix element like for the following process:
      p p > e+ ... z, z > e+ e-
      where permuting the momenta of the "e+" does not lead to the same
      matrix-element.
      CF: include notification when jobs are done in the unix notification center if executable notify-send is present.
          Contribution from Carlo Flore.
      All: Droping the support for python2.7
      All: include bug fix from Long Term Stable version (2.9.10) see below

3.3.2(18/03/22)
      OM: (re)allow --loop_filter=True/... syntax for MC@NLO
      RF: Fixed a bug in the phase-space generation of MadSpin,
          relevant for processes with more than 1 t-channel.
      MZ: Restored functionalities for processes with external photons and 
        only QCD corrections
      all: include all bug fix from the LTS version (2.9.9)
           including important bug on MLM generation
	   
3.3.1 (04/12/21)
      RF: Fix for bug #1928364 related to the new FxFx clustering routines.
      OM: Fix for bug #1952050 systematics/reweighting run at NLO that was broken
          introduced in 3.3.0
      OM: Fix bug related to python 3.10
      OM: Fix bug when running from the process directory
      all: include all bug fix from the LTS version (2.9.7)
           including important bug on MC@NLO and on madspin


3.3.0 (12/11/21)
      DP+HS+IT+MZ: EW corrections can be computed for tagged photons
      OM+RR+AC: Implementation of EWA within MG5aMC (PDF for W/Z boson out of lepton beam)
      MZ+CS: A fix in amcatnlo_run_interface to prevent integer overflows when a
        very high precision is requested.
      MZ+CS: Fixes/improvements relevant to PineAPPL: 
            - the function pineappl_grid_optimize is called by pineappl_interface,
              to reduce the size of the grids. PineAPPL v0.5 or later is required
            - minor fix on the gluon pdg code in pineappl_interface.cc
            - the integration channels are threated the same way with or without PineAPPL 
            (maxchannels is kept the same in both cases)
      RF: Fix for montecarlocounter in case the Born is not strictly positive
           (i.e., only interference contributions).
      RF+IT: Rewritten the clustering code for FxFx. This allows for
             seperation of QCD and EW jets. Needs special JetMatching.h for
             Pythia8 (can be found in Template/NLO/MCatNLO/Scripts/JetMatching.h)
      OM: adding a new cut dsqrt_shat to set a minimum center of mass energy cut	   
      OM: allow the support of latest LUX PDF with lepton content of the proton
          Note that running PY8 is automatically forbidden in that case.
      ALL: include bug fixing from Long Term Stable version  version (2.9.6) see below
      OM+RR: better handling of multiparticles with both photon and massive vector when
         the user ask for longitudinal polarization. longitudinal photon are automaticlly
	 discarded. (This overwrite LTS fix that was simply making the code to crash)
      OM: Fixing a bug introduced in 3.1.0, with the automatic setup of FxFx
          was broken.
      OM: Code update to avoid randomness in ordering in code generation (only in debug mode)	  
         

3.2.0 (22/08/21)
      SF/OM/MZ/XZ: Implementation (at LO) of ISR and beamstrhalung for e+e- collider
      BUG FIX (from 2.9.5 long term stable, see below)
      OM: Fix an infinite loop when running with condor cluster
          or with other cluster/multi-core when cluster_temp_path
	  was used.
      
3.1.1 (28/05/21)
      ALL: put a crash for potentially ambiguous syntax with explanation
           on how to bypass such crash via a new entry in
	   input/mg5_configuration.txt
      BUG FIX (from 2.9.4 long term stable)

3.1.0 (30/03/21)
    ALL: include all changes up to 2.9.3 of the 2.x release
    ALL: pass to python3 by default
    MZ+RF+OM: Fix relevant to the case when PDG specific cuts are set in the NLO run_card.
        The generation of tau was not taking into account the information.
    DP+HS+MZ: Allow for the computation of NLO EW and complete NLO corrections in the 4FS
    MZ+SC+ERN+CS: The code can be linked to PineAPPL (arXiv:2008.12789), making it possible
	 to generate PDF-independent fast-interploation grids including EW corrections.
	 This supersedes the interface to ApplGrid+aMCFast which was not working in v3
    MZ: Change syntax meaning in 3.0 series to be consistent with the one of 2.0 series:
        QCD<=X, QED<=Y apply at the amplitude level (not to the squared amplitude anymore).
        Squared-amplitude constraints can be imposed by using the usual squared-order 
        syntax, e.g.:
	QCD^2<=X, QED^2<=Y (constrained at the diagram squared level).
    MZ: Different coupling combinations and their scale variations are written in the
        event file as extra weights
    OM: Some aliases have been added for the orders constraints:
            - aEW<=X / aS<=Y is equivalent to QCD^2<=2X / QED^2<=2Y
            - EW<=X / EW^2<=X is equivalent to QED<=X / QED^2<=X

                        ** Long Term Stable Update **
=======
2.9.18 (08/12/23):
    OM: Fix a bug for processes extremelly close to threshold, where the 
        the initial grid for some angle was wrongly biased towards \tetha=\pi.
        In extreme case, the determination of the non-zero helicity was starting to 
        remove helicity proportional to (1+\cos\theta) since theta was so close to \pi.
        While the grid bias was corrected after the first iteration, the accidental removal of helicity
        could lead to a bias in the cross-section. One way to detect if you are impacted by such bug is to 
        run 5 times with different seed, if the cross-section fluctuates between two values then you are 
        impacted by such issue.
    OM: Implement better handling of the phase-space when you have a S-channel breit-wigner but that cut prevent 
        such resonance to be onshell. (Thanks Sihyun Jeon)
    OM: Implement better handling of the MMNL cut if the process has exactly two leptons (including neutrino).
        This improves the phase-space integrator when MMNL is used for putting invariant mass cut on single W production
    OM: Change the support of the function "cot" within ufo model to have it consistent with UFO convntion. 
        It might potentially impact old UFO model, please contact us if this is the case    
    OM: Fix a critical bug when exporting code with two different model where the second model was not correctly imported
        (likely a python3 only bug)
    OM: Fixing issue when using cluster_tmp_dir in multicore mode    
    OM: add a warning concerning the status with python3.12        
>>>>>>> 1d818ead

2.9.17(19/10/23):
    OM: change integration strategy (SDE=1) for width computation
    OM: clearer error message in some situation

2.9.16(26/07/23):
     OM: fix for helicity recycling
     OM: Update numpy support to latest version
     OM: Fix some interface issue

2.9.15 (12/05/23)
     OM: Fix a bug where the number of core sed was higher than requested
     OM: Reduce RAM used by madspin
     OM: Fix a rare issue with helicity recycling leading to incorect format in the generated code (and crash)
     OM: Fix issue with param_card parsing for some block not related to the model
     OM: Fix compilation error for stdhep
     OM: Fix one issue for sextet model/process
     
2.9.14 (17/02/2023)
     OM: Fix some "output aloha" command, where some routine where not defined
     OM: Fix a crash in the multicore mode when 0 job was needed. (introduced in 2.9.13)

2.9.13 (01/12/2022)
     OM: Fixing display diagrams on MacOS Catalina
     OM: fixing issue within reweighting module where runname was not respected during scan
     OM: remove unused thread which should allow large scan
     OM: fix a compilation issue of IREGI
     OM: fix auto-download of pdf
     OM: fix systematics.py which was not called with the most appropriate default for matching/merging generation (MLM)

2.9.12 (09/08/2022)
     OM: Fixing issue with model (like SMEFTatNLO) where some interactions where using more than 9 coupling
         The coupling where assigned to the wrong lorentz structure
     OM: Fixing another  issue for BSM model where an interaction is associated
         to many coupling (detected for 10 coupling) where helicity recycling
	 was discarding incorectly such type of interaction.
     OM: Fixing an helicity recycling issue if during a benchmark scan a full
         matrix-element did not had any contribution (all amplitude set to zero)
	 but not in the following one. Those two runs were fine but any
	 following points in the scan will automatically discard that
	 matrix-element.

2.9.11 (03/06/22)
     OM: Fixing a bug on the color assignment for b-quark (that's leading to a crash of herwig)
         This occur in five flavor model, if you do not force yourself the definition of the
	 multi-particle "j" and "b". This bug was present since 2.3.1 (where the flipping of such
	 multi-particle to 4/5 flavor was done automatically for the first time)
	 
2.9.10 (06/05/2022)
     OM: allow model with GC in their name to use helicity recycling
     OM: Forbid madspin to run with crazy value of BWcut
     OM: Fixing some IO issue with Madspin that was leading to a lock of the code
     OM: set a user interface for the set ewscheme option 
     OM: forbid helicity recycling for model with spin2 and spin3/2 (optimization is not implemented for such case)

2.9.9 (25/02/2022)
     OM: Fix a bug introduced in 2.9.0 for MLM generation in presence of mix EW/QCD process.
         The bug typically leads to a crash within the systematics.py due to wrong power of alpha_s
	 The bug might sometimes not lead to a crash but the impact is "limited" to a change in the (various)
	 scale choice associated to the events. Therefore this is likely to be within scale uncertainty. It can
	 impact the matching with the parton-shower (but this should be visible within the DJR validation plot). 
     OM: Fix some wrong zero-result that occur in presence of conflincting breit-wigner.
     OM: Fix an issue when using "$ X" when X~ can be onshell, the phase-space symmetry factor was wrongly set.

2.9.8 (21/02/2022)
     OM: Fix in madspin where onlyhelicity mode was not working anymore
         also allows to not specify any decay in that mode.
     OM: Fix in multi_run mode where some meta-data where incorrectly set within the merged lhef file.
         This occurs ONLY in presence of non positive definite cross-section. 
         Only normalization of the cross-section/weight/statistical error could be wrong. Shape are not impacted.

2.9.7 (29/11/21)
     OM: Fix the behavior of python seed for madevent/madwidth/mcatnlo/madspin
         Now the first of those to setup a python seed will forbid any future reset of the seed
	 Frequent reset of the seed when moving to one package to the next was creating
	 a bias in the effective branching ratio out of madspin (observed only of NLO sample)
	 see: https://bugs.launchpad.net/mg5amcnlo/+bug/1951120
	 Thanks Hannes for the information.
     RF+PT+SF: Fixed a 10-year-old bug that was there in the importance sampling over the FKS configurations.
	 - Fix to pick one shower scale for the S event at random among the FKS configurations,
	   instead of taking the weighted average.
	 - removed the n-body contributions from the random picking of the showerscale among FKS configurations.
        Those bugs were leading at an incorect pick of the shower scale. The observed impact is relatively small
	and occur in the matching region.

2.9.6 (02/11/21)
     OM: Forbid the possibity to ask for massless boson to be longitudinally polarised.
         Asking for those with large multi-particle label could have hide the fact that the code
	 was returning a non zero cross-section for such request.
     OM: for process like p p > w+{X} w+{Y}, w+ > l+ vl
         i.e. process with polarization of  identical particle where the decay involves multi-particles and 
         where the lepton does not all have the same mass, some of the process were incorrectly discarded.
     OM: fix an issue for photon initial state with lpp=+-4 where the lhef output was not setting the muon
         as the correct colliding particles (thanks to Yuunjia Bao) 	  
     OM: Fixing an issue that madspin was not always using the python executable that was used by the
         mg5_aMC executable
     OM+PT: Change the shower script running pythia8 in order to be working with pythia8.3.
         Running with Pythia8.2 (or lower) is then not possible anymore.
     OM: Fix issue that some loop-induced processes were not working anymore since 2.9.0
     OM: Fix the default set of cut present in the default run_card if gluon were present in the final state but no
         light (or b) quark. The absence of those cuts, in that situation, were leading to hardcoded cut that was
	 not easy to overwrite by non expert user.
	 
2.9.5 (22/08/21)
      OM+LM: [LO only] Fix the factorization scale dependence for lpp=2/3/4.
            This was claimed to be using fixed scale computation while
	    in some case the scale was dynamical
            To have full flexibility we introduced two additional
	    (hidden) parameter: "fixed_fac_scale1" and "fixed_fac_scale2"
	    that allow to choose fixed scale for only one beam.
      OM: fix auto-width that was not following	run_mode specification
      OM: fixing missing rwgt_info for reweighting with gridpack mode
      OM: fixing 'check' command with the skip_event mode
      OM: fixing auto-width computation for 3 body decay and identical particle which was sometimes leading to crash
      OM: Fix some potential infinite loop when running with python3
      
2.9.4(30/05/21)
      OM: Fix a python3 issue for madSpin when using in a gridpack mode (set ms_dir)
      OM: Fix an issue for non positive definite matrix-element when using the
          "set group_subprocesses False"  mode of MG5aMc
      OM: Fix a speed issue for gridpack in readonly mode where the grid were recomputed 



                        ** PARRALEL VERSION FOR EW branch **

3.0.3 (06/07/20)
     include up to 2.7.3

3.0.2
     include up to 2.7.2
     MZ: better handling of zeros in color-linked borns 
     RF: improved the behaviour for integration channels that give zero cross section
     RF: Rewritten the mint integrator package. Makes for easier extensions.
     RF: Fixed a problem related to the multi-channel enhancement factor for
         NLO runs that only appeared in BSM theories (or EFTs)
     RF: In the virt-tricks, replaced the grids for the virtuals with a
         polynomial fit, which is more precise and allows for a reduction of
         the number of calls to the virtual. However, requires to save all the
         phase-space points for which the virtual has been computed to disk,
         hence requires more disk space and memory for highly-accurate
         runs. Can be disabled in the FKS_params.dat card, if disk space
         and/or memory use needs to be limited.

3.0.1 
     include up to 2.6.4
     MZ: Enable shower for QCD-only splittings
     RF: Fixed a major bug in the code that affected 3.0.0 that affected processes with
         cuts and --to a lesser extend-- processes with massive final state particles:
	 the phase-space region where "xi_i_fks != xinorm*xi_i_hat" had the wrong "prefact".

3.0.0 (01/05/18):
     RF+SF+VH+DP+HS+MZ: Allow for the computation of NLO EW corrections (and more subleading NLO corrections).
         [Note: when requiring NLO corrections ([QCD], [QED] or [QCD QED]), internally the code always treats this [QCD QED],
	 and then uses the coupling orders to specify which contributions should be considered. Among other things, this means
	 that when doing QCD corrections only --contrary to previous versions-- also loop diagrams with non-QCD-charged 
	 particles will be included (e.g., the pentagons in Higgs production via vector-boson fusion).]
     HS: inclusion of SMWidth for fast evaluation of NLO accurate widths for all SM particles
     RF+SF: Resonance-aware phase-space mapping for NLO computations 
     RF: Reduction of the number of jobs -- results in earlier detection of small integration channels for fNLO
     OM: remove ./bin/mg5 executable

                             ** Main Branch (version 2.x) Update **


2.9.3(25/03/21)
      OM: Fix an issue with t-channel particles for massive initial state where sqrt(S)
          was close to the mass of the initial mass. boundary condition on t-channnel were
	  incorrectly setup leading to strange spectrum in various distribution (very old bug)
      OM: Fix an issue with a crash for loop computation
      OM: more python3 fixing bug
      OM: Fix a bug in the re-writting of the run_card when seed was specify leading to a wrong templating
      OM: various small fix of crash/better logging/debug information
     
2.9.2(14/02/21)
      MZ+RF+OM: Fix relevant to the case when PDG specific cuts are set in the NLO run_card.
        The generation of tau was not taking into account the information.
      OM: fix an issue when running with python3 where the normalization of pythia8 file were wrong
          when pythia8 was run in parralel.
      OM: fixing more issue  related to MSSM (introduced within 2.9.0)
      OM: fixing issue with loop-induced processus (introduced within 2.9.0)
      OM: Fix some wrong scale variation at NLO+PS (introduced in 2.9.0)
      OM: Fix an issue with the installation of pythia-pgs
      

2.9.1.2 (02/02/21)
      Kiran+OM: Fixing issue for the MSSM model
      OM: Fixing issue with mac support
      OM: fix a bug introduced within 2.8.2 related to a wrong phase-space mapping of conflicting resonances.
          Leading to zero cross-section and/or potential bias cross-section for more complex cases.
	  The issue occurs only if you have a conflicting resonances followed by a massless propopagator.
	  one example is generate p p > z h , z > e+ e-, h > b b~ a

2.9.0 (30/01/21)    **** Major speed-up update for LO computation ***
      Kiran+OM: Optimization of the matrix-element at run-time using recycling helicity method
                - This fasten LO computation by a factor around 2
		- This can be turned off via the command "output PATH --hel_recycling=False"
      OM: Various optimization fot T-channel integration
          - use different ordering for T-channel. Four different ordering have been implemented
	    at generation time, the code decides which ordering to use channel-per-channel.
	    This can be turned off via the command "output PATH --t_strategy=2"
	  - increase number of maximum iteration for double or more T-channel
	  - implement an alternative to the standard multi-channel.
	     instead of using the amplitude square it use the product of the denominator
	     (the default strategy use depends of the process)
	  - speed-up for VBF type of process  are often around 100 times faster
	  - This fixes a lot of issue for processes failing to generate the targetted number of events.
      OM: Better version of the color-computation (but this leads to only modest gain but for very complex processes.)
          This optimizations leads to a longer generation time of the code (only for complex processes).
	  This can be turned off  via "output PATH --jamp_optim=False"
      OM: New parameter in the run_card:
          - sde_strategy: allows to change the default multi-channel strategy
	  - a new phase-space optimization parameter are now easily availabe via the command "update ps_optim" 
      OM: New global parameter "auto_convert_model"
          if set on True (set auto_convert_model T or via input/mg5_configuration.txt)
	  all model crashing due to a python3 compatibility issue of the UFO model will be automatically converted
	  to a python3 compatible model. 

2.8.3 (26/01/21):
      OM: Buch of bunch fixing related to python3 issue (mainly related to unicode encoding)
      OM: Various fix for reweighting with loop (mainly with python3 as well)
      OM: Fix a potential bug for polarized sample with at least three polarised particles with a least two
          identical particles and one different polarised particle.
      OM: Fix various bug for maddm interface (thanks Daniele)
      OM: Fix various issue with overall order usage
      OM: Fix compatibility with MacOS 11
      OM: fix additional GCC10 compatibility issue
      OM: fix issue for 1>n process where width were set to zero automatically (introduced in 2.8.0)
      OM: fix aloha output mode for python output
      OM: avoid a bug with helicity filtering that was kept for all benchmark when using
          multiple successive re-weighting
      OM: Edition of the reweighting card via "set" command is not starting from the original param_card
          used to generated the events file and not from the model default anymore.
      OM: Interference have now their default dynamical scale set to HT/2


2.8.2 (30/10/20):
      OM: Fix a bug when setting width to zero where they were actually set to 1e-6 times the width
          This can lead to bias in the cross-section if your process is very sensitive to the cross-section
	  due to gauge cancelation. Bug introduced in version 2.6.4.
      OM: Hide Block parameter loop from NLO model but for madloop run.
          The factorization scale is still determine by the setup of the run_card as before
      OM: Fix couple of python3 specific bug

2.8.1(24/09/20):
      OM: Change user interface related to FxFx mode
          - If you have multiple multiplicities at NLO,
	    - the default run_card is modified accordingly
	        - has icckw=3 and follow the official FxFx recomendation (i.e. for
		  scale and jet algo)
            - the shower card has two parameter that are dynamically set 
                - njmax (default: -1) is automatically set depending of the process definition
                - Qcut (default: -1) is now automatically set to twice ptj parameter
            - the default parton-shower is automatically set to Pythia8
          - The value of the cross-section after FxFx formalism (removing double counting) is
	    now printed on the log and available on the HTML page
      OM: Fix for the auto width for three body decay in presence of identical particles.
      OM: add support for __header__ in UFO model
      OM: allow restriction card to have auto-width
      OM: fixing some html link (removed ajax link forbidden by major web browser)
      OM: Various fix related to the python3 support
          - including more efficient model conversion method

2.8.0 (21/08/20):
      OM: pass to python3 by default
      OM: For LO process, you can now set lpp1 and lpp2 to "4" for process with initial photon in order to get the
          effective photon approximation. This mode behaves like the "3" one: The cut-off scale of the approximation
	  is taken from the fixed renormalization factorisation scale: "dsqrt_q2fact1/dsqrt_q2fact2"
      OM: The width ao T-channel propagator are now set to zero automatically.
          To return to the previous behaviour , you can use the options "set zerowidth_tchannel False"
	  (to set before the output command)
      OM: Change in madevent phase-space integrator for T-channel:
            - The integration of photon/Z/Higgs are now done together rather than separatly and follow importance
	       sampling of the photon channel
	    - A new option "set max_t_for_channel X" allows to veto some channel of integration with more than X
	       t-channel propagator. This options can speed-up significantly the computation in VBF process.
	       (We advise to set X to 2 in those cases)
	    - Fix a numerical issue occuring for low invariant mass in T-channel creating spurious configuration.   
      OM: In madspin_card you can now replace the line "launch"
          by "launch -n NAME", this will allow to specify the name of the
	  directory in EVENTS where that run is stored.
      OM: Change in the python interface of the standalone output. In top of the pdg of the particles,
          you can now use the process_id (the one specified with @X) to distinguish process with the same particle
	  content. This parameter can be set to -1 and the function then ignore that parameter.
      OM: Adding new option in reweighting to allow the user to use the process_id in presence of ambiguous
          initial/final state.
      OM: Update the makefile of standalone interface to python to be able to compile in multicore.
           (thanks Matthias Komm)
      OM: Update of the auto-width code to support UFO form-factors
      OM: Fixing numerical issue  with the boost in EPA mode.
     

                        ** PARRALEL VERSION FOR PYTHON 3 **

2.7.3.py3(28/06/20):
      ALL: Contains all feature of 2.7.3 (see below)
      OM: Fix a crash when running PY8 in matched/merged mode (bug not present in not .py3 version of the code)
      MZ: low_mem_multicore_nlo_generation is working again
          but not for LOonly mode and not in OLP mode

2.7.2.py3(25/03/20):
      ALL: Contains all feature of 2.7.2 (see below)

2.7.1.py3(09/03/20):
      ALL: Contains all feature of 2.7.1 (see below)
      OM: Fixed a lot of python3 compatibility issue raised by user
          Particular Thanks to Congqio Li (CMS), Richard Ruiz and Leif Gellersen
	  for their reports.

2.7.0.py3 (27/02/20):
      ALL: Contains all feature of 2.7.0			
      OM: Support for python3.7 in top of python 2.7
          - python2.6  is not supported anymore
	  - this requires the module "six" [pip install six --user]
      OM: dropping function set low_mem_multicore_nlo
      OM: dropping support for syscalc (c++ version)
      OM: introduction of new setup variable
          - f2py_compiler_py2 and f2py_compiler_py3
	    which will be used to overwrite f2py_compiler when using the associate python version
          - lhapdf_py2 and lhapdf_py3
	    same for lhapdf
      OM: introduction of a new command "convert model FULLPATH"
          - try to convert a UFO model compatible to python2 only to a new model compatible both with
	    Python2 and Python3 (no guarantee)


                             ** Main Branch  Update **

2.7.3(21/06/20)
      OM: Fixing some bug for read-only LO gridpacks (wrong cross-section and shape when generating events).
          Thanks to Congqiao Li for this
      OM: Allowing loop-induced process to run on LO gridpack with read-only mode.
          Thanks to Congqiao Li for this      
      OM: Fix a bug in the longitudinal polarization for off-shell effect, leading to deviation at large invariant mass.
      OM: Adding more option to the run_card for fine tuning phase-space integration steps
          All are hidden by default:
	    - hard_survey [default=1]: request for more points in survey (and subsequent refine)
	    - second_refine_treshold [default=1.5]: forbid second refine if cross section after first refine is
	       is smaller than cross-section of the survey times such treshold
      OM: new command for the editions of the cards:
           - set nodecay: remove all decay line from the madspin_card
	   - set BLOCKNAME all VALUE: set all entry of the param_card "BLOCKNAME" to VALUE
	   - edit CARDNAME --comment_line='<regular_expression>' : new syntax to comment all lines of a card
	       that are matching a given regular expression
      OM: For Mac only, when running in script mode, MG5aMC will now prevent the computer to go to idle sleep.
          You can prevent this by running with the '-s' option. like ./bin/mg5_aMC -s PATH_TO_CMD


2.7.2(17/03/20)
      OM: Fix a Bug in pythia8 running on Ubuntu 18.04.4 machine
      OM: Speed up standalone_cpp code by changing compilation flag

2.7.1.2(09/03/20)
      OM: Fixing issue (wrong cross-section and differential cross-section) for
          polarised sample when
	   1) you have identical polarised particles
	   2) those particles are decays
	  examples: p p > j j w+{0} w+{T}, w+ > e+ e-
      OM: In presence of identical particles, if you define the exact number of decays
          (either via the decay chain syntax or via MadSpin) then they are assigned in an ordered way:
          generate p p > z{0} z{T}, z > l+ l-, z > j j
	  means that the Longitudinal Z decays to lepton (transverse to jet)
	  Thanks to Jie Xiao for reporting such issues. 
      OM: Effective Photon approximation is now always done with a fix cutoff. This use the FIXED factorization scale
          of the associate beam as the cutoff of the Improved Weizsaecker-Williams.
      OM: Allow to install lhapdf6.2 by default
      OM: Fixing website used to download pdf since lhapdf removed their previous hepforge page for pdf set.
      OM: Fixed a bug (leading to a crash) introduced in 2.6.6 related to the ckkw/MLM check for BSM model
          with gluon with non QCD interaction
      OM: For fortran standalone with python binding, this is not necessary anymore to run the code from a specific directory.
          You need however need to use the standard path for the param_card or have the file ident_card within the same
	  directory as the param_card.dat.


2.7.0(20/01/20)
      OM: Allow for a new syntax in presence of multi-jet/lepton process:
         generate p p > 3j replaces p p > j j j 
      OM: Allow syntax for (fully) polarized particles at LO: [1912.01725]
           ex: p p > w+{0} j, e+{L} e-{R} > mu+ mu- Z{T}
               p p > w+{T} w-{0} j j, w+ > e+ ve, w- > j j
      OM: (Thanks to K. Mawatari, K. Hagiwara) implemention of the axial gauge for the photon/gluon propagator.
          via "set gauge axial"
      OM: Support for elastic photon from heavy ion implemented. For PA collision, you have to generate your diagram
          with "set group_subprocesses False"
      OM: The default run_card.dat is now by default even more specific to your process. 
          Nearly all the cuts are now hidden by default if they do not impact your current process.
          This allows to have less information by default in the run_card which should simplifies its 
          readibility. 
      OM: distinguish in the code if zero contribution are related to no point passing cuts or if
          they are related to vanishing matrix-element. In the later case, allow for a lower threshold.
          (This allow to fasten the computation of such zero contribution)


2.6.7(16/10/19)
      OM: Fix a bug introduced in 2.6.2, some processes with gluon like particles which can lead to the wrong sign for interference term. 
      OM: Fix a bug introduced in 2.6.6 related to the restriction of model which was leading to wrong result for re-weighitng with loop model (but impact can in principle be not limited to re-weighting).
      OM: systematics now supports the option --weight_format and --weight_info (see help command for details)
      OM: set the auto_ptj_mjj variable to True by default
      OM: the systematics_arguments default value is modified in presence of matching/merging.
      OM: reweight: add an option --rwgt_info to allow to customise the banner information associate to that weight
      RF: Fixed a bug in the warning when using FxFx in conjunction with Herwig++/Herwig7. Also, with latest version of
          Herwig7.1.x, the FxFx needed files are compiled by default with in the Herwig code. Thanks Andreas Papaefstathiou.

2.6.6(28/07/19)
      OM: Bug in the edition of the shower_card. The set command of logical parameter was never setting the 
          parameter to False. (Thanks to Richard Ruiz) 
      RF: Fixed a bug in the creation of the energy-stripped i_FKS momentum. Tested for several processes,
          and seems to have been completely harmless.
      OM: Forbidding the use of CKKW/default scale for some UFO model allowing gluon emission from quark with
          no dependence in aS
      OM: Add an option "keep_ordering" for reweighting feature to allow to sometimes use decay chain even if
          you have ambiguity between final state particles.
      OM: Fixed an issue with interference which sometimes happens when some polarization contribution were negative but not all of them.
      VH: Change in the pythia8 output mode (thanks to Peter Skands)
      OM: Any number in the cards (not only integer) can use multiplication, division and k/M suffix for times 1000 and 1 million respectively
      OM: Energy cut (at LO) are now hidden by default for LHC type of run but visible for lepton collider ones.
      OM: Same for beam polarization

2.6.5 (03/02/19)
      OM: Fix some speed issue with the generated gridpack --speed issue introduced in 2.6.1--
      OM: Fix a bug in the computation of systematics when running with Python 2.6.
      OM: import model PATH, where PATH does not exists yet, will now connect to the online db
          if the model_name is present in the online db, then the model will be installed in the specified path.
      MZ: Applgrid+aMCFast was broken for some processes (since 2.6.0), due to wrong 
          information written into initial_states_map.dat. This has been fixed now
      OM: change in the gridpack. It automatically runs the systematics.py (if configure in the run_card)
      OM: Fix  a MLM crash occuring for p p > go go (0,1,2 j)
      OM: Fix issue for BSM model with additional colored particle where the default dynamical scale choice 
          was crashing


2.6.4 (09/11/18)
      OM: add specific treatement for small width (at LO only and not for loop-induced)
          if the width is smaller than 1e-6 times the mass, a fake width (at that value) is used for the
          numerical evaluation of the matrix-element. S-channel resonances are re-scaled according to 
          narrow-width approximation to return the correct total cross-section (the distribution of events 
          will on the other hand follow the new width). 
          The parameter '1e-6' can be changed by adding to (LO) run_card the parameter: "small_width_treatment"
      OM: add a new command "install looptools" to trigger the question that is automatically trigger 
          the first time a loop computation is needed.
      RF: Fixed a bug when using TopDrawer plots for f(N)LO runs, where the combination of the plots could lead
          to completely wrong histograms/distributions in case of high-precision runs.
      OM: Fix some MLM crash for some processes (in particular BSM processes with W'). 
      OM: Fix a bug in the reweighting due to the new lhe format (the one avoiding some issue with py8)
      OM: Fix a behavior for negative mass, the width was set to negative in the param_card automatically
          making the Parton-shower (and other code) to crash since this does not follow the convention.
      OM: Change compiler flag to support Mojave.

2.6.3.2 (22/06/18)
      OM: Fix a bug in auto-width when mass are below QCD scale.
      OM: Fix a bug for g b initial state where the mass in the lhe file was not always correctly assigned
          Note that the momentum was fine (i.e. in the file P^2 was not equal to the mention M but to the correct one)
      OM: Improvment for madspin in the mode spinmode=none
      OM: Fix a bug in MadSpin which was making MadSpin to work only in debug mode

2.6.3 (15/06/18)
      OM: When importing model, we now run one additional layer of optimisation:
           - if a vertex as two identical coupling for the same color structure then the associated lorentz 
             structure are merged in a single one and the vertex is modified accordingly
      OM: When restricting a model, we also run one additional layer of optimisation
           - Opposite sign coupling are now identified and merged into a single one
           - if a vertex as two identical coupling (up to the sign) for the same color structure
             then the associated lorentz structure are merged in a single one and the 
             vertex is modified accordingly 
      VH+OM: changing the ALOHA naming scheme for combine routine when the function name starts to be too long. 
      OM: adding a hidden parameter to the run_card (python_seed) to allow to control the randon number 
          generated within python and be able to have full reproducibility of the events
      OM: Fixing some issue with the default dynamical scale choice for 
            - non minimal QED sample
            - heft model when multiple radiation coming from the higgs decay/scattering
          This can also impact MLM since it use the same definition for the dynamical scale
      OM: Fix some issue for DIS scattering where the shat was wrongly defined for low energy scattering.
          Low energy scattering are not adviced since they break the factorization theorem.
          In particular the z-boost of the events are quite ill defined in that scenario.
      OM: changing the format of the param_card for NLO model to match expectation from the latest PY8
      OM: Update of MadSpin to allow special input file for the case of spinmode=none. 
          With that very simple mode of decay, you can now decay hepmc file or wrongly formatted leshouches event
          (in that mode we do not have spin correlation and width effect)
      PT: in montecarlocounter.f: improved colour-flow treatment in the case gluons are twice colour-connected to each other
          new gfunction(w) to get smoothly to 0 as w -> 1. (for NLO+PS run)
      OM: Fix some issue for the new QED model (including one in the handling of complex mass scheme of such model)
      OM: Fixing an issue of the param_card out of sync when running compute-widths
      OM: Adding Qnumbers block for ghost (the latest version of py8 was crashing due to their absence)

2.6.2 (29/04/18)

      Heavy ion pdf / pdf in general:
      -------------------------------
      OM: Support for rescaling PDF to ion PDF (assuming independent hadron), this is well suited for Lead-Lead collision, p-Lead collision and fix-target
      OM: Support in systematics.py for ion pdf. Possiblity to rescale only one beam (usefull to change only on PDF for fix target experiment)
      OM: Removing internal support for old type of PDF (only supported internal pdf are now cteq6 and nnpdf23)


      User Interface
      --------------
      OM: introduce "update to_full" command to display all the hidden parameter.
      OM: introduce "update ion_pdf" and "update beam_pol" to add related section in the run_card.
          the polarization of the beam is set as hidden parameter instead as default parameter
      OM: improve handling of (some) run_card parameter:
            - add comment that can be displayed via "help NAME"
            - add autocompletion for some parameter
            - add direct rejection of parameter edition if not in some allowed list/range
      
      Bug fixes:
      ----------
      OM: Fix issue with madspin introduced in 2.6.1 (failing to generate correct diagram for NLO process)
      OM: fix crash in 1>N reweighting
      RF+MZ: Fixed a problem with (f)NLO(+PS) runs in case the Born has identical QCD-charged
      	     particles. Cross sections were typically correct, but some distributions might
	     have shown an asymmetry. 
      OM: Change in LO maching for HEFT (or any model with hgg vertex) in the way to flag jet that should
          not take part in the matching/merging procedure.
      OM: Fixed a bug for loop induced in gridpack mode
      RF: Fixed a bug for ApplGrid: in rare cases the ApplGrid tables were filled twice for the same event
      OM: Fixed a bug for fixed target experiment when the energy of the beam was set to 0. 
      RF: Fixed an issue where too many files were opened for fNLO runs in rare cases
      OM: Fix issue on Madevent html output where some link where broken
      OM: Fix issue for the display lorentz function (was also presenting security issue for online use)
      OM: Fix issue for spin 3/2 (one in presence of fermion flow violation and one for custom propagator)

      Enhancement:
      -----------
      OM: add the value of all the widths in Auto-width in the scan summary file
      OM: For 1>N, if the user set fixed_run_scale to True, then the scale is choose accordingly
          and not following the mass of the inital state anymore
      RF: For the HwU histograms, if no gnuplot installation is found, write the gnuplot scripts in v5
          format (instead of the very old v4 format).
      OM: Change the default LO output directory structure. Now by default the lepton and neutrino are split 
          in two different directory. This avoids to face problem with the assymetric cut on lepton/neutrino
      OM: loop-filter commands are now working for loop-induced processes
      OM: New  method avoiding that two process are running inside the same output directory.
          This is implemented only for Gridpack and LO run so far. 
          The new method should be more robust in case of crash (i.e. not wrongly trigger as before)
      OM: For LO scan, if a crash (or ctrl-c) occurs during the scan, the original param_card is now
          restored.

2.6.1 (12/12/17)

      RF+MZ: It is now possible to add LO matrix elements (with [LOonly]) 
             to Fx-Fx merged samples. Thanks to Josh Bendavid for testing.
      OM: Re-factoring the code asking which program to use (both at LO and NLO)
          - design modular, designed for PLUGIN interactions
          - the length of the question auto adapts to the size of the shell
      OM: Allowing to have the gridpack stored on a readonly filesystem
      OM: Fix a bug in matching/merging forbiding the pdf reweighting for some processes (since 2.4.0)
      OM: Creation of online database with the name of known UFO model. If a use try to import a model
          which does not exits locally, the code will automatically check that database and download the 
          associate model if it exists. You can contact us if you are the author of one model which is not
          on our database. 
	  The list of all available model is available by typing "display model_list"
      OM: Model with __arxiv__ attribute will display "please cite XXXX.XXXXX when using this model" when
          loaded for the first time.
      OM: A fail of importing a UFO model does not try anymore to import v4 model
      OM: Many model present in models directory have been removed, however they can still be imported
          since they are available via automatic-download
      OM: Refactoring of the gridpack functionality with an infinite loop to reach the requested number of events
      OM+RF: Adding new class of cut at LO/NLO defined via the pdg of the particle
      VH: Support for the latest version of MA5
      MZ: Adding support for lhapdf v6.2
      OM: Fixing various bug in the spinmode=onshell mode of MadSpin
      OM: Fix a bug for model with 4 fermion in presence of restrict_card
      OM: Fix aloha bug in presence of complex form-factor.
      OM: improve auto-detection and handling of slha1/slha2 input file when expecting slha2. 

2.6.0 (16/08/17)
      New Functionalities:
      --------------------
      RF+OM: Added the possibility to also have a bias-function for event generation at (f)NLO(+PS)
      OM: Improve Re-WEIGHTING module
          1) creation of a single library by hyppothesis. 
          2) library for new hyppothesis can be specify via the new
             options: change tree_path and change virt_path
          3) allows to re-weight with different mass in the final states (LO only)
             This forces to rewrite a new lhe file, not adding weight inside the file
             (via the command: change output 2.0)
          4) allows to run the systematics on the newly generated file (for new output file)
             (via the command change systematics True)
          5) Fix some Nan issue for NLO reweighting in presence of colinear emission
	  6) various bug fixing, speed improvement,...
      OM: Add new option to SYSTEMATICS program:
           --remove_weights, --keep_weights, --start_id
           See "help systematics for more details."
      OM: Allow to specify param_card, run_card,... directly via an html link.

      Bug Fixing:
      -----------
      OM: Update condor class to support CERN type of cluster (thanks Daria Satco)
      OM: Fixing a bug leading to a crash in pythia8 due to one event wrongly written when splitting the
          events for the parralelization of pythia8
      OM: Fixing an issue, leading to NAN for some of the channel of integration for complicated processes.
      OM: Fix a bug in gripack@NLO which forbids to run it when the gridpack was generated with 0 events.
      RF: Fixed bug #1694548 (problem with NLO for QCD-charged heavy vector bosons).
      RF: Another fix (adding on a fix in 2.5.5) related to FxFx merging in case there are
      RF: Fixed bug #1706072 related to wrong path with NLO gridpack mode
          diagrams with 1->3 decays.
      RF: Fixed a bug (found by SF) that gave a seriously biased resonance mass when using MadSpin for decaying a 2->1 process.
      PT: Fix in montecarlocounter.f. Previously, for NLO+PS it was reading some subleading-colour information, now all
          information passed to the MC counterterms is correctly leading colour. 
      OM: Fix systematics computation for lepton collider
      OM+VH: Remove the proposition to install pjfry by default, due to many installation problem. The user can still force to 
          install it, if he wants to.
      OM: Fix a problem of madspin when recomputing width for model loaded with --modelname option
      OM: Fix events writing for DIS (thanks to Sho Iwamoto)
      OM: Fix a problem of output files written .lhe.gz, even if not zipped (python2.6 only)
      OM: Fixing some issue related to the customised propagator options of UFO model
 
      Code Re-factorisation:
      ----------------------
      RF: Refactor of the HwU.f fortran code. Gives more flexibility and potentially lower
          memory requirements.
      RF: Refactor of the (NLO) code related to extra weights (for PDF/scale uncertainties).
      OM: Increase modularity of the code for the support of plugin (maddm and MPI@LO)     
          - Now we support the HPC plugin allowing to generate LO-gridpack on MPI machine
          - Plugin can now use the "launch" keyword

2.5.5(26/05/17)
      OM: Fixing bug in the creation of the LO gridpack introduced in 2.4.3. Since 2.4.3 the generated 
          gridpack were lacking to include the generated grid for each channel. This does not lead to 
          bias but to a significant slow down of the associated gridpack.
      OM: Supporting user function calling other non default function.
      OM: adding the command "update to_slha1" and "update to_slha2" (still beta)
      RF: some cleanup in the NLO/Template files. Many unused subroutines deleted.
      OM: fixing some bug related to complex_mass_scheme
      OM: fixing bug in ALOHA for C++ output (in presence of form-factor)
      OM: fixing lhe event for 1 to N process such that the <init> block is consistently set for the shower
      OM: ExRootAnalysis interface is modified (need to be requested as an analysis)
      RF: Fix for FxFx merging in case there are diagrams with 1->3 decays.

2.5.4(28/03/17)
      OM: Add a warning in presense of small width
      OM: Fix a bug related to a missing library (introduced in 2.5.3)
      OM: Improve stability of the onshell mode of MadSpin
      VH: Fix some problem related to LHAPDF

2.5.3(09/03/17)
      PT: Modified the default shower starting scale in montecarlocounter.f.
          The new reference scale from which the dampening profile is computed is sum_i mt_i/2, i
          being Born level final-state momenta.
      OM: New "special mode" for madspin accessible via "set spinmode onshell".
          This mode allow for full spin-correlation with 3 (or more) body decay but the decaying particle
          remains exactly onshell in this mode. Loop-induced production/decay are not allowed in this mode.
      OM+RF: Allowing for creation of LHE like output of the fixed order run at NLO.
          This LHEF file is unvalid for parton-shower (all PS should crash on such file). It will be 
          unphysical to shower such sample anyway.
          Two hidden parameters of the  FO_analyse_card.dat allow some control on the LHEF creation
       	  "fo_lhe_weight_ratio" allows to control the strength of a partial unweighting [default:1e-3]
             increasing this number reduce the LHEF size.
          "fo_lhe_postprocessing" can take value like nogrouping, norandom, noidentification.
             nogrouping forbids the appearance of the LHEF(version2) tag <eventgroup>
             norandom   does not apply the randomization of the events.
             noidentification does not merge born event with other born like counter-event
      RF: Better job handling for fNLO runs.
      VH: Fixing various problem with the pythia8 interface (especially for MLM merging)
      Team: Fixing a series of small crash

2.5.2(10/12/16)
      OM: improve systematics (thanks to Philipp Pigard)
      OM: new syntax to modify the run_card: set no_parton_cut
          This removes all the cut present in the card.
      OM: change the default configuration parameter cluster_local_path to None
      OM: change the syscalc syntax for the pdf to avoid using & since this is not xml compliant
      OM: avoid to bias module to include trivial weight in gridpack mode
      OM: Fix a bug making 2.5.1 not compatible with python2.6
      OM: Improve "add missing" command if a full block is missing
      OM: Fixing a bug reporting wrong cross-section in the lhef <init> flag (only in presence of 
          more than 80 channel of integration)

2.5.1 (04/11/16)
       PT+MZ: New interface for Herwig7.
              Fixed a bug in the Herwig7/Herwig++ counterterm (relevant to 2 -> n, n>2:
              in particular, the bug affected the dead zone for final-final colour connection
              in processes with more than two particles in the Born final state)
       VH: Parallelization of PY8 at LO
       OM: add the possibility to automatically missing parameter in a param_card
           with command "update missing" at the time of the card edition. Usefull for 
           some SUSY card where some block entry are sometimes missing.
       OM: Possibility to automatically run systematics program at NLO or Turn it off at LO
           (hidden entry of the run_card systematics_program = systematics|syscalc|none)
       RF: Some refactoring of the NLO phase-space generation,
           including some small improvements in efficiency.
       OM: Plugin can be include in a directory MG5aMC_PLUGIN the above directory need to be in
           the $PYTHONPATH
       OM: Fix systematics for e+ e- initial state.
       VH: Fix various bug in the HepMc handling related to PY8 (LO generation)
       OM: allow install maddm functionality (install ./bin/maddm executable)

2.5.0 (08/09/16)
     FUNCTIONALITY
       VH+OM: Adding an official interface to Pythia8 (parton shower) at Leading-Order
	        More information at https://cp3.irmp.ucl.ac.be/projects/madgraph/wiki/LOPY8Merging	   
       VH+OM+MA5: Adding an official interface to MadAnalysis5 for plotting/analysis/recasting
	        More information at https://cp3.irmp.ucl.ac.be/projects/madgraph/wiki/UseMA5withinMG5aMC	   
       OM: Introduces a new function for LO/NLO interface "systematics"
            This function allows to compute systematics uncertainty from the event sample
            It requires the event sample to have been generated with 
                - use_syst = T (for LO sample)
                - store_reweight_info = T (for NLO sample)
            At LO the code is run automatically if use_syst=T (but if SysCalc is installed)
       VH+OM: Adding the possibility to bias the event weight for LO generation  via plugin.
            More informtion: https://cp3.irmp.ucl.ac.be/projects/madgraph/wiki/LOEventGenerationBias
       VH+SP: extend support for CKKWL

     CODE IMPROVMENT / small feature
     -------------------------------
       OM: Modify the structure of the output format such that all the internal format have the same structure
       OM: Adding the Plugin directory. Three kind of plugin are currently supported
           - plugin defining a new type of output format
           - plugin defining a new type of cluster handling
           - plugin modifying the main interface of MG5aMCnlo 
           More informations/examples are available here:
           https://cp3.irmp.ucl.ac.be/projects/madgraph/wiki/Plugin
       OM: Adding the possiblity of having detailled help at the time of the edition of the cards.
            help mass / help mt / help nevents provided some information on the parameters.
       OM: NLO/LO Re-weighting works in multi-core
       OM: add an automatic update of the param_card to write the correct value for all dependent parameter.
       OM: add the check that the param_card is compatible with the model restriction.
       OM: Adding the run_card options "event_norm" for the LO run_card (same meaning as NLO one)
       VH: extend install command to install: lhapdf/pythia8
       VH: Interfaced MadLoop to COLLIER for tensor integral reduction.	   
       OM+VH: At the first loop/NLO computation, a new question will now be asked to choose which program
           to install to compute the loop. You can still install additional method later via the "install" command
       OM: Replace the mssm model by the MSSM_SLHA2 following the SLHA2 instead of the SLHA1 convention

     BUG FIXING
     ----------
       OM: Fix a bug in the helicity by helicity reweighting method. (introduced in 2.4.3)
       OM: Fix a bug in the reweight_card where relative path was not understood from the local directory 
            where the program was runned by the user.

2.4.3 (01/08/16)
        OM: Reduce the amount of log file/output generated for LO run (output can use up to three times less output).
        OM: For the LO combination of events (unweighting) pass to the method previously used for loop-induced.
            This method is faster and requires less I/O operation.
            This fully remove the need of the file events.lhe.gz which is not created anymore (further reduce the ouput size)
        OM: Optimise the code in order to be able to run scan with more than 2k steps.
        OM: Optimise the lhe_parser module (use for the unweighting/re-weighing/...) around 20% faster than before.
        OM: Fix a bug in MadSpin where the cross-section reported in the <init> block of the LHEF
            was wrongly assigned when multiple process were present in the LHEF and that different Brancing ratio
            were associated to each of those processes.
        RF: For NLO process generation, fix a problem with turning on PDF reweighting with sets that have only a
            single member. Also, allow for reweighting with up to 25 PDF sets (and their error members) for a single run.
        OM: Fixing bug allowing to specify a UFO model by his full path for NLO computation (thanks Zachary Marschal).
        OM: Fixing bug in LO re-weighting in case of helicity by helicity re-weighting. Now the events is boost back in 
            the center of mass frame to ensure consistency with the helicity definition.

2.4.2 (10/06/16)
        OM: fix a compilation problem for non standard gfortran system
        OM: reduce the need of lhapdf for standard LO run. (was making some run to test due to missing dependencies)

2.4.1 (10/06/16)
        OM: Fix a bug in fix target experiment with PDF on the particle at rest.
            The cross-section was correct but the z-boost was not performed correctly.
        OM: Fix various bug in MadSpin
        OM: Fix some bug in MLM merging, where chcluster was forced to True (introduced in 2.2.0)
        OM: Allow to specify a path for a custom directory where to look for model via the environment 
            variable PYTHONPATH. Note this used AFTER the standard ./models directory

2.4.0 (12/05/16)
        OM: Allowing the proper NLO reweighting for NLO sample
        RF: For NLO processes allow for multiple PDF and scales reweighting, directy by inputting lists
            in the run_card.dat.
        VH: Interfaced MadLoop to Samurai and Ninja (the latter is now the default)
        HS: Turn IREGI to off by default
        MZ: new NLO generation mode. It is more efficient from the memory and CPU point of 
            view, in particular for high-multiplicity processes. 
            Many thanks to Josh Bendavid for his fundamental contribution for this.
            The mode can be enabled with
            > set low_mem_multicore_nlo_generation True
            before generating the process.
        OM: Adding the possibility to use new syntax for tree-level processes:
            QED==2 and QCD>2: The first allows to select exactly a power of the coupling (at amplitude level
            While the second ask for a minimum value.   
        RF: In the PDF uncertainty for fixed-order NLO runs, variations of alphaS were not included.
        OM: In MLM matching, fix a bug where the alpha_s reweighting was not fully applied on some events. 
            (This was leading to effects smaller than the theoretical uncertainty)
        OM: Fixing the problem of using lhapdf6 on Mac
        MZ: Faster interface for LHAPDF6
        OM: Add support of epsilon_ijk in MadSpin
        OM: Fix multiple problem with multiparticles in MadSpin
        OM: Improve spinmode=None in MadSpin
        OM: Update the TopEffTh model
        MZ: Fix problem with slurm cluster
        OM: Improve scan functionalities
        PT: New way of handling Pythia8 decays
        RF: Fixed a bug that resulted in wrong event weights for NLO processes when requiring
            a very small number of events (introduced in 2.3.3)
        OM: Allow to keep the reweight information in the final lhe file for future computation 
        MZ: updated FJcore to version 3.1.3 (was 3.0.5)

2.3.3 (15/10/15)
        OM: Allow new syntax for the param_card: instead of an entry you can enter scan:[val1, val2,...]
            To perform a scan on this parameter.
        OM: Having two mode for "output pythia8" one (default) for pythia8.2 and one for pythia8.1 (with --version=8.1)
        RF: Rewriting of job-control for NLO processes. Better accuracy estimates for FO processes
        RF: Fix for factorisation scale setting in FxFx merging when very large difference in scale in the
            non-QCD part of a process. 
        RF: Better discarding of numerical instabilities in the real-emission matrix elements. Only of interested for
	    processes which have jets at Born level, but do not require generation cut (like t-channel single-top). 
        RF: Added an option to the run_card to allow for easier variation of the shower starting scale (NLO only).
        RF: Fixed a problem in the setting of the flavour map used for runs with iAPPL >= 1. 
        RF: Allow for decay processes to compute (partial) decay widths at NLO accuracy (fixed order only).
        OM: (SysCalc interface) Allow to bypass the pdf reweighting/alpsfact reweighting
        MZ: fixed bug related to slurm clusters
	OM: remove the addmasses.py script of running by default on gridpack mode. 
            if you want to have it running, you just have to rename the file madevent/bin/internal/addmasses_optional.py to
            madevent/bin/internal/addmasses_optional.py and it will work as before. (Do not work with SysCalc tag)
        OM: make the code compatible with "python -tt" option

2.3.2.2 (06/09/15)
        VH: Finalized the MG5aMC-GoSam interface

2.3.2(20/08/15)   
        OM: Improve reweighting module. (https://cp3.irmp.ucl.ac.be/projects/madgraph/wiki/Reweight)
            New Capabilities: 
             - allow to reweight by loop-induced processes
             - allow to change model 
             - allow to change process definition
             - allow to unweight the sample to have an idea of the statistical power.
             - allow to perform some crude reweighting on NLO sample (reweighting by LO matrix element). NLO
               accuracy is not preserved (in general) for such computation.
            New dependencies:
	     - require the f2py module (part of numpy)
	OM: change the kt-durham cut (at LO) such that particle comming from decay are not impacted if cut_decays
            is on False.
        VH: Fixed the check in helas wavefunction appearance order in an helas diagrams. It failed in cases
	    where additional wf were created during the fix of fermion flow in presence of majorana fermions.         
	RF: Fixed a bug in the aMCFast/ApplGrid interfaced introduced in the previous version.
        OM: Fix a crash when using mssm-no_b_mass model (due to the SLHA1-SLHA2 conversion)
        OM: Fix a bug in the add_time_of_flight function (not called by default) where the displaced vertex information
            was written in second and not in mm as it should. Note that this function can now be run on the flight
	    by adding the following line in the run_card: "  1e-2 = time_of_flight #threshold for the displaced vertex" 
	RF: Small fix that leads to an improvement in the phase-space generation for NLO processes
        OM: Fix a crash introduce in 2.3.0 when running sequentially in the same directory (thanks Gauthier)
        OM: Improve aloha in the case of some expression reduces to pure float.
        OM: In MadSpin, allow to specify cut for the 1>N decay in spinmode=none.
	RF: Fixed a bug that gave bogus results for NLO runs when using an internal PDF which is not
            NNPDF (like for the old cteq_6m, etc).
	RF: Fixed a bug in the PDF combination in the HwU histograms: there was no consistent use if Hessian
            and Gaussian approaches for MSTW/CTEQ and NNPDF, respectively.
        OM: Fixed a small bug in EWdim6 which was removing a coupling in AZHH interaction.
        OM: improve customize_model function to avoid problem with unity coupling.
	RF: Improved the treatment of the bottom Yukawa. Thanks Marius Wiesemann. 

2.3.1  
     OM+VH: Automation of event generation for loop-induced processes.
		OM: Automatic change of the p/j definition to include the b particle if the model has a massless b.
	RF: Reduce the collision energy for the soft and collinear tests: for 100TeV collider many were failing
	    due to numerical instabilities. 
        OM: Fixing bug associate to the epsilon_ijk structure
        OM+VH: Various bug fixing for the loop-induced processes
        OM: Fix a crash in MadWidth which occurs for some 4 body decay
        PT: Fixed a bug concerning the use of Herwig++ with LHAPDF. Bug was introduced in 2.3.0.beta
	OM: Fix a crash in ALOHA for form-factor in presence of fermion flow violation

2.3.0.beta(10/04/15) OM+VH: Adding the possibility to compute cross-section/generate events for loop-induced process
		JB+OM: Addign matchbox output for matching in the Matchbox framework
                OM+VH: Change the handling of the run_card.
                      - The default value depends now of your running process
                      - cut_decays is now on False by default
                      - nhel can only take 0/1 value. 1 is a real MC over helicity (with importance sampling)
                      - use_syst is set on by default (but for matching where it is keep off)                    
                      - New options added: dynamical_scale_choice, it can take the following value
		            -1 : MadGraph5_aMC@NLO default (different for LO/NLO/ ickkw mode) same as previous version. 
                             0 : Tag reserved for user define dynamical scale (need to be added in setscales.f).
                             1 : Total transverse energy of the event.
                             2 : sum of the transverse mass 
                             3 : sum of the transverse mass divide by 2 
			     4 : \sqrt(s), partonic energy 
                OM: Cuts are also applied for 1>N processes (but the default run_card doesn't have any cut).         
                PT: Set command available for shower_card parameters
                OM: New MultiCore class with better thread support
                RF: Fixed a bug in the aMCfast/APPLGrid interface introduced in version 2.2.3
		RF: Fixed a bug in the setting of the integration grids (LO process generation) for the minimum
		    energy needed for photons. The bug did not lead to any bias in event generation.
		RF: Re-factoring of the structure of the code for NLO+PS computations.
		RF+VH: Replaced the default topdrawer histograms with HwU histograms for f(N)LO runs
                    and allow it also for aMC@NLO runs.
		RF+VB: Allow for variable bin-sizes in MG5_aMC+aMCfast+ApplGrid runs.
                MZ+RF: Added 'LOonly' asNLO mode to export processes without any real and virtuals 
                       (useful e.g. for higher multiplicities when merging)
		RF: Added support for the computation of NLO+NNLL jet veto cross sections
		RF: Fixed a bug in the Pythia8 interface: FxFx was not correctly initialized and all
                    events were incorrectly kept (introduced in v.2.2.3)
                OM: Improve the function "print_result" (in the running interface)
                    add an option --format=short allowing to print the result in a multi-column format
                OM: Possibility to not transfer pdf file to the node for each job. 
                       This is done via a new option (cluster_local_path) which should contain the pdf set.
                       This path is intented to point to a node specific filesystem.
                    New way to submit job on cluster without writting the command file on the disk.
                OM: Allowing MadSpin to have a mode without full spin-correlation but handling three (and more) 
                    body decay. (set spinmode=none).
                OM+PA: Fixing various bug in MadSpin.

2.2.3(10/02/15) RF: Re-factoring of the structure of the code for fNLO computations.
                OM: Fix a bug in MadWeight (correlated param_card was not creating the correct input file)
		RF: When requiring more than 1M events for (N)LO+PS runs, do not go to higher precision than 0.001
                    for the grids and cross section (can be overwritten with the req_acc run_card parameter).
		RF: Make sure that reweight info (for PDF and scale uncertainties) also works for UNLOPS events.
		RF: When setting the B's stable in the shower_card, also set the eta_b (PDG=551) stable.
		OM: Change the Breit-Wigner splitting for the multi-channel integration, use the bwcutoff instead of
                    the hardcoded value 5.
                MZ: Fix to bug 1406000 (segfault appearing when doing FxFx merging). Thanks to Josh Bendavid for
                    having reported it
                MZ: Fix to a bug occurring when generating event in the "split" mode: the required output was 
                    not correctly specified
                OM: The built-in pdf "nn23lo" and "nn23lo1" where associate to the wrong lhapdfid in the lhef file
                    This was creating bias in using SysCalc. (Thanks Alexis)
                OM: Fix a bug in the LO re-weighing  module which was removing the 
                    SysCalc weight from the lhe file (thanks Shin-Shan)
                Team: Fixes to different small bugs / improvement in the error and warning messages
		RF: For aMC runs, If a NAN is found, the code now skips that PS point and continues instead of
		    leading to NAN.
                RF: For fNLO runs the virtuals were included twice in the setting of the integration grids. 
                    This was not leading to any bias in previous version of the code.

2.2.2(06/11/14) OM: Correct a bug in the integration grid (introduces in 2.1.2). This was biasing the cross-section of 
                    processes like a a > mu+ mu- in the Effective Photon Approximation by three order of magnitude.
                    For LHC processes no sizeable effect have been observe so far.
                MZ: some informations for aMC@NLO runs which were before passed via include files are
                    now read at runtime. The size of executables as well as compilation time / memory usage
                    is reduced for complicated processes
                RF: Fix crash #1377187 (check that cuts were consistent with the grouping was too restrictive) 
		RF: For NLO running: added 'strip' to the makefiles to reduce executable sizes (removes symbol info)
		Stefano Carrazza (by RF): fix for the photon PDF for the internal NNPDF sets
		RF: Improved the check on the consistency of the cuts and the grouping of subprocesse (LO running)
                PT: enabled PYTHIA8.2
                OM: restore the usage of external gzip library for file larger than 4Gb which were crashing with
                    the python gzip library
                OM: Fixing the default card for Delphes
                OM: Improve support of lsf cluster (thanks Josh) 
                OM: Adding support for the UFO file functions.py (which was ignored before)
                OM: Reduce the amount of RAM used by MadSpin in gridpack mode.
                OM: discard in MadWidth partial width lower than \Lambda_QCD for colored particle.

2.2.1(25/09/14) OM: Fix a bug preventing the generation of events at LO due to a wrong treatment of 
                      the color-flow.

2.2.0(24/09/14) VH: General mixed order corrections in MadLoop (only), including QCD/EW/QED and 
                    the UFO@NLO model 'loop_qcd_qed_sm'.
                VH: Re-design of both the tree and MadLoop matrix elements output to compute
                    contributions of different coupling order combinations independently from one another.
                VH+HS: Tensor integral reduction as implemented in PJFry and IREGI readily available
                    and interfaced to MadLoop's output.
                VH: Re-structuring of MadLoop's standalone output so as to easily create a single dynamic 
                    library including many processes at once. Useful for interfacing MadLoop to other MC's
                    and already working with Sherpa.
                VH+HS: This branch contains all the fixes for proper treatment of the latest BSM@NLO models 
                    produced by FeynRules@NLO. In particular, the fixed related to the presence of majorana 
                    particles in loop ME's.
                RF: Corrected the behaviour of the pdfcode parameter in the shower_card for NLO+PS runs.
                PT: Redesigned shower_card.dat and eliminated modbos options for Herwig6          
                RF: Change the SPINUP information in the NLO LHEF from 0 to 9 (i.e. sum over helicities)
                RF: Fixed a bug in the check on the determination of the conflicting BWs.
		RF: Added the aMCfast+APPLgrid interface (arXiv:1406.7693 [hep-ph])
                PT: Redesigned shower_card.dat and eliminated modbos options for Herwig6          
                RF: Change the SPINUP information in the NLO LHEF from 0 to 9 (i.e. sum over helicities)
                RF: Fixed a bug in the check on the determination of the conflicting BWs.
                MZ: enabled LHAPDF6 interface 
                OM: Fixed a crash in some HEFT merging case.
                OM: Fix various compatibility problem created by the LHEFv3 version (Thanks to S. Brochet)
                OM: Fix a bug for MadSpin in gridpack mode
                OM: Add a routine to check the validity of LHE file (check_event command)
                OM: Fix bug for UFO model with custom propagators
                OM: Fix Bug in the computation of cross-section in presence of negative contribution 
                OM: Change colorflow information of LHE file in presence of two epsilon_ijk
                    since PY8 was not able to handle such flow in that format.
                OM: Add the function print_result for aMC@(n)LO run.
                OM: Add some shortcut in the card edition 
                    set ebeam 500 # edit both beams
                    set lpp 0     # edit both lpp1 and lpp2
                    set lhc 14    # configure for LHC 14TeV
                    set ilc 1000  # configure for ilc 1TeV
                    set fixed_scale 100 # set all scale to fixed and at 100GeV
		    set showerkt T # set showerkt on T in the shower card
 		    set qcut 20    # set the qctu to 20 in the shower card 
                OM: Fix a bug in the card edition mode which was sometimes returning to default value
                    which were edited by hand and not via the set command.
                Seoyoung Kim (by OM): Implementation of the htcaas (super-)cluster support.
		Juan Rojo (by RF): extended the 3 internal NNPDF sets for scales relevant for a 100TeV collider.
                OM: Fix a problem with the creation of DJR plot with root 6
                OM: allow the set the width to Auto in NLO computation (width computated at LO accuracy)
                OM: Adding the possibility to have automatic plot after the parton shower for Herwig6/Pythia6.
                    This require MadAnalysis and the pythia-pgs package. 

2.1.2(03/07/14) OM: Fix a bug in ALOHA in presence of customized propagator (Thanks Saurabh)
                OM: Fixing some compilation issue with MadWeight (Thanks A. Pin)
                OM: Fixing a bug preventing MadWidth to run due to the model prefixing (depending
                    on the way it was called)
                OM: Fixing a bug in MadSpin in the mssm model
		RF: Added the invariant mass and DeltaR cuts for *same flavour* opposite sign lepton
                    pairs to the run_card for NLO-type generations.
		RF: Added FxFx and UNLOPS merging with Pythia8
		RF: Prevent an infinite loop in MadSpin by forcing the correct sign to the invariants
		RF: Catch a possible error related to grouping subprocesses and setcuts
		OM: Fix an error when using the "customize_model" command
                S. Mrenna (by OM): Fix the include file in pythia8 output to be compliant with the latest
                    PY8 version
		RF: Added a string with functional form for the scales to the event file banner (NLO only)
                S. Brochet (by OM): Fix a bug in MadSpin with the writting of the mother ID in the LHE file.
                    Force the tag in the banner to always have the same case
                    increase momenta precision for the LHE file written by MadSpin 
                    (thanks a lot to S. Brochet for all those patch)
                PT: Integrated Jimmy's underlying event for Herwig6
                OM: improve "add model" functionality allow to force particle identification.
                PT: Bug fix in the normalisation of topdrawer plots for option 'sum' (as opposed to 'average')
		RF: Fixed a bug related to the random seed when the code was not recompiled for a new run.
                OM: Fixed a bug in MadEvent(LO) run, the generated sample were bias in presence of 
                    negative cross-section. A negative cross-section is possible only if you use a NLO PDF 
                    and/or if you edit the matrix.f by hand to have a non-definite positive matrix-element.
		OM: When importing a model, check that there is not more than 1 parameter with the same name.
                PT: Subsantial recoding of montecarlocounter.f and of a subroutine in fks_singular.f. Will help 
                    future extensions like EW NLO+PS matching and numerical derivatives      
                OM: Fixing a wrong assignement in the color flow in presence of epsilon_ijk color structure.
                    Those events were rejected by Pythia8 due to this wrong color-flow.
                MZ: Added the possibility to run the shower on a cluster, possibly splitting the lhe file 
                MZ: The c++ compiler can be specified as an option in the interface. On MACOSX, clang should
                    work now
                OM: MadEvent output is now LHEFv3 fully compliant. A parameter in the run_tag (lhe_version) 
                    allows to return LHEF version 2 format for retro-compatibility.

2.1.1(31/03/14) OM: Change the way the UFO model is handle by adding a prefix (mdl_) to all model variable.
                    This avoid any potential name conflict with other part of the code. This feature can be
                    bypassed by using the option --noprefix when importing the model.
                OM: New command "add model XXX" supported. This command creates a new UFO model from two UFO model.
                    The main interest stand in the command "add model hgg_plugin", which add the effective operator
                    h g g to the original UFO model. The model is written on disk for edition/future reference.
		RF: Reduced the calls to fastjet and skipped the computation of the reweight coeffients when
 		    they are not needed.
                OM: Fixed a bug for LO processes where the MMLL cut was not applied to the event sample.
                PA: Fix a bug in MadSpin to avoid numerical instabitities when extracting t-channel invariants
                    from the production event file (see modification in driver.f, search for 'MODIF March 5, 2014') 
                OM: Better determination of which particles are in representation 3/3bar since FR is ambiguous on that point.
                    Now the determination also looks for 3 -3 1 interactions to check if that help.
                OM: Fix a bug(crash) in MW linked to the permutation pre-selection module.
		RF: Better comments in the code for user-defined cuts in the ./SubProcesses/cuts.f function.
                    Also the maxjetflavor parameter in the run_card is now actually working.
                OM: Update SysCalc to:
                      - Fix a bug that some file where sometimes truncated.
                      - Allow for independant scale variation for the factorization/renormalization scale.
                RF+OM: Improve the handling of conflicting Breit-Wigners at NLO
		RF: Print the scale and PDF uncertainties for fNLO runs in the summary at the end of the run

2.1.0(21/02/14) MADWEIGHT RELEASE:
                ------------------
                
                OM+PA: First Official release of MadWeight inside MG5_aMC
                      Main update:
                        - ISR corrections
                        - possibility to use narrow-width approximation
                        - introducing a module for the pre-selection of the parton-jet assignment.
                        - extended formalism for the transfer function (more generic)
                        - possibility to evaluate the weights for multiple choices of transfer function 
      			  on the same phase-space point. The phase-space is optimized for the first set of 
                          parameters.
		      Speed update:
                        - More efficient way to group the computation for identical process with different final state.
                        - Possibility to Monte-Carlo over the permutation.
                        - More efficient way to choose between the various change of variable.
                        - Possibility to use mint (not compatible with all of the options)
			- Possibility to use sobol for the generation of PS point (sometimes faster than pure 
                          random point generator.

                MadEvent/aMC@NLO UPDATE/BUG FIXING:
 		-----------------------------------

                OM: Fix critical bug (returns wrong cross-section/width) for processes where the center of mass 
                    energy of the beam is lower than 1 GeV. So this has no impact for LHC-collider phenomenology.
                    This can also impact computation of decay-width if the mass of that particle is below 1 GeV.
		RF: Critical bug fixed (introduced in 2.0.2) for fixed order NLO runs that could
		    give the wrong cross section when the phase-space generation is inefficient
                    (like in the case for conflicting Breit-Wigners). This bug did not affect runs
                    with matching to the parton shower.
                OM: Fix a bug leading to a crash with some decay syntax. i.e., p p > t t~, (t > w+ b), (t~ >w- b~)
                OM: Fix format of LHE output for 1>N events when the <init> and mother information were wrongly set 
                    to LHC default. Specific support of this option will be part of pythia8 (8.185 and later)
                OM: Fix the syntax for the custom propagator to follow the description of arXiv:1308.1668 
                OM: Allow to call ASperGe on the flight if ASperGe module is include in the UFO model.
                    just type "asperge" at the moment where the code propose you to edit the param_card.

                MADSPIN UPDATE:
                ---------------
                OM: Allow to use another model for the decay than the one used for the production of events.
                    You are responsible of the consistency of the model in that case.
                PA: Include hellicity information for the events generated by MadSpin.
                OM: Fix a bug in MadSpin preventing the gridpack to run with NLO processes.

2.0.2(07/02/14) RF: Suppressed the writing of the 'ERROR in OneLOop dilog2_r' messages (introduced in the 
                    previous version)
                OM: Fix the bug that the shower_card.dat was wrongly identified as a pythia_card.
                OM: add one MadSpin option allowing to control the number of simultaneous open files.
                OM: Fix a bug in eps preventing evince preventing label to be displayed on page 2 and following
                    Thanks to Gauthier Durieux for the fix.
                OM: Fix a bug(crash) for p p > w+ w- j j introduce in 2.0.0 due to some jet sometimes tagged as QCD
                    and sometimes not (which was making the automatic scale computation to crash)
                OM: Change the way to writte the <init> line of the lhe file to take into account
                    - process with more that 100 subprocesses (note that you need to hack the pythia-pgs
                      package to deal with such large number of sub-process
                    - deal with pdf identification number bigger than 1 million.  
                OM: Fixed a bug preventing the Madevent to detect external module (pythia-pgs, syscalc,...)
                    Bug #1271216 (thanks Iwamoto)
                PT: PYTHIA8 scale and pdf variations

2.0.1(20/01/14) OM: Fix a bug in h > l+ l- l+ l- for group_subproceses =False (decay only). A follow up of 
                    the bug fix in 2.0.0
                RF: Replaced the Error#10 in the generation of the phase-space (for NLO) to a Warning#10.
                    In rare cases this error stopped the code, while this was not needed.
                RF: When using non-optimized loop output, the code now also works fine.
                OM: Modification of the code to allow the code to run on our servers
                VH: Improve the timing routine of the NLO code (displayed in debug mode)
                VH: FIX the import of old UFO model (those without the all_orders attribute).
                OM: Add a functionalities for restrict_model if a file paramcard_RESTRICTNAME.dat
                    exists, then this file is use as default param_card for that restriction.
                HS: Updated CutTools to v1.9.2

2.0.0(14/12/13)    CHANGE IN DEFAULT:
                   ------------------
                      OM: Change the Higgs mass to 125 GeV for most of the model (but the susy/v4 one).
                      OM: Change the default energy of collision to 13 TeV.
                      RF: Default renormalisation and factorisation scales are now set to H_T/2. (for aMC only)

                   MadEvent Update:
                   ----------------
                      OM+SF+RF: Add Frixione Photon isolation (also for aMC)
                      OM: Implementation of the reweight module for Leading Order matrix-element
                      JA+OM+AK: Store parameters needed for systematics studies.
                          This can be turned on with the use_syst parameter in
                          run_card.dat.
                          This output can be used to generate event weights for
                          a variety of variational parameters, including scalefact,
                          alpsfact, PDF choice, and matching scale. Note that this require
                          pythia-pgs v2.2 for matching scale.
                      OM+JA+Chia: Implement MadWidth (automatic/smart computation of the widths)
                      OM: Support for Form-Factor defined in the UFO model. and support for model
                          parameter presence inside the Lorentz expression.
                      OM: Support for a arbitrary functions.f file present inside the UFO model. 
                      JA: Included <clustering> tag in matched .lhe output, to be 
                          used together with Pythia 8 CKKW-L matching. This can be 
                          turned off with the clusinfo flag in run_card.dat.
                      JA: New treatment of matching for diagrams that have no
                          corresponding lower-multiplicity diagrams. Jets that
                          are not classified as shower-type emission jets are
                          flagged in the cluster scale info at the end of the event,
                          which is recognized by the Pythia interface in Pythia-PGS
                          package v. 2.2. For such jets, xqcut does not apply. This
                          allows for consistent matching e.g. of p p > w+ b b~ in 
                          the 4-flavor scheme. Note that auto_ptj_mjj must be set to
                          .false. for this to work properly.
                      OM: Change model restriction behavior: two widths with identical are not merged anymore.
                      S.Prestel(via OM): implement KT Durham cut. (thanks to Z. Marshall)
                      OM: Improved check for unresponsive of PBS cluster (thanks J. Mc Fayden)
                      OM: Implement a maximum number (2500) of jobs which can be submitted at the same time
                          by the PBS cluster. This number is currently not editable via configuration file.
                     
                   MadEvent Bug Fixing:
                   --------------------
                      OM: Fix a bug for h > l+ l- l+ l- (introduce in 1.5.9) where the phase-space parametrization 
                          fails to cover the full phase-space. This bugs occurs only if two identical particles decays
                          in identical particles and if both of those particles can't be on-shell simultaneously. 
                      OM: Fix a bug for multi_run sample in presence of negative weights (possible if NLO pdf)
                          The negative weights were not propagated to the merged sample. 
                          (thanks to Sebastien Brochet for the fix)
	         
                   aMC@NLO Update:       ! FIRST OFFICIAL RELEASE WITH NLO CAPABILITIES !
                   ---------------
                       PT: MC@NLO matching to PYTHIA8 available.
                       RF: Added FxFx merging
                       RF: Use MC over helicities for the MadLoop virtual corrections.
                       RF: Using "virtual tricks" to reduce the number of PS points for which to include
                           the virtual corrections, leading to a speed up of the code.
                       OM+SF+RF: Add Frixione Photon isolation (also in MadEvent)
                       PA+OM: Fast version of MadSpin implemented (PS generation in Fortran).
		       OM: Allow to have MadSpin in "gridpack mode" (same cards/same decay). 
                           Add in the madspin_card "set ms_dir PATH". If the path didn't exist MS will
                           create the gridpack on that path, otherwise it will reuse the information 
                           (diagram generated, maximum weight of each channel, branching ratio,...)
                           This allow to bypass all the initialization steps BUT is valid only for the 
                           exact same event generation.
                       VH: Fixed set_run.f which incorrectly sets a default value for ptl, drll and
                           etal making the code insensitive to the values set in the run_card.dat 
                       VH: Fixed a bug in MadLoop that doubled the computing time for quad precision
                       VH+RF: Added MadLoop stability information to the log files (and run summary
                           in DEBUG mode).
                       RF: Fixed a stability problem in the reweighting to get PDF and scale uncertainties.
                       VH+RF: Improved the Binoth LHA interface
                       RF: Improved the multi-channeling for processes with more amplitudes than diagrams.
                       RF: Added a new parameter in the run_card to set the required accuracy for fixed 
                           order runs.
                       SF+RF: Improved handling of fixed order analysis

                    From beta3 (13/02/13):
                       OM: Merge with 1.5.7+1.5.8 (See information below)
                       OM: Allow the customize_model to be scriptable in a 
                           friendly way.
                       RF: Event normalization is now Les Houches compliant (the weights
		           of the events should average to the total rate). The old normalization
                           can still be chosen by setting the flag 'sum = event_norm' in the run_card.
		       RF: Fixes a bug related to the mass of the tau that was not consistently 
 		           taking into account in the phase-space set-up.
		       VH: Fixed the incorrect implementation of the four gluons R2 in the loop_sm UFO.
		       VH: Fixed the UV renormalization for the SM with massive c quarks.
                       RF: The PDF uncertainty for NNPDF is now also correctly given in the run summary
                       RF: Some improvements in the test_MC and test_ME when matrix elements are
                           numerically very large
                       OM+RF: Added the running at LO to the 'launch questions'
                       OM: Allow "check" command to use a event file.
                           This will use the related param_card and the first
                           event compatible with the requested process.
                       RF: Improved the phase-space generation in the case of competing resonances

                    From beta2 (23/12/12):
                       MG5 Team: Include 1.5.4+1.5.5+1.5.6 modifications
                       MadSpin Team: Include MadSpin
                       VH: Fix computation in the Feynman gauge for the loops
                       RF: automatic computation of the NLO uncertainties
                       OM: NLO can now be runned with no central disk
                       MZ: change the format of number (using e and not d)
                       MZ: compilation and tests are possible in multicore
                       RF: allow to precise either uncertainty or number of events
                           for aMC@NLO/NLO
                       OM: ./bin/mg5 cmd.cmd is now working for NLO process

                    From beta1 (31/10/12):
                       aMCatNLO Team: First public (beta) version of aMCatNLO.
                         In order to learn aMCatNLO, please do "tutorial aMCatNLO"
                         Please also visit: http://amcatnlo.cern.ch/list.htm for more
                         information.

1.5.15 (11/12/13) OM: Fix the auto-update function in order to allow to pass to 2.0.0

1.5.14 (27/11/13) OM: Add warning about the fact that newprocess_mg5 is going to be remove in MG5_aMC_V2.0.0
                  OM: Improved cluster submision/re-submition control. 

1.5.13 (04/11/13) OM: Implement a function which check if jobs submitted to cluster are correctly runned.
                      In case of failure, you can re-submitted the failing jobs automatically. The maximal 
                      number of re-submission for a job can be parametrize (default 1) and how long you have to
                      wait before this resubmission [to avoid slow filesystem problem, i.e. condor](default 300s)
                      Supported cluster for this function: condor, lsf, pbs
                  OM: Fix a problem when more than 10k diagrams are present for a given subprocesses.
                      (tt~+4jets).
                  BF: Change nmssm model (The couplings orders were not correctly assigned for some triple 
                      Higgs interactions) 
                  OM: use evince by default to open eps file instead of gv.
		  OM: Fix a problem with the set command for the card edition for the mssm model.
                  OM: Update EWdim6 paper according to the snowmass paper. (3 more operator)
                      The default model is restricted in order to exclude those operators. In order
                      to have those you have to use import model EWdim6-full
                  OM: Fix bug #1243189, impossible to load v4 model if a local directory has the name of
                      the models (which is present in the models directory)
                  OM: Fix a bug in the complex mass scheme in the reading of the param_card (it was clearly stated)
                  OM: Improve numerical stability of the phase-space point generation. (thanks Z. Surujon)

1.5.12 (21/08/13) OM: Improve phase-space integration for processes with strong MMJJ cut. Cases where
                      the cross-section were slightly (~4%) under-evaluated due to such strong cut.
                  OM: Add a command print_results in the madevent interface. This command print the 
                      cross-section/number of events/... 
                  OM: change the way prompt color is handle (no systematic reset). Which provides better
                      result when the log is printed to a file. (thanks Bae Taegil) 
                  OM: Fix Bug #1199514: Wrong assignment of mass in the lhe events file if the initial 
                      state has one massive and one massless particles. (Thanks Wojciech Kotlarski)
                  OM: Fix a compilation problem for SLC6 for the installation of pythia-pgs
                  OM: Fix a crash linked to bug #1209113.
                  OM: Fix a crash if python is not a valid executation (Bug #1211777)
		  OM: Fix a bug in the edition of the run_card if some parameters were missing in the cards
                      (Bug #1183334)

1.5.11 (21/06/13) OM: Fix CRITICAL bug (returning wrong cross-section) for processes with more than
                      one W decaying leptonically. For such processes the lepton cuts were also used
                      on the neutrino particle reducing the cross-section. This bug was present only
                      for group_subprocesses=True (the default)
                  OM: Fix Bug #1184213: crash in presence of GIM mechanism (occur on some 
                      LINUX computer only)
                  OM: The compilation of madevent is now performed by the number of core specify
                      in the configuration file. Same for pythia, ...
                  OM: Improve support for Read-Only system
                  OM: Fix a bug with the detection of the compiler when user specifiy a specific
                      compiler.
                  OM: Fix a problem that MG5 fails to compute the cross-section/width after that 
                      a first computation fails to integrate due to a wrong mass spectrum. 
                  OM: Fix a wrong output (impossible to compile) for pythia in presence of photon/gluon
                      propagator (introduce in 1.5.8)
                  OM: Allow to have UFO model with "goldstone" attribute instead of "GoldstoneBoson", since
                      FR change convention in order to match the UFO paper.

1.5.10 (16/05/13) OM: Fix Bug #1170417: fix crash for conjugate routine in presence of 
                      massless propagator. (introduce in 1.5.9)
                  OM: Fix question #226810: checking that patch program exists before
                      trying to update MG5 code.
                  OM: Fix Bug #1171049: an error in the order of wavefunctions 
                      making the code to crash (introduce in 1.5.7)
		  OM: Allow to use an additional syntax for the set command.
                      set gauge = Feynman is now valid. (Was not valid before due to the '=')
                  OM: Fix By Arian Abrahantes. Fix SGE cluster which was not working when
                      running full simulation (PGS/Delphes).
                  OM: adding txxxxx.cc (Thanks to Aurelijus Rinkevicius for having 
                      written the routine) 
                  OM: Fix Bug #1177442. This crash occurs only for very large model. 
                      None of the model shipped with MG5 are impacted.
                  OM: Fix Question #228315. On some filesystem, some of the executable 
                      loose the permission to be executable. Recover those errors 
                      automatically.
                  OM: Modify the diagram enhancement technique. When more diagram have 
                      the same propagator structure we still combine them but we now include
                      the interference term in the enhancement technique for those diagrams.
                      This fix a crash for some multi-jet process in presence of non diagonal
                      ckm matrices.

1.5.9 (01/04/13)  JA: Fix bug in identification of symmetric diagrams, which could
                      give the wrong propagators included in event files for certain
                      processes (such as p p > z z j, z > l+ l-). Apart from the 
                      propagators (with status 2) in the event file, this bug didn't
                      affect any other results (such as distributions).
                  JA: Fix problem in gensym which made some decay chain processes
                      slower than they should be. Thanks Eric Mintun for reporting.
                  JA: Fix problem in event clustering (introduced in v. 1.5.8)
                      which made events from some processes fail Pythia running.
                  JA: Fixed bug #1156474, Pythia 8 C++ matrix element output for 
                      decay chain processes such as p p > z j, z > j j.
                      (Bug #1156474)
                  JA + OM: Automatically remove libpdf and libgeneric before survey,
                      so everything works automatically when switching between
                      built-in PDFs and LHAPDF.
                  JA: Allow syntax / to remove particles in the define command.
                      Example: define q = p / g
                  JA: Added fat warning if any decay process in a decay chain
                      includes a particle decaying to itself (as is the case
                      if you do w+ > all all, since you include w+ > w+ a).
                  JA: Forbid running newprocess_mg5 from a process directory
                      that has already been generated, to avoid confusion.
                  OM: Fix lxplus server issue (Bug #1159929)
                  OM: Fix an issue when MG5 directory is on a read only disk 
                      (Bug #1160629)
                  OM: Fix a bug which prevent to have the pythia matching plot/cross-section
                      in some particular case.
                  OM: Support of new UFO convention allowing to define custom propagator.
                      (Both in MG5 and ALOHA)
                  OM: Change ALOHA default propagator to have a specific expression for the
                      massless case allowing to speed up matrix element computation with 
                      photon/gluon.
                  OM: Correct the default spin 3/2 propagator (wrong incoming/outcoming 
                      definition)
                  ML (by OM): Adding support of the SLURM cluster. Thanks to 
                      Matthew Low for the implementation.
                  OM: Fixing the standalone_cpp output for the mssm model. (only model impacted)
                      Thanks to Silvan S Kuttimalai for reporting. 
                  OM: Fix Bug #1162512: Wrong line splitting in cpp when some name were very long.
                      (shorten the name + fix the splitting)

1.5.8 (05/03/13)  OM: Fix critical bug introduce in 1.5.0. ALOHA was wrongly written
                      HELAS routine for expression containing expression square. 
                      (like P(-1,1)**2). None of the default model of MG5 (like sm/mssm)
                      have such type of expression. More information in bug report #1132996
                      (Thanks Gezim) 		
                  OM+JA: install Delphes now installs Delphes 3 
                      [added command install Delphes2 to install Delphes 2]
                  OM: Add command in MadEvent interface: add_time_of_flight
                      This command modifies the lhe events file by adding the time of 
                      flight information in the lhe events. To run this you need to do
                      $> ./bin/madevent
                      MGME> generate_events --laststep=parton -f 
                      MGME> add_time_of_flight
		      MGME> pythia    [if needed]
                  OM: Fix bug in pythia8 output for process using decay chains syntax.
                      See bug #1099790.
                  CDe+OM: Update EWdim6 model
                  OM: Fix a bug preventing model customized via the "customize_model"
                      command to use the automatic width computation.
                  OM: Change model restriction behavior: a value of 1 for a width is 
                      not treated as a restriction rule.
                  OM: Fix incomplete restriction of the MSSM model leading to inefficient
                      process merging (and larger-than-necessary files) for the MSSM.
                  OM: Correct bug #1107603 (problem with condor cluster for submission 
                      associated to a large number of jobs). Thanks Sanjay.
                  JA: Fix one part of the problem in bug #1123974: take into 
                      account invariant mass cuts mmXX above the peak range in 
                      s-channel resonances in the phase space integration,
                      to make sure such channels find events even for narrow
                      invariant mass cut ranges. Please note the discussion in 
                      that bug report for other types of channels however.
                  JA: Fixed bug #1139303: matrix elements for identical 
                      decay chain processes with different propagators (such as 
                      p p > w+, w+ > e+ ve and p p > w-,  w- > vm~ mu-) 
                      are now no longer combined, to ensure that resonances are
                      correctly represented in event file.
                  OM: Support lhapdf set which contains photon (See bug #1131995).
                  RF+JA: Reuse last two PDF calls also for LHAPDF PDFs, clarify code
                      for reuse of PDFs in pdg2pdf.f and pdg2pdf_lhapdf.f
                  OM: Update the default delphes card to latest Delphes version. This 
                      default card is automatically overwritten by the default Delphes
                      card when running "install Delphes".
                  JA: Make sure cuts are only checked once per event - this can save
                      a lot of time for multiparton event generation.
                  OM: Fix Bug #1142042 (crash in gridpack).

1.5.7 (15/01/13)  OM+JA: Fixed crash linked to model_v4 for processes containing wwww or
                      zzww interactions. (See bug #1095603. Thanks to Tim Lu) 
                  OM: Fix a bug affecting 2>1 process when the final states particles is 
                      (outcoming fermion) introduced in version 1.5.0. (Thanks to 
                      B. Fuks) 
                  OM: Fix a problem of fermion flow for v4 model (thanks to A. Abrahantes) 
                  OM+DBF: Change the automatically the electroweak-scheme when passing to 
                      complex-mass scheme: the mass of the W is the an external parameter
                      and Gf is an internal parameter fixed by LO gauge relation. 
                  OM+DBF: Remove the model sm_mw of the model database. 
                  OM: Fix problem in the ./bin/mg5 file command when some question are 
                      present in the file.
                  OM: Extend support for ~ and ${vars} in path.
                  OM: Fix a crash in multi_run for more than 300 successive runs.
                      (Thanks to Diptimoy)
                  OM: Allow to choose the center of mass energy for the check command.
                  OM: small change in the pbs cluster submission (see question #218824)
                  OM: Adding possibility to check gauge/lorentz/...for  2>1 processes.                    

1.5.6 (20/12/12)  JA: Replaced error with warning when there are decay processes
                      without corresponding core processes final state (see 
                      Question #216037). If you get this warning, please check
                      carefully the process list and diagrams to make sure you
                      have the processes you were expecting.
                  JA: Included option to set the highest flavor for alpha_s reweighting
                      (useful for 4-flavor matching with massive b:s). Note that
                      this does not affect the choice of factorization scale.
                  JA: Fixed Bug #1089199, where decay processes with symmetric 
                      diagrams were missing a symmetry factor. 
                      Note that this only affects decay processes (A > B C ..) 
                      with multiple identical particles in the final state and 
                      some propagators not able to go on the mass shell.
                  JA: Updated the restriction cards for the sm model to set 
                      Yukawa couplings equal to the corresponding masses
                      (in order to avoid stupid gauge check failures).


1.5.5 (18/11/12)  JA: Fixed Bug #1078168, giving asymmetries in X+gamma generation
                      (e.g. Z+gamma) when ickkw=1 and pdfwgt=T. Thanks Irakli!
                  JA: Ensure that t-channel single top gives non-zero cross section
                      even if maxjetflavor=4 (note that if run with matching,
                      maxjetflavor=5 is necessary for correct PDF reweighting).
                  OM: Fixed Bug #1077877. Aloha crashing for pseudo-scalar, 3 bosons 
                      interactions (introduces in 1.5.4)
                  OM: Fix Bug for the command "check gauge". The test of comparing
                      results between the two gauge (unitary and Feynman) was not 
                      changing the gauge correctly.
                  OM: Improvment in LSF cluster support (see bug #1071765) Thanks to
                      Brian Dorney.

1.5.4 (11/11/12)  JA: Fixed bug in combine_runs.py (introduced in v. 1.5.0) for
                      processes with 5 final-state particles, which might prevent
                      matching to Pythia to work properly (thanks Priscila).
                  OM: Fix Bug #1076043, error in kinematics for e- p collisions,
 		      thanks to Uta Klein (introduced in 1.5.0).
                  JA: Fix Bug #1075525, combination of decay processes for 
                      particle and antiparticle (e.g. w+ > all all and 
                      w- > all all), thanks Pierre.
                  OM: Fix a compilation crash due to aloha (thanks Tim T)
                  JA: Fixed dynamical scale settings for e- p collisions.
                  JA: Fixed running LHAPDF on a cluster with cluster_temp_path.
                  JA: Ensure that the seed is stored in the banner even when Pythia
                      is run (this was broken in v. 1.5.0).
                  JA: Improved and clarified phase space presetting for processes
                      with competing BWs.

1.5.3 (01/11/12)  OM: Fix a crash in the gridpack mode (Thanks Baris Altunkaynak)
                  OM: Fix a crash occuring on cluster with no central disk (only
                      condor by default) for some complicated process.
                  OM: If launch command is typed before any output command, 
                      "output madevent" is run automatically.
                  OM: Fix bug preventing to set width to Auto in the mssm model.
                  OM: Allow "set width PID VALUE" as an additional possibility to
                      answer edit card function.
                  OM: Improve ME5_debug file (include now the content of the 
                      proc_card as well).

1.5.2 (11/10/12)  OM: Fix Bug for mssm model. The param_card was not read properly
                      for this model. (introduce in 1.5.0)
                  OM: If the code is run with an input file (./bin/mg5 cmd.cmd)
                      All question not answered in the file will be answered by the 
                      default value. Running with piping data is not affected by this.
                      i.e. running ./bin/mg5 cmd.cmd < answer_to_question 
                       or echo 'answer_to_question' | ./bin/mg5 cmd.cmd      
                      are not affected by this change and will work as expected.
                  OM: Fixing a bug preventing to use the "set MH 125" command in a
                      script file.
                  JA: Fixed a bug in format of results.dat file for impossible
                      configurations in processes with conflicting BWs.
                  OM: Adding command "launch" in madevent interface which is the
                      exact equivalent to the launch command in the MG5 interface
                      in madevent output.
                  OM: Secure the auto-update, since we receive some report of incomplete
                      version file information.

1.5.1 (06/10/12)  JA: Fixed symmetry factors in non-grouped MadEvent mode
                      (bug introduced in v. 1.5.0).
                  JA: Fixed phase space integration problem with multibody 
                      decay processes (thanks Kentarou for finding this!).
                  OM: Fix that standalone output was not reading correctly the param_card
                      (introduce in 1.5.0)
                  OM: Fix a crash when trying to load heft
                  OM: Fix the case when the UFO model contains one mass which 
                      has the same name as another parameter up to the case.
                  OM: Fix a bug for result lower than 1e-100 those one are now 
                      consider as zero.
                  OM: Fix a bug present in the param_card create by width computation 
                      computation where the qnumbers data were written as a float 
                      (makes Pythia 6 crash).

1.5.0 (28/09/12)  OM: Allow MG5 to run in complex mass scheme mode
                      (mg5> set complex_mass True)
                  OM: Allow MG5 to run in feynman Gauge
                      (mg5> set gauge Feynman)
                  OM: Add a new command: 'customize_model' which allow (for a
                      selection of model) to fine tune the model to your need.
                  FR team: add a file decays.py in the UFO format, this files 
                      contains the analytical expression for one to two decays
       		  OM: implement a function for computing the 1 to 2 width on 
                      the fly. (requires MG5 installed on the computer, not only
                      the process directory)
                  OM: The question asking for the edition of the param_card/run_card
                      now accepts a command "set" to change values in those cards
                      without opening an editor. This allow simple implemetation 
                      of scanning. (Thanks G. Durieux to have push me to do it)
                  OM: Support UFO model with spin 3/2
                  OM + CDe: Support four fermion interactions. Fermion flow 
                       violation/Majorana are not yet allowed in four fermion 
                       interactions.
                  OM + PdA: Allow Large Extra Dimension Model (LED) to run in the
                      MG5 framework.
                  OM: Add auto-detection if MG5 is up-to-date and propose to
                      apply a patch if not.
                  OM: MadEvent changes automatically the compiler according to 
                      the value present in the configuration file.
                  OM: Aloha modifications: faster to create routines and more 
                      optimized routines (up to 40% faster than previous version).
                  OM: Aloha now supports Lorentz expression with denominator.
                  OM: Improve error message when Source didn't compile properly.
                  OM: The numerical evaluation of the matrix element requires now 
                      less memory than before (madevent and standalone output)
                  OM: Fix a series of bugs with the madevent command 'remove' and 
                      'run_banner'                    
                  JA: Ensure identical results for identical seeds also with
                      multiple runs in the same directory. Note that identical runs
                      with previous versions can't be guaranteed (but different
                      seeds are guaranteed to give statistically independent runs).
                      Save the results.dat files from all runs.
                  JA: Amended kinematics to correctly deal with the case of
                      massive beams, as well as fixed-target proton collisions.
                  JA: Changed default in the run_card.dat to use -1 as "no cut"
                      for the max-type cuts (etaj, ptjmax, etc.).
                  JA: Added support for negative weights in matrix elements
                      (as required for interference-only terms) and PDFs.
                  JA: Avoid creating directories for integration channels
                      that can not give events based on BW settings
                      (further improvement compared to v. 1.4.8).
                  JA: Optimize phase space integration when there are resonances
                      with mass above ECM.
                  JA: Fixed issue in replace.pl script with more than 9 particles
                      in an event.
                  JA+OM: Allow cluster run to run everything on a local (node) disk.
                      This is done fully automatically for condor cluster.
                      For the other clusters, the user should set the variable
                      "cluster_temp_path" pointing to a directory (usefull only if 
                      the directory is on the node filesystem). This still requires
                      access to central disk for copying, event combination,
                      running Pythia/PGS/Delphes etc.
                  OM: Replace fortran script combine_runs by a python script. 
                      This script allows to be more stable when running on clusters 
                      with slow filesystem response (bugs #1050269 and #1028844)
                  JA: Ensure that process mirroring is turned off for decay
                      processes of type A > B C...

1.4.8.4 (29/08/12) OM: Fix a web problem which creates generations to run twice on the web.

1.4.8.3 (21/08/12) JA: Ensure that the correct seed is written also in the .lhe
                       file header.
                   JA: Stop run in presence of empty results.dat files 
                       (which can happen if there are problems with disk access
                       in a cluster run).
                   JA: Allow reading up to 5M weighted events in combine_events.

1.4.8.2 (30/07/12) OM: Allow AE(1,1), AE(2,2) to not be present in SLAH1 card
                       (1.4.8 crashes if they were not define in the param_card)
                   OM: Add a button Stop-job for the cluster and make nicer output 
                       when the user press Ctrl-C during the job.

1.4.8 (24/07/12)  JA: Cancel running of integration channels where the BW
                      structure makes it impossible to get any events. This
                      can significantly speed up event generation for processes
                      with conflicting BWs.
                  JA: Minor modification of integration grid presetting in
                      myamp.f, due to the above point.
                  JA: Raise exception if a decay process has decaying particles
                      that are not present in the corresponding core process
                      (this might help avoid syntax mistakes).
                  JA: Fixed subprocess group combination also for the case
                      when different process flags @N are given to different
                      decays of the same core process (sorry, this was missed
                      in v. 1.4.7).
                  JA: Fixed crash for process p p > w+ w+ j j t t~ when all 
                      w and t/t~ are decayed (bug #1017912, thanks to Nicolas
                      Deutschmann).
                  JA: Fixed array dimension for diagrams with a single s-channel
                      propagator (caused crash for certain compilers, bug #1022415
                      thanks Sho Iwamoto).
                  JA: Fixed crash for identical decay chains for particle-anti- 
                      particle when only one of the two is decayed, introduced 
                      in v. 1.4.7 (thanks John Lee).
                  OM: Ensure that matching plots are replaced correctly when
                      Pythia is run reusing a tag name.
                  OM: Improved check for YE/AE, YU/AU, YD/AD for first two
                      generations in SLHA1<->2 converter (thanks Abhishek).

1.4.7 (25/06/12)  JA: Change the random seed treatment to ensure that the original 
                      seed is stored in the banner (this was broken in v. 1.4.0).
                      If a non-zero seed is given in the run_card, this seed
                      is used as starting value for the SubProcesses/randinit file,
                      while the seed in the run_card is set to 0.
                      This way, the seed for a multi_run is automatically
                      updated in the same way as for individual runs.
                  TS + JA: Fix problem with duplicate random seeds above 64000.
                      Now, random seeds up to 30081*30081 can safely be used.
                  JA: Turn off automatic checking for minimal coupling orders
                      in decay processes A > B C ...
                  JA: Ensure that automatic coupling order determination works
                      also for effective theories with multiple orders in an
                      interaction (thanks Claude and Gizem Ozturk).
                  JA: Optimize phase space integration and event generation
                      for decay processes with very squeezed mass spectrum.
                  JA: Ensure that identical matrix elements in different process 
                      definitions are combined also when using the decay chain 
                      formalism (thanks to Zhen Liu for pointing this out).
                  BF+JA: Updated the NMSSM model to the latest FR version.
                  OM: Change EW_dim6 to remove all interactions which don't 
                      impact three boson scattering.
                  JA: Fixed problem in matrix element combination which allowed
                      non-identical matrix elements to be combined in certain
                      complicated processes (such as p p > l vl l vl l vl),
                      resulting in lines with Z > e+ mu- in the event file
                      (bug #1015032, thanks Johannes E for reporting).
                  JA: Fixed minor typo in myamp.f.
                  OM: Fixed minor behavior restriction of multi_run (thanks to
                      Joachim Kopp).
                  OM: Improved condor cluster support when the cluster is 
                      unresponsive (should avoid some crashes on the web).
                  JA: Fixed support for color sextets in addmothers.f
                      (thanks Nicolas Deutschmann for reporting).          
                  JA: Make sure that also the SubProcesses directories are 
                      cleaned when running bin/compile in a gridpack.
                  JA: Removed the confusing makefile in Template and replace it
                      with scripts to create madevent.tar.gz and gridpack.tar.gz.
                  
1.4.6 (16/05/12)  JA: Added cuts on lepton pt for each of the 4 hardest leptons
                  OM: Allow bin/madevent script to be run with a single line command
                      example ./bin/madevent multi_run 10 
                  OM: Adding the 4 higgs interactions in the standard model UFO model
                  JA: Added new restriction card for the sm model with massive
                      muon and electron, and non-zero tau decay width
                  JA: Ensure assignment of colors to intermediate propagators
                      works also in fermion flow- and color flow-violating 
                      RPV processes (thanks Brock Tweedie for finding this).
                  JA: Fix crash for certain fermion flow violating decay chains
                      (introduced in v. 1.3.27) (again thanks to Brock Tweedie).
                  JA: Fix crash for decay chains with multiple decays involving 
                      the same particles (thanks Steve Blanchet for reporting)
                  JA+OM: Fix crash for Pythia8 output with multiparticle vertices
                      (thanks to Moritz Huck for reporting this.)
                  OM: Fixing ALOHA output for C++/python.
                  OM: Fix a crash occuring when trying to create an output on 
                      an existing directory (thanks Celine)

1.4.5 (11/04/12)  OM: Change the seed automatically in multi_run. (Even if the seed
                      was set to a non automatic value in the card.)
                  OM: correct a minor bug #975647 (SLAH convention problem) 
                      Thanks to Sho Iwamoto
                  OM: Improve cluster support (more secure and complete version)
                  JA: Increased the number of events tested for non-zero helicity
                      configurations (needed for goldstino processes).
                  OM: Add a command to remove the file RunWeb which were not always
                      deleted correctly
                  OM+JA: Correct the display of number of events and error for Pythia 
                     in the html files.
                  OM: Changed the way the stdout/stderr are treated on the cluster
                      since some cluster cann't support to have the same output file
                      for both. (thanks abhishek)

1.4.4 (29/03/12)  OM: Added a command: "output aloha" which allows to creates a 
                      subset (or all) of the aloha routines linked to the
                      current model
                  OM: allow to choose the duration of the timer for the questions.
                      (via ./input/mg5_configuration.txt)
                  OM: Allow UFO model where G is not defined.
                  OM: allow to use ~,~user, ${var} in the path. Improve support
                      for path containing spaces.
                  JA: Fixed LHAPDF functionality which was broken in v. 1.4.0
                  JA: Allow non-equal mixing angles in mssm restrict cards
                      (as needed for cards from some spectrum generators)
                  JA: Fixed script addmasses.py for complicated events such as
                      p p > t t~ + jets with decays of t and t~.
                  JA: Added GE cluster to the list in cluster.py.
                  JA: Allow up to 1M events in a single run. Note that the 
                      unweighting (combine events) step gets quite slow with
                      so many events. Also note that if Pythia is run, still
                      maximum 50k events is recommended in a single run. 
                  OM: Fix problem linked to filesystem which makes new files
                      non executables by default. (bug #958616)
                  JA: Fixed buffer overflow in gen_ximprove when number of
                      configs > number of diagrams due to competing resonances
                      (introduced in v. 1.4.3).

1.4.3 (08/03/12)  JA: Reintroduced the possibility to completely forbid
                      s-channel diagrams, using the $$ notation. Note that
                      this should be used with great care, since the result
                      is in general not gauge-invariant. It is in general
                      better to use the $ notation, forbidding only onshell
                      s-channel particles (the inverse of decay chains).
                  JA: Automatically ensure that ptj and mmjj are below xqcut
                      when xqcut > 0, since ptj or mmjj > xqcut ruins matching.
                  OM: Add LSF to the list of supported cluster (thanks to Alexis).
                  OM: change the param_card reader for the restrict file.
                      This allow to restrict model with 3 lha id (or more)
                      (thanks to Eduardo Ponton).
                  OM: forbids to run 'generate events' with python 2.4.
                  OM: Include the configuration file in the .tar.gz created on 
                      the web (thanks to Simon) .
                  OM: Fix a Mac specific problem for edition of Delphes card.
                      (thanks to Sho Iwamoto).
                  OM: ALOHA modifications:
                       - Change sign convention for Epsilon (matching FR choices)
                       - For Fermion vertex forces that _1 always returns the  
                         incoming fermion and _2 returns the outcoming fermion. 
                         (This modifies conjugate routine output)
                       - Change the order of argument for conjugate routine
                         to expect IO order of fermion in all cases.
                       Note that the two last modifications matches MG5 conventions
                       and that those modifications correct bugs for interactions
                       a) subject to conjugate routine (i.e. if the model has 
                          majorana)                       
                       b) containing fermion momentum dependencies in the Lorentz
                          structure  
                       All model included by default in MG5 (in particular sm/mssm)
                       were not affected by those mismatch of conventions.
                       (Thanks to Benjamin fuks) 
                  OM: make acceptance test more silent.  
                  OM: return the correct error message when a compilation occur. 
                  OM: some code re-factoring.

1.4.2 (16/02/12) JA: Ensure that matching works properly with > 9 final state
                      particles (by increasing a buffer size in event output)
                 OM: add a command "import banner" in order to run a full run
                      from a given banner.
                 OM: Fix the Bug #921487, fixing a problem with home made model
                      In the definition of Particle/Anti-Particle. (Thanks Ben)
                 OM: Fix a formatting problem in me5_configuration.txt 
                      (Bug #930101) Thanks to Arian
                 OM: allow to run ./bin/mg5 BANNER_PATH and
                      ./bin/mg5 PROC_CARD_V4_PATH
                 OM: Various small fixes concerning the stability of the html 
                      output.
                 OM: Changes the server to download td since cp3wks05 has an 
                      harddisk failures.

1.4.1 (06/02/12) OM: Fix the fermion flow check which was wrongly failing on 
                      some model  (Thanks to Benjamin)
                 OM: Improve run organization efficiency (which speeds up the 
                      code on cluster) (Thanks to Johan)
                 OM: More secure html output (Thanks to Simon)

1.4.0 (04/02/12) OM: New user interface for the madevent run. Type:
                      1) (from madevent output) ./bin/madevent
                      2) (from MG5 command line) launch [MADEVENT_PATH] -i
                      This interface replaces various script like refine, 
                      survey, combine, run_..., rm_run, ...
                      The script generate_events still exists but now calls
                       ./bin/madevent. 
                 OM: For MSSM model, convert param_card to SLAH1. This card is
                      converted to SLAH2 during the MadEvent run since the UFO 
                      model uses SLAH2. This allows to use Pythia 6,
                      as well as having a coherent definition for the flavor.
                 JA+OM: For decay width computations, the launch command in 
                      addition to compute the width, creates a new param_card 
                      with the width set to the associated values, and with the 
                      Branching ratio associated (usefull for pythia). 
                 NOTE: This param_card makes sense for future run ONLY if all 
                      relevant decay are generated.
                 EXAMPLE: (after launch bin/mg5):
                       import model sm-full
                       generate t > b w+
                       define all = p b b~ l+ l- ta+ ta- vl vl~
                       add process w+ > all all
                       add process z > all all
                       define v = z w+ w-
                       add process h > all all
                       add process h > v v, v > all all
                       output
                       launch
                 OM: change output pythia8 syntax: If a path is specified this 
                      is considered as the output directory.
                 OM: Change the path of the madevent output files. This allows 
                      to run pythia/pgs/delphes mulitple times for the same set 
                      of events (with different pythia/... parameters).
                 OM: Madevent output is now insensitive to the relative path
                      to pythia-pgs, delphes, ... In consequence you don't need
                      anymore to have your directory at the same level as 
                      Template directory. 
                 OM: MadEvent checks that the param_card is coherent with the 
                      restriction used during the model generation. 
                 OM: Model restrictions will now also force opposite number to 
                      match (helpfull for constraining to rotation matrix).  
                 OM: Change the import command. It's now allowed to omit the 
                      type of import. The type is guessed automaticaly. 
                      This is NOT allowed on the web.
                 OM: Add a check that the fermion flow is coherent with the 
                      Lorentz structure associates to the vertex.
                 OM: Add a check that the color representation is coherent. 
                      This allow to detect/fix various problem linked
                      to some new models created by FR and SARAH.
                 OM: Change the default fortran compiler to gfortran.
                 OM: Add the possibility to force which fortran compiler will
                      be used, either via the configuration file or via the set 
                      command.
                 OM: Add the possibility to bypass the automatic opening of 
                      the web browser (via the configuration file: 
                      ./input/mg5_configuration.txt )
                 OM: add 'save options' command to save the current configuration 
                      in the configuration file. 
                 OM: Change the scheme of questions when running madevent and 
                      allow to specify in the command interface if you
                      want to run pythia/pgs/...
                      Allow to put the answers to the questions in the 
                      proc_card.dat.
                 OM: Add options for the display command:
                      a) display options: return the current option value. 
                        i.e. those set via the set command and/or via the 
                        configuration file
                      b) display variable NAME: return the current string 
                        representation of NAME and/or self.NAME .
                      c) display coupling_order: return the coupling orders with
                        their associated weight (for automatic order restriction)
                      d) display couplings now returns the list of all couplings
                        with the associated expression
                      e) display interactions [PART1] [PART2] [PART3] ...
                         display all interactions containing the particles set
                         in arguments 
                 OM: New Python script for the creation of the various html pages.
                      This Requires less disk access for the generation of the files.
                 OM: Modify error treatment, especially for Invalid commands
                      and Configuration problems.
                 JA: Ensure that we get zero cross section if we have
                      non-parton initial states with proton/antiproton beams
                 OM: Improve cluster support. MadEvent now supports PBS/Condor/SGE
                      Thanks to Arian Abrahantes for the SGE implementation.
                 OM: Improve auto-completion (better output/dealing with multi line/...)
                 OM: Improve the parallel suite and change the release script to run
                      some of the parallel tests. This ensures even higher stability 
                      of the  code for the future releases.
                 JA: Changed the way gridpacks work: Set granularity to 1
                      (so randomly select channels only if they should generate 
                      less than 1 event), but allowing channels to run down to a single
                      iteration. This removes all old problems with increased
                      variance for small channels in the gridpacks, while giving 
                      even faster event generation.

                 Thanks to Johan Alwall, Sho Iwamoto for all the important 
                 testing/bug reports.


1.3.33 (01/01/12) JA: Revisited colors for propagators in addmothers.f
                      to ensure that propagators in color flow
                      violating processes get the correct color
                      from initial state particles (thanks to
                      Michele Gabusi for forcing me to do this).

1.3.32 (21/12/11) JA: Fixed a bug in the PDF reweighting routine,
                      which caused skewed eta distributions for
                      matched samples with pdfwgt=T. Thanks to Giulio
                      Lenzi for finding this.
 
1.3.31 (29/11/11) OM: Fix a bug an overflow in RAMBO (affects standalone 
                     output only)
                  PdA (via OM): Change RS model (add a width to the spin2)
                  OM: Fix a bug in the cuts associate to  allowed mass of all 
                      neutrinos+leptons (thanks to Brock Tweedie for finding it)
                  OM: Remove some limitation in the name for the particles


1.3.30 (18/11/11) OM: Fix a bug for the instalation of pythia-pgs on a 64 bit
                      UNIX machine.
                  OM: If ROOTSYS is define but root in the PATH, add it 
                      automatically in create_matching_plots.sh
                     This is require for the UIUC cluster.

1.3.29 (16/11/11) OM: Fixed particle identities in the Feynman diagram drawing
                  JA: Fixed bug in pdf reweighting when external LHAPDF is used.
                  OM+JA: Simplify the compilation of pythia-pgs package.


1.3.28 (14/11/11) OM+JA: Fix special case when Lorentz structure combining
                      two different Majorana particles depends on the
                      incoming/outgoing status of the Majorana particles
                      (needed for MSSM with Goldstino).
                  JA: Fixed problem with colors in addmothers.f for complicated
                      multiparticle vertices and simplified color treatment 
                      (thanks to Gauthier Durieux for pointing this out).
                  JA: Further improved gridpack parameters
                  OM: Update the parallel test (now testing against MG5 1.3.3)
                  OM: Include some parallel test in the release script.


1.3.27 (05/11/11) JA: Fix bug in mirrored amplitudes (sometimes
                      amplitudes that should not be flagged as
                      mirrored were flagged as mirrored). Thanks
                      Marco Zaro for reporting this!
                  JA: Fix another problem getting enough events in
                      gridpack mode (it was not completely fixed in
                      v. 1.3.24). Thanks Alexis!
                  JA: Added "!" comments for all parameters in the default
                      run_card, since apparently this is still needed
                      for g77 to correctly read the parameters.
 
1.3.26 (31/10/11) JA: Fix color setting in MadEvent event file for
                      multiparticle vertices, which was not taken into
                      account in the upgrade in v. 1.3.18
                  OM: Fixed mmnl cut (inv. mass of all leptons and neutrinos)
                      which was never active.
                  OM: Fix td install in Linux were a chmod was missing

1.3.25 (27/10/11) JA: Ensure that the correct intermediate resonance
                      is always written in the event file, even when we
                      have resonances with identical properties.
                  OM: Fix the bug forcing to quit the web browser in order to
                      have MG5 continuing to run.
                  OM: Change the tutorial in order to allow open index.html
                      after the output command. 

1.3.24 (22/10/11) JA: Fix problem with getting enough events in gridpack
                      mode (this was broken in v. 1.3.11 when we moved
                      from events to luminocity in refine). Thanks to
                      Alexis Kalogeropoulos.

1.3.23 (19/10/11) JA: Allow user to set scales using setscales.f again 
                      (this was broken in v. 1.3.18). Thanks to Arindam Das.
                  JA: Ensure that the error message is displayed if the
                     "make" command is not installed on the system.
 
1.3.22 (12/10/11) JA: Fixed another bug (also introduced in 1.3.18), which 
                      could give the wrong ordering between the s-channel 
                      propagators for certain multiprocess cases (this
                      also lead to a hard stop, so don't worry, if you get 
                      your events, the bug doesn't affect you). Sorry about
                      that, this is what happens when you add a lot of
                      new functionality...

1.3.21 (12/10/11) OM: Add a new command: install.
                      This allow to install quite easily different package
                      devellop for Madgraph/MadEvent. The list of available
                      package are pythia-pgs/MadAnalysis/ExRootAnalysis/Delphes
                  OM: Adding TopEffth Model
                  OM: Improve display particles and autocompletion in
                      presence of nonpropagating particles
                  OM: Fix Aloha bug linked to four fermion operator
                  PA: fix the problem of degenerate color basis in the
                      diquark sextet model
                  JA: Fixed bug in cluster.f that created a hard stop,
                      introduced in 1.3.18.

1.3.20 (09/10/11) JA: Fixed bug in myamp.f that created a hard stop
                      error for certain cases with many processes with
                      different propagators in the same subprocess dir.

1.3.19 (06/10/11) JA: Fixed problem with SubProcesses makefile on Linux,
                      introduced in 1.3.18.

1.3.18 (04/10/11) JA: Use model information to determine color of particles
                      for reweighting and propagator color info.
                  JA: Changed the definition of "forbidden s-channels"
                      denoted by "$" to exclude on-shell s-channels while
                      keeping all diagrams (i.e., complemetary to the decay
                      chain formalism). This reduces the problems with 
                      gauge invariance compared to previously.
                      "Onshell" is as usual defined by the "bwcutoff" flag 
                      in the run_card.dat.
                  JA: Enable proper 4-flavor matching (such as gg>hbb~+jets)
                      Note that you need the Pythia/PGS package v. 2.1.9 or 
                      later to use with 4F matching.
                      Changes include: alpha_s reweighting also for b vertices,
                      new scale treatment (mu_F for pp>hbb~ is (pT_b^max*m_Th)),
                      no clustering of gluons to final-state massive particles
                      in MadEvent.
                  JA: Ensure that factorization scale settings and matching works
                      also in singlet t-channel exchange processes like
                      single top and VBF. The dynamic factorization
                      scale is given by the pT of the scattered quark
                      (on each side of the event).
                Note: You need the Pythia/PGS package v. 2.1.10 or later
                      to use with VBF matching, to ensure that both radiated
                      and scattered partons are treated correctly
                      - scattered partons need to be excluded from the matching,
                      since their pT can be below QCUT. An even better
                      treatment would require to individually shower and match
                      the two sides in Pythia, which is not presently possible.
                Note: In the matched 4-flavor process p p > t b~ j $ w+ w- t~ +
                      p p > t b~ j j $ w+ w- t~, there is an admixture
                      of t-channel single top (with up to 1 radiated jet) 
                      and s-channel single top (with up to 2 radiated jets). 
                      In this case, the automatic determination of maximum 
                      multiplicity sample doesn't work (since max in the file 
                      will be 2 jets, but for t-channel max is 1 jet).
                      So MAXJETS=1 must be specified in the pythia_card.dat.
                  JA: Fixed pdf reweighting for matching, which due to a mistake
                      had never been activated.
                  JA: Improved phase space integration presetting further by 
                      taking into account special cuts like xpt, ht etc.
                  JA: Introduce new convention for invariant mass cuts
                      - if max < min, exclude intermediate range
                      (allows to exclude W/Z dijet resonances in VBF processes)

1.3.17 (30/09/11) OM: Fix a crash created by ALOHA when it tries to create the full
                      set of ALOHA routines (pythia8 output only).

1.3.16 (11/09/11) JA: Fixed the problem from 1.3.12.

1.3.15 (09/09/11) OM: remove the fix of 1.3.12
                      (No events in output for some given processes)

1.3.14 (08/09/11) OM: Fix a bug in the RS model introduced in 1.3.8

1.3.13 (05/09/11) JA: Fixed bug with cut_decays=F which removed cuts also for
                      non-decay products in certain channels if there is
                      a forced decay present. Note that this does not affect
                      xqcut, only pt, minv and eta cuts.
                  JA: If non-zero phase space cutoff, don't use minimum of
                      1 GeV (this allows to go to e.g. 2m_e invariant mass for
                      \gamma* > e+ e-).

1.3.12 (01/09/11) JA: Fixed problem with decay chains when different decays
                      result in identical final states, such as
                      p p > go go, (go > b1/b1~ b/b~, b1/b1~ > b/b~ n1)
                      (only one of the decay chains was chosen, instead of
                      all 3 combinations (b1,b1), (b1,b1~), (b1~,b1~))
                  JA: Allow for overall orders also with grouped subprocesses
                  JA: Ensure that only leading color flows are included in event
                      output (so no singlet flows from color octets).
                  JA: Fixed small bug in fermion flow determination for multifermion
                      vertices.

1.3.11 (26/08/11) JA: Improved precision of "survey" by allowing 4th and 5th 
                      iteration if accuracy after 3 iterations < 10%.
                  JA: Subdivide BW in phase space integration for conflicting BWs 
                      also for forced decays, to improve generation with large
                      bwcutoff in e.g. W+ W- production with decays.
                  JA: Do refine using luminocity instead of number of events,
                      to work with badly determined channels.
                  JA: Don't use BW for shat if mass > sqrt(s).
                  JA: Fixed insertion of colors for octet resonances decaying to 
                      octet+singlet (thanks Bogdan for finding this)

1.3.10 (23/08/11) OM: Update ALOHA version
                  OM: increase waiting time for jobs to write physically the results on
                      the disks (in ordre to reduce trouble on the cluster).

1.3.9 (01/08/11)  OM: Add a new model DY_SM (arXiv:1107.5830). Thanks to Neil 
                      for the generation of the model 

1.3.8 (25/07/11)  JA: Replace the SM and HEFT models with latest versions using
                      the Wolfenstein parameterization for the CKM matrix.
                  JA: Implemented reading of the new UFO information about
                      coupling orders (order hierarchy and expansion_order).
                  JA: New "coupling order" specification WEIGHTED which checks
                      for  sum of coupling orders weighted by their hierarchy.
                  JA: Implemented optimal coupling orders for processes from any
                      model if no coupling orders specified.

1.3.7 (21/07/11)  JA: Fix makefiles for some v4 models that were forgotten
                      in v. 1.3.5

1.3.6 (18/07/11)  OM: Ensure that the new makefiles work on the web

1.3.5 (14/07/11): JA: New organization of make files, ensure that compilation works 
                      for all modes (with/without LHAPDF, static/dynamic, 
                      regular/gridpack) for both Linux and Mac OS X (be careful with 
                      dynamic libraries on Mac OS X though, since it seems that 
                      common blocks might not work properly)
                  JA: Fixed proper error messages and clean stop for compilation 
                      errors during MadEvent run.

1.3.4 (05/07/11): OM: More informative error message when a compilation error occurs

1.3.3 (29/06/11): JA: Fixed diagram symmetry for case when there are
                      no 3-vertex-only diagrams
                  JA (by OM): More informative error when trying to generate invalid 
                      pythia8 process

1.3.2 (14/06/11): OM: Fix fortran output when a model is case sensitive 
                        (Bug if a coupling was depending of a case sensitive parameter)
                  SdV: Remove a annoying print in the new cuts (added in 1.3.0)
                  OM: Fix a compilation problem in the standalone cpp output

1.3.1 (02/06/11): JA: Fixed missing file bug with the introduction of
                      inclusive HT cut

1.3.0 (02/06/11): JA: Allow for grouped subprocesses also for MG4 models
                  JA: Improved multiprocess diagram generation to reuse
                      diagrams for crossed processes
                  JA: Automatic optimization of order of particles in
                      multiparticle labels for optimal multiprocess generation
                  JA: Improved efficiency of identification of identical
                      matrix elements
                  JA: Improved identification of diagrams with identical
                      divergency structure for grouped subprocesses
                  JA: Included more fine-grained run options in the
                      run_card, including helicity summation options,
                      whether or not to set ptj and mjj automatically
                      based on xqcut, etc.
                  JA: Fixed some minor array limit and arithmetics warnings
                      for extreme decay and decay chain processes.
                  SdV: Added cuts on H_T(all jets, light and b)
                  OM: Fixed minor bug related to cluster option in launch

1.2.4 (15/05/11): JA: Fixed long-standing bug in DECAY relating to
                      the cross section info in <init> block, and
                      fixed parameter reading for MG5 SM model.

1.2.3 (11/05/11): JA: Fixed problem with scale choice in processes with mixed 
                      QED/QCD orders, e.g. p p > t t~ QED=2. Note that this fix
                      doesn't work for p p > t t~ j j QED=4 which should still
                      be avoided.
                  JA: Added the ptllmin/max options in the default run_card.dat

1.2.2 (09/05/11): OM: fix ALOHA symmetries creating not gauge invariant result 
                      for scalar octet

1.2.1 (08/05/11): OM: reduce the quantity of RAM use by matrix.f
                  OM: support speed of psyco if this python module is installed
                  OM: fix a minor bug in the model parsing
                  OM: add the check of valid model.pkl also for v4 model
                  OM: add a check that UpdatesNotes is up-to-date when
                      making a release
                  JA: Fixed problem in phase space generation for
                      s-channel mass > s_tot

1.2.0 (05/05/11): OM: minor fixes on check charge conjugation
                  OM: add a check on the path for the validity of the model.pkl
                  JA: Fixed problem with combine_runs on certain compilers

1.1.2 (03/05/11): OM+JA: Fixed problem for models with multiple
                      interactions for the same set of particles,
                      introduced in v. 1.1.1
 
1.1.1 (02/05/11): JA: Replaced (slow) diagram symmetry determination by
                      evaluation with fast identification based on diagram tags.
                  JA: Replacing the "p=-p" id=0 vertex produced by diagram 
                      generation algorithm already in the diagram generation,
                      simplifying drawing, helas objects and color.
                  JA: Fixed compiler warnings for unary operator.
                  JA: Always set all coupling orders for diagrams
                      (needed for NLO implementations).
                  OM: Improved and more elegant "open" implementation for
                      the user interface.
                  OM: minor fixes related to checking the gauge

1.1.0 (21/04/11): JA: Removed hard limit on number of external particles in 
                      MadEvent, allowing for unlimited length decay chains there
                      (up to 14 final state particles successfully integrated).
                  JA: Improved helicity selection and automatic full helicity 
                      sum if needed. Optimization of run parameters.
                  JA: New flag in run_card.dat to decide whether basic cuts
                      are applied to decay products or not.
                  OM: Merged ALOHA calls for different lorentz structures 
                      with the same color structures, increasing the speed and 
                      efficiency of matrix element evaluations.
                  OM: Added new "open" command in command line interface,
                      allowing to open standard file types directly.
                      Automatically open crossx.html at launch.
                  JA: Fixed MadEvent bugs for multiparton processes with 
                      conflicting decays and some faulty array limits.
                  JA: Suppressed scary but irrelevant warnings for compiling 
                      2->1 and 1->2 processes in MadEvent.
                  JA: Pythia 8 output further optimized.
                  JA, OM: Several minor fixes relating to user interface etc.

1.0.0 (12/04/11): Official release of MadGraph 5. Some of the features:
                  - Complete FeynRules compatibility through the UFO interface
                  - Automatic writing of HELAS routines for any model in
                    Fortran, C++ or Python through ALOHA
                  - Matrix element output in Fortran, C++ or Python
                  - Output formats: MadEvent, Pythia 8, Standalone (Fortran/C++)
                  - Support for spin 0, 1/2, 1, 2 particles
                  - Support for color 1, 3, 6, 8
                  - Revamped MadEvent with improved subprocess directory 
                    organization and vastly increased speed and stability
                  - Unlimited length decay chains (up to 12 final state
                    particles tested with MadEvent, see v. 1.0.1)
                  - Process checks for new model implementations
                  - ...and much more (see paper "MadGraph 5: Going Beyond")<|MERGE_RESOLUTION|>--- conflicted
+++ resolved
@@ -1,6 +1,9 @@
 Update notes for MadGraph5_aMC@NLO (in reverse time order)
 
-<<<<<<< HEAD
+
+3.5.3 ()
+      OM: Include Bug fix from 2.9.18
+
 3.5.2 (08/11/23)
       MZ: fixing issue for 2>1 processes at NLO accuracy (like p p > Z [QCD])
           For most compiler, the process was just crashing but some compiler were returning absurdly large cross-section
@@ -140,7 +143,6 @@
             - EW<=X / EW^2<=X is equivalent to QED<=X / QED^2<=X
 
                         ** Long Term Stable Update **
-=======
 2.9.18 (08/12/23):
     OM: Fix a bug for processes extremelly close to threshold, where the 
         the initial grid for some angle was wrongly biased towards \tetha=\pi.
@@ -160,7 +162,6 @@
         (likely a python3 only bug)
     OM: Fixing issue when using cluster_tmp_dir in multicore mode    
     OM: add a warning concerning the status with python3.12        
->>>>>>> 1d818ead
 
 2.9.17(19/10/23):
     OM: change integration strategy (SDE=1) for width computation

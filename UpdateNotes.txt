--- conflicted
+++ resolved
@@ -1,9 +1,7 @@
 Update notes for MadGraph5_aMC@NLO (in reverse time order)
 
-<<<<<<< HEAD
 3.0.3 :
     DP+HS+MZ: Allow for the computation of NLO EW and complete NLO corrections in the 4FS
-=======
 
 3.0.2
      include up to 2.7.2
@@ -19,7 +17,6 @@
          hence requires more disk space and memory for highly-accurate
          runs. Can be disabled in the FKS_params.dat card, if disk space
          and/or memory use needs to be limited.
->>>>>>> 7e123e46
 
 3.0.1 
      include up to 2.6.4

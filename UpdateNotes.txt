--- conflicted
+++ resolved
@@ -1,6 +1,6 @@
 Update notes for MadGraph5_aMC@NLO (in reverse time order)
 
-<<<<<<< HEAD
+
 2.1.0(XX/02/14) OM+PA: First Official release of MadWeight inside MG5_aMC
                       Main update:
                         - ISR corrections
@@ -17,10 +17,10 @@
                         - Possibility to use mint (not compatible with all of the options)
 			- Possibility to use sobol for the generation of PS point (sometimes faster than pure 
                           random point generator.
-=======
+
 2.0.2(xx/xx/xx) RF: Suppressed the writing of the 'ERROR in OneLOop dilog2_r' messages (introduced in the 
                     previous version)
->>>>>>> 61aaf1e3
+        
 
 2.0.1(20/01/14) OM: Fix a bug in h > l+ l- l+ l- for group_subproceses =False (decay only). A follow up of 
                     the bug fix in 2.0.0

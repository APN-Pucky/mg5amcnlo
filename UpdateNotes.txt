--- conflicted
+++ resolved
@@ -1,16 +1,12 @@
 Update notes for MadGraph 5 (in reverse time order)
 
-<<<<<<< HEAD
 1.4.9 (XX/XX/12)  JA: Added set option "temp_dir" in madevent interface to
                       allow running event generation without using central
                       disk access for the integration channels. Still need
                       access to central disk for copying, event combination,
                       running Pythia/PGS/Delphes etc.
 
-1.4.8.3 (20/08/12) JA: Ensure that the correct seed is written also in the .lhe
-=======
 1.4.8.3 (21/08/12) JA: Ensure that the correct seed is written also in the .lhe
->>>>>>> 06aad23e
                        file header.
                    JA: Stop run in presence of empty results.dat files 
                        (which can happen if there are problems with disk access

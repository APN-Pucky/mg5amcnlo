Update notes for MadGraph5_aMC@NLO (in reverse time order)

<<<<<<< HEAD
3.0.2
     include up to 2.7.1
     MZ: better handling of zeros in color-linked borns 
     RF: improved the behaviour for integration channels that give zero cross section
     RF: Rewritten the mint integrator package. Makes for easier extensions.
     RF: Fixed a problem related to the multi-channel enhancement factor for
         NLO runs that only appeared in BSM theories (or EFTs)
     RF: In the virt-tricks, replaced the grids for the virtuals with a
         polynomial fit, which is more precise and allows for a reduction of
         the number of calls to the virtual. However, requires to save all the
         phase-space points for which the virtual has been computed to disk,
         hence requires more disk space and memory for highly-accurate
         runs. Can be disabled in the FKS_params.dat card, if disk space
         and/or memory use needs to be limited.

3.0.1 
     include up to 2.6.4
     MZ: Enable shower for QCD-only splittings
     RF: Fixed a major bug in the code that affected 3.0.0 that affected processes with
         cuts and --to a lesser extend-- processes with massive final state particles:
	 the phase-space region where "xi_i_fks != xinorm*xi_i_hat" had the wrong "prefact".

3.0.0 (01/05/18):
     RF+SF+VH+DP+HS+MZ: Allow for the computation of NLO EW corrections (and more subleading NLO corrections).
         [Note: when requiring NLO corrections ([QCD], [QED] or [QCD QED]), internally the code always treats this [QCD QED],
	 and then uses the coupling orders to specify which contributions should be considered. Among other things, this means
	 that when doing QCD corrections only --contrary to previous versions-- also loop diagrams with non-QCD-charged 
	 particles will be included (e.g., the pentagons in Higgs production via vector-boson fusion).]
     HS: inclusion of SMWidth for fast evaluation of NLO accurate widths for all SM particles
     RF+SF: Resonance-aware phase-space mapping for NLO computations 
     RF: Reduction of the number of jobs -- results in earlier detection of small integration channels for fNLO
     OM: remove ./bin/mg5 executable

=======
2.7.2(17/03/20)
      OM: Fix a Bug in pythia8 running on Ubuntu 18.04.4 machine
      OM: Speed up standalone_cpp code by changing compilation flag
>>>>>>> 11c62d73

2.7.1.2(09/03/20)
      OM: Fixing issue (wrong cross-section and differential cross-section) for
          polarised sample when
	   1) you have identical polarised particles
	   2) those particles are decays
	  examples: p p > j j w+{0} w+{T}, w+ > e+ e-
      OM: In presence of identical particles, if you define the exact number of decays
          (either via the decay chain syntax or via MadSpin) then they are assigned in an ordered way:
          generate p p > z{0} z{T}, z > l+ l-, z > j j
	  means that the Longitudinal Z decays to lepton (transverse to jet)
	  Thanks to Jie Xiao for reporting such issues. 
      OM: Effective Photon approximation is now always done with a fix cutoff. This use the FIXED factorization scale
          of the associate beam as the cutoff of the Improved Weizsaecker-Williams.
      OM: Allow to install lhapdf6.2 by default
      OM: Fixing website used to download pdf since lhapdf removed their previous hepforge page for pdf set.
      OM: Fixed a bug (leading to a crash) introduced in 2.6.6 related to the ckkw/MLM check for BSM model
          with gluon with non QCD interaction
      OM: For fortran standalone with python binding, this is not necessary anymore to run the code from a specific directory.
          You need however need to use the standard path for the param_card or have the file ident_card within the same
	  directory as the param_card.dat.


2.7.0(10/01/20)
      OM: Allow for a new syntax in presence of multi-jet/lepton process:
         generate p p > 3j replaces p p > j j j 
      OM: Allow syntax for (fully) polarized particles at LO: [1912.01725]
           ex: p p > w+{0} j, e+{L} e-{R} > mu+ mu- Z{T}
               p p > w+{T} w-{0} j j, w+ > e+ ve, w- > j j
      OM: (Thanks to K. Mawatari, K. Hagiwara) implemention of the axial gauge for the photon/gluon propagator.
          via "set gauge axial"
      OM: Support for elastic photon from heavy ion implemented. For PA collision, you have to generate your diagram
          with "set group_subprocesses False"
      OM: The default run_card.dat is now by default even more specific to your process. 
          Nearly all the cuts are now hidden by default if they do not impact your current process.
          This allows to have less information by default in the run_card which should simplifies its 
          readibility. 
      OM: distinguish in the code if zero contribution are related to no point passing cuts or if
          they are related to vanishing matrix-element. In the later case, allow for a lower threshold.
          (This allow to fasten the computation of such zero contribution)


2.6.7(16/10/19)
      OM: Fix a bug introduced in 2.6.2, some processes with gluon like particles which can lead to the wrong sign for interference term. 
      OM: Fix a bug introduced in 2.6.6 related to the restriction of model which was leading to wrong result for re-weighitng with loop model (but impact can in principle be not limited to re-weighting).
      OM: systematics now supports the option --weight_format and --weight_info (see help command for details)
      OM: set the auto_ptj_mjj variable to True by default
      OM: the systematics_arguments default value is modified in presence of matching/merging.
      OM: reweight: add an option --rwgt_info to allow to customise the banner information associate to that weight
      RF: Fixed a bug in the warning when using FxFx in conjunction with Herwig++/Herwig7. Also, with latest version of
          Herwig7.1.x, the FxFx needed files are compiled by default with in the Herwig code. Thanks Andreas Papaefstathiou.

2.6.6(28/07/19)
      OM: Bug in the edition of the shower_card. The set command of logical parameter was never setting the 
          parameter to False. (Thanks to Richard Ruiz) 
      RF: Fixed a bug in the creation of the energy-stripped i_FKS momentum. Tested for several processes,
          and seems to have been completely harmless.
      OM: Forbidding the use of CKKW/default scale for some UFO model allowing gluon emission from quark with
          no dependence in aS
      OM: Add an option "keep_ordering" for reweighting feature to allow to sometimes use decay chain even if
          you have ambiguity between final state particles.
      OM: Fixed an issue with interference which sometimes happens when some polarization contribution were negative but not all of them.
      VH: Change in the pythia8 output mode (thanks to Peter Skands)
      OM: Any number in the cards (not only integer) can use multiplication, division and k/M suffix for times 1000 and 1 million respectively
      OM: Energy cut (at LO) are now hidden by default for LHC type of run but visible for lepton collider ones.
      OM: Same for beam polarization

2.6.5 (03/02/19)
      OM: Fix some speed issue with the generated gridpack --speed issue introduced in 2.6.1--
      OM: Fix a bug in the computation of systematics when running with Python 2.6.
      OM: import model PATH, where PATH does not exists yet, will now connect to the online db
          if the model_name is present in the online db, then the model will be installed in the specified path.
      MZ: Applgrid+aMCFast was broken for some processes (since 2.6.0), due to wrong 
          information written into initial_states_map.dat. This has been fixed now
      OM: change in the gridpack. It automatically runs the systematics.py (if configure in the run_card)
      OM: Fix  a MLM crash occuring for p p > go go (0,1,2 j)
      OM: Fix issue for BSM model with additional colored particle where the default dynamical scale choice 
          was crashing


2.6.4 (09/11/18)
      OM: add specific treatement for small width (at LO only and not for loop-induced)
          if the width is smaller than 1e-6 times the mass, a fake width (at that value) is used for the
          numerical evaluation of the matrix-element. S-channel resonances are re-scaled according to 
          narrow-width approximation to return the correct total cross-section (the distribution of events 
          will on the other hand follow the new width). 
          The parameter '1e-6' can be changed by adding to (LO) run_card the parameter: "small_width_treatment"
      OM: add a new command "install looptools" to trigger the question that is automatically trigger 
          the first time a loop computation is needed.
      RF: Fixed a bug when using TopDrawer plots for f(N)LO runs, where the combination of the plots could lead
          to completely wrong histograms/distributions in case of high-precision runs.
      OM: Fix some MLM crash for some processes (in particular BSM processes with W'). 
      OM: Fix a bug in the reweighting due to the new lhe format (the one avoiding some issue with py8)
      OM: Fix a behavior for negative mass, the width was set to negative in the param_card automatically
          making the Parton-shower (and other code) to crash since this does not follow the convention.
      OM: Change compiler flag to support Mojave.

2.6.3.2 (22/06/18)
      OM: Fix a bug in auto-width when mass are below QCD scale.
      OM: Fix a bug for g b initial state where the mass in the lhe file was not always correctly assigned
          Note that the momentum was fine (i.e. in the file P^2 was not equal to the mention M but to the correct one)
      OM: Improvment for madspin in the mode spinmode=none
      OM: Fix a bug in MadSpin which was making MadSpin to work only in debug mode

2.6.3 (15/06/18)
      OM: When importing model, we now run one additional layer of optimisation:
           - if a vertex as two identical coupling for the same color structure then the associated lorentz 
             structure are merged in a single one and the vertex is modified accordingly
      OM: When restricting a model, we also run one additional layer of optimisation
           - Opposite sign coupling are now identified and merged into a single one
           - if a vertex as two identical coupling (up to the sign) for the same color structure
             then the associated lorentz structure are merged in a single one and the 
             vertex is modified accordingly 
      VH+OM: changing the ALOHA naming scheme for combine routine when the function name starts to be too long. 
      OM: adding a hidden parameter to the run_card (python_seed) to allow to control the randon number 
          generated within python and be able to have full reproducibility of the events
      OM: Fixing some issue with the default dynamical scale choice for 
            - non minimal QED sample
            - heft model when multiple radiation coming from the higgs decay/scattering
          This can also impact MLM since it use the same definition for the dynamical scale
      OM: Fix some issue for DIS scattering where the shat was wrongly defined for low energy scattering.
          Low energy scattering are not adviced since they break the factorization theorem.
          In particular the z-boost of the events are quite ill defined in that scenario.
      OM: changing the format of the param_card for NLO model to match expectation from the latest PY8
      OM: Update of MadSpin to allow special input file for the case of spinmode=none. 
          With that very simple mode of decay, you can now decay hepmc file or wrongly formatted leshouches event
          (in that mode we do not have spin correlation and width effect)
      PT: in montecarlocounter.f: improved colour-flow treatment in the case gluons are twice colour-connected to each other
          new gfunction(w) to get smoothly to 0 as w -> 1. (for NLO+PS run)
      OM: Fix some issue for the new QED model (including one in the handling of complex mass scheme of such model)
      OM: Fixing an issue of the param_card out of sync when running compute-widths
      OM: Adding Qnumbers block for ghost (the latest version of py8 was crashing due to their absence)

2.6.2 (29/04/18)

      Heavy ion pdf / pdf in general:
      -------------------------------
      OM: Support for rescaling PDF to ion PDF (assuming independent hadron), this is well suited for Lead-Lead collision, p-Lead collision and fix-target
      OM: Support in systematics.py for ion pdf. Possiblity to rescale only one beam (usefull to change only on PDF for fix target experiment)
      OM: Removing internal support for old type of PDF (only supported internal pdf are now cteq6 and nnpdf23)


      User Interface
      --------------
      OM: introduce "update to_full" command to display all the hidden parameter.
      OM: introduce "update ion_pdf" and "update beam_pol" to add related section in the run_card.
          the polarization of the beam is set as hidden parameter instead as default parameter
      OM: improve handling of (some) run_card parameter:
            - add comment that can be displayed via "help NAME"
            - add autocompletion for some parameter
            - add direct rejection of parameter edition if not in some allowed list/range
      
      Bug fixes:
      ----------
      OM: Fix issue with madspin introduced in 2.6.1 (failing to generate correct diagram for NLO process)
      OM: fix crash in 1>N reweighting
      RF+MZ: Fixed a problem with (f)NLO(+PS) runs in case the Born has identical QCD-charged
      	     particles. Cross sections were typically correct, but some distributions might
	     have shown an asymmetry. 
      OM: Change in LO maching for HEFT (or any model with hgg vertex) in the way to flag jet that should
          not take part in the matching/merging procedure.
      OM: Fixed a bug for loop induced in gridpack mode
      RF: Fixed a bug for ApplGrid: in rare cases the ApplGrid tables were filled twice for the same event
      OM: Fixed a bug for fixed target experiment when the energy of the beam was set to 0. 
      RF: Fixed an issue where too many files were opened for fNLO runs in rare cases
      OM: Fix issue on Madevent html output where some link where broken
      OM: Fix issue for the display lorentz function (was also presenting security issue for online use)
      OM: Fix issue for spin 3/2 (one in presence of fermion flow violation and one for custom propagator)

      Enhancement:
      -----------
      OM: add the value of all the widths in Auto-width in the scan summary file
      OM: For 1>N, if the user set fixed_run_scale to True, then the scale is choose accordingly
          and not following the mass of the inital state anymore
      RF: For the HwU histograms, if no gnuplot installation is found, write the gnuplot scripts in v5
          format (instead of the very old v4 format).
      OM: Change the default LO output directory structure. Now by default the lepton and neutrino are split 
          in two different directory. This avoids to face problem with the assymetric cut on lepton/neutrino
      OM: loop-filter commands are now working for loop-induced processes
      OM: New  method avoiding that two process are running inside the same output directory.
          This is implemented only for Gridpack and LO run so far. 
          The new method should be more robust in case of crash (i.e. not wrongly trigger as before)
      OM: For LO scan, if a crash (or ctrl-c) occurs during the scan, the original param_card is now
          restored.

2.6.1 (12/12/17)

      RF+MZ: It is now possible to add LO matrix elements (with [LOonly]) 
             to Fx-Fx merged samples. Thanks to Josh Bendavid for testing.
      OM: Re-factoring the code asking which program to use (both at LO and NLO)
          - design modular, designed for PLUGIN interactions
          - the length of the question auto adapts to the size of the shell
      OM: Allowing to have the gridpack stored on a readonly filesystem
      OM: Fix a bug in matching/merging forbiding the pdf reweighting for some processes (since 2.4.0)
      OM: Creation of online database with the name of known UFO model. If a use try to import a model
          which does not exits locally, the code will automatically check that database and download the 
          associate model if it exists. You can contact us if you are the author of one model which is not
          on our database. 
	  The list of all available model is available by typing "display model_list"
      OM: Model with __arxiv__ attribute will display "please cite XXXX.XXXXX when using this model" when
          loaded for the first time.
      OM: A fail of importing a UFO model does not try anymore to import v4 model
      OM: Many model present in models directory have been removed, however they can still be imported
          since they are available via automatic-download
      OM: Refactoring of the gridpack functionality with an infinite loop to reach the requested number of events
      OM+RF: Adding new class of cut at LO/NLO defined via the pdg of the particle
      VH: Support for the latest version of MA5
      MZ: Adding support for lhapdf v6.2
      OM: Fixing various bug in the spinmode=onshell mode of MadSpin
      OM: Fix a bug for model with 4 fermion in presence of restrict_card
      OM: Fix aloha bug in presence of complex form-factor.
      OM: improve auto-detection and handling of slha1/slha2 input file when expecting slha2. 

2.6.0 (16/08/17)
      New Functionalities:
      --------------------
      RF+OM: Added the possibility to also have a bias-function for event generation at (f)NLO(+PS)
      OM: Improve Re-WEIGHTING module
          1) creation of a single library by hyppothesis. 
          2) library for new hyppothesis can be specify via the new
             options: change tree_path and change virt_path
          3) allows to re-weight with different mass in the final states (LO only)
             This forces to rewrite a new lhe file, not adding weight inside the file
             (via the command: change output 2.0)
          4) allows to run the systematics on the newly generated file (for new output file)
             (via the command change systematics True)
          5) Fix some Nan issue for NLO reweighting in presence of colinear emission
	  6) various bug fixing, speed improvement,...
      OM: Add new option to SYSTEMATICS program:
           --remove_weights, --keep_weights, --start_id
           See "help systematics for more details."
      OM: Allow to specify param_card, run_card,... directly via an html link.

      Bug Fixing:
      -----------
      OM: Update condor class to support CERN type of cluster (thanks Daria Satco)
      OM: Fixing a bug leading to a crash in pythia8 due to one event wrongly written when splitting the
          events for the parralelization of pythia8
      OM: Fixing an issue, leading to NAN for some of the channel of integration for complicated processes.
      OM: Fix a bug in gripack@NLO which forbids to run it when the gridpack was generated with 0 events.
      RF: Fixed bug #1694548 (problem with NLO for QCD-charged heavy vector bosons).
      RF: Another fix (adding on a fix in 2.5.5) related to FxFx merging in case there are
      RF: Fixed bug #1706072 related to wrong path with NLO gridpack mode
          diagrams with 1->3 decays.
      RF: Fixed a bug (found by SF) that gave a seriously biased resonance mass when using MadSpin for decaying a 2->1 process.
      PT: Fix in montecarlocounter.f. Previously, for NLO+PS it was reading some subleading-colour information, now all
          information passed to the MC counterterms is correctly leading colour. 
      OM: Fix systematics computation for lepton collider
      OM+VH: Remove the proposition to install pjfry by default, due to many installation problem. The user can still force to 
          install it, if he wants to.
      OM: Fix a problem of madspin when recomputing width for model loaded with --modelname option
      OM: Fix events writing for DIS (thanks to Sho Iwamoto)
      OM: Fix a problem of output files written .lhe.gz, even if not zipped (python2.6 only)
      OM: Fixing some issue related to the customised propagator options of UFO model
 
      Code Re-factorisation:
      ----------------------
      RF: Refactor of the HwU.f fortran code. Gives more flexibility and potentially lower
          memory requirements.
      RF: Refactor of the (NLO) code related to extra weights (for PDF/scale uncertainties).
      OM: Increase modularity of the code for the support of plugin (maddm and MPI@LO)     
          - Now we support the HPC plugin allowing to generate LO-gridpack on MPI machine
          - Plugin can now use the "launch" keyword

2.5.5(26/05/17)
      OM: Fixing bug in the creation of the LO gridpack introduced in 2.4.3. Since 2.4.3 the generated 
          gridpack were lacking to include the generated grid for each channel. This does not lead to 
          bias but to a significant slow down of the associated gridpack.
      OM: Supporting user function calling other non default function.
      OM: adding the command "update to_slha1" and "update to_slha2" (still beta)
      RF: some cleanup in the NLO/Template files. Many unused subroutines deleted.
      OM: fixing some bug related to complex_mass_scheme
      OM: fixing bug in ALOHA for C++ output (in presence of form-factor)
      OM: fixing lhe event for 1 to N process such that the <init> block is consistently set for the shower
      OM: ExRootAnalysis interface is modified (need to be requested as an analysis)
      RF: Fix for FxFx merging in case there are diagrams with 1->3 decays.

2.5.4(28/03/17)
      OM: Add a warning in presense of small width
      OM: Fix a bug related to a missing library (introduced in 2.5.3)
      OM: Improve stability of the onshell mode of MadSpin
      VH: Fix some problem related to LHAPDF

2.5.3(09/03/17)
      PT: Modified the default shower starting scale in montecarlocounter.f.
          The new reference scale from which the dampening profile is computed is sum_i mt_i/2, i
          being Born level final-state momenta.
      OM: New "special mode" for madspin accessible via "set spinmode onshell".
          This mode allow for full spin-correlation with 3 (or more) body decay but the decaying particle
          remains exactly onshell in this mode. Loop-induced production/decay are not allowed in this mode.
      OM+RF: Allowing for creation of LHE like output of the fixed order run at NLO.
          This LHEF file is unvalid for parton-shower (all PS should crash on such file). It will be 
          unphysical to shower such sample anyway.
          Two hidden parameters of the  FO_analyse_card.dat allow some control on the LHEF creation
       	  "fo_lhe_weight_ratio" allows to control the strength of a partial unweighting [default:1e-3]
             increasing this number reduce the LHEF size.
          "fo_lhe_postprocessing" can take value like nogrouping, norandom, noidentification.
             nogrouping forbids the appearance of the LHEF(version2) tag <eventgroup>
             norandom   does not apply the randomization of the events.
             noidentification does not merge born event with other born like counter-event
      RF: Better job handling for fNLO runs.
      VH: Fixing various problem with the pythia8 interface (especially for MLM merging)
      Team: Fixing a series of small crash

2.5.2(10/12/16)
      OM: improve systematics (thanks to Philipp Pigard)
      OM: new syntax to modify the run_card: set no_parton_cut
          This removes all the cut present in the card.
      OM: change the default configuration parameter cluster_local_path to None
      OM: change the syscalc syntax for the pdf to avoid using & since this is not xml compliant
      OM: avoid to bias module to include trivial weight in gridpack mode
      OM: Fix a bug making 2.5.1 not compatible with python2.6
      OM: Improve "add missing" command if a full block is missing
      OM: Fixing a bug reporting wrong cross-section in the lhef <init> flag (only in presence of 
          more than 80 channel of integration)

2.5.1 (04/11/16)
       PT+MZ: New interface for Herwig7.
              Fixed a bug in the Herwig7/Herwig++ counterterm (relevant to 2 -> n, n>2:
              in particular, the bug affected the dead zone for final-final colour connection
              in processes with more than two particles in the Born final state)
       VH: Parallelization of PY8 at LO
       OM: add the possibility to automatically missing parameter in a param_card
           with command "update missing" at the time of the card edition. Usefull for 
           some SUSY card where some block entry are sometimes missing.
       OM: Possibility to automatically run systematics program at NLO or Turn it off at LO
           (hidden entry of the run_card systematics_program = systematics|syscalc|none)
       RF: Some refactoring of the NLO phase-space generation,
           including some small improvements in efficiency.
       OM: Plugin can be include in a directory MG5aMC_PLUGIN the above directory need to be in
           the $PYTHONPATH
       OM: Fix systematics for e+ e- initial state.
       VH: Fix various bug in the HepMc handling related to PY8 (LO generation)
       OM: allow install maddm functionality (install ./bin/maddm executable)

2.5.0 (08/09/16)
     FUNCTIONALITY
       VH+OM: Adding an official interface to Pythia8 (parton shower) at Leading-Order
	        More information at https://cp3.irmp.ucl.ac.be/projects/madgraph/wiki/LOPY8Merging	   
       VH+OM+MA5: Adding an official interface to MadAnalysis5 for plotting/analysis/recasting
	        More information at https://cp3.irmp.ucl.ac.be/projects/madgraph/wiki/UseMA5withinMG5aMC	   
       OM: Introduces a new function for LO/NLO interface "systematics"
            This function allows to compute systematics uncertainty from the event sample
            It requires the event sample to have been generated with 
                - use_syst = T (for LO sample)
                - store_reweight_info = T (for NLO sample)
            At LO the code is run automatically if use_syst=T (but if SysCalc is installed)
       VH+OM: Adding the possibility to bias the event weight for LO generation  via plugin.
            More informtion: https://cp3.irmp.ucl.ac.be/projects/madgraph/wiki/LOEventGenerationBias
       VH+SP: extend support for CKKWL

     CODE IMPROVMENT / small feature
     -------------------------------
       OM: Modify the structure of the output format such that all the internal format have the same structure
       OM: Adding the Plugin directory. Three kind of plugin are currently supported
           - plugin defining a new type of output format
           - plugin defining a new type of cluster handling
           - plugin modifying the main interface of MG5aMCnlo 
           More informations/examples are available here:
           https://cp3.irmp.ucl.ac.be/projects/madgraph/wiki/Plugin
       OM: Adding the possiblity of having detailled help at the time of the edition of the cards.
            help mass / help mt / help nevents provided some information on the parameters.
       OM: NLO/LO Re-weighting works in multi-core
       OM: add an automatic update of the param_card to write the correct value for all dependent parameter.
       OM: add the check that the param_card is compatible with the model restriction.
       OM: Adding the run_card options "event_norm" for the LO run_card (same meaning as NLO one)
       VH: extend install command to install: lhapdf/pythia8
       VH: Interfaced MadLoop to COLLIER for tensor integral reduction.	   
       OM+VH: At the first loop/NLO computation, a new question will now be asked to choose which program
           to install to compute the loop. You can still install additional method later via the "install" command
       OM: Replace the mssm model by the MSSM_SLHA2 following the SLHA2 instead of the SLHA1 convention

     BUG FIXING
     ----------
       OM: Fix a bug in the helicity by helicity reweighting method. (introduced in 2.4.3)
       OM: Fix a bug in the reweight_card where relative path was not understood from the local directory 
            where the program was runned by the user.

2.4.3 (01/08/16)
        OM: Reduce the amount of log file/output generated for LO run (output can use up to three times less output).
        OM: For the LO combination of events (unweighting) pass to the method previously used for loop-induced.
            This method is faster and requires less I/O operation.
            This fully remove the need of the file events.lhe.gz which is not created anymore (further reduce the ouput size)
        OM: Optimise the code in order to be able to run scan with more than 2k steps.
        OM: Optimise the lhe_parser module (use for the unweighting/re-weighing/...) around 20% faster than before.
        OM: Fix a bug in MadSpin where the cross-section reported in the <init> block of the LHEF
            was wrongly assigned when multiple process were present in the LHEF and that different Brancing ratio
            were associated to each of those processes.
        RF: For NLO process generation, fix a problem with turning on PDF reweighting with sets that have only a
            single member. Also, allow for reweighting with up to 25 PDF sets (and their error members) for a single run.
        OM: Fixing bug allowing to specify a UFO model by his full path for NLO computation (thanks Zachary Marschal).
        OM: Fixing bug in LO re-weighting in case of helicity by helicity re-weighting. Now the events is boost back in 
            the center of mass frame to ensure consistency with the helicity definition.

2.4.2 (10/06/16)
        OM: fix a compilation problem for non standard gfortran system
        OM: reduce the need of lhapdf for standard LO run. (was making some run to test due to missing dependencies)

2.4.1 (10/06/16)
        OM: Fix a bug in fix target experiment with PDF on the particle at rest.
            The cross-section was correct but the z-boost was not performed correctly.
        OM: Fix various bug in MadSpin
        OM: Fix some bug in MLM merging, where chcluster was forced to True (introduced in 2.2.0)
        OM: Allow to specify a path for a custom directory where to look for model via the environment 
            variable PYTHONPATH. Note this used AFTER the standard ./models directory

2.4.0 (12/05/16)
        OM: Allowing the proper NLO reweighting for NLO sample
        RF: For NLO processes allow for multiple PDF and scales reweighting, directy by inputting lists
            in the run_card.dat.
        VH: Interfaced MadLoop to Samurai and Ninja (the latter is now the default)
        HS: Turn IREGI to off by default
        MZ: new NLO generation mode. It is more efficient from the memory and CPU point of 
            view, in particular for high-multiplicity processes. 
            Many thanks to Josh Bendavid for his fundamental contribution for this.
            The mode can be enabled with
            > set low_mem_multicore_nlo_generation True
            before generating the process.
        OM: Adding the possibility to use new syntax for tree-level processes:
            QED==2 and QCD>2: The first allows to select exactly a power of the coupling (at amplitude level
            While the second ask for a minimum value.   
        RF: In the PDF uncertainty for fixed-order NLO runs, variations of alphaS were not included.
        OM: In MLM matching, fix a bug where the alpha_s reweighting was not fully applied on some events. 
            (This was leading to effects smaller than the theoretical uncertainty)
        OM: Fixing the problem of using lhapdf6 on Mac
        MZ: Faster interface for LHAPDF6
        OM: Add support of epsilon_ijk in MadSpin
        OM: Fix multiple problem with multiparticles in MadSpin
        OM: Improve spinmode=None in MadSpin
        OM: Update the TopEffTh model
        MZ: Fix problem with slurm cluster
        OM: Improve scan functionalities
        PT: New way of handling Pythia8 decays
        RF: Fixed a bug that resulted in wrong event weights for NLO processes when requiring
            a very small number of events (introduced in 2.3.3)
        OM: Allow to keep the reweight information in the final lhe file for future computation 
        MZ: updated FJcore to version 3.1.3 (was 3.0.5)

2.3.3 (15/10/15)
        OM: Allow new syntax for the param_card: instead of an entry you can enter scan:[val1, val2,...]
            To perform a scan on this parameter.
        OM: Having two mode for "output pythia8" one (default) for pythia8.2 and one for pythia8.1 (with --version=8.1)
        RF: Rewriting of job-control for NLO processes. Better accuracy estimates for FO processes
        RF: Fix for factorisation scale setting in FxFx merging when very large difference in scale in the
            non-QCD part of a process. 
        RF: Better discarding of numerical instabilities in the real-emission matrix elements. Only of interested for
	    processes which have jets at Born level, but do not require generation cut (like t-channel single-top). 
        RF: Added an option to the run_card to allow for easier variation of the shower starting scale (NLO only).
        RF: Fixed a problem in the setting of the flavour map used for runs with iAPPL >= 1. 
        RF: Allow for decay processes to compute (partial) decay widths at NLO accuracy (fixed order only).
        OM: (SysCalc interface) Allow to bypass the pdf reweighting/alpsfact reweighting
        MZ: fixed bug related to slurm clusters
	OM: remove the addmasses.py script of running by default on gridpack mode. 
            if you want to have it running, you just have to rename the file madevent/bin/internal/addmasses_optional.py to
            madevent/bin/internal/addmasses_optional.py and it will work as before. (Do not work with SysCalc tag)
        OM: make the code compatible with "python -tt" option

2.3.2.2 (06/09/15)
        VH: Finalized the MG5aMC-GoSam interface

2.3.2(20/08/15)   
        OM: Improve reweighting module. (https://cp3.irmp.ucl.ac.be/projects/madgraph/wiki/Reweight)
            New Capabilities: 
             - allow to reweight by loop-induced processes
             - allow to change model 
             - allow to change process definition
             - allow to unweight the sample to have an idea of the statistical power.
             - allow to perform some crude reweighting on NLO sample (reweighting by LO matrix element). NLO
               accuracy is not preserved (in general) for such computation.
            New dependencies:
	     - require the f2py module (part of numpy)
	OM: change the kt-durham cut (at LO) such that particle comming from decay are not impacted if cut_decays
            is on False.
        VH: Fixed the check in helas wavefunction appearance order in an helas diagrams. It failed in cases
	    where additional wf were created during the fix of fermion flow in presence of majorana fermions.         
	RF: Fixed a bug in the aMCFast/ApplGrid interfaced introduced in the previous version.
        OM: Fix a crash when using mssm-no_b_mass model (due to the SLHA1-SLHA2 conversion)
        OM: Fix a bug in the add_time_of_flight function (not called by default) where the displaced vertex information
            was written in second and not in mm as it should. Note that this function can now be run on the flight
	    by adding the following line in the run_card: "  1e-2 = time_of_flight #threshold for the displaced vertex" 
	RF: Small fix that leads to an improvement in the phase-space generation for NLO processes
        OM: Fix a crash introduce in 2.3.0 when running sequentially in the same directory (thanks Gauthier)
        OM: Improve aloha in the case of some expression reduces to pure float.
        OM: In MadSpin, allow to specify cut for the 1>N decay in spinmode=none.
	RF: Fixed a bug that gave bogus results for NLO runs when using an internal PDF which is not
            NNPDF (like for the old cteq_6m, etc).
	RF: Fixed a bug in the PDF combination in the HwU histograms: there was no consistent use if Hessian
            and Gaussian approaches for MSTW/CTEQ and NNPDF, respectively.
        OM: Fixed a small bug in EWdim6 which was removing a coupling in AZHH interaction.
        OM: improve customize_model function to avoid problem with unity coupling.
	RF: Improved the treatment of the bottom Yukawa. Thanks Marius Wiesemann. 

2.3.1  
     OM+VH: Automation of event generation for loop-induced processes.
		OM: Automatic change of the p/j definition to include the b particle if the model has a massless b.
	RF: Reduce the collision energy for the soft and collinear tests: for 100TeV collider many were failing
	    due to numerical instabilities. 
        OM: Fixing bug associate to the epsilon_ijk structure
        OM+VH: Various bug fixing for the loop-induced processes
        OM: Fix a crash in MadWidth which occurs for some 4 body decay
        PT: Fixed a bug concerning the use of Herwig++ with LHAPDF. Bug was introduced in 2.3.0.beta
	OM: Fix a crash in ALOHA for form-factor in presence of fermion flow violation

2.3.0.beta(10/04/15) OM+VH: Adding the possibility to compute cross-section/generate events for loop-induced process
		JB+OM: Addign matchbox output for matching in the Matchbox framework
                OM+VH: Change the handling of the run_card.
                      - The default value depends now of your running process
                      - cut_decays is now on False by default
                      - nhel can only take 0/1 value. 1 is a real MC over helicity (with importance sampling)
                      - use_syst is set on by default (but for matching where it is keep off)                    
                      - New options added: dynamical_scale_choice, it can take the following value
		            -1 : MadGraph5_aMC@NLO default (different for LO/NLO/ ickkw mode) same as previous version. 
                             0 : Tag reserved for user define dynamical scale (need to be added in setscales.f).
                             1 : Total transverse energy of the event.
                             2 : sum of the transverse mass 
                             3 : sum of the transverse mass divide by 2 
			     4 : \sqrt(s), partonic energy 
                OM: Cuts are also applied for 1>N processes (but the default run_card doesn't have any cut).         
                PT: Set command available for shower_card parameters
                OM: New MultiCore class with better thread support
                RF: Fixed a bug in the aMCfast/APPLGrid interface introduced in version 2.2.3
		RF: Fixed a bug in the setting of the integration grids (LO process generation) for the minimum
		    energy needed for photons. The bug did not lead to any bias in event generation.
		RF: Re-factoring of the structure of the code for NLO+PS computations.
		RF+VH: Replaced the default topdrawer histograms with HwU histograms for f(N)LO runs
                    and allow it also for aMC@NLO runs.
		RF+VB: Allow for variable bin-sizes in MG5_aMC+aMCfast+ApplGrid runs.
                MZ+RF: Added 'LOonly' asNLO mode to export processes without any real and virtuals 
                       (useful e.g. for higher multiplicities when merging)
		RF: Added support for the computation of NLO+NNLL jet veto cross sections
		RF: Fixed a bug in the Pythia8 interface: FxFx was not correctly initialized and all
                    events were incorrectly kept (introduced in v.2.2.3)
                OM: Improve the function "print_result" (in the running interface)
                    add an option --format=short allowing to print the result in a multi-column format
                OM: Possibility to not transfer pdf file to the node for each job. 
                       This is done via a new option (cluster_local_path) which should contain the pdf set.
                       This path is intented to point to a node specific filesystem.
                    New way to submit job on cluster without writting the command file on the disk.
                OM: Allowing MadSpin to have a mode without full spin-correlation but handling three (and more) 
                    body decay. (set spinmode=none).
                OM+PA: Fixing various bug in MadSpin.

2.2.3(10/02/15) RF: Re-factoring of the structure of the code for fNLO computations.
                OM: Fix a bug in MadWeight (correlated param_card was not creating the correct input file)
		RF: When requiring more than 1M events for (N)LO+PS runs, do not go to higher precision than 0.001
                    for the grids and cross section (can be overwritten with the req_acc run_card parameter).
		RF: Make sure that reweight info (for PDF and scale uncertainties) also works for UNLOPS events.
		RF: When setting the B's stable in the shower_card, also set the eta_b (PDG=551) stable.
		OM: Change the Breit-Wigner splitting for the multi-channel integration, use the bwcutoff instead of
                    the hardcoded value 5.
                MZ: Fix to bug 1406000 (segfault appearing when doing FxFx merging). Thanks to Josh Bendavid for
                    having reported it
                MZ: Fix to a bug occurring when generating event in the "split" mode: the required output was 
                    not correctly specified
                OM: The built-in pdf "nn23lo" and "nn23lo1" where associate to the wrong lhapdfid in the lhef file
                    This was creating bias in using SysCalc. (Thanks Alexis)
                OM: Fix a bug in the LO re-weighing  module which was removing the 
                    SysCalc weight from the lhe file (thanks Shin-Shan)
                Team: Fixes to different small bugs / improvement in the error and warning messages
		RF: For aMC runs, If a NAN is found, the code now skips that PS point and continues instead of
		    leading to NAN.
                RF: For fNLO runs the virtuals were included twice in the setting of the integration grids. 
                    This was not leading to any bias in previous version of the code.

2.2.2(06/11/14) OM: Correct a bug in the integration grid (introduces in 2.1.2). This was biasing the cross-section of 
                    processes like a a > mu+ mu- in the Effective Photon Approximation by three order of magnitude.
                    For LHC processes no sizeable effect have been observe so far.
                MZ: some informations for aMC@NLO runs which were before passed via include files are
                    now read at runtime. The size of executables as well as compilation time / memory usage
                    is reduced for complicated processes
                RF: Fix crash #1377187 (check that cuts were consistent with the grouping was too restrictive) 
		RF: For NLO running: added 'strip' to the makefiles to reduce executable sizes (removes symbol info)
		Stefano Carrazza (by RF): fix for the photon PDF for the internal NNPDF sets
		RF: Improved the check on the consistency of the cuts and the grouping of subprocesse (LO running)
                PT: enabled PYTHIA8.2
                OM: restore the usage of external gzip library for file larger than 4Gb which were crashing with
                    the python gzip library
                OM: Fixing the default card for Delphes
                OM: Improve support of lsf cluster (thanks Josh) 
                OM: Adding support for the UFO file functions.py (which was ignored before)
                OM: Reduce the amount of RAM used by MadSpin in gridpack mode.
                OM: discard in MadWidth partial width lower than \Lambda_QCD for colored particle.

2.2.1(25/09/14) OM: Fix a bug preventing the generation of events at LO due to a wrong treatment of 
                      the color-flow.

2.2.0(24/09/14) VH: General mixed order corrections in MadLoop (only), including QCD/EW/QED and 
                    the UFO@NLO model 'loop_qcd_qed_sm'.
                VH: Re-design of both the tree and MadLoop matrix elements output to compute
                    contributions of different coupling order combinations independently from one another.
                VH+HS: Tensor integral reduction as implemented in PJFry and IREGI readily available
                    and interfaced to MadLoop's output.
                VH: Re-structuring of MadLoop's standalone output so as to easily create a single dynamic 
                    library including many processes at once. Useful for interfacing MadLoop to other MC's
                    and already working with Sherpa.
                VH+HS: This branch contains all the fixes for proper treatment of the latest BSM@NLO models 
                    produced by FeynRules@NLO. In particular, the fixed related to the presence of majorana 
                    particles in loop ME's.
                RF: Corrected the behaviour of the pdfcode parameter in the shower_card for NLO+PS runs.
                PT: Redesigned shower_card.dat and eliminated modbos options for Herwig6          
                RF: Change the SPINUP information in the NLO LHEF from 0 to 9 (i.e. sum over helicities)
                RF: Fixed a bug in the check on the determination of the conflicting BWs.
		RF: Added the aMCfast+APPLgrid interface (arXiv:1406.7693 [hep-ph])
                PT: Redesigned shower_card.dat and eliminated modbos options for Herwig6          
                RF: Change the SPINUP information in the NLO LHEF from 0 to 9 (i.e. sum over helicities)
                RF: Fixed a bug in the check on the determination of the conflicting BWs.
                MZ: enabled LHAPDF6 interface 
                OM: Fixed a crash in some HEFT merging case.
                OM: Fix various compatibility problem created by the LHEFv3 version (Thanks to S. Brochet)
                OM: Fix a bug for MadSpin in gridpack mode
                OM: Add a routine to check the validity of LHE file (check_event command)
                OM: Fix bug for UFO model with custom propagators
                OM: Fix Bug in the computation of cross-section in presence of negative contribution 
                OM: Change colorflow information of LHE file in presence of two epsilon_ijk
                    since PY8 was not able to handle such flow in that format.
                OM: Add the function print_result for aMC@(n)LO run.
                OM: Add some shortcut in the card edition 
                    set ebeam 500 # edit both beams
                    set lpp 0     # edit both lpp1 and lpp2
                    set lhc 14    # configure for LHC 14TeV
                    set ilc 1000  # configure for ilc 1TeV
                    set fixed_scale 100 # set all scale to fixed and at 100GeV
		    set showerkt T # set showerkt on T in the shower card
 		    set qcut 20    # set the qctu to 20 in the shower card 
                OM: Fix a bug in the card edition mode which was sometimes returning to default value
                    which were edited by hand and not via the set command.
                Seoyoung Kim (by OM): Implementation of the htcaas (super-)cluster support.
		Juan Rojo (by RF): extended the 3 internal NNPDF sets for scales relevant for a 100TeV collider.
                OM: Fix a problem with the creation of DJR plot with root 6
                OM: allow the set the width to Auto in NLO computation (width computated at LO accuracy)
                OM: Adding the possibility to have automatic plot after the parton shower for Herwig6/Pythia6.
                    This require MadAnalysis and the pythia-pgs package. 

2.1.2(03/07/14) OM: Fix a bug in ALOHA in presence of customized propagator (Thanks Saurabh)
                OM: Fixing some compilation issue with MadWeight (Thanks A. Pin)
                OM: Fixing a bug preventing MadWidth to run due to the model prefixing (depending
                    on the way it was called)
                OM: Fixing a bug in MadSpin in the mssm model
		RF: Added the invariant mass and DeltaR cuts for *same flavour* opposite sign lepton
                    pairs to the run_card for NLO-type generations.
		RF: Added FxFx and UNLOPS merging with Pythia8
		RF: Prevent an infinite loop in MadSpin by forcing the correct sign to the invariants
		RF: Catch a possible error related to grouping subprocesses and setcuts
		OM: Fix an error when using the "customize_model" command
                S. Mrenna (by OM): Fix the include file in pythia8 output to be compliant with the latest
                    PY8 version
		RF: Added a string with functional form for the scales to the event file banner (NLO only)
                S. Brochet (by OM): Fix a bug in MadSpin with the writting of the mother ID in the LHE file.
                    Force the tag in the banner to always have the same case
                    increase momenta precision for the LHE file written by MadSpin 
                    (thanks a lot to S. Brochet for all those patch)
                PT: Integrated Jimmy's underlying event for Herwig6
                OM: improve "add model" functionality allow to force particle identification.
                PT: Bug fix in the normalisation of topdrawer plots for option 'sum' (as opposed to 'average')
		RF: Fixed a bug related to the random seed when the code was not recompiled for a new run.
                OM: Fixed a bug in MadEvent(LO) run, the generated sample were bias in presence of 
                    negative cross-section. A negative cross-section is possible only if you use a NLO PDF 
                    and/or if you edit the matrix.f by hand to have a non-definite positive matrix-element.
		OM: When importing a model, check that there is not more than 1 parameter with the same name.
                PT: Subsantial recoding of montecarlocounter.f and of a subroutine in fks_singular.f. Will help 
                    future extensions like EW NLO+PS matching and numerical derivatives      
                OM: Fixing a wrong assignement in the color flow in presence of epsilon_ijk color structure.
                    Those events were rejected by Pythia8 due to this wrong color-flow.
                MZ: Added the possibility to run the shower on a cluster, possibly splitting the lhe file 
                MZ: The c++ compiler can be specified as an option in the interface. On MACOSX, clang should
                    work now
                OM: MadEvent output is now LHEFv3 fully compliant. A parameter in the run_tag (lhe_version) 
                    allows to return LHEF version 2 format for retro-compatibility.

2.1.1(31/03/14) OM: Change the way the UFO model is handle by adding a prefix (mdl_) to all model variable.
                    This avoid any potential name conflict with other part of the code. This feature can be
                    bypassed by using the option --noprefix when importing the model.
                OM: New command "add model XXX" supported. This command creates a new UFO model from two UFO model.
                    The main interest stand in the command "add model hgg_plugin", which add the effective operator
                    h g g to the original UFO model. The model is written on disk for edition/future reference.
		RF: Reduced the calls to fastjet and skipped the computation of the reweight coeffients when
 		    they are not needed.
                OM: Fixed a bug for LO processes where the MMLL cut was not applied to the event sample.
                PA: Fix a bug in MadSpin to avoid numerical instabitities when extracting t-channel invariants
                    from the production event file (see modification in driver.f, search for 'MODIF March 5, 2014') 
                OM: Better determination of which particles are in representation 3/3bar since FR is ambiguous on that point.
                    Now the determination also looks for 3 -3 1 interactions to check if that help.
                OM: Fix a bug(crash) in MW linked to the permutation pre-selection module.
		RF: Better comments in the code for user-defined cuts in the ./SubProcesses/cuts.f function.
                    Also the maxjetflavor parameter in the run_card is now actually working.
                OM: Update SysCalc to:
                      - Fix a bug that some file where sometimes truncated.
                      - Allow for independant scale variation for the factorization/renormalization scale.
                RF+OM: Improve the handling of conflicting Breit-Wigners at NLO
		RF: Print the scale and PDF uncertainties for fNLO runs in the summary at the end of the run

2.1.0(21/02/14) MADWEIGHT RELEASE:
                ------------------
                
                OM+PA: First Official release of MadWeight inside MG5_aMC
                      Main update:
                        - ISR corrections
                        - possibility to use narrow-width approximation
                        - introducing a module for the pre-selection of the parton-jet assignment.
                        - extended formalism for the transfer function (more generic)
                        - possibility to evaluate the weights for multiple choices of transfer function 
      			  on the same phase-space point. The phase-space is optimized for the first set of 
                          parameters.
		      Speed update:
                        - More efficient way to group the computation for identical process with different final state.
                        - Possibility to Monte-Carlo over the permutation.
                        - More efficient way to choose between the various change of variable.
                        - Possibility to use mint (not compatible with all of the options)
			- Possibility to use sobol for the generation of PS point (sometimes faster than pure 
                          random point generator.

                MadEvent/aMC@NLO UPDATE/BUG FIXING:
 		-----------------------------------

                OM: Fix critical bug (returns wrong cross-section/width) for processes where the center of mass 
                    energy of the beam is lower than 1 GeV. So this has no impact for LHC-collider phenomenology.
                    This can also impact computation of decay-width if the mass of that particle is below 1 GeV.
		RF: Critical bug fixed (introduced in 2.0.2) for fixed order NLO runs that could
		    give the wrong cross section when the phase-space generation is inefficient
                    (like in the case for conflicting Breit-Wigners). This bug did not affect runs
                    with matching to the parton shower.
                OM: Fix a bug leading to a crash with some decay syntax. i.e., p p > t t~, (t > w+ b), (t~ >w- b~)
                OM: Fix format of LHE output for 1>N events when the <init> and mother information were wrongly set 
                    to LHC default. Specific support of this option will be part of pythia8 (8.185 and later)
                OM: Fix the syntax for the custom propagator to follow the description of arXiv:1308.1668 
                OM: Allow to call ASperGe on the flight if ASperGe module is include in the UFO model.
                    just type "asperge" at the moment where the code propose you to edit the param_card.

                MADSPIN UPDATE:
                ---------------
                OM: Allow to use another model for the decay than the one used for the production of events.
                    You are responsible of the consistency of the model in that case.
                PA: Include hellicity information for the events generated by MadSpin.
                OM: Fix a bug in MadSpin preventing the gridpack to run with NLO processes.

2.0.2(07/02/14) RF: Suppressed the writing of the 'ERROR in OneLOop dilog2_r' messages (introduced in the 
                    previous version)
                OM: Fix the bug that the shower_card.dat was wrongly identified as a pythia_card.
                OM: add one MadSpin option allowing to control the number of simultaneous open files.
                OM: Fix a bug in eps preventing evince preventing label to be displayed on page 2 and following
                    Thanks to Gauthier Durieux for the fix.
                OM: Fix a bug(crash) for p p > w+ w- j j introduce in 2.0.0 due to some jet sometimes tagged as QCD
                    and sometimes not (which was making the automatic scale computation to crash)
                OM: Change the way to writte the <init> line of the lhe file to take into account
                    - process with more that 100 subprocesses (note that you need to hack the pythia-pgs
                      package to deal with such large number of sub-process
                    - deal with pdf identification number bigger than 1 million.  
                OM: Fixed a bug preventing the Madevent to detect external module (pythia-pgs, syscalc,...)
                    Bug #1271216 (thanks Iwamoto)
                PT: PYTHIA8 scale and pdf variations

2.0.1(20/01/14) OM: Fix a bug in h > l+ l- l+ l- for group_subproceses =False (decay only). A follow up of 
                    the bug fix in 2.0.0
                RF: Replaced the Error#10 in the generation of the phase-space (for NLO) to a Warning#10.
                    In rare cases this error stopped the code, while this was not needed.
                RF: When using non-optimized loop output, the code now also works fine.
                OM: Modification of the code to allow the code to run on our servers
                VH: Improve the timing routine of the NLO code (displayed in debug mode)
                VH: FIX the import of old UFO model (those without the all_orders attribute).
                OM: Add a functionalities for restrict_model if a file paramcard_RESTRICTNAME.dat
                    exists, then this file is use as default param_card for that restriction.
                HS: Updated CutTools to v1.9.2

2.0.0(14/12/13)    CHANGE IN DEFAULT:
                   ------------------
                      OM: Change the Higgs mass to 125 GeV for most of the model (but the susy/v4 one).
                      OM: Change the default energy of collision to 13 TeV.
                      RF: Default renormalisation and factorisation scales are now set to H_T/2. (for aMC only)

                   MadEvent Update:
                   ----------------
                      OM+SF+RF: Add Frixione Photon isolation (also for aMC)
                      OM: Implementation of the reweight module for Leading Order matrix-element
                      JA+OM+AK: Store parameters needed for systematics studies.
                          This can be turned on with the use_syst parameter in
                          run_card.dat.
                          This output can be used to generate event weights for
                          a variety of variational parameters, including scalefact,
                          alpsfact, PDF choice, and matching scale. Note that this require
                          pythia-pgs v2.2 for matching scale.
                      OM+JA+Chia: Implement MadWidth (automatic/smart computation of the widths)
                      OM: Support for Form-Factor defined in the UFO model. and support for model
                          parameter presence inside the Lorentz expression.
                      OM: Support for a arbitrary functions.f file present inside the UFO model. 
                      JA: Included <clustering> tag in matched .lhe output, to be 
                          used together with Pythia 8 CKKW-L matching. This can be 
                          turned off with the clusinfo flag in run_card.dat.
                      JA: New treatment of matching for diagrams that have no
                          corresponding lower-multiplicity diagrams. Jets that
                          are not classified as shower-type emission jets are
                          flagged in the cluster scale info at the end of the event,
                          which is recognized by the Pythia interface in Pythia-PGS
                          package v. 2.2. For such jets, xqcut does not apply. This
                          allows for consistent matching e.g. of p p > w+ b b~ in 
                          the 4-flavor scheme. Note that auto_ptj_mjj must be set to
                          .false. for this to work properly.
                      OM: Change model restriction behavior: two widths with identical are not merged anymore.
                      S.Prestel(via OM): implement KT Durham cut. (thanks to Z. Marshall)
                      OM: Improved check for unresponsive of PBS cluster (thanks J. Mc Fayden)
                      OM: Implement a maximum number (2500) of jobs which can be submitted at the same time
                          by the PBS cluster. This number is currently not editable via configuration file.
                     
                   MadEvent Bug Fixing:
                   --------------------
                      OM: Fix a bug for h > l+ l- l+ l- (introduce in 1.5.9) where the phase-space parametrization 
                          fails to cover the full phase-space. This bugs occurs only if two identical particles decays
                          in identical particles and if both of those particles can't be on-shell simultaneously. 
                      OM: Fix a bug for multi_run sample in presence of negative weights (possible if NLO pdf)
                          The negative weights were not propagated to the merged sample. 
                          (thanks to Sebastien Brochet for the fix)
	         
                   aMC@NLO Update:       ! FIRST OFFICIAL RELEASE WITH NLO CAPABILITIES !
                   ---------------
                       PT: MC@NLO matching to PYTHIA8 available.
                       RF: Added FxFx merging
                       RF: Use MC over helicities for the MadLoop virtual corrections.
                       RF: Using "virtual tricks" to reduce the number of PS points for which to include
                           the virtual corrections, leading to a speed up of the code.
                       OM+SF+RF: Add Frixione Photon isolation (also in MadEvent)
                       PA+OM: Fast version of MadSpin implemented (PS generation in Fortran).
		       OM: Allow to have MadSpin in "gridpack mode" (same cards/same decay). 
                           Add in the madspin_card "set ms_dir PATH". If the path didn't exist MS will
                           create the gridpack on that path, otherwise it will reuse the information 
                           (diagram generated, maximum weight of each channel, branching ratio,...)
                           This allow to bypass all the initialization steps BUT is valid only for the 
                           exact same event generation.
                       VH: Fixed set_run.f which incorrectly sets a default value for ptl, drll and
                           etal making the code insensitive to the values set in the run_card.dat 
                       VH: Fixed a bug in MadLoop that doubled the computing time for quad precision
                       VH+RF: Added MadLoop stability information to the log files (and run summary
                           in DEBUG mode).
                       RF: Fixed a stability problem in the reweighting to get PDF and scale uncertainties.
                       VH+RF: Improved the Binoth LHA interface
                       RF: Improved the multi-channeling for processes with more amplitudes than diagrams.
                       RF: Added a new parameter in the run_card to set the required accuracy for fixed 
                           order runs.
                       SF+RF: Improved handling of fixed order analysis

                    From beta3 (13/02/13):
                       OM: Merge with 1.5.7+1.5.8 (See information below)
                       OM: Allow the customize_model to be scriptable in a 
                           friendly way.
                       RF: Event normalization is now Les Houches compliant (the weights
		           of the events should average to the total rate). The old normalization
                           can still be chosen by setting the flag 'sum = event_norm' in the run_card.
		       RF: Fixes a bug related to the mass of the tau that was not consistently 
 		           taking into account in the phase-space set-up.
		       VH: Fixed the incorrect implementation of the four gluons R2 in the loop_sm UFO.
		       VH: Fixed the UV renormalization for the SM with massive c quarks.
                       RF: The PDF uncertainty for NNPDF is now also correctly given in the run summary
                       RF: Some improvements in the test_MC and test_ME when matrix elements are
                           numerically very large
                       OM+RF: Added the running at LO to the 'launch questions'
                       OM: Allow "check" command to use a event file.
                           This will use the related param_card and the first
                           event compatible with the requested process.
                       RF: Improved the phase-space generation in the case of competing resonances

                    From beta2 (23/12/12):
                       MG5 Team: Include 1.5.4+1.5.5+1.5.6 modifications
                       MadSpin Team: Include MadSpin
                       VH: Fix computation in the Feynman gauge for the loops
                       RF: automatic computation of the NLO uncertainties
                       OM: NLO can now be runned with no central disk
                       MZ: change the format of number (using e and not d)
                       MZ: compilation and tests are possible in multicore
                       RF: allow to precise either uncertainty or number of events
                           for aMC@NLO/NLO
                       OM: ./bin/mg5 cmd.cmd is now working for NLO process

                    From beta1 (31/10/12):
                       aMCatNLO Team: First public (beta) version of aMCatNLO.
                         In order to learn aMCatNLO, please do "tutorial aMCatNLO"
                         Please also visit: http://amcatnlo.cern.ch/list.htm for more
                         information.

1.5.15 (11/12/13) OM: Fix the auto-update function in order to allow to pass to 2.0.0

1.5.14 (27/11/13) OM: Add warning about the fact that newprocess_mg5 is going to be remove in MG5_aMC_V2.0.0
                  OM: Improved cluster submision/re-submition control. 

1.5.13 (04/11/13) OM: Implement a function which check if jobs submitted to cluster are correctly runned.
                      In case of failure, you can re-submitted the failing jobs automatically. The maximal 
                      number of re-submission for a job can be parametrize (default 1) and how long you have to
                      wait before this resubmission [to avoid slow filesystem problem, i.e. condor](default 300s)
                      Supported cluster for this function: condor, lsf, pbs
                  OM: Fix a problem when more than 10k diagrams are present for a given subprocesses.
                      (tt~+4jets).
                  BF: Change nmssm model (The couplings orders were not correctly assigned for some triple 
                      Higgs interactions) 
                  OM: use evince by default to open eps file instead of gv.
		  OM: Fix a problem with the set command for the card edition for the mssm model.
                  OM: Update EWdim6 paper according to the snowmass paper. (3 more operator)
                      The default model is restricted in order to exclude those operators. In order
                      to have those you have to use import model EWdim6-full
                  OM: Fix bug #1243189, impossible to load v4 model if a local directory has the name of
                      the models (which is present in the models directory)
                  OM: Fix a bug in the complex mass scheme in the reading of the param_card (it was clearly stated)
                  OM: Improve numerical stability of the phase-space point generation. (thanks Z. Surujon)

1.5.12 (21/08/13) OM: Improve phase-space integration for processes with strong MMJJ cut. Cases where
                      the cross-section were slightly (~4%) under-evaluated due to such strong cut.
                  OM: Add a command print_results in the madevent interface. This command print the 
                      cross-section/number of events/... 
                  OM: change the way prompt color is handle (no systematic reset). Which provides better
                      result when the log is printed to a file. (thanks Bae Taegil) 
                  OM: Fix Bug #1199514: Wrong assignment of mass in the lhe events file if the initial 
                      state has one massive and one massless particles. (Thanks Wojciech Kotlarski)
                  OM: Fix a compilation problem for SLC6 for the installation of pythia-pgs
                  OM: Fix a crash linked to bug #1209113.
                  OM: Fix a crash if python is not a valid executation (Bug #1211777)
		  OM: Fix a bug in the edition of the run_card if some parameters were missing in the cards
                      (Bug #1183334)

1.5.11 (21/06/13) OM: Fix CRITICAL bug (returning wrong cross-section) for processes with more than
                      one W decaying leptonically. For such processes the lepton cuts were also used
                      on the neutrino particle reducing the cross-section. This bug was present only
                      for group_subprocesses=True (the default)
                  OM: Fix Bug #1184213: crash in presence of GIM mechanism (occur on some 
                      LINUX computer only)
                  OM: The compilation of madevent is now performed by the number of core specify
                      in the configuration file. Same for pythia, ...
                  OM: Improve support for Read-Only system
                  OM: Fix a bug with the detection of the compiler when user specifiy a specific
                      compiler.
                  OM: Fix a problem that MG5 fails to compute the cross-section/width after that 
                      a first computation fails to integrate due to a wrong mass spectrum. 
                  OM: Fix a wrong output (impossible to compile) for pythia in presence of photon/gluon
                      propagator (introduce in 1.5.8)
                  OM: Allow to have UFO model with "goldstone" attribute instead of "GoldstoneBoson", since
                      FR change convention in order to match the UFO paper.

1.5.10 (16/05/13) OM: Fix Bug #1170417: fix crash for conjugate routine in presence of 
                      massless propagator. (introduce in 1.5.9)
                  OM: Fix question #226810: checking that patch program exists before
                      trying to update MG5 code.
                  OM: Fix Bug #1171049: an error in the order of wavefunctions 
                      making the code to crash (introduce in 1.5.7)
		  OM: Allow to use an additional syntax for the set command.
                      set gauge = Feynman is now valid. (Was not valid before due to the '=')
                  OM: Fix By Arian Abrahantes. Fix SGE cluster which was not working when
                      running full simulation (PGS/Delphes).
                  OM: adding txxxxx.cc (Thanks to Aurelijus Rinkevicius for having 
                      written the routine) 
                  OM: Fix Bug #1177442. This crash occurs only for very large model. 
                      None of the model shipped with MG5 are impacted.
                  OM: Fix Question #228315. On some filesystem, some of the executable 
                      loose the permission to be executable. Recover those errors 
                      automatically.
                  OM: Modify the diagram enhancement technique. When more diagram have 
                      the same propagator structure we still combine them but we now include
                      the interference term in the enhancement technique for those diagrams.
                      This fix a crash for some multi-jet process in presence of non diagonal
                      ckm matrices.

1.5.9 (01/04/13)  JA: Fix bug in identification of symmetric diagrams, which could
                      give the wrong propagators included in event files for certain
                      processes (such as p p > z z j, z > l+ l-). Apart from the 
                      propagators (with status 2) in the event file, this bug didn't
                      affect any other results (such as distributions).
                  JA: Fix problem in gensym which made some decay chain processes
                      slower than they should be. Thanks Eric Mintun for reporting.
                  JA: Fix problem in event clustering (introduced in v. 1.5.8)
                      which made events from some processes fail Pythia running.
                  JA: Fixed bug #1156474, Pythia 8 C++ matrix element output for 
                      decay chain processes such as p p > z j, z > j j.
                      (Bug #1156474)
                  JA + OM: Automatically remove libpdf and libgeneric before survey,
                      so everything works automatically when switching between
                      built-in PDFs and LHAPDF.
                  JA: Allow syntax / to remove particles in the define command.
                      Example: define q = p / g
                  JA: Added fat warning if any decay process in a decay chain
                      includes a particle decaying to itself (as is the case
                      if you do w+ > all all, since you include w+ > w+ a).
                  JA: Forbid running newprocess_mg5 from a process directory
                      that has already been generated, to avoid confusion.
                  OM: Fix lxplus server issue (Bug #1159929)
                  OM: Fix an issue when MG5 directory is on a read only disk 
                      (Bug #1160629)
                  OM: Fix a bug which prevent to have the pythia matching plot/cross-section
                      in some particular case.
                  OM: Support of new UFO convention allowing to define custom propagator.
                      (Both in MG5 and ALOHA)
                  OM: Change ALOHA default propagator to have a specific expression for the
                      massless case allowing to speed up matrix element computation with 
                      photon/gluon.
                  OM: Correct the default spin 3/2 propagator (wrong incoming/outcoming 
                      definition)
                  ML (by OM): Adding support of the SLURM cluster. Thanks to 
                      Matthew Low for the implementation.
                  OM: Fixing the standalone_cpp output for the mssm model. (only model impacted)
                      Thanks to Silvan S Kuttimalai for reporting. 
                  OM: Fix Bug #1162512: Wrong line splitting in cpp when some name were very long.
                      (shorten the name + fix the splitting)

1.5.8 (05/03/13)  OM: Fix critical bug introduce in 1.5.0. ALOHA was wrongly written
                      HELAS routine for expression containing expression square. 
                      (like P(-1,1)**2). None of the default model of MG5 (like sm/mssm)
                      have such type of expression. More information in bug report #1132996
                      (Thanks Gezim) 		
                  OM+JA: install Delphes now installs Delphes 3 
                      [added command install Delphes2 to install Delphes 2]
                  OM: Add command in MadEvent interface: add_time_of_flight
                      This command modifies the lhe events file by adding the time of 
                      flight information in the lhe events. To run this you need to do
                      $> ./bin/madevent
                      MGME> generate_events --laststep=parton -f 
                      MGME> add_time_of_flight
		      MGME> pythia    [if needed]
                  OM: Fix bug in pythia8 output for process using decay chains syntax.
                      See bug #1099790.
                  CDe+OM: Update EWdim6 model
                  OM: Fix a bug preventing model customized via the "customize_model"
                      command to use the automatic width computation.
                  OM: Change model restriction behavior: a value of 1 for a width is 
                      not treated as a restriction rule.
                  OM: Fix incomplete restriction of the MSSM model leading to inefficient
                      process merging (and larger-than-necessary files) for the MSSM.
                  OM: Correct bug #1107603 (problem with condor cluster for submission 
                      associated to a large number of jobs). Thanks Sanjay.
                  JA: Fix one part of the problem in bug #1123974: take into 
                      account invariant mass cuts mmXX above the peak range in 
                      s-channel resonances in the phase space integration,
                      to make sure such channels find events even for narrow
                      invariant mass cut ranges. Please note the discussion in 
                      that bug report for other types of channels however.
                  JA: Fixed bug #1139303: matrix elements for identical 
                      decay chain processes with different propagators (such as 
                      p p > w+, w+ > e+ ve and p p > w-,  w- > vm~ mu-) 
                      are now no longer combined, to ensure that resonances are
                      correctly represented in event file.
                  OM: Support lhapdf set which contains photon (See bug #1131995).
                  RF+JA: Reuse last two PDF calls also for LHAPDF PDFs, clarify code
                      for reuse of PDFs in pdg2pdf.f and pdg2pdf_lhapdf.f
                  OM: Update the default delphes card to latest Delphes version. This 
                      default card is automatically overwritten by the default Delphes
                      card when running "install Delphes".
                  JA: Make sure cuts are only checked once per event - this can save
                      a lot of time for multiparton event generation.
                  OM: Fix Bug #1142042 (crash in gridpack).

1.5.7 (15/01/13)  OM+JA: Fixed crash linked to model_v4 for processes containing wwww or
                      zzww interactions. (See bug #1095603. Thanks to Tim Lu) 
                  OM: Fix a bug affecting 2>1 process when the final states particles is 
                      (outcoming fermion) introduced in version 1.5.0. (Thanks to 
                      B. Fuks) 
                  OM: Fix a problem of fermion flow for v4 model (thanks to A. Abrahantes) 
                  OM+DBF: Change the automatically the electroweak-scheme when passing to 
                      complex-mass scheme: the mass of the W is the an external parameter
                      and Gf is an internal parameter fixed by LO gauge relation. 
                  OM+DBF: Remove the model sm_mw of the model database. 
                  OM: Fix problem in the ./bin/mg5 file command when some question are 
                      present in the file.
                  OM: Extend support for ~ and ${vars} in path.
                  OM: Fix a crash in multi_run for more than 300 successive runs.
                      (Thanks to Diptimoy)
                  OM: Allow to choose the center of mass energy for the check command.
                  OM: small change in the pbs cluster submission (see question #218824)
                  OM: Adding possibility to check gauge/lorentz/...for  2>1 processes.                    

1.5.6 (20/12/12)  JA: Replaced error with warning when there are decay processes
                      without corresponding core processes final state (see 
                      Question #216037). If you get this warning, please check
                      carefully the process list and diagrams to make sure you
                      have the processes you were expecting.
                  JA: Included option to set the highest flavor for alpha_s reweighting
                      (useful for 4-flavor matching with massive b:s). Note that
                      this does not affect the choice of factorization scale.
                  JA: Fixed Bug #1089199, where decay processes with symmetric 
                      diagrams were missing a symmetry factor. 
                      Note that this only affects decay processes (A > B C ..) 
                      with multiple identical particles in the final state and 
                      some propagators not able to go on the mass shell.
                  JA: Updated the restriction cards for the sm model to set 
                      Yukawa couplings equal to the corresponding masses
                      (in order to avoid stupid gauge check failures).


1.5.5 (18/11/12)  JA: Fixed Bug #1078168, giving asymmetries in X+gamma generation
                      (e.g. Z+gamma) when ickkw=1 and pdfwgt=T. Thanks Irakli!
                  JA: Ensure that t-channel single top gives non-zero cross section
                      even if maxjetflavor=4 (note that if run with matching,
                      maxjetflavor=5 is necessary for correct PDF reweighting).
                  OM: Fixed Bug #1077877. Aloha crashing for pseudo-scalar, 3 bosons 
                      interactions (introduces in 1.5.4)
                  OM: Fix Bug for the command "check gauge". The test of comparing
                      results between the two gauge (unitary and Feynman) was not 
                      changing the gauge correctly.
                  OM: Improvment in LSF cluster support (see bug #1071765) Thanks to
                      Brian Dorney.

1.5.4 (11/11/12)  JA: Fixed bug in combine_runs.py (introduced in v. 1.5.0) for
                      processes with 5 final-state particles, which might prevent
                      matching to Pythia to work properly (thanks Priscila).
                  OM: Fix Bug #1076043, error in kinematics for e- p collisions,
 		      thanks to Uta Klein (introduced in 1.5.0).
                  JA: Fix Bug #1075525, combination of decay processes for 
                      particle and antiparticle (e.g. w+ > all all and 
                      w- > all all), thanks Pierre.
                  OM: Fix a compilation crash due to aloha (thanks Tim T)
                  JA: Fixed dynamical scale settings for e- p collisions.
                  JA: Fixed running LHAPDF on a cluster with cluster_temp_path.
                  JA: Ensure that the seed is stored in the banner even when Pythia
                      is run (this was broken in v. 1.5.0).
                  JA: Improved and clarified phase space presetting for processes
                      with competing BWs.

1.5.3 (01/11/12)  OM: Fix a crash in the gridpack mode (Thanks Baris Altunkaynak)
                  OM: Fix a crash occuring on cluster with no central disk (only
                      condor by default) for some complicated process.
                  OM: If launch command is typed before any output command, 
                      "output madevent" is run automatically.
                  OM: Fix bug preventing to set width to Auto in the mssm model.
                  OM: Allow "set width PID VALUE" as an additional possibility to
                      answer edit card function.
                  OM: Improve ME5_debug file (include now the content of the 
                      proc_card as well).

1.5.2 (11/10/12)  OM: Fix Bug for mssm model. The param_card was not read properly
                      for this model. (introduce in 1.5.0)
                  OM: If the code is run with an input file (./bin/mg5 cmd.cmd)
                      All question not answered in the file will be answered by the 
                      default value. Running with piping data is not affected by this.
                      i.e. running ./bin/mg5 cmd.cmd < answer_to_question 
                       or echo 'answer_to_question' | ./bin/mg5 cmd.cmd      
                      are not affected by this change and will work as expected.
                  OM: Fixing a bug preventing to use the "set MH 125" command in a
                      script file.
                  JA: Fixed a bug in format of results.dat file for impossible
                      configurations in processes with conflicting BWs.
                  OM: Adding command "launch" in madevent interface which is the
                      exact equivalent to the launch command in the MG5 interface
                      in madevent output.
                  OM: Secure the auto-update, since we receive some report of incomplete
                      version file information.

1.5.1 (06/10/12)  JA: Fixed symmetry factors in non-grouped MadEvent mode
                      (bug introduced in v. 1.5.0).
                  JA: Fixed phase space integration problem with multibody 
                      decay processes (thanks Kentarou for finding this!).
                  OM: Fix that standalone output was not reading correctly the param_card
                      (introduce in 1.5.0)
                  OM: Fix a crash when trying to load heft
                  OM: Fix the case when the UFO model contains one mass which 
                      has the same name as another parameter up to the case.
                  OM: Fix a bug for result lower than 1e-100 those one are now 
                      consider as zero.
                  OM: Fix a bug present in the param_card create by width computation 
                      computation where the qnumbers data were written as a float 
                      (makes Pythia 6 crash).

1.5.0 (28/09/12)  OM: Allow MG5 to run in complex mass scheme mode
                      (mg5> set complex_mass True)
                  OM: Allow MG5 to run in feynman Gauge
                      (mg5> set gauge Feynman)
                  OM: Add a new command: 'customize_model' which allow (for a
                      selection of model) to fine tune the model to your need.
                  FR team: add a file decays.py in the UFO format, this files 
                      contains the analytical expression for one to two decays
       		  OM: implement a function for computing the 1 to 2 width on 
                      the fly. (requires MG5 installed on the computer, not only
                      the process directory)
                  OM: The question asking for the edition of the param_card/run_card
                      now accepts a command "set" to change values in those cards
                      without opening an editor. This allow simple implemetation 
                      of scanning. (Thanks G. Durieux to have push me to do it)
                  OM: Support UFO model with spin 3/2
                  OM + CDe: Support four fermion interactions. Fermion flow 
                       violation/Majorana are not yet allowed in four fermion 
                       interactions.
                  OM + PdA: Allow Large Extra Dimension Model (LED) to run in the
                      MG5 framework.
                  OM: Add auto-detection if MG5 is up-to-date and propose to
                      apply a patch if not.
                  OM: MadEvent changes automatically the compiler according to 
                      the value present in the configuration file.
                  OM: Aloha modifications: faster to create routines and more 
                      optimized routines (up to 40% faster than previous version).
                  OM: Aloha now supports Lorentz expression with denominator.
                  OM: Improve error message when Source didn't compile properly.
                  OM: The numerical evaluation of the matrix element requires now 
                      less memory than before (madevent and standalone output)
                  OM: Fix a series of bugs with the madevent command 'remove' and 
                      'run_banner'                    
                  JA: Ensure identical results for identical seeds also with
                      multiple runs in the same directory. Note that identical runs
                      with previous versions can't be guaranteed (but different
                      seeds are guaranteed to give statistically independent runs).
                      Save the results.dat files from all runs.
                  JA: Amended kinematics to correctly deal with the case of
                      massive beams, as well as fixed-target proton collisions.
                  JA: Changed default in the run_card.dat to use -1 as "no cut"
                      for the max-type cuts (etaj, ptjmax, etc.).
                  JA: Added support for negative weights in matrix elements
                      (as required for interference-only terms) and PDFs.
                  JA: Avoid creating directories for integration channels
                      that can not give events based on BW settings
                      (further improvement compared to v. 1.4.8).
                  JA: Optimize phase space integration when there are resonances
                      with mass above ECM.
                  JA: Fixed issue in replace.pl script with more than 9 particles
                      in an event.
                  JA+OM: Allow cluster run to run everything on a local (node) disk.
                      This is done fully automatically for condor cluster.
                      For the other clusters, the user should set the variable
                      "cluster_temp_path" pointing to a directory (usefull only if 
                      the directory is on the node filesystem). This still requires
                      access to central disk for copying, event combination,
                      running Pythia/PGS/Delphes etc.
                  OM: Replace fortran script combine_runs by a python script. 
                      This script allows to be more stable when running on clusters 
                      with slow filesystem response (bugs #1050269 and #1028844)
                  JA: Ensure that process mirroring is turned off for decay
                      processes of type A > B C...

1.4.8.4 (29/08/12) OM: Fix a web problem which creates generations to run twice on the web.

1.4.8.3 (21/08/12) JA: Ensure that the correct seed is written also in the .lhe
                       file header.
                   JA: Stop run in presence of empty results.dat files 
                       (which can happen if there are problems with disk access
                       in a cluster run).
                   JA: Allow reading up to 5M weighted events in combine_events.

1.4.8.2 (30/07/12) OM: Allow AE(1,1), AE(2,2) to not be present in SLAH1 card
                       (1.4.8 crashes if they were not define in the param_card)
                   OM: Add a button Stop-job for the cluster and make nicer output 
                       when the user press Ctrl-C during the job.

1.4.8 (24/07/12)  JA: Cancel running of integration channels where the BW
                      structure makes it impossible to get any events. This
                      can significantly speed up event generation for processes
                      with conflicting BWs.
                  JA: Minor modification of integration grid presetting in
                      myamp.f, due to the above point.
                  JA: Raise exception if a decay process has decaying particles
                      that are not present in the corresponding core process
                      (this might help avoid syntax mistakes).
                  JA: Fixed subprocess group combination also for the case
                      when different process flags @N are given to different
                      decays of the same core process (sorry, this was missed
                      in v. 1.4.7).
                  JA: Fixed crash for process p p > w+ w+ j j t t~ when all 
                      w and t/t~ are decayed (bug #1017912, thanks to Nicolas
                      Deutschmann).
                  JA: Fixed array dimension for diagrams with a single s-channel
                      propagator (caused crash for certain compilers, bug #1022415
                      thanks Sho Iwamoto).
                  JA: Fixed crash for identical decay chains for particle-anti- 
                      particle when only one of the two is decayed, introduced 
                      in v. 1.4.7 (thanks John Lee).
                  OM: Ensure that matching plots are replaced correctly when
                      Pythia is run reusing a tag name.
                  OM: Improved check for YE/AE, YU/AU, YD/AD for first two
                      generations in SLHA1<->2 converter (thanks Abhishek).

1.4.7 (25/06/12)  JA: Change the random seed treatment to ensure that the original 
                      seed is stored in the banner (this was broken in v. 1.4.0).
                      If a non-zero seed is given in the run_card, this seed
                      is used as starting value for the SubProcesses/randinit file,
                      while the seed in the run_card is set to 0.
                      This way, the seed for a multi_run is automatically
                      updated in the same way as for individual runs.
                  TS + JA: Fix problem with duplicate random seeds above 64000.
                      Now, random seeds up to 30081*30081 can safely be used.
                  JA: Turn off automatic checking for minimal coupling orders
                      in decay processes A > B C ...
                  JA: Ensure that automatic coupling order determination works
                      also for effective theories with multiple orders in an
                      interaction (thanks Claude and Gizem Ozturk).
                  JA: Optimize phase space integration and event generation
                      for decay processes with very squeezed mass spectrum.
                  JA: Ensure that identical matrix elements in different process 
                      definitions are combined also when using the decay chain 
                      formalism (thanks to Zhen Liu for pointing this out).
                  BF+JA: Updated the NMSSM model to the latest FR version.
                  OM: Change EW_dim6 to remove all interactions which don't 
                      impact three boson scattering.
                  JA: Fixed problem in matrix element combination which allowed
                      non-identical matrix elements to be combined in certain
                      complicated processes (such as p p > l vl l vl l vl),
                      resulting in lines with Z > e+ mu- in the event file
                      (bug #1015032, thanks Johannes E for reporting).
                  JA: Fixed minor typo in myamp.f.
                  OM: Fixed minor behavior restriction of multi_run (thanks to
                      Joachim Kopp).
                  OM: Improved condor cluster support when the cluster is 
                      unresponsive (should avoid some crashes on the web).
                  JA: Fixed support for color sextets in addmothers.f
                      (thanks Nicolas Deutschmann for reporting).          
                  JA: Make sure that also the SubProcesses directories are 
                      cleaned when running bin/compile in a gridpack.
                  JA: Removed the confusing makefile in Template and replace it
                      with scripts to create madevent.tar.gz and gridpack.tar.gz.
                  
1.4.6 (16/05/12)  JA: Added cuts on lepton pt for each of the 4 hardest leptons
                  OM: Allow bin/madevent script to be run with a single line command
                      example ./bin/madevent multi_run 10 
                  OM: Adding the 4 higgs interactions in the standard model UFO model
                  JA: Added new restriction card for the sm model with massive
                      muon and electron, and non-zero tau decay width
                  JA: Ensure assignment of colors to intermediate propagators
                      works also in fermion flow- and color flow-violating 
                      RPV processes (thanks Brock Tweedie for finding this).
                  JA: Fix crash for certain fermion flow violating decay chains
                      (introduced in v. 1.3.27) (again thanks to Brock Tweedie).
                  JA: Fix crash for decay chains with multiple decays involving 
                      the same particles (thanks Steve Blanchet for reporting)
                  JA+OM: Fix crash for Pythia8 output with multiparticle vertices
                      (thanks to Moritz Huck for reporting this.)
                  OM: Fixing ALOHA output for C++/python.
                  OM: Fix a crash occuring when trying to create an output on 
                      an existing directory (thanks Celine)

1.4.5 (11/04/12)  OM: Change the seed automatically in multi_run. (Even if the seed
                      was set to a non automatic value in the card.)
                  OM: correct a minor bug #975647 (SLAH convention problem) 
                      Thanks to Sho Iwamoto
                  OM: Improve cluster support (more secure and complete version)
                  JA: Increased the number of events tested for non-zero helicity
                      configurations (needed for goldstino processes).
                  OM: Add a command to remove the file RunWeb which were not always
                      deleted correctly
                  OM+JA: Correct the display of number of events and error for Pythia 
                     in the html files.
                  OM: Changed the way the stdout/stderr are treated on the cluster
                      since some cluster cann't support to have the same output file
                      for both. (thanks abhishek)

1.4.4 (29/03/12)  OM: Added a command: "output aloha" which allows to creates a 
                      subset (or all) of the aloha routines linked to the
                      current model
                  OM: allow to choose the duration of the timer for the questions.
                      (via ./input/mg5_configuration.txt)
                  OM: Allow UFO model where G is not defined.
                  OM: allow to use ~,~user, ${var} in the path. Improve support
                      for path containing spaces.
                  JA: Fixed LHAPDF functionality which was broken in v. 1.4.0
                  JA: Allow non-equal mixing angles in mssm restrict cards
                      (as needed for cards from some spectrum generators)
                  JA: Fixed script addmasses.py for complicated events such as
                      p p > t t~ + jets with decays of t and t~.
                  JA: Added GE cluster to the list in cluster.py.
                  JA: Allow up to 1M events in a single run. Note that the 
                      unweighting (combine events) step gets quite slow with
                      so many events. Also note that if Pythia is run, still
                      maximum 50k events is recommended in a single run. 
                  OM: Fix problem linked to filesystem which makes new files
                      non executables by default. (bug #958616)
                  JA: Fixed buffer overflow in gen_ximprove when number of
                      configs > number of diagrams due to competing resonances
                      (introduced in v. 1.4.3).

1.4.3 (08/03/12)  JA: Reintroduced the possibility to completely forbid
                      s-channel diagrams, using the $$ notation. Note that
                      this should be used with great care, since the result
                      is in general not gauge-invariant. It is in general
                      better to use the $ notation, forbidding only onshell
                      s-channel particles (the inverse of decay chains).
                  JA: Automatically ensure that ptj and mmjj are below xqcut
                      when xqcut > 0, since ptj or mmjj > xqcut ruins matching.
                  OM: Add LSF to the list of supported cluster (thanks to Alexis).
                  OM: change the param_card reader for the restrict file.
                      This allow to restrict model with 3 lha id (or more)
                      (thanks to Eduardo Ponton).
                  OM: forbids to run 'generate events' with python 2.4.
                  OM: Include the configuration file in the .tar.gz created on 
                      the web (thanks to Simon) .
                  OM: Fix a Mac specific problem for edition of Delphes card.
                      (thanks to Sho Iwamoto).
                  OM: ALOHA modifications:
                       - Change sign convention for Epsilon (matching FR choices)
                       - For Fermion vertex forces that _1 always returns the  
                         incoming fermion and _2 returns the outcoming fermion. 
                         (This modifies conjugate routine output)
                       - Change the order of argument for conjugate routine
                         to expect IO order of fermion in all cases.
                       Note that the two last modifications matches MG5 conventions
                       and that those modifications correct bugs for interactions
                       a) subject to conjugate routine (i.e. if the model has 
                          majorana)                       
                       b) containing fermion momentum dependencies in the Lorentz
                          structure  
                       All model included by default in MG5 (in particular sm/mssm)
                       were not affected by those mismatch of conventions.
                       (Thanks to Benjamin fuks) 
                  OM: make acceptance test more silent.  
                  OM: return the correct error message when a compilation occur. 
                  OM: some code re-factoring.

1.4.2 (16/02/12) JA: Ensure that matching works properly with > 9 final state
                      particles (by increasing a buffer size in event output)
                 OM: add a command "import banner" in order to run a full run
                      from a given banner.
                 OM: Fix the Bug #921487, fixing a problem with home made model
                      In the definition of Particle/Anti-Particle. (Thanks Ben)
                 OM: Fix a formatting problem in me5_configuration.txt 
                      (Bug #930101) Thanks to Arian
                 OM: allow to run ./bin/mg5 BANNER_PATH and
                      ./bin/mg5 PROC_CARD_V4_PATH
                 OM: Various small fixes concerning the stability of the html 
                      output.
                 OM: Changes the server to download td since cp3wks05 has an 
                      harddisk failures.

1.4.1 (06/02/12) OM: Fix the fermion flow check which was wrongly failing on 
                      some model  (Thanks to Benjamin)
                 OM: Improve run organization efficiency (which speeds up the 
                      code on cluster) (Thanks to Johan)
                 OM: More secure html output (Thanks to Simon)

1.4.0 (04/02/12) OM: New user interface for the madevent run. Type:
                      1) (from madevent output) ./bin/madevent
                      2) (from MG5 command line) launch [MADEVENT_PATH] -i
                      This interface replaces various script like refine, 
                      survey, combine, run_..., rm_run, ...
                      The script generate_events still exists but now calls
                       ./bin/madevent. 
                 OM: For MSSM model, convert param_card to SLAH1. This card is
                      converted to SLAH2 during the MadEvent run since the UFO 
                      model uses SLAH2. This allows to use Pythia 6,
                      as well as having a coherent definition for the flavor.
                 JA+OM: For decay width computations, the launch command in 
                      addition to compute the width, creates a new param_card 
                      with the width set to the associated values, and with the 
                      Branching ratio associated (usefull for pythia). 
                 NOTE: This param_card makes sense for future run ONLY if all 
                      relevant decay are generated.
                 EXAMPLE: (after launch bin/mg5):
                       import model sm-full
                       generate t > b w+
                       define all = p b b~ l+ l- ta+ ta- vl vl~
                       add process w+ > all all
                       add process z > all all
                       define v = z w+ w-
                       add process h > all all
                       add process h > v v, v > all all
                       output
                       launch
                 OM: change output pythia8 syntax: If a path is specified this 
                      is considered as the output directory.
                 OM: Change the path of the madevent output files. This allows 
                      to run pythia/pgs/delphes mulitple times for the same set 
                      of events (with different pythia/... parameters).
                 OM: Madevent output is now insensitive to the relative path
                      to pythia-pgs, delphes, ... In consequence you don't need
                      anymore to have your directory at the same level as 
                      Template directory. 
                 OM: MadEvent checks that the param_card is coherent with the 
                      restriction used during the model generation. 
                 OM: Model restrictions will now also force opposite number to 
                      match (helpfull for constraining to rotation matrix).  
                 OM: Change the import command. It's now allowed to omit the 
                      type of import. The type is guessed automaticaly. 
                      This is NOT allowed on the web.
                 OM: Add a check that the fermion flow is coherent with the 
                      Lorentz structure associates to the vertex.
                 OM: Add a check that the color representation is coherent. 
                      This allow to detect/fix various problem linked
                      to some new models created by FR and SARAH.
                 OM: Change the default fortran compiler to gfortran.
                 OM: Add the possibility to force which fortran compiler will
                      be used, either via the configuration file or via the set 
                      command.
                 OM: Add the possibility to bypass the automatic opening of 
                      the web browser (via the configuration file: 
                      ./input/mg5_configuration.txt )
                 OM: add 'save options' command to save the current configuration 
                      in the configuration file. 
                 OM: Change the scheme of questions when running madevent and 
                      allow to specify in the command interface if you
                      want to run pythia/pgs/...
                      Allow to put the answers to the questions in the 
                      proc_card.dat.
                 OM: Add options for the display command:
                      a) display options: return the current option value. 
                        i.e. those set via the set command and/or via the 
                        configuration file
                      b) display variable NAME: return the current string 
                        representation of NAME and/or self.NAME .
                      c) display coupling_order: return the coupling orders with
                        their associated weight (for automatic order restriction)
                      d) display couplings now returns the list of all couplings
                        with the associated expression
                      e) display interactions [PART1] [PART2] [PART3] ...
                         display all interactions containing the particles set
                         in arguments 
                 OM: New Python script for the creation of the various html pages.
                      This Requires less disk access for the generation of the files.
                 OM: Modify error treatment, especially for Invalid commands
                      and Configuration problems.
                 JA: Ensure that we get zero cross section if we have
                      non-parton initial states with proton/antiproton beams
                 OM: Improve cluster support. MadEvent now supports PBS/Condor/SGE
                      Thanks to Arian Abrahantes for the SGE implementation.
                 OM: Improve auto-completion (better output/dealing with multi line/...)
                 OM: Improve the parallel suite and change the release script to run
                      some of the parallel tests. This ensures even higher stability 
                      of the  code for the future releases.
                 JA: Changed the way gridpacks work: Set granularity to 1
                      (so randomly select channels only if they should generate 
                      less than 1 event), but allowing channels to run down to a single
                      iteration. This removes all old problems with increased
                      variance for small channels in the gridpacks, while giving 
                      even faster event generation.

                 Thanks to Johan Alwall, Sho Iwamoto for all the important 
                 testing/bug reports.


1.3.33 (01/01/12) JA: Revisited colors for propagators in addmothers.f
                      to ensure that propagators in color flow
                      violating processes get the correct color
                      from initial state particles (thanks to
                      Michele Gabusi for forcing me to do this).

1.3.32 (21/12/11) JA: Fixed a bug in the PDF reweighting routine,
                      which caused skewed eta distributions for
                      matched samples with pdfwgt=T. Thanks to Giulio
                      Lenzi for finding this.
 
1.3.31 (29/11/11) OM: Fix a bug an overflow in RAMBO (affects standalone 
                     output only)
                  PdA (via OM): Change RS model (add a width to the spin2)
                  OM: Fix a bug in the cuts associate to  allowed mass of all 
                      neutrinos+leptons (thanks to Brock Tweedie for finding it)
                  OM: Remove some limitation in the name for the particles


1.3.30 (18/11/11) OM: Fix a bug for the instalation of pythia-pgs on a 64 bit
                      UNIX machine.
                  OM: If ROOTSYS is define but root in the PATH, add it 
                      automatically in create_matching_plots.sh
                     This is require for the UIUC cluster.

1.3.29 (16/11/11) OM: Fixed particle identities in the Feynman diagram drawing
                  JA: Fixed bug in pdf reweighting when external LHAPDF is used.
                  OM+JA: Simplify the compilation of pythia-pgs package.


1.3.28 (14/11/11) OM+JA: Fix special case when Lorentz structure combining
                      two different Majorana particles depends on the
                      incoming/outgoing status of the Majorana particles
                      (needed for MSSM with Goldstino).
                  JA: Fixed problem with colors in addmothers.f for complicated
                      multiparticle vertices and simplified color treatment 
                      (thanks to Gauthier Durieux for pointing this out).
                  JA: Further improved gridpack parameters
                  OM: Update the parallel test (now testing against MG5 1.3.3)
                  OM: Include some parallel test in the release script.


1.3.27 (05/11/11) JA: Fix bug in mirrored amplitudes (sometimes
                      amplitudes that should not be flagged as
                      mirrored were flagged as mirrored). Thanks
                      Marco Zaro for reporting this!
                  JA: Fix another problem getting enough events in
                      gridpack mode (it was not completely fixed in
                      v. 1.3.24). Thanks Alexis!
                  JA: Added "!" comments for all parameters in the default
                      run_card, since apparently this is still needed
                      for g77 to correctly read the parameters.
 
1.3.26 (31/10/11) JA: Fix color setting in MadEvent event file for
                      multiparticle vertices, which was not taken into
                      account in the upgrade in v. 1.3.18
                  OM: Fixed mmnl cut (inv. mass of all leptons and neutrinos)
                      which was never active.
                  OM: Fix td install in Linux were a chmod was missing

1.3.25 (27/10/11) JA: Ensure that the correct intermediate resonance
                      is always written in the event file, even when we
                      have resonances with identical properties.
                  OM: Fix the bug forcing to quit the web browser in order to
                      have MG5 continuing to run.
                  OM: Change the tutorial in order to allow open index.html
                      after the output command. 

1.3.24 (22/10/11) JA: Fix problem with getting enough events in gridpack
                      mode (this was broken in v. 1.3.11 when we moved
                      from events to luminocity in refine). Thanks to
                      Alexis Kalogeropoulos.

1.3.23 (19/10/11) JA: Allow user to set scales using setscales.f again 
                      (this was broken in v. 1.3.18). Thanks to Arindam Das.
                  JA: Ensure that the error message is displayed if the
                     "make" command is not installed on the system.
 
1.3.22 (12/10/11) JA: Fixed another bug (also introduced in 1.3.18), which 
                      could give the wrong ordering between the s-channel 
                      propagators for certain multiprocess cases (this
                      also lead to a hard stop, so don't worry, if you get 
                      your events, the bug doesn't affect you). Sorry about
                      that, this is what happens when you add a lot of
                      new functionality...

1.3.21 (12/10/11) OM: Add a new command: install.
                      This allow to install quite easily different package
                      devellop for Madgraph/MadEvent. The list of available
                      package are pythia-pgs/MadAnalysis/ExRootAnalysis/Delphes
                  OM: Adding TopEffth Model
                  OM: Improve display particles and autocompletion in
                      presence of nonpropagating particles
                  OM: Fix Aloha bug linked to four fermion operator
                  PA: fix the problem of degenerate color basis in the
                      diquark sextet model
                  JA: Fixed bug in cluster.f that created a hard stop,
                      introduced in 1.3.18.

1.3.20 (09/10/11) JA: Fixed bug in myamp.f that created a hard stop
                      error for certain cases with many processes with
                      different propagators in the same subprocess dir.

1.3.19 (06/10/11) JA: Fixed problem with SubProcesses makefile on Linux,
                      introduced in 1.3.18.

1.3.18 (04/10/11) JA: Use model information to determine color of particles
                      for reweighting and propagator color info.
                  JA: Changed the definition of "forbidden s-channels"
                      denoted by "$" to exclude on-shell s-channels while
                      keeping all diagrams (i.e., complemetary to the decay
                      chain formalism). This reduces the problems with 
                      gauge invariance compared to previously.
                      "Onshell" is as usual defined by the "bwcutoff" flag 
                      in the run_card.dat.
                  JA: Enable proper 4-flavor matching (such as gg>hbb~+jets)
                      Note that you need the Pythia/PGS package v. 2.1.9 or 
                      later to use with 4F matching.
                      Changes include: alpha_s reweighting also for b vertices,
                      new scale treatment (mu_F for pp>hbb~ is (pT_b^max*m_Th)),
                      no clustering of gluons to final-state massive particles
                      in MadEvent.
                  JA: Ensure that factorization scale settings and matching works
                      also in singlet t-channel exchange processes like
                      single top and VBF. The dynamic factorization
                      scale is given by the pT of the scattered quark
                      (on each side of the event).
                Note: You need the Pythia/PGS package v. 2.1.10 or later
                      to use with VBF matching, to ensure that both radiated
                      and scattered partons are treated correctly
                      - scattered partons need to be excluded from the matching,
                      since their pT can be below QCUT. An even better
                      treatment would require to individually shower and match
                      the two sides in Pythia, which is not presently possible.
                Note: In the matched 4-flavor process p p > t b~ j $ w+ w- t~ +
                      p p > t b~ j j $ w+ w- t~, there is an admixture
                      of t-channel single top (with up to 1 radiated jet) 
                      and s-channel single top (with up to 2 radiated jets). 
                      In this case, the automatic determination of maximum 
                      multiplicity sample doesn't work (since max in the file 
                      will be 2 jets, but for t-channel max is 1 jet).
                      So MAXJETS=1 must be specified in the pythia_card.dat.
                  JA: Fixed pdf reweighting for matching, which due to a mistake
                      had never been activated.
                  JA: Improved phase space integration presetting further by 
                      taking into account special cuts like xpt, ht etc.
                  JA: Introduce new convention for invariant mass cuts
                      - if max < min, exclude intermediate range
                      (allows to exclude W/Z dijet resonances in VBF processes)

1.3.17 (30/09/11) OM: Fix a crash created by ALOHA when it tries to create the full
                      set of ALOHA routines (pythia8 output only).

1.3.16 (11/09/11) JA: Fixed the problem from 1.3.12.

1.3.15 (09/09/11) OM: remove the fix of 1.3.12
                      (No events in output for some given processes)

1.3.14 (08/09/11) OM: Fix a bug in the RS model introduced in 1.3.8

1.3.13 (05/09/11) JA: Fixed bug with cut_decays=F which removed cuts also for
                      non-decay products in certain channels if there is
                      a forced decay present. Note that this does not affect
                      xqcut, only pt, minv and eta cuts.
                  JA: If non-zero phase space cutoff, don't use minimum of
                      1 GeV (this allows to go to e.g. 2m_e invariant mass for
                      \gamma* > e+ e-).

1.3.12 (01/09/11) JA: Fixed problem with decay chains when different decays
                      result in identical final states, such as
                      p p > go go, (go > b1/b1~ b/b~, b1/b1~ > b/b~ n1)
                      (only one of the decay chains was chosen, instead of
                      all 3 combinations (b1,b1), (b1,b1~), (b1~,b1~))
                  JA: Allow for overall orders also with grouped subprocesses
                  JA: Ensure that only leading color flows are included in event
                      output (so no singlet flows from color octets).
                  JA: Fixed small bug in fermion flow determination for multifermion
                      vertices.

1.3.11 (26/08/11) JA: Improved precision of "survey" by allowing 4th and 5th 
                      iteration if accuracy after 3 iterations < 10%.
                  JA: Subdivide BW in phase space integration for conflicting BWs 
                      also for forced decays, to improve generation with large
                      bwcutoff in e.g. W+ W- production with decays.
                  JA: Do refine using luminocity instead of number of events,
                      to work with badly determined channels.
                  JA: Don't use BW for shat if mass > sqrt(s).
                  JA: Fixed insertion of colors for octet resonances decaying to 
                      octet+singlet (thanks Bogdan for finding this)

1.3.10 (23/08/11) OM: Update ALOHA version
                  OM: increase waiting time for jobs to write physically the results on
                      the disks (in ordre to reduce trouble on the cluster).

1.3.9 (01/08/11)  OM: Add a new model DY_SM (arXiv:1107.5830). Thanks to Neil 
                      for the generation of the model 

1.3.8 (25/07/11)  JA: Replace the SM and HEFT models with latest versions using
                      the Wolfenstein parameterization for the CKM matrix.
                  JA: Implemented reading of the new UFO information about
                      coupling orders (order hierarchy and expansion_order).
                  JA: New "coupling order" specification WEIGHTED which checks
                      for  sum of coupling orders weighted by their hierarchy.
                  JA: Implemented optimal coupling orders for processes from any
                      model if no coupling orders specified.

1.3.7 (21/07/11)  JA: Fix makefiles for some v4 models that were forgotten
                      in v. 1.3.5

1.3.6 (18/07/11)  OM: Ensure that the new makefiles work on the web

1.3.5 (14/07/11): JA: New organization of make files, ensure that compilation works 
                      for all modes (with/without LHAPDF, static/dynamic, 
                      regular/gridpack) for both Linux and Mac OS X (be careful with 
                      dynamic libraries on Mac OS X though, since it seems that 
                      common blocks might not work properly)
                  JA: Fixed proper error messages and clean stop for compilation 
                      errors during MadEvent run.

1.3.4 (05/07/11): OM: More informative error message when a compilation error occurs

1.3.3 (29/06/11): JA: Fixed diagram symmetry for case when there are
                      no 3-vertex-only diagrams
                  JA (by OM): More informative error when trying to generate invalid 
                      pythia8 process

1.3.2 (14/06/11): OM: Fix fortran output when a model is case sensitive 
                        (Bug if a coupling was depending of a case sensitive parameter)
                  SdV: Remove a annoying print in the new cuts (added in 1.3.0)
                  OM: Fix a compilation problem in the standalone cpp output

1.3.1 (02/06/11): JA: Fixed missing file bug with the introduction of
                      inclusive HT cut

1.3.0 (02/06/11): JA: Allow for grouped subprocesses also for MG4 models
                  JA: Improved multiprocess diagram generation to reuse
                      diagrams for crossed processes
                  JA: Automatic optimization of order of particles in
                      multiparticle labels for optimal multiprocess generation
                  JA: Improved efficiency of identification of identical
                      matrix elements
                  JA: Improved identification of diagrams with identical
                      divergency structure for grouped subprocesses
                  JA: Included more fine-grained run options in the
                      run_card, including helicity summation options,
                      whether or not to set ptj and mjj automatically
                      based on xqcut, etc.
                  JA: Fixed some minor array limit and arithmetics warnings
                      for extreme decay and decay chain processes.
                  SdV: Added cuts on H_T(all jets, light and b)
                  OM: Fixed minor bug related to cluster option in launch

1.2.4 (15/05/11): JA: Fixed long-standing bug in DECAY relating to
                      the cross section info in <init> block, and
                      fixed parameter reading for MG5 SM model.

1.2.3 (11/05/11): JA: Fixed problem with scale choice in processes with mixed 
                      QED/QCD orders, e.g. p p > t t~ QED=2. Note that this fix
                      doesn't work for p p > t t~ j j QED=4 which should still
                      be avoided.
                  JA: Added the ptllmin/max options in the default run_card.dat

1.2.2 (09/05/11): OM: fix ALOHA symmetries creating not gauge invariant result 
                      for scalar octet

1.2.1 (08/05/11): OM: reduce the quantity of RAM use by matrix.f
                  OM: support speed of psyco if this python module is installed
                  OM: fix a minor bug in the model parsing
                  OM: add the check of valid model.pkl also for v4 model
                  OM: add a check that UpdatesNotes is up-to-date when
                      making a release
                  JA: Fixed problem in phase space generation for
                      s-channel mass > s_tot

1.2.0 (05/05/11): OM: minor fixes on check charge conjugation
                  OM: add a check on the path for the validity of the model.pkl
                  JA: Fixed problem with combine_runs on certain compilers

1.1.2 (03/05/11): OM+JA: Fixed problem for models with multiple
                      interactions for the same set of particles,
                      introduced in v. 1.1.1
 
1.1.1 (02/05/11): JA: Replaced (slow) diagram symmetry determination by
                      evaluation with fast identification based on diagram tags.
                  JA: Replacing the "p=-p" id=0 vertex produced by diagram 
                      generation algorithm already in the diagram generation,
                      simplifying drawing, helas objects and color.
                  JA: Fixed compiler warnings for unary operator.
                  JA: Always set all coupling orders for diagrams
                      (needed for NLO implementations).
                  OM: Improved and more elegant "open" implementation for
                      the user interface.
                  OM: minor fixes related to checking the gauge

1.1.0 (21/04/11): JA: Removed hard limit on number of external particles in 
                      MadEvent, allowing for unlimited length decay chains there
                      (up to 14 final state particles successfully integrated).
                  JA: Improved helicity selection and automatic full helicity 
                      sum if needed. Optimization of run parameters.
                  JA: New flag in run_card.dat to decide whether basic cuts
                      are applied to decay products or not.
                  OM: Merged ALOHA calls for different lorentz structures 
                      with the same color structures, increasing the speed and 
                      efficiency of matrix element evaluations.
                  OM: Added new "open" command in command line interface,
                      allowing to open standard file types directly.
                      Automatically open crossx.html at launch.
                  JA: Fixed MadEvent bugs for multiparton processes with 
                      conflicting decays and some faulty array limits.
                  JA: Suppressed scary but irrelevant warnings for compiling 
                      2->1 and 1->2 processes in MadEvent.
                  JA: Pythia 8 output further optimized.
                  JA, OM: Several minor fixes relating to user interface etc.

1.0.0 (12/04/11): Official release of MadGraph 5. Some of the features:
                  - Complete FeynRules compatibility through the UFO interface
                  - Automatic writing of HELAS routines for any model in
                    Fortran, C++ or Python through ALOHA
                  - Matrix element output in Fortran, C++ or Python
                  - Output formats: MadEvent, Pythia 8, Standalone (Fortran/C++)
                  - Support for spin 0, 1/2, 1, 2 particles
                  - Support for color 1, 3, 6, 8
                  - Revamped MadEvent with improved subprocess directory 
                    organization and vastly increased speed and stability
                  - Unlimited length decay chains (up to 12 final state
                    particles tested with MadEvent, see v. 1.0.1)
                  - Process checks for new model implementations
                  - ...and much more (see paper "MadGraph 5: Going Beyond")<|MERGE_RESOLUTION|>--- conflicted
+++ resolved
@@ -1,8 +1,8 @@
 Update notes for MadGraph5_aMC@NLO (in reverse time order)
 
-<<<<<<< HEAD
+
 3.0.2
-     include up to 2.7.1
+     include up to 2.7.2
      MZ: better handling of zeros in color-linked borns 
      RF: improved the behaviour for integration channels that give zero cross section
      RF: Rewritten the mint integrator package. Makes for easier extensions.
@@ -34,11 +34,9 @@
      RF: Reduction of the number of jobs -- results in earlier detection of small integration channels for fNLO
      OM: remove ./bin/mg5 executable
 
-=======
 2.7.2(17/03/20)
       OM: Fix a Bug in pythia8 running on Ubuntu 18.04.4 machine
       OM: Speed up standalone_cpp code by changing compilation flag
->>>>>>> 11c62d73
 
 2.7.1.2(09/03/20)
       OM: Fixing issue (wrong cross-section and differential cross-section) for

--- conflicted
+++ resolved
@@ -1,27 +1,21 @@
 Update notes for MadGraph5_aMC@NLO (in reverse time order)
 
-<<<<<<< HEAD
-2.5.0
+2.5.0 (xx/xx/xx)
        OM: Modify the structure of the output format such that all the internal format have the same structure
        OM: Adding the Plugin directory. Three kind of plugin are currently supported
            - plugin defining a new type of output format
            - plugin defining a new type of cluster handling
            - plugin modifying the main interface of MG5aMCnlo 
            More informations/examples are available here:
- 	   https://cp3.irmp.ucl.ac.be/projects/madgraph/wiki/Plugin
+           https://cp3.irmp.ucl.ac.be/projects/madgraph/wiki/Plugin
        VH: adding the possibility to install COLLIER and to use it to reduce the loop-matrix element
        OM+VH: At the first loop/NLO computation, a new question will now be asked to choose which program
            to install to compute the loop. You can still install additional method later via the "install" command
        OM: add an automatic update of the param_card to write the correct value for all dependent parameter.
        OM: add the check that the param_card is compatible with the model restriction.
-       OM+VH: 
-     
-=======
-2.4.4 (xx/xx/xx)
-        OM: Fix a bug in the helicity by helicity reweighting method. (introduced in 2.4.3)
-
-
->>>>>>> 7907e616
+       OM: Fix a bug in the helicity by helicity reweighting method. (introduced in 2.4.3)
+
+
 2.4.3 (01/08/16)
         OM: Reduce the amount of log file/output generated for LO run (output can use up to three times less output).
         OM: For the LO combination of events (unweighting) pass to the method previously used for loop-induced.
@@ -32,8 +26,8 @@
         OM: Fix a bug in MadSpin where the cross-section reported in the <init> block of the LHEF
             was wrongly assigned when multiple process were present in the LHEF and that different Brancing ratio
             were associated to each of those processes.
-	RF: For NLO process generation, fix a problem with turning on PDF reweighting with sets that have only a
-	    single member. Also, allow for reweighting with up to 25 PDF sets (and their error members) for a single run.
+        RF: For NLO process generation, fix a problem with turning on PDF reweighting with sets that have only a
+            single member. Also, allow for reweighting with up to 25 PDF sets (and their error members) for a single run.
         OM: Fixing bug allowing to specify a UFO model by his full path for NLO computation (thanks Zachary Marschal).
         OM: Fixing bug in LO re-weighting in case of helicity by helicity re-weighting. Now the events is boost back in 
             the center of mass frame to ensure consistency with the helicity definition.
@@ -52,8 +46,8 @@
 
 2.4.0 (12/05/16)
         OM: Allowing the proper NLO reweighting for NLO sample
-	RF: For NLO processes allow for multiple PDF and scales reweighting, directy by inputting lists
-	    in the run_card.dat.
+        RF: For NLO processes allow for multiple PDF and scales reweighting, directy by inputting lists
+            in the run_card.dat.
         VH: Interfaced MadLoop to Samurai and Ninja (the latter is now the default)
         HS: Turn IREGI to off by default
         MZ: new NLO generation mode. It is more efficient from the memory and CPU point of 
@@ -77,36 +71,32 @@
         MZ: Fix problem with slurm cluster
         OM: Improve scan functionalities
         PT: New way of handling Pythia8 decays
-	RF: Fixed a bug that resulted in wrong event weights for NLO processes when requiring
+        RF: Fixed a bug that resulted in wrong event weights for NLO processes when requiring
             a very small number of events (introduced in 2.3.3)
         OM: Allow to keep the reweight information in the final lhe file for future computation 
         MZ: updated FJcore to version 3.1.3 (was 3.0.5)
 
 2.3.3 (15/10/15)
-	OM: Having two mode for "output pythia8" one (default) for pythia8.2 and one for pythia8.1 (with --version=8.1)
-    OM: Allow new syntax for the param_card: instead of an entry you can enter scan:[val1, val2,...]
-        To perform a scan on this parameter.
-    OM: Having two mode for "output pythia8" one (default) for pythia8.2 and one for pythia8.1 (with --version=8.1)
-    OM: Allow new syntax for the param_card: instead of an entry you can enter "scan:[val1, val2,...]"
-        To perform a scan on this parameter.
-    OM: Having two mode for "output pythia8" one (default) for pythia8.2 and one for pythia8.1 (with --version=8.1)
-	RF: Rewriting of job-control for NLO processes. Better accuracy estimates for FO processes
-	RF: Fix for factorisation scale setting in FxFx merging when very large difference in scale in the
- 	    non-QCD part of a process. 
-	RF: Better discarding of numerical instabilities in the real-emission matrix elements. Only of interested for
+        OM: Allow new syntax for the param_card: instead of an entry you can enter scan:[val1, val2,...]
+            To perform a scan on this parameter.
+        OM: Having two mode for "output pythia8" one (default) for pythia8.2 and one for pythia8.1 (with --version=8.1)
+        RF: Rewriting of job-control for NLO processes. Better accuracy estimates for FO processes
+        RF: Fix for factorisation scale setting in FxFx merging when very large difference in scale in the
+            non-QCD part of a process. 
+        RF: Better discarding of numerical instabilities in the real-emission matrix elements. Only of interested for
 	    processes which have jets at Born level, but do not require generation cut (like t-channel single-top). 
-	RF: Added an option to the run_card to allow for easier variation of the shower starting scale (NLO only).
-	RF: Fixed a problem in the setting of the flavour map used for runs with iAPPL >= 1. 
-	RF: Allow for decay processes to compute (partial) decay widths at NLO accuracy (fixed order only).
-    OM: (SysCalc interface) Allow to bypass the pdf reweighting/alpsfact reweighting
-    MZ: fixed bug related to slurm clusters
+        RF: Added an option to the run_card to allow for easier variation of the shower starting scale (NLO only).
+        RF: Fixed a problem in the setting of the flavour map used for runs with iAPPL >= 1. 
+        RF: Allow for decay processes to compute (partial) decay widths at NLO accuracy (fixed order only).
+        OM: (SysCalc interface) Allow to bypass the pdf reweighting/alpsfact reweighting
+        MZ: fixed bug related to slurm clusters
 	OM: remove the addmasses.py script of running by default on gridpack mode. 
             if you want to have it running, you just have to rename the file madevent/bin/internal/addmasses_optional.py to
- 	    madevent/bin/internal/addmasses_optional.py and it will work as before. (Do not work with SysCalc tag)
+            madevent/bin/internal/addmasses_optional.py and it will work as before. (Do not work with SysCalc tag)
         OM: make the code compatible with "python -tt" option
 
 2.3.2.2 (06/09/15)
-    VH: Finalized the MG5aMC-GoSam interface
+        VH: Finalized the MG5aMC-GoSam interface
 
 2.3.2(20/08/15)   
         OM: Improve reweighting module. (https://cp3.irmp.ucl.ac.be/projects/madgraph/wiki/Reweight)

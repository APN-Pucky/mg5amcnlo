Update notes for MadGraph 5 (in reverse time order)

<<<<<<< HEAD
2.0.0.beta3(13/01/13) OM: Merge with 1.5.8 (See information below)
=======
2.0.0.beta3(13/01/13) OM: Merge with 1.5.7+1.5.8 (See information below)
>>>>>>> 37ec56cb
                      OM: Allow the customize_model to be scriptable in a 
                          friendly way.
                      RF: Event normalization is now Les Houches compliant (the weights
		          of the events should average to the total rate). The old normalization
			  can still be chosen by setting the flag 'sum = event_norm' in the run_card.
		      RF: Fixes a bug related to the mass of the tau that was not consistently 
 		          taking into account in the phase-space set-up.
		      RF: The PDF uncertainty for NNPDF is now also correctly given in the run summary
		      RF: Some improvements in the test_MC and test_ME when matrix elements are
                          numerically very large
		      OM+RF: Added the running at LO to the 'launch questions'
                      OM: Allow "check" command to use a event file.
                          This will use the related param_card and the first
                          event compatible with the requested process.

2.0.0.beta2(23/12/12) MG5 Team: Include 1.5.4+1.5.5+1.5.6 modifications
                      MadSpin Team: Include MadSpin
                      VH: Fix computation in the Feynman gauge for the loops
                      RF: automatic computation of the NLO uncertainties
                      OM: NLO can now be runned with no central disk
                      MZ: change the format of number (using e and not d)
                      MZ: compilation and tests are possible in multicore
                      RF: allow to precise either uncertainty or number of events
                          for aMC@NLO/NLO
                      OM: ./bin/mg5 cmd.cmd is now working for NLO process

2.0.0.beta1(31/10/12) aMCatNLO Team: First public (beta) version of aMCatNLO.
                        In order to learn aMCatNLO, please do "tutorial aMCatNLO"
                        Please also visit: http://amcatnlo.cern.ch/list.htm for more
                        information.

<<<<<<< HEAD
1.5.8 (xx/xx/13)  OM: Add one command in MadEvent interface: add_time_of_flight
                      This command modify the lhe events file by adding the time of 
                      flight information in the lhe events.
                  OM: Fix bug in pythia8 output for process using decay chains syntax.
                      See bug #1099790.
                  CDe+OM: Update Dim6 model
                  OM: Fix a bug preventing model customized via the "customize_model"
                      command to be able to use the automatic width computation.
                  OM: Fix a bug in model restriction when a width was equals to one.
                      In such case, the width is not fixed to this value anymore.
                  OM: correct bug #1107603 (problem with condor cluster for submission 
                      associated to a large number of jobs). Thanks Sanjay 
=======
1.5.8 (26/02/13)  OM: Fix critical bug introduce in 1.5.0. ALOHA was wrongly written
                      HELAS routine for expression containing expression square. 
                      (like P(-1,1)**2). None of the default model of MG5 (like sm/mssm)
                      have such type of expression. More information in bug report #1132996
                      (Thanks Gezim) 		
                  OM+JA: install Delphes now installs Delphes 3 
                      [added command install Delphes2 to install Delphes 2]
                  OM: Add command in MadEvent interface: add_time_of_flight
                      This command modifies the lhe events file by adding the time of 
                      flight information in the lhe events. To run this you need to do
                      $> ./bin/madevent
                      MGME> generate_events --laststep=parton -f 
                      MGME> add_time_of_flight
		      MGME> pythia    [if needed]
                  OM: Fix bug in pythia8 output for process using decay chains syntax.
                      See bug #1099790.
                  CDe+OM: Update EWdim6 model
                  OM: Fix a bug preventing model customized via the "customize_model"
                      command to use the automatic width computation.
                  OM: Change model restriction behavior: a value of 1 for a width is 
                      not treated as a restriction rule.
                  OM: Fix incomplete restriction of the MSSM model leading to inefficient
                      process merging (and larger-than-necessary files) for the MSSM.
                  OM: Correct bug #1107603 (problem with condor cluster for submission 
                      associated to a large number of jobs). Thanks Sanjay.
                  JA: Fix one part of the problem in bug #1123974: take into 
                      account invariant mass cuts mmXX above the peak range in 
                      s-channel resonances in the phase space integration,
                      to make sure such channels find events even for narrow
                      invariant mass cut ranges. Please note the discussion in 
                      that bug report for other types of channels however.
                  JA: Fixed bug #1139303: matrix elements for identical 
                      decay chain processes with different propagators (such as 
                      p p > w+, w+ > e+ ve and p p > w-,  w- > vm~ mu-) 
                      are now no longer combined, to ensure that resonances are
                      correctly represented in event file.
                  OM: Support lhapdf set which contains photon (See bug #1131995).
                  RF+JA: Reuse last two PDF calls also for LHAPDF PDFs, clarify code
                      for reuse of PDFs in pdg2pdf.f and pdg2pdf_lhapdf.f
                  OM: Update the default delphes card to latest Delphes version. This 
                      default card is automatically overwritten by the default Delphes
                      card when running "install Delphes".
                  JA: Make sure cuts are only checked once per event - this can save
                      a lot of time for multiparton event generation.
                  OM: Fix Bug #1142042 (crash in gridpack).
>>>>>>> 37ec56cb

1.5.7 (15/01/13)  OM+JA: Fixed crash linked to model_v4 for processes containing wwww or
                      zzww interactions. (See bug #1095603. Thanks to Tim Lu) 
                  OM: Fix a bug affecting 2>1 process when the final states particles is 
                      (outcoming fermion) introduced in version 1.5.0. (Thanks to 
                      B. Fuks) 
                  OM: Fix a problem of fermion flow for v4 model (thanks to A. Abrahantes) 
                  OM+DBF: Change the automatically the electroweak-scheme when passing to 
                      complex-mass scheme: the mass of the W is the an external parameter
                      and Gf is an internal parameter fixed by LO gauge relation. 
                  OM+DBF: Remove the model sm_mw of the model database. 
                  OM: Fix problem in the ./bin/mg5 file command when some question are 
                      present in the file.
                  OM: Extend support for ~ and ${vars} in path.
                  OM: Fix a crash in multi_run for more than 300 successive runs.
                      (Thanks to Diptimoy)
                  OM: Allow to choose the center of mass energy for the check command.
                  OM: small change in the pbs cluster submission (see question #218824)
                  OM: Adding possibility to check gauge/lorentz/...for  2>1 processes.                    

1.5.6 (20/12/12)  JA: Replaced error with warning when there are decay processes
                      without corresponding core processes final state (see 
                      Question #216037). If you get this warning, please check
                      carefully the process list and diagrams to make sure you
                      have the processes you were expecting.
                  JA: Included option to set the highest flavor for alpha_s reweighting
                      (useful for 4-flavor matching with massive b:s). Note that
                      this does not affect the choice of factorization scale.
                  JA: Fixed Bug #1089199, where decay processes with symmetric 
                      diagrams were missing a symmetry factor. 
                      Note that this only affects decay processes (A > B C ..) 
                      with multiple identical particles in the final state and 
                      some propagators not able to go on the mass shell.
                  JA: Updated the restriction cards for the sm model to set 
                      Yukawa couplings equal to the corresponding masses
                      (in order to avoid stupid gauge check failures).


1.5.5 (18/11/12)  JA: Fixed Bug #1078168, giving asymmetries in X+gamma generation
                      (e.g. Z+gamma) when ickkw=1 and pdfwgt=T. Thanks Irakli!
                  JA: Ensure that t-channel single top gives non-zero cross section
                      even if maxjetflavor=4 (note that if run with matching,
                      maxjetflavor=5 is necessary for correct PDF reweighting).
                  OM: Fixed Bug #1077877. Aloha crashing for pseudo-scalar, 3 bosons 
                      interactions (introduces in 1.5.4)
                  OM: Fix Bug for the command "check gauge". The test of comparing
                      results between the two gauge (unitary and Feynman) was not 
                      changing the gauge correctly.
                  OM: Improvment in LSF cluster support (see bug #1071765) Thanks to
                      Brian Dorney.

1.5.4 (11/11/12)  JA: Fixed bug in combine_runs.py (introduced in v. 1.5.0) for
                      processes with 5 final-state particles, which might prevent
                      matching to Pythia to work properly (thanks Priscila).
                  OM: Fix Bug #1076043, error in kinematics for e- p collisions,
 		      thanks to Uta Klein (introduced in 1.5.0).
                  JA: Fix Bug #1075525, combination of decay processes for 
                      particle and antiparticle (e.g. w+ > all all and 
                      w- > all all), thanks Pierre.
                  OM: Fix a compilation crash due to aloha (thanks Tim T)
                  JA: Fixed dynamical scale settings for e- p collisions.
                  JA: Fixed running LHAPDF on a cluster with cluster_temp_path.
                  JA: Ensure that the seed is stored in the banner even when Pythia
                      is run (this was broken in v. 1.5.0).
                  JA: Improved and clarified phase space presetting for processes
                      with competing BWs.

1.5.3 (01/11/12)  OM: Fix a crash in the gridpack mode (Thanks Baris Altunkaynak)
                  OM: Fix a crash occuring on cluster with no central disk (only
                      condor by default) for some complicated process.
                  OM: If launch command is typed before any output command, 
                      "output madevent" is run automatically.
                  OM: Fix bug preventing to set width to Auto in the mssm model.
                  OM: Allow "set width PID VALUE" as an additional possibility to
                      answer edit card function.
                  OM: Improve ME5_debug file (include now the content of the 
                      proc_card as well).

1.5.2 (11/10/12)  OM: Fix Bug for mssm model. The param_card was not read properly
                      for this model. (introduce in 1.5.0)
                  OM: If the code is run with an input file (./bin/mg5 cmd.cmd)
                      All question not answered in the file will be answered by the 
                      default value. Running with piping data is not affected by this.
                      i.e. running ./bin/mg5 cmd.cmd < answer_to_question 
                       or echo 'answer_to_question' | ./bin/mg5 cmd.cmd      
                      are not affected by this change and will work as expected.
                  OM: Fixing a bug preventing to use the "set MH 125" command in a
                      script file.
                  JA: Fixed a bug in format of results.dat file for impossible
                      configurations in processes with conflicting BWs.
                  OM: Adding command "launch" in madevent interface which is the
                      exact equivalent to the launch command in the MG5 interface
                      in madevent output.
                  OM: Secure the auto-update, since we receive some report of incomplete
                      version file information.

1.5.1 (06/10/12)  JA: Fixed symmetry factors in non-grouped MadEvent mode
                      (bug introduced in v. 1.5.0).
                  JA: Fixed phase space integration problem with multibody 
                      decay processes (thanks Kentarou for finding this!).
                  OM: Fix that standalone output was not reading correctly the param_card
                      (introduce in 1.5.0)
                  OM: Fix a crash when trying to load heft
                  OM: Fix the case when the UFO model contains one mass which 
                      has the same name as another parameter up to the case.
                  OM: Fix a bug for result lower than 1e-100 those one are now 
                      consider as zero.
                  OM: Fix a bug present in the param_card create by width computation 
                      computation where the qnumbers data were written as a float 
                      (makes Pythia 6 crash).

1.5.0 (28/09/12)  OM: Allow MG5 to run in complex mass scheme mode
                      (mg5> set complex_mass True)
                  OM: Allow MG5 to run in feynman Gauge
                      (mg5> set gauge Feynman)
                  OM: Add a new command: 'customize_model' which allow (for a
                      selection of model) to fine tune the model to your need.
                  FR team: add a file decays.py in the UFO format, this files 
                      contains the analytical expression for one to two decays
       		  OM: implement a function for computing the 1 to 2 width on 
                      the fly. (requires MG5 installed on the computer, not only
                      the process directory)
                  OM: The question asking for the edition of the param_card/run_card
                      now accepts a command "set" to change values in those cards
                      without opening an editor. This allow simple implemetation 
                      of scanning. (Thanks G. Durieux to have push me to do it)
                  OM: Support UFO model with spin 3/2
                  OM + CDe: Support four fermion interactions. Fermion flow 
                       violation/Majorana are not yet allowed in four fermion 
                       interactions.
                  OM + PdA: Allow Large Extra Dimension Model (LED) to run in the
                      MG5 framework.
                  OM: Add auto-detection if MG5 is up-to-date and propose to
                      apply a patch if not.
                  OM: MadEvent changes automatically the compiler according to 
                      the value present in the configuration file.
                  OM: Aloha modifications: faster to create routines and more 
                      optimized routines (up to 40% faster than previous version).
                  OM: Aloha now supports Lorentz expression with denominator.
                  OM: Improve error message when Source didn't compile properly.
                  OM: The numerical evaluation of the matrix element requires now 
                      less memory than before (madevent and standalone output)
                  OM: Fix a series of bugs with the madevent command 'remove' and 
                      'run_banner'                    
                  JA: Ensure identical results for identical seeds also with
                      multiple runs in the same directory. Note that identical runs
                      with previous versions can't be guaranteed (but different
                      seeds are guaranteed to give statistically independent runs).
                      Save the results.dat files from all runs.
                  JA: Amended kinematics to correctly deal with the case of
                      massive beams, as well as fixed-target proton collisions.
                  JA: Changed default in the run_card.dat to use -1 as "no cut"
                      for the max-type cuts (etaj, ptjmax, etc.).
                  JA: Added support for negative weights in matrix elements
                      (as required for interference-only terms) and PDFs.
                  JA: Avoid creating directories for integration channels
                      that can not give events based on BW settings
                      (further improvement compared to v. 1.4.8).
                  JA: Optimize phase space integration when there are resonances
                      with mass above ECM.
                  JA: Fixed issue in replace.pl script with more than 9 particles
                      in an event.
                  JA+OM: Allow cluster run to run everything on a local (node) disk.
                      This is done fully automatically for condor cluster.
                      For the other clusters, the user should set the variable
                      "cluster_temp_path" pointing to a directory (usefull only if 
                      the directory is on the node filesystem). This still requires
                      access to central disk for copying, event combination,
                      running Pythia/PGS/Delphes etc.
                  OM: Replace fortran script combine_runs by a python script. 
                      This script allows to be more stable when running on clusters 
                      with slow filesystem response (bugs #1050269 and #1028844)
                  JA: Ensure that process mirroring is turned off for decay
                      processes of type A > B C...

1.4.8.4 (29/08/12) OM: Fix a web problem which creates generations to run twice on the web.

1.4.8.3 (21/08/12) JA: Ensure that the correct seed is written also in the .lhe
                       file header.
                   JA: Stop run in presence of empty results.dat files 
                       (which can happen if there are problems with disk access
                       in a cluster run).
                   JA: Allow reading up to 5M weighted events in combine_events.

1.4.8.2 (30/07/12) OM: Allow AE(1,1), AE(2,2) to not be present in SLAH1 card
                       (1.4.8 crashes if they were not define in the param_card)
                   OM: Add a button Stop-job for the cluster and make nicer output 
                       when the user press Ctrl-C during the job.

1.4.8 (24/07/12)  JA: Cancel running of integration channels where the BW
                      structure makes it impossible to get any events. This
                      can significantly speed up event generation for processes
                      with conflicting BWs.
                  JA: Minor modification of integration grid presetting in
                      myamp.f, due to the above point.
                  JA: Raise exception if a decay process has decaying particles
                      that are not present in the corresponding core process
                      (this might help avoid syntax mistakes).
                  JA: Fixed subprocess group combination also for the case
                      when different process flags @N are given to different
                      decays of the same core process (sorry, this was missed
                      in v. 1.4.7).
                  JA: Fixed crash for process p p > w+ w+ j j t t~ when all 
                      w and t/t~ are decayed (bug #1017912, thanks to Nicolas
                      Deutschmann).
                  JA: Fixed array dimension for diagrams with a single s-channel
                      propagator (caused crash for certain compilers, bug #1022415
                      thanks Sho Iwamoto).
                  JA: Fixed crash for identical decay chains for particle-anti- 
                      particle when only one of the two is decayed, introduced 
                      in v. 1.4.7 (thanks John Lee).
                  OM: Ensure that matching plots are replaced correctly when
                      Pythia is run reusing a tag name.
                  OM: Improved check for YE/AE, YU/AU, YD/AD for first two
                      generations in SLHA1<->2 converter (thanks Abhishek).

1.4.7 (25/06/12)  JA: Change the random seed treatment to ensure that the original 
                      seed is stored in the banner (this was broken in v. 1.4.0).
                      If a non-zero seed is given in the run_card, this seed
                      is used as starting value for the SubProcesses/randinit file,
                      while the seed in the run_card is set to 0.
                      This way, the seed for a multi_run is automatically
                      updated in the same way as for individual runs.
                  TS + JA: Fix problem with duplicate random seeds above 64000.
                      Now, random seeds up to 30081*30081 can safely be used.
                  JA: Turn off automatic checking for minimal coupling orders
                      in decay processes A > B C ...
                  JA: Ensure that automatic coupling order determination works
                      also for effective theories with multiple orders in an
                      interaction (thanks Claude and Gizem Ozturk).
                  JA: Optimize phase space integration and event generation
                      for decay processes with very squeezed mass spectrum.
                  JA: Ensure that identical matrix elements in different process 
                      definitions are combined also when using the decay chain 
                      formalism (thanks to Zhen Liu for pointing this out).
                  BF+JA: Updated the NMSSM model to the latest FR version.
                  OM: Change EW_dim6 to remove all interactions which don't 
                      impact three boson scattering.
                  JA: Fixed problem in matrix element combination which allowed
                      non-identical matrix elements to be combined in certain
                      complicated processes (such as p p > l vl l vl l vl),
                      resulting in lines with Z > e+ mu- in the event file
                      (bug #1015032, thanks Johannes E for reporting).
                  JA: Fixed minor typo in myamp.f.
                  OM: Fixed minor behavior restriction of multi_run (thanks to
                      Joachim Kopp).
                  OM: Improved condor cluster support when the cluster is 
                      unresponsive (should avoid some crashes on the web).
                  JA: Fixed support for color sextets in addmothers.f
                      (thanks Nicolas Deutschmann for reporting).          
                  JA: Make sure that also the SubProcesses directories are 
                      cleaned when running bin/compile in a gridpack.
                  JA: Removed the confusing makefile in Template and replace it
                      with scripts to create madevent.tar.gz and gridpack.tar.gz.
                  
1.4.6 (16/05/12)  JA: Added cuts on lepton pt for each of the 4 hardest leptons
                  OM: Allow bin/madevent script to be run with a single line command
                      example ./bin/madevent multi_run 10 
                  OM: Adding the 4 higgs interactions in the standard model UFO model
                  JA: Added new restriction card for the sm model with massive
                      muon and electron, and non-zero tau decay width
                  JA: Ensure assignment of colors to intermediate propagators
                      works also in fermion flow- and color flow-violating 
                      RPV processes (thanks Brock Tweedie for finding this).
                  JA: Fix crash for certain fermion flow violating decay chains
                      (introduced in v. 1.3.27) (again thanks to Brock Tweedie).
                  JA: Fix crash for decay chains with multiple decays involving 
                      the same particles (thanks Steve Blanchet for reporting)
                  JA+OM: Fix crash for Pythia8 output with multiparticle vertices
                      (thanks to Moritz Huck for reporting this.)
                  OM: Fixing ALOHA output for C++/python.
                  OM: Fix a crash occuring when trying to create an output on 
                      an existing directory (thanks Celine)

1.4.5 (11/04/12)  OM: Change the seed automatically in multi_run. (Even if the seed
                      was set to a non automatic value in the card.)
                  OM: correct a minor bug #975647 (SLAH convention problem) 
                      Thanks to Sho Iwamoto
                  OM: Improve cluster support (more secure and complete version)
                  JA: Increased the number of events tested for non-zero helicity
                      configurations (needed for goldstino processes).
                  OM: Add a command to remove the file RunWeb which were not always
                      deleted correctly
                  OM+JA: Correct the display of number of events and error for Pythia 
                     in the html files.
                  OM: Changed the way the stdout/stderr are treated on the cluster
                      since some cluster cann't support to have the same output file
                      for both. (thanks abhishek)

1.4.4 (29/03/12)  OM: Added a command: "output aloha" which allows to creates a 
                      subset (or all) of the aloha routines linked to the
                      current model
                  OM: allow to choose the duration of the timer for the questions.
                      (via ./input/mg5_configuration.txt)
                  OM: Allow UFO model where G is not defined.
                  OM: allow to use ~,~user, ${var} in the path. Improve support
                      for path containing spaces.
                  JA: Fixed LHAPDF functionality which was broken in v. 1.4.0
                  JA: Allow non-equal mixing angles in mssm restrict cards
                      (as needed for cards from some spectrum generators)
                  JA: Fixed script addmasses.py for complicated events such as
                      p p > t t~ + jets with decays of t and t~.
                  JA: Added GE cluster to the list in cluster.py.
                  JA: Allow up to 1M events in a single run. Note that the 
                      unweighting (combine events) step gets quite slow with
                      so many events. Also note that if Pythia is run, still
                      maximum 50k events is recommended in a single run. 
                  OM: Fix problem linked to filesystem which makes new files
                      non executables by default. (bug #958616)
                  JA: Fixed buffer overflow in gen_ximprove when number of
                      configs > number of diagrams due to competing resonances
                      (introduced in v. 1.4.3).

1.4.3 (08/03/12)  JA: Reintroduced the possibility to completely forbid
                      s-channel diagrams, using the $$ notation. Note that
                      this should be used with great care, since the result
                      is in general not gauge-invariant. It is in general
                      better to use the $ notation, forbidding only onshell
                      s-channel particles (the inverse of decay chains).
                  JA: Automatically ensure that ptj and mmjj are below xqcut
                      when xqcut > 0, since ptj or mmjj > xqcut ruins matching.
                  OM: Add LSF to the list of supported cluster (thanks to Alexis).
                  OM: change the param_card reader for the restrict file.
                      This allow to restrict model with 3 lha id (or more)
                      (thanks to Eduardo Ponton).
                  OM: forbids to run 'generate events' with python 2.4.
                  OM: Include the configuration file in the .tar.gz created on 
                      the web (thanks to Simon) .
                  OM: Fix a Mac specific problem for edition of Delphes card.
                      (thanks to Sho Iwamoto).
                  OM: ALOHA modifications:
                       - Change sign convention for Epsilon (matching FR choices)
                       - For Fermion vertex forces that _1 always returns the  
                         incoming fermion and _2 returns the outcoming fermion. 
                         (This modifies conjugate routine output)
                       - Change the order of argument for conjugate routine
                         to expect IO order of fermion in all cases.
                       Note that the two last modifications matches MG5 conventions
                       and that those modifications correct bugs for interactions
                       a) subject to conjugate routine (i.e. if the model has 
                          majorana)                       
                       b) containing fermion momentum dependencies in the Lorentz
                          structure  
                       All model included by default in MG5 (in particular sm/mssm)
                       were not affected by those mismatch of conventions.
                       (Thanks to Benjamin fuks) 
                  OM: make acceptance test more silent.  
                  OM: return the correct error message when a compilation occur. 
                  OM: some code re-factoring.

1.4.2 (16/02/12) JA: Ensure that matching works properly with > 9 final state
                      particles (by increasing a buffer size in event output)
                 OM: add a command "import banner" in order to run a full run
                      from a given banner.
                 OM: Fix the Bug #921487, fixing a problem with home made model
                      In the definition of Particle/Anti-Particle. (Thanks Ben)
                 OM: Fix a formatting problem in me5_configuration.txt 
                      (Bug #930101) Thanks to Arian
                 OM: allow to run ./bin/mg5 BANNER_PATH and
                      ./bin/mg5 PROC_CARD_V4_PATH
                 OM: Various small fixes concerning the stability of the html 
                      output.
                 OM: Changes the server to download td since cp3wks05 has an 
                      harddisk failures.

1.4.1 (06/02/12) OM: Fix the fermion flow check which was wrongly failing on 
                      some model  (Thanks to Benjamin)
                 OM: Improve run organization efficiency (which speeds up the 
                      code on cluster) (Thanks to Johan)
                 OM: More secure html output (Thanks to Simon)

1.4.0 (04/02/12) OM: New user interface for the madevent run. Type:
                      1) (from madevent output) ./bin/madevent
                      2) (from MG5 command line) launch [MADEVENT_PATH] -i
                      This interface replaces various script like refine, 
                      survey, combine, run_..., rm_run, ...
                      The script generate_events still exists but now calls
                       ./bin/madevent. 
                 OM: For MSSM model, convert param_card to SLAH1. This card is
                      converted to SLAH2 during the MadEvent run since the UFO 
                      model uses SLAH2. This allows to use Pythia 6,
                      as well as having a coherent definition for the flavor.
                 JA+OM: For decay width computations, the launch command in 
                      addition to compute the width, creates a new param_card 
                      with the width set to the associated values, and with the 
                      Branching ratio associated (usefull for pythia). 
                 NOTE: This param_card makes sense for future run ONLY if all 
                      relevant decay are generated.
                 EXAMPLE: (after launch bin/mg5):
                       import model sm-full
                       generate t > b w+
                       define all = p b b~ l+ l- ta+ ta- vl vl~
                       add process w+ > all all
                       add process z > all all
                       define v = z w+ w-
                       add process h > all all
                       add process h > v v, v > all all
                       output
                       launch
                 OM: change output pythia8 syntax: If a path is specified this 
                      is considered as the output directory.
                 OM: Change the path of the madevent output files. This allows 
                      to run pythia/pgs/delphes mulitple times for the same set 
                      of events (with different pythia/... parameters).
                 OM: Madevent output is now insensitive to the relative path
                      to pythia-pgs, delphes, ... In consequence you don't need
                      anymore to have your directory at the same level as 
                      Template directory. 
                 OM: MadEvent checks that the param_card is coherent with the 
                      restriction used during the model generation. 
                 OM: Model restrictions will now also force opposite number to 
                      match (helpfull for constraining to rotation matrix).  
                 OM: Change the import command. It's now allowed to omit the 
                      type of import. The type is guessed automaticaly. 
                      This is NOT allowed on the web.
                 OM: Add a check that the fermion flow is coherent with the 
                      Lorentz structure associates to the vertex.
                 OM: Add a check that the color representation is coherent. 
                      This allow to detect/fix various problem linked
                      to some new models created by FR and SARAH.
                 OM: Change the default fortran compiler to gfortran.
                 OM: Add the possibility to force which fortran compiler will
                      be used, either via the configuration file or via the set 
                      command.
                 OM: Add the possibility to bypass the automatic opening of 
                      the web browser (via the configuration file: 
                      ./input/mg5_configuration.txt )
                 OM: add 'save options' command to save the current configuration 
                      in the configuration file. 
                 OM: Change the scheme of questions when running madevent and 
                      allow to specify in the command interface if you
                      want to run pythia/pgs/...
                      Allow to put the answers to the questions in the 
                      proc_card.dat.
                 OM: Add options for the display command:
                      a) display options: return the current option value. 
                        i.e. those set via the set command and/or via the 
                        configuration file
                      b) display variable NAME: return the current string 
                        representation of NAME and/or self.NAME .
                      c) display coupling_order: return the coupling orders with
                        their associated weight (for automatic order restriction)
                      d) display couplings now returns the list of all couplings
                        with the associated expression
                      e) display interactions [PART1] [PART2] [PART3] ...
                         display all interactions containing the particles set
                         in arguments 
                 OM: New Python script for the creation of the various html pages.
                      This Requires less disk access for the generation of the files.
                 OM: Modify error treatment, especially for Invalid commands
                      and Configuration problems.
                 JA: Ensure that we get zero cross section if we have
                      non-parton initial states with proton/antiproton beams
                 OM: Improve cluster support. MadEvent now supports PBS/Condor/SGE
                      Thanks to Arian Abrahantes for the SGE implementation.
                 OM: Improve auto-completion (better output/dealing with multi line/...)
                 OM: Improve the parallel suite and change the release script to run
                      some of the parallel tests. This ensures even higher stability 
                      of the  code for the future releases.
                 JA: Changed the way gridpacks work: Set granularity to 1
                      (so randomly select channels only if they should generate 
                      less than 1 event), but allowing channels to run down to a single
                      iteration. This removes all old problems with increased
                      variance for small channels in the gridpacks, while giving 
                      even faster event generation.

                 Thanks to Johan Alwall, Sho Iwamoto for all the important 
                 testing/bug reports.


1.3.33 (01/01/12) JA: Revisited colors for propagators in addmothers.f
                      to ensure that propagators in color flow
                      violating processes get the correct color
                      from initial state particles (thanks to
                      Michele Gabusi for forcing me to do this).

1.3.32 (21/12/11) JA: Fixed a bug in the PDF reweighting routine,
                      which caused skewed eta distributions for
                      matched samples with pdfwgt=T. Thanks to Giulio
                      Lenzi for finding this.
 
1.3.31 (29/11/11) OM: Fix a bug an overflow in RAMBO (affects standalone 
                     output only)
                  PdA (via OM): Change RS model (add a width to the spin2)
                  OM: Fix a bug in the cuts associate to  allowed mass of all 
                      neutrinos+leptons (thanks to Brock Tweedie for finding it)
                  OM: Remove some limitation in the name for the particles


1.3.30 (18/11/11) OM: Fix a bug for the instalation of pythia-pgs on a 64 bit
                      UNIX machine.
                  OM: If ROOTSYS is define but root in the PATH, add it 
                      automatically in create_matching_plots.sh
                     This is require for the UIUC cluster.

1.3.29 (16/11/11) OM: Fixed particle identities in the Feynman diagram drawing
                  JA: Fixed bug in pdf reweighting when external LHAPDF is used.
                  OM+JA: Simplify the compilation of pythia-pgs package.


1.3.28 (14/11/11) OM+JA: Fix special case when Lorentz structure combining
                      two different Majorana particles depends on the
                      incoming/outgoing status of the Majorana particles
                      (needed for MSSM with Goldstino).
                  JA: Fixed problem with colors in addmothers.f for complicated
                      multiparticle vertices and simplified color treatment 
                      (thanks to Gauthier Durieux for pointing this out).
                  JA: Further improved gridpack parameters
                  OM: Update the parallel test (now testing against MG5 1.3.3)
                  OM: Include some parallel test in the release script.


1.3.27 (05/11/11) JA: Fix bug in mirrored amplitudes (sometimes
                      amplitudes that should not be flagged as
                      mirrored were flagged as mirrored). Thanks
                      Marco Zaro for reporting this!
                  JA: Fix another problem getting enough events in
                      gridpack mode (it was not completely fixed in
                      v. 1.3.24). Thanks Alexis!
                  JA: Added "!" comments for all parameters in the default
                      run_card, since apparently this is still needed
                      for g77 to correctly read the parameters.
 
1.3.26 (31/10/11) JA: Fix color setting in MadEvent event file for
                      multiparticle vertices, which was not taken into
                      account in the upgrade in v. 1.3.18
                  OM: Fixed mmnl cut (inv. mass of all leptons and neutrinos)
                      which was never active.
                  OM: Fix td install in Linux were a chmod was missing

1.3.25 (27/10/11) JA: Ensure that the correct intermediate resonance
                      is always written in the event file, even when we
                      have resonances with identical properties.
                  OM: Fix the bug forcing to quit the web browser in order to
                      have MG5 continuing to run.
                  OM: Change the tutorial in order to allow open index.html
                      after the output command. 

1.3.24 (22/10/11) JA: Fix problem with getting enough events in gridpack
                      mode (this was broken in v. 1.3.11 when we moved
                      from events to luminocity in refine). Thanks to
                      Alexis Kalogeropoulos.

1.3.23 (19/10/11) JA: Allow user to set scales using setscales.f again 
                      (this was broken in v. 1.3.18). Thanks to Arindam Das.
                  JA: Ensure that the error message is displayed if the
                     "make" command is not installed on the system.
 
1.3.22 (12/10/11) JA: Fixed another bug (also introduced in 1.3.18), which 
                      could give the wrong ordering between the s-channel 
                      propagators for certain multiprocess cases (this
                      also lead to a hard stop, so don't worry, if you get 
                      your events, the bug doesn't affect you). Sorry about
                      that, this is what happens when you add a lot of
                      new functionality...

1.3.21 (12/10/11) OM: Add a new command: install.
                      This allow to install quite easily different package
                      devellop for Madgraph/MadEvent. The list of available
                      package are pythia-pgs/MadAnalysis/ExRootAnalysis/Delphes
                  OM: Adding TopEffth Model
                  OM: Improve display particles and autocompletion in
                      presence of nonpropagating particles
                  OM: Fix Aloha bug linked to four fermion operator
                  PA: fix the problem of degenerate color basis in the
                      diquark sextet model
                  JA: Fixed bug in cluster.f that created a hard stop,
                      introduced in 1.3.18.

1.3.20 (09/10/11) JA: Fixed bug in myamp.f that created a hard stop
                      error for certain cases with many processes with
                      different propagators in the same subprocess dir.

1.3.19 (06/10/11) JA: Fixed problem with SubProcesses makefile on Linux,
                      introduced in 1.3.18.

1.3.18 (04/10/11) JA: Use model information to determine color of particles
                      for reweighting and propagator color info.
                  JA: Changed the definition of "forbidden s-channels"
                      denoted by "$" to exclude on-shell s-channels while
                      keeping all diagrams (i.e., complemetary to the decay
                      chain formalism). This reduces the problems with 
                      gauge invariance compared to previously.
                      "Onshell" is as usual defined by the "bwcutoff" flag 
                      in the run_card.dat.
                  JA: Enable proper 4-flavor matching (such as gg>hbb~+jets)
                      Note that you need the Pythia/PGS package v. 2.1.9 or 
                      later to use with 4F matching.
                      Changes include: alpha_s reweighting also for b vertices,
                      new scale treatment (mu_F for pp>hbb~ is (pT_b^max*m_Th)),
                      no clustering of gluons to final-state massive particles
                      in MadEvent.
                  JA: Ensure that factorization scale settings and matching works
                      also in singlet t-channel exchange processes like
                      single top and VBF. The dynamic factorization
                      scale is given by the pT of the scattered quark
                      (on each side of the event).
                Note: You need the Pythia/PGS package v. 2.1.10 or later
                      to use with VBF matching, to ensure that both radiated
                      and scattered partons are treated correctly
                      - scattered partons need to be excluded from the matching,
                      since their pT can be below QCUT. An even better
                      treatment would require to individually shower and match
                      the two sides in Pythia, which is not presently possible.
                Note: In the matched 4-flavor process p p > t b~ j $ w+ w- t~ +
                      p p > t b~ j j $ w+ w- t~, there is an admixture
                      of t-channel single top (with up to 1 radiated jet) 
                      and s-channel single top (with up to 2 radiated jets). 
                      In this case, the automatic determination of maximum 
                      multiplicity sample doesn't work (since max in the file 
                      will be 2 jets, but for t-channel max is 1 jet).
                      So MAXJETS=1 must be specified in the pythia_card.dat.
                  JA: Fixed pdf reweighting for matching, which due to a mistake
                      had never been activated.
                  JA: Improved phase space integration presetting further by 
                      taking into account special cuts like xpt, ht etc.
                  JA: Introduce new convention for invariant mass cuts
                      - if max < min, exclude intermediate range
                      (allows to exclude W/Z dijet resonances in VBF processes)

1.3.17 (30/09/11) OM: Fix a crash created by ALOHA when it tries to create the full
                      set of ALOHA routines (pythia8 output only).

1.3.16 (11/09/11) JA: Fixed the problem from 1.3.12.

1.3.15 (09/09/11) OM: remove the fix of 1.3.12
                      (No events in output for some given processes)

1.3.14 (08/09/11) OM: Fix a bug in the RS model introduced in 1.3.8

1.3.13 (05/09/11) JA: Fixed bug with cut_decays=F which removed cuts also for
                      non-decay products in certain channels if there is
                      a forced decay present. Note that this does not affect
                      xqcut, only pt, minv and eta cuts.
                  JA: If non-zero phase space cutoff, don't use minimum of
                      1 GeV (this allows to go to e.g. 2m_e invariant mass for
                      \gamma* > e+ e-).

1.3.12 (01/09/11) JA: Fixed problem with decay chains when different decays
                      result in identical final states, such as
                      p p > go go, (go > b1/b1~ b/b~, b1/b1~ > b/b~ n1)
                      (only one of the decay chains was chosen, instead of
                      all 3 combinations (b1,b1), (b1,b1~), (b1~,b1~))
                  JA: Allow for overall orders also with grouped subprocesses
                  JA: Ensure that only leading color flows are included in event
                      output (so no singlet flows from color octets).
                  JA: Fixed small bug in fermion flow determination for multifermion
                      vertices.

1.3.11 (26/08/11) JA: Improved precision of "survey" by allowing 4th and 5th 
                      iteration if accuracy after 3 iterations < 10%.
                  JA: Subdivide BW in phase space integration for conflicting BWs 
                      also for forced decays, to improve generation with large
                      bwcutoff in e.g. W+ W- production with decays.
                  JA: Do refine using luminocity instead of number of events,
                      to work with badly determined channels.
                  JA: Don't use BW for shat if mass > sqrt(s).
                  JA: Fixed insertion of colors for octet resonances decaying to 
                      octet+singlet (thanks Bogdan for finding this)

1.3.10 (23/08/11) OM: Update ALOHA version
                  OM: increase waiting time for jobs to write physically the results on
                      the disks (in ordre to reduce trouble on the cluster).

1.3.9 (01/08/11)  OM: Add a new model DY_SM (arXiv:1107.5830). Thanks to Neil 
                      for the generation of the model 

1.3.8 (25/07/11)  JA: Replace the SM and HEFT models with latest versions using
                      the Wolfenstein parameterization for the CKM matrix.
                  JA: Implemented reading of the new UFO information about
                      coupling orders (order hierarchy and expansion_order).
                  JA: New "coupling order" specification WEIGHTED which checks
                      for  sum of coupling orders weighted by their hierarchy.
                  JA: Implemented optimal coupling orders for processes from any
                      model if no coupling orders specified.

1.3.7 (21/07/11)  JA: Fix makefiles for some v4 models that were forgotten
                      in v. 1.3.5

1.3.6 (18/07/11)  OM: Ensure that the new makefiles work on the web

1.3.5 (14/07/11): JA: New organization of make files, ensure that compilation works 
                      for all modes (with/without LHAPDF, static/dynamic, 
                      regular/gridpack) for both Linux and Mac OS X (be careful with 
                      dynamic libraries on Mac OS X though, since it seems that 
                      common blocks might not work properly)
                  JA: Fixed proper error messages and clean stop for compilation 
                      errors during MadEvent run.

1.3.4 (05/07/11): OM: More informative error message when a compilation error occurs

1.3.3 (29/06/11): JA: Fixed diagram symmetry for case when there are
                      no 3-vertex-only diagrams
                  JA (by OM): More informative error when trying to generate invalid 
                      pythia8 process

1.3.2 (14/06/11): OM: Fix fortran output when a model is case sensitive 
                        (Bug if a coupling was depending of a case sensitive parameter)
                  SdV: Remove a annoying print in the new cuts (added in 1.3.0)
                  OM: Fix a compilation problem in the standalone cpp output

1.3.1 (02/06/11): JA: Fixed missing file bug with the introduction of
                      inclusive HT cut

1.3.0 (02/06/11): JA: Allow for grouped subprocesses also for MG4 models
                  JA: Improved multiprocess diagram generation to reuse
                      diagrams for crossed processes
                  JA: Automatic optimization of order of particles in
                      multiparticle labels for optimal multiprocess generation
                  JA: Improved efficiency of identification of identical
                      matrix elements
                  JA: Improved identification of diagrams with identical
                      divergency structure for grouped subprocesses
                  JA: Included more fine-grained run options in the
                      run_card, including helicity summation options,
                      whether or not to set ptj and mjj automatically
                      based on xqcut, etc.
                  JA: Fixed some minor array limit and arithmetics warnings
                      for extreme decay and decay chain processes.
                  SdV: Added cuts on H_T(all jets, light and b)
                  OM: Fixed minor bug related to cluster option in launch

1.2.4 (15/05/11): JA: Fixed long-standing bug in DECAY relating to
                      the cross section info in <init> block, and
                      fixed parameter reading for MG5 SM model.

1.2.3 (11/05/11): JA: Fixed problem with scale choice in processes with mixed 
                      QED/QCD orders, e.g. p p > t t~ QED=2. Note that this fix
                      doesn't work for p p > t t~ j j QED=4 which should still
                      be avoided.
                  JA: Added the ptllmin/max options in the default run_card.dat

1.2.2 (09/05/11): OM: fix ALOHA symmetries creating not gauge invariant result 
                      for scalar octet

1.2.1 (08/05/11): OM: reduce the quantity of RAM use by matrix.f
                  OM: support speed of psyco if this python module is installed
                  OM: fix a minor bug in the model parsing
                  OM: add the check of valid model.pkl also for v4 model
                  OM: add a check that UpdatesNotes is up-to-date when
                      making a release
                  JA: Fixed problem in phase space generation for
                      s-channel mass > s_tot

1.2.0 (05/05/11): OM: minor fixes on check charge conjugation
                  OM: add a check on the path for the validity of the model.pkl
                  JA: Fixed problem with combine_runs on certain compilers

1.1.2 (03/05/11): OM+JA: Fixed problem for models with multiple
                      interactions for the same set of particles,
                      introduced in v. 1.1.1
 
1.1.1 (02/05/11): JA: Replaced (slow) diagram symmetry determination by
                      evaluation with fast identification based on diagram tags.
                  JA: Replacing the "p=-p" id=0 vertex produced by diagram 
                      generation algorithm already in the diagram generation,
                      simplifying drawing, helas objects and color.
                  JA: Fixed compiler warnings for unary operator.
                  JA: Always set all coupling orders for diagrams
                      (needed for NLO implementations).
                  OM: Improved and more elegant "open" implementation for
                      the user interface.
                  OM: minor fixes related to checking the gauge

1.1.0 (21/04/11): JA: Removed hard limit on number of external particles in 
                      MadEvent, allowing for unlimited length decay chains there
                      (up to 14 final state particles successfully integrated).
                  JA: Improved helicity selection and automatic full helicity 
                      sum if needed. Optimization of run parameters.
                  JA: New flag in run_card.dat to decide whether basic cuts
                      are applied to decay products or not.
                  OM: Merged ALOHA calls for different lorentz structures 
                      with the same color structures, increasing the speed and 
                      efficiency of matrix element evaluations.
                  OM: Added new "open" command in command line interface,
                      allowing to open standard file types directly.
                      Automatically open crossx.html at launch.
                  JA: Fixed MadEvent bugs for multiparton processes with 
                      conflicting decays and some faulty array limits.
                  JA: Suppressed scary but irrelevant warnings for compiling 
                      2->1 and 1->2 processes in MadEvent.
                  JA: Pythia 8 output further optimized.
                  JA, OM: Several minor fixes relating to user interface etc.

1.0.0 (12/04/11): Official release of MadGraph 5. Some of the features:
                  - Complete FeynRules compatibility through the UFO interface
                  - Automatic writing of HELAS routines for any model in
                    Fortran, C++ or Python through ALOHA
                  - Matrix element output in Fortran, C++ or Python
                  - Output formats: MadEvent, Pythia 8, Standalone (Fortran/C++)
                  - Support for spin 0, 1/2, 1, 2 particles
                  - Support for color 1, 3, 6, 8
                  - Revamped MadEvent with improved subprocess directory 
                    organization and vastly increased speed and stability
                  - Unlimited length decay chains (up to 12 final state
                    particles tested with MadEvent, see v. 1.0.1)
                  - Process checks for new model implementations
                  - ...and much more (see paper "MadGraph 5: Going Beyond")<|MERGE_RESOLUTION|>--- conflicted
+++ resolved
@@ -1,10 +1,6 @@
 Update notes for MadGraph 5 (in reverse time order)
 
-<<<<<<< HEAD
-2.0.0.beta3(13/01/13) OM: Merge with 1.5.8 (See information below)
-=======
 2.0.0.beta3(13/01/13) OM: Merge with 1.5.7+1.5.8 (See information below)
->>>>>>> 37ec56cb
                       OM: Allow the customize_model to be scriptable in a 
                           friendly way.
                       RF: Event normalization is now Les Houches compliant (the weights
@@ -36,20 +32,6 @@
                         Please also visit: http://amcatnlo.cern.ch/list.htm for more
                         information.
 
-<<<<<<< HEAD
-1.5.8 (xx/xx/13)  OM: Add one command in MadEvent interface: add_time_of_flight
-                      This command modify the lhe events file by adding the time of 
-                      flight information in the lhe events.
-                  OM: Fix bug in pythia8 output for process using decay chains syntax.
-                      See bug #1099790.
-                  CDe+OM: Update Dim6 model
-                  OM: Fix a bug preventing model customized via the "customize_model"
-                      command to be able to use the automatic width computation.
-                  OM: Fix a bug in model restriction when a width was equals to one.
-                      In such case, the width is not fixed to this value anymore.
-                  OM: correct bug #1107603 (problem with condor cluster for submission 
-                      associated to a large number of jobs). Thanks Sanjay 
-=======
 1.5.8 (26/02/13)  OM: Fix critical bug introduce in 1.5.0. ALOHA was wrongly written
                       HELAS routine for expression containing expression square. 
                       (like P(-1,1)**2). None of the default model of MG5 (like sm/mssm)
@@ -95,7 +77,6 @@
                   JA: Make sure cuts are only checked once per event - this can save
                       a lot of time for multiparton event generation.
                   OM: Fix Bug #1142042 (crash in gridpack).
->>>>>>> 37ec56cb
 
 1.5.7 (15/01/13)  OM+JA: Fixed crash linked to model_v4 for processes containing wwww or
                       zzww interactions. (See bug #1095603. Thanks to Tim Lu) 

--- conflicted
+++ resolved
@@ -1,14 +1,12 @@
 Update notes for MadGraph5_aMC@NLO (in reverse time order)
 
-<<<<<<< HEAD
+
 X.X.X (xx/xx/xx)
         OM: NLO Re-weighting works in multi-core
 
 
-2.4.3 (xx/xx/xx)
-=======
+
 2.4.3 (01/08/16)
->>>>>>> 218e7d97
         OM: Reduce the amount of log file/output generated for LO run (output can use up to three times less output).
         OM: For the LO combination of events (unweighting) pass to the method previously used for loop-induced.
             This method is faster and requires less I/O operation.

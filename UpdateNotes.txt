--- conflicted
+++ resolved
@@ -7,21 +7,15 @@
                       - cut_decays is now on False by default
                       - nhel can only take 0/1 value. 1 is a real MC over helicity (with importance sampling)
                       - use_syst is set on by default (but for matching)                      
-<<<<<<< HEAD
-                OM: Cuts are also applied for 1>N processes (but the default run_card doesn't have any cut).
                 OM: Possibility to not transfer pdf file to the node for each job. 
                        This is done via a new option (cluster_local_path) which should contain the pdf set.
                        This path is intented to point to a node specific filesystem.
-                    
-2.2.3(XX/XX/XX) RF: If a NAN is found, the code now skips that PS point and continues.
-=======
                 OM: Cuts are also applied for 1>N processes (but the default run_card doesn't have any cut).     
                 RF: Fixed a bug in the aMCfast/APPLGrid interface introduced in version 2.2.3
 		RF: Fixed a bug in the setting of the integration grids (LO process generation) for the minimum
 		    energy needed for photons. The bug did not lead to any bias in event generation.
 
 2.2.3(10/02/15) RF: Re-factoring of the structure of the code for fNLO computations.
->>>>>>> ed6fd625
                 OM: Fix a bug in MadWeight (correlated param_card was not creating the correct input file)
 		RF: When requiring more than 1M events for (N)LO+PS runs, do not go to higher precision than 0.001
                     for the grids and cross section (can be overwritten with the req_acc run_card parameter).

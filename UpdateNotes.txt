--- conflicted
+++ resolved
@@ -1,6 +1,5 @@
 Update notes for MadGraph 5 (in reverse time order)
 
-<<<<<<< HEAD
 1.5.0 (XX/XX/XX)  OM: Allow MG5 to run in complex mass scheme mode
                       (mg5> set complex_mass True)
                   OM: Allow MG5 to run in feynman Gauge
@@ -28,9 +27,9 @@
 		      'run_banner'                    
                   JA: Ensure identical results for identical seeds also with
                       multiple runs in the same directory.
-=======
-1.4.8.4 (29/08/12) OM: Fix a web problem which creates generations to run twice on the web.
->>>>>>> 4777034c
+
+1.4.8.4 (29/08/12) OM: Fix a web problem which creates generations to run twice 
+                       on the web.
 
 1.4.8.3 (21/08/12) JA: Ensure that the correct seed is written also in the .lhe
                        file header.

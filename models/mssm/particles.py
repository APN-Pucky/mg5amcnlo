--- conflicted
+++ resolved
@@ -163,8 +163,8 @@
                color = 1,
                mass = Param.MH01,
                width = Param.WH01,
-               texname = 'h01',
-               antitexname = 'h01',
+               texname = 'h1',
+               antitexname = 'h1',
                charge = 0,
                Y = 0,
                GhostNumber = 0)
@@ -264,12 +264,8 @@
               width = Param.ZERO,
               texname = 'vm',
               antitexname = 'vm',
-<<<<<<< HEAD
-              charge = 0,
-              Y = 0,
-=======
-             charge = 0,
->>>>>>> dc6782f3
+              charge = 0,
+              Y = 0,
               GhostNumber = 0)
 
 vm__tilde__ = vm.anti()
@@ -283,12 +279,8 @@
               width = Param.ZERO,
               texname = 'vt',
               antitexname = 'vt',
-<<<<<<< HEAD
-              charge = 0,
-              Y = 0,
-=======
-             charge = 0,
->>>>>>> dc6782f3
+              charge = 0,
+              Y = 0,
               GhostNumber = 0)
 
 vt__tilde__ = vt.anti()
@@ -302,12 +294,8 @@
                       width = Param.ZERO,
                       texname = 'e-',
                       antitexname = 'e-',
-<<<<<<< HEAD
                       charge = -1,
                       Y = 0,
-=======
-             charge = -1,
->>>>>>> dc6782f3
                       GhostNumber = 0)
 
 e__plus__ = e__minus__.anti()
@@ -321,12 +309,8 @@
                        width = Param.ZERO,
                        texname = 'mu-',
                        antitexname = 'mu-',
-<<<<<<< HEAD
                        charge = -1,
                        Y = 0,
-=======
-             charge = -1,
->>>>>>> dc6782f3
                        GhostNumber = 0)
 
 mu__plus__ = mu__minus__.anti()
@@ -340,12 +324,8 @@
                         width = Param.ZERO,
                         texname = 'tau-',
                         antitexname = 'tau-',
-<<<<<<< HEAD
                         charge = -1,
                         Y = 0,
-=======
-             charge = -1,
->>>>>>> dc6782f3
                         GhostNumber = 0)
 
 tau__plus__ = tau__minus__.anti()
@@ -440,97 +420,6 @@
 
 b__tilde__ = b.anti()
 
-<<<<<<< HEAD
-=======
-n1 = Particle(pdg_code = 1000022,
-              name = 'n1',
-              antiname = 'n1',
-              spin = 2,
-              color = 1,
-              mass = 'Mneu1',
-              width = 'Wneu1',
-              texname = 'n1',
-              antitexname = 'n1',
-             charge = 0,
-              GhostNumber = 0)
-
-n2 = Particle(pdg_code = 1000023,
-              name = 'n2',
-              antiname = 'n2',
-              spin = 2,
-              color = 1,
-              mass = 'Mneu2',
-              width = 'Wneu2',
-              texname = 'n2',
-              antitexname = 'n2',
-             charge = 0,
-              GhostNumber = 0)
-
-n3 = Particle(pdg_code = 1000025,
-              name = 'n3',
-              antiname = 'n3',
-              spin = 2,
-              color = 1,
-              mass = 'Mneu3',
-              width = 'Wneu3',
-              texname = 'n3',
-              antitexname = 'n3',
-             charge = 0,
-              GhostNumber = 0)
-
-n4 = Particle(pdg_code = 1000035,
-              name = 'n4',
-              antiname = 'n4',
-              spin = 2,
-              color = 1,
-              mass = 'Mneu4',
-              width = 'Wneu4',
-              texname = 'n4',
-              antitexname = 'n4',
-             charge = 0,
-              GhostNumber = 0)
-
-x1__plus__ = Particle(pdg_code = 1000024,
-                      name = 'x1+',
-                      antiname = 'x1-',
-                      spin = 2,
-                      color = 1,
-                      mass = 'Mch1',
-                      width = 'Wch1',
-                      texname = 'x1+',
-                      antitexname = 'x1+',
-             charge = 1,
-                      GhostNumber = 0)
-
-x1__minus__ = x1__plus__.anti()
-
-x2__plus__ = Particle(pdg_code = 1000037,
-                      name = 'x2+',
-                      antiname = 'x2-',
-                      spin = 2,
-                      color = 1,
-                      mass = 'Mch2',
-                      width = 'Wch2',
-                      texname = 'x2+',
-                      antitexname = 'x2+',
-             charge = 1,
-                      GhostNumber = 0)
-
-x2__minus__ = x2__plus__.anti()
-
-go = Particle(pdg_code = 1000021,
-              name = 'go',
-              antiname = 'go',
-              spin = 2,
-              color = 8,
-              mass = 'Mglu',
-              width = 'Wglu',
-              texname = 'go',
-              antitexname = 'go',
-             charge = 0,
-              GhostNumber = 0)
-
->>>>>>> dc6782f3
 sv1 = Particle(pdg_code = 1000012,
                name = 'sv1',
                antiname = 'sv1~',
@@ -540,12 +429,8 @@
                width = Param.Wsn1,
                texname = 'sv1',
                antitexname = 'sv1',
-<<<<<<< HEAD
                charge = 0,
                Y = 0,
-=======
-             charge = 0,
->>>>>>> dc6782f3
                GhostNumber = 0)
 
 sv1__tilde__ = sv1.anti()
@@ -559,12 +444,8 @@
                width = Param.Wsn2,
                texname = 'sv2',
                antitexname = 'sv2',
-<<<<<<< HEAD
                charge = 0,
                Y = 0,
-=======
-             charge = 0,
->>>>>>> dc6782f3
                GhostNumber = 0)
 
 sv2__tilde__ = sv2.anti()
@@ -578,12 +459,8 @@
                width = Param.Wsn3,
                texname = 'sv3',
                antitexname = 'sv3',
-<<<<<<< HEAD
                charge = 0,
                Y = 0,
-=======
-             charge = 0,
->>>>>>> dc6782f3
                GhostNumber = 0)
 
 sv3__tilde__ = sv3.anti()
@@ -597,12 +474,8 @@
                         width = Param.Wsl1,
                         texname = 'sl1-',
                         antitexname = 'sl1-',
-<<<<<<< HEAD
                         charge = -1,
                         Y = 0,
-=======
-             charge = -1,
->>>>>>> dc6782f3
                         GhostNumber = 0)
 
 sl1__plus__ = sl1__minus__.anti()
@@ -616,12 +489,8 @@
                         width = Param.Wsl2,
                         texname = 'sl2-',
                         antitexname = 'sl2-',
-<<<<<<< HEAD
                         charge = -1,
                         Y = 0,
-=======
-             charge = -1,
->>>>>>> dc6782f3
                         GhostNumber = 0)
 
 sl2__plus__ = sl2__minus__.anti()
@@ -635,12 +504,8 @@
                         width = Param.Wsl3,
                         texname = 'sl3-',
                         antitexname = 'sl3-',
-<<<<<<< HEAD
                         charge = -1,
                         Y = 0,
-=======
-             charge = -1,
->>>>>>> dc6782f3
                         GhostNumber = 0)
 
 sl3__plus__ = sl3__minus__.anti()
@@ -654,12 +519,8 @@
                         width = Param.Wsl4,
                         texname = 'sl4-',
                         antitexname = 'sl4-',
-<<<<<<< HEAD
                         charge = -1,
                         Y = 0,
-=======
-             charge = -1,
->>>>>>> dc6782f3
                         GhostNumber = 0)
 
 sl4__plus__ = sl4__minus__.anti()
@@ -673,12 +534,8 @@
                         width = Param.Wsl5,
                         texname = 'sl5-',
                         antitexname = 'sl5-',
-<<<<<<< HEAD
                         charge = -1,
                         Y = 0,
-=======
-             charge = -1,
->>>>>>> dc6782f3
                         GhostNumber = 0)
 
 sl5__plus__ = sl5__minus__.anti()
@@ -692,12 +549,8 @@
                         width = Param.Wsl6,
                         texname = 'sl6-',
                         antitexname = 'sl6-',
-<<<<<<< HEAD
                         charge = -1,
                         Y = 0,
-=======
-             charge = -1,
->>>>>>> dc6782f3
                         GhostNumber = 0)
 
 sl6__plus__ = sl6__minus__.anti()
@@ -711,12 +564,8 @@
                width = Param.Wsu1,
                texname = 'su1',
                antitexname = 'su1',
-<<<<<<< HEAD
                charge = 2/3,
                Y = 0,
-=======
-             charge = 2/3,
->>>>>>> dc6782f3
                GhostNumber = 0)
 
 su1__tilde__ = su1.anti()
@@ -730,12 +579,8 @@
                width = Param.Wsu2,
                texname = 'su2',
                antitexname = 'su2',
-<<<<<<< HEAD
                charge = 2/3,
                Y = 0,
-=======
-             charge = 2/3,
->>>>>>> dc6782f3
                GhostNumber = 0)
 
 su2__tilde__ = su2.anti()
@@ -749,12 +594,8 @@
                width = Param.Wsu3,
                texname = 'su3',
                antitexname = 'su3',
-<<<<<<< HEAD
                charge = 2/3,
                Y = 0,
-=======
-             charge = 2/3,
->>>>>>> dc6782f3
                GhostNumber = 0)
 
 su3__tilde__ = su3.anti()
@@ -768,12 +609,8 @@
                width = Param.Wsu4,
                texname = 'su4',
                antitexname = 'su4',
-<<<<<<< HEAD
                charge = 2/3,
                Y = 0,
-=======
-             charge = 2/3,
->>>>>>> dc6782f3
                GhostNumber = 0)
 
 su4__tilde__ = su4.anti()
@@ -787,12 +624,8 @@
                width = Param.Wsu5,
                texname = 'su5',
                antitexname = 'su5',
-<<<<<<< HEAD
                charge = 2/3,
                Y = 0,
-=======
-             charge = 2/3,
->>>>>>> dc6782f3
                GhostNumber = 0)
 
 su5__tilde__ = su5.anti()
@@ -806,12 +639,8 @@
                width = Param.Wsu6,
                texname = 'su6',
                antitexname = 'su6',
-<<<<<<< HEAD
                charge = 2/3,
                Y = 0,
-=======
-             charge = 2/3,
->>>>>>> dc6782f3
                GhostNumber = 0)
 
 su6__tilde__ = su6.anti()
@@ -825,12 +654,8 @@
                width = Param.Wsd1,
                texname = 'sd1',
                antitexname = 'sd1',
-<<<<<<< HEAD
                charge = -1/3,
                Y = 0,
-=======
-             charge = -1/3,
->>>>>>> dc6782f3
                GhostNumber = 0)
 
 sd1__tilde__ = sd1.anti()
@@ -844,12 +669,8 @@
                width = Param.Wsd2,
                texname = 'sd2',
                antitexname = 'sd2',
-<<<<<<< HEAD
                charge = -1/3,
                Y = 0,
-=======
-             charge = -1/3,
->>>>>>> dc6782f3
                GhostNumber = 0)
 
 sd2__tilde__ = sd2.anti()
@@ -863,12 +684,8 @@
                width = Param.Wsd3,
                texname = 'sd3',
                antitexname = 'sd3',
-<<<<<<< HEAD
                charge = -1/3,
                Y = 0,
-=======
-             charge = -1/3,
->>>>>>> dc6782f3
                GhostNumber = 0)
 
 sd3__tilde__ = sd3.anti()
@@ -882,12 +699,8 @@
                width = Param.Wsd4,
                texname = 'sd4',
                antitexname = 'sd4',
-<<<<<<< HEAD
                charge = -1/3,
                Y = 0,
-=======
-             charge = -1/3,
->>>>>>> dc6782f3
                GhostNumber = 0)
 
 sd4__tilde__ = sd4.anti()
@@ -901,12 +714,8 @@
                width = Param.Wsd5,
                texname = 'sd5',
                antitexname = 'sd5',
-<<<<<<< HEAD
                charge = -1/3,
                Y = 0,
-=======
-             charge = -1/3,
->>>>>>> dc6782f3
                GhostNumber = 0)
 
 sd5__tilde__ = sd5.anti()
@@ -920,147 +729,12 @@
                width = Param.Wsd6,
                texname = 'sd6',
                antitexname = 'sd6',
-<<<<<<< HEAD
                charge = -1/3,
                Y = 0,
-=======
-             charge = -1/3,
->>>>>>> dc6782f3
                GhostNumber = 0)
 
 sd6__tilde__ = sd6.anti()
 
-<<<<<<< HEAD
-=======
-h1 = Particle(pdg_code = 25,
-              name = 'h1',
-              antiname = 'h1',
-              spin = 1,
-              color = 1,
-              mass = 'Mh01',
-              width = 'Wh01',
-              texname = 'h1',
-              antitexname = 'h1',
-             charge = 0,
-              GhostNumber = 0)
-
-h2 = Particle(pdg_code = 35,
-              name = 'h2',
-              antiname = 'h2',
-              spin = 1,
-              color = 1,
-              mass = 'Mh02',
-              width = 'Wh02',
-              texname = 'h2',
-              antitexname = 'h2',
-             charge = 0,
-              GhostNumber = 0)
-
-h3 = Particle(pdg_code = 36,
-              name = 'h3',
-              antiname = 'h3',
-              spin = 1,
-              color = 1,
-              mass = 'MA0',
-              width = 'WA0',
-              texname = 'h3',
-              antitexname = 'h3',
-             charge = 0,
-              GhostNumber = 0)
-
-H__plus__ = Particle(pdg_code = 37,
-                     name = 'H+',
-                     antiname = 'H-',
-                     spin = 1,
-                     color = 1,
-                     mass = 'MH',
-                     width = 'WH',
-                     texname = 'H+',
-                     antitexname = 'H+',
-             charge = 1,
-                     GhostNumber = 0)
-
-H__minus__ = H__plus__.anti()
-
-phi0 = Particle(pdg_code = 250,
-                name = 'phi0',
-                antiname = 'phi0',
-                spin = 1,
-                color = 1,
-                mass = 'MZ',
-                width = 'Wphi',
-                texname = 'phi0',
-                antitexname = 'phi0',
-             GoldstoneBoson = True,
-                charge = 0,
-                GhostNumber = 0)
-
-phi__plus__ = Particle(pdg_code = 251,
-                       name = 'phi+',
-                       antiname = 'phi-',
-                       spin = 1,
-                       color = 1,
-                       mass = 'MW',
-                       width = 'Wphi2',
-                       texname = '\\phi^+',
-                       antitexname = '\\phi^+',
-             GoldstoneBoson = True,
-                       charge = 1,
-                       GhostNumber = 0)
-
-phi__minus__ = phi__plus__.anti()
-
-a = Particle(pdg_code = 22,
-             name = 'a',
-             antiname = 'a',
-             spin = 3,
-             color = 1,
-             mass = 'ZERO',
-             width = 'ZERO',
-             texname = 'a',
-             antitexname = 'a',
-             charge = 0,
-             GhostNumber = 0)
-
-Z = Particle(pdg_code = 23,
-             name = 'Z',
-             antiname = 'Z',
-             spin = 3,
-             color = 1,
-             mass = 'MZ',
-             width = 'WZ',
-             texname = 'Z',
-             antitexname = 'Z',
-             charge = 0,
-             GhostNumber = 0)
-
-W__plus__ = Particle(pdg_code = 24,
-                     name = 'W+',
-                     antiname = 'W-',
-                     spin = 3,
-                     color = 1,
-                     mass = 'MW',
-                     width = 'WW',
-                     texname = 'W+',
-                     antitexname = 'W+',
-             charge = 1,
-                     GhostNumber = 0)
-
-W__minus__ = W__plus__.anti()
-
-g = Particle(pdg_code = 21,
-             name = 'g',
-             antiname = 'g',
-             spin = 3,
-             color = 8,
-             mass = 'ZERO',
-             width = 'ZERO',
-             texname = 'g',
-             antitexname = 'g',
-             charge = 0,
-             GhostNumber = 0)
-
->>>>>>> dc6782f3
 ghG = Particle(pdg_code = 9000001,
                name = 'ghG',
                antiname = 'ghG~',
@@ -1070,12 +744,8 @@
                width = Param.ZERO,
                texname = 'ghG',
                antitexname = 'ghG',
-<<<<<<< HEAD
                charge = 0,
                Y = 0,
-=======
-             charge = 0,
->>>>>>> dc6782f3
                GhostNumber = 1)
 
 ghG__tilde__ = ghG.anti()
@@ -1089,12 +759,8 @@
                width = Param.ZERO,
                texname = 'ghA',
                antitexname = 'ghA',
-<<<<<<< HEAD
                charge = 0,
                Y = 0,
-=======
-             charge = 0,
->>>>>>> dc6782f3
                GhostNumber = 1)
 
 ghA__tilde__ = ghA.anti()
@@ -1108,12 +774,8 @@
                width = Param.WZ,
                texname = 'ghZ',
                antitexname = 'ghZ',
-<<<<<<< HEAD
                charge = 0,
                Y = 0,
-=======
-             charge = 0,
->>>>>>> dc6782f3
                GhostNumber = 1)
 
 ghZ__tilde__ = ghZ.anti()
@@ -1127,12 +789,8 @@
                 width = Param.WW,
                 texname = 'ghWp',
                 antitexname = 'ghWp',
-<<<<<<< HEAD
                 charge = 1,
                 Y = 0,
-=======
-             charge = 1,
->>>>>>> dc6782f3
                 GhostNumber = 1)
 
 ghWp__tilde__ = ghWp.anti()
@@ -1146,12 +804,8 @@
                 width = Param.WW,
                 texname = 'ghWm',
                 antitexname = 'ghWm',
-<<<<<<< HEAD
                 charge = -1,
                 Y = 0,
-=======
-             charge = -1,
->>>>>>> dc6782f3
                 GhostNumber = 1)
 
 ghWm__tilde__ = ghWm.anti()

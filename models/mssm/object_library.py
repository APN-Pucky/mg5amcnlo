##
##
## Feynrules Header
##
##
##
##
##

import cmath


class UFOBaseClass(object):
    """The class from which all FeynRules classes are derived."""

    require_args = []

    def __init__(self, *args, **options):
        assert(len(self.require_args) == len (args))
    
        for i, name in enumerate(self.require_args):
            setattr(self, name, args[i])
    
        for (option, value) in options.items():
            setattr(self, option, value)

    def get(self, name):
        return getattr(self, name)
    
    def set(self, name, value):
        setattr(self, name, value)
        
    def get_all(self):
        """Return a dictionary containing all the information of the object"""
        return self.__dict__

    def __str__(self):
        return self.name

    def nice_string(self):
        """ return string with the full information """
        return '\n'.join(['%s \t: %s' %(name, value) for name, value in self.__dict__.items()])

    def __repr__(self):
        replacements = [
            ('+','__plus__'),
            ('-','__minus__'),
            ('@','__at__'),
            ('!','__exclam__'),
            ('?','__quest__'),
            ('*','__star__'),
            ('~','__tilde__')
            ]
        text = self.name
        for orig,sub in replacements:
            text = text.replace(orig,sub)
        return text



all_particles = []

    

class Particle(UFOBaseClass):
    """A standard Particle"""

    require_args=['pdg_code', 'name', 'antiname', 'spin', 'color', 'mass', 'width', 'texname', 'antitexname', 'charge']

    require_args_all = ['pdg_code', 'name', 'antiname', 'spin', 'color', 'mass', 'width', 'texname', 'antitexname', 'charge', 'line', 'propagating', 'goldstoneboson']

    def __init__(self, pdg_code, name, antiname, spin, color, mass, width, texname,
                 antitexname, charge , line=None, propagating=True, goldstoneboson=False, **options):

        args= (pdg_code, name, antiname, spin, color, mass, width, texname,
                 antitexname, float(charge))

        UFOBaseClass.__init__(self, *args,  **options)

        global all_particles
        all_particles.append(self)

        self.propagating = propagating
        self.goldstoneboson= goldstoneboson

        self.selfconjugate = (name == antiname)
<<<<<<< HEAD
        if 1: #not line:
=======
        if not line:
>>>>>>> dc6782f3
            self.line = self.find_line_type()
        else:
            self.line = line




    def find_line_type(self):
        """ find how we draw a line if not defined
        valid output: dashed/straight/wavy/curly/double/swavy/scurly
        """
        
        spin = self.spin
        color = self.color
<<<<<<< HEAD

=======
        
>>>>>>> dc6782f3
        #use default
        if spin == 1:
            return 'dashed'
        elif spin == 2:
            if not self.selfconjugate:
                return 'straight'
            elif color == 1:
                return 'swavy'
            else:
                return 'scurly'
        elif spin == 3:
            if color == 1:
                return 'wavy'
<<<<<<< HEAD
=======
            
>>>>>>> dc6782f3
            else:
                return 'curly'
        elif spin == 5:
            return 'double'
        elif spin == -1:
            return 'dotted'
        else:
            return 'dashed' # not supported yet

    def anti(self):
        if self.selfconjugate:
            raise Exception('%s has no anti particle.' % self.name) 
        outdic = {}
        for k,v in self.__dict__.iteritems():
            if k not in self.require_args_all:                
                outdic[k] = -v
        if self.color in [1,8]:
            newcolor = self.color
        else:
            newcolor = -self.color
                
        return Particle(-self.pdg_code, self.antiname, self.name, self.spin, newcolor, self.mass, self.width,
                        self.antitexname, self.texname, -self.charge, self.line, self.propagating, self.goldstoneboson, **outdic)



all_parameters = []

class Parameter(UFOBaseClass):

    require_args=['name', 'nature', 'type', 'value', 'texname']

    def __init__(self, name, nature, type, value, texname, lhablock=None, lhacode=None):

        args = (name,nature,type,value,texname)

        UFOBaseClass.__init__(self, *args)

        args=(name,nature,type,value,texname)

        global all_parameters
        all_parameters.append(self)

        if (lhablock is None or lhacode is None)  and nature == 'external':
            raise Exception('Need LHA information for external parameter "%s".' % name)
        self.lhablock = lhablock
        self.lhacode = lhacode

all_vertices = []

class Vertex(UFOBaseClass):

    require_args=['name', 'particles', 'color', 'lorentz', 'couplings']

    def __init__(self, name, particles, color, lorentz, couplings, **opt):
 
        args = (name, particles, color, lorentz, couplings)

        UFOBaseClass.__init__(self, *args, **opt)

        args=(particles,color,lorentz,couplings)

        global all_vertices
        all_vertices.append(self)

all_couplings = []

class Coupling(UFOBaseClass):

    require_args=['name', 'value', 'order']

    def __init__(self, name, value, order, **opt):

        args =(name, value, order)	
        UFOBaseClass.__init__(self, *args, **opt)
        global all_couplings
        all_couplings.append(self)
  


all_lorentz = []

class Lorentz(UFOBaseClass):

    require_args=['name','spins','structure']
    
    def __init__(self, name, spins, structure='external', **opt):
        args = (name, spins, structure)
        UFOBaseClass.__init__(self, *args, **opt)

        global all_lorentz
        all_lorentz.append(self)


all_functions = []

class Function(object):

    def __init__(self, name, arguments, expression):

        global all_functions
        all_functions.append(self)

        self.name = name
        self.arguments = arguments
        self.expr = expression
    
    def __call__(self, *opt):

        for i, arg in enumerate(self.arguments):
            exec('%s = %s' % (arg, opt[i] ))

        return eval(self.expr)


        <|MERGE_RESOLUTION|>--- conflicted
+++ resolved
@@ -84,11 +84,7 @@
         self.goldstoneboson= goldstoneboson
 
         self.selfconjugate = (name == antiname)
-<<<<<<< HEAD
         if 1: #not line:
-=======
-        if not line:
->>>>>>> dc6782f3
             self.line = self.find_line_type()
         else:
             self.line = line
@@ -103,11 +99,7 @@
         
         spin = self.spin
         color = self.color
-<<<<<<< HEAD
-
-=======
         
->>>>>>> dc6782f3
         #use default
         if spin == 1:
             return 'dashed'
@@ -121,10 +113,7 @@
         elif spin == 3:
             if color == 1:
                 return 'wavy'
-<<<<<<< HEAD
-=======
             
->>>>>>> dc6782f3
             else:
                 return 'curly'
         elif spin == 5:

from __future__ import division
import xml.etree.ElementTree as ET
import math
import os
import shutil
import logging

logger = logging.getLogger('madgraph.models') # -> stdout

try:
    import madgraph.iolibs.file_writers as file_writers
    import madgraph.various.misc as misc    
except:
    import internal.file_writers as file_writers
    import internal.misc as misc
    
class InvalidParamCard(Exception):
    """ a class for invalid param_card """
    pass

class Parameter (object):
    """A class for a param_card parameter"""
    
    def __init__(self, param=None, block=None, lhacode=None, value=None, comment=None):
        """Init the parameter"""

        self.format = 'float'
        if param:
            block = param.lhablock
            lhacode = param.lhacode
            value = param.value
            comment = param.comment
            format = param.format

        self.lhablock = block
        if lhacode:
            self.lhacode = lhacode
        else:
            self.lhacode = []
        self.value = value
        self.comment = comment

    def set_block(self, block):
        """ set the block name """
        
        self.lhablock = block

    def load_str(self, text):
        """ initialize the information from a str"""

        if '#' in text:
            data, self.comment = text.split('#',1)
        else:
            data, self.comment = text, ""


        data = data.split()
        if not len(data):
            return
        try:
            self.lhacode = tuple([int(d) for d in data[:-1]])
        except Exception:
            self.lhacode = tuple([int(d) for d in data[:-1] if d.isdigit()])
            self.value= ' '.join(data[len(self.lhacode):])
        else:
            self.value = data[-1]
        
        # convert to number when possible
        try:
            self.value = float(self.value)
        except:
            self.format = 'str'
            pass
        else:
            if self.lhablock == 'modsel':
                self.format = 'int'
                self.value = int(self.value)
<<<<<<< HEAD


=======
>>>>>>> c762c8a3
    def load_decay(self, text):
        """ initialize the decay information from a str"""

        if '#' in text:
            data, self.comment = text.split('#',1)
        else:
            data, self.comment = text, ""


        data = data.split()
        if not len(data):
            return
        self.lhacode = [int(d) for d in data[2:]]
        self.lhacode.sort()
        self.lhacode = tuple([len(self.lhacode)] + self.lhacode)
        
        self.value = float(data[0]) 
        self.format = 'decay_table'

    def __str__(self):
        """ return a SLAH string """

        if self.format == 'float':
            if self.lhablock == 'decay' and not isinstance(self.value,basestring):
                return 'DECAY %s %e # %s' % (' '.join([str(d) for d in self.lhacode]), self.value, self.comment)
            elif self.lhablock == 'decay':
                return 'DECAY %s Auto # %s' % (' '.join([str(d) for d in self.lhacode]), self.comment)
            elif self.lhablock and self.lhablock.startswith('qnumbers'):
                return '      %s %i # %s' % (' '.join([str(d) for d in self.lhacode]), int(self.value), self.comment)
            else:
                return '      %s %e # %s' % (' '.join([str(d) for d in self.lhacode]), self.value, self.comment)
        elif self.format == 'int':
            return '      %s %i # %s' % (' '.join([str(d) for d in self.lhacode]), int(self.value), self.comment)
        elif self.format == 'str':
            return '      %s %s # %s' % (' '.join([str(d) for d in self.lhacode]), self.value, self.comment)
        elif self.format == 'decay_table':
            return '      %e %s # %s' % ( self.value,' '.join([str(d) for d in self.lhacode]), self.comment)
        elif self.format == 'int':
            return '      %s %i # %s' % (' '.join([str(d) for d in self.lhacode]), int(self.value), self.comment)
        else:
            if self.lhablock == 'decay':
                return 'DECAY %s %d # %s' % (' '.join([str(d) for d in self.lhacode]), self.value, self.comment)
            else:
                return '      %s %d # %s' % (' '.join([str(d) for d in self.lhacode]), self.value, self.comment)


class Block(list):
    """ list of parameter """
    
    def __init__(self, name=None):
        if name:
            self.name = name.lower()
        else:
            self.name = name
        self.scale = None
        self.comment = ''
        self.decay_table = {}
        self.param_dict={}
        list.__init__(self)

    def get(self, lhacode, default=None):
        """return the parameter associate to the lhacode"""
        if not self.param_dict:
            self.create_param_dict()
        try:
            return self.param_dict[tuple(lhacode)]
        except KeyError:
            if default is None:
                raise
            else:
                return Parameter(block=self, lhacode=lhacode, value=default,
                                                           comment='not define')
        
    def remove(self, lhacode):
        """ remove a parameter """
        list.remove(self, self.get(lhacode))
        # update the dictionary of key
        return self.param_dict.pop(tuple(lhacode))
        
    def append(self, obj):
        
        assert isinstance(obj, Parameter)
        assert not obj.lhablock or obj.lhablock == self.name

        
        if tuple(obj.lhacode) in self.param_dict:
            if self.param_dict[tuple(obj.lhacode)].value != obj.value:
                raise InvalidParamCard, '%s %s is already define to %s impossible to assign %s' % \
                    (self.name, obj.lhacode, self.param_dict[tuple(obj.lhacode)].value, obj.value)
            return
        list.append(self, obj)
        # update the dictionary of key
        self.param_dict[tuple(obj.lhacode)] = obj

    def create_param_dict(self):
        """create a link between the lhacode and the Parameter"""
        for param in self:
            self.param_dict[tuple(param.lhacode)] = param
        
        return self.param_dict

    def def_scale(self, scale):
        """ """
        self.scale = scale

    def load_str(self, text):
        "set inforamtion from the line"
        
        if '#' in text:
            data, self.comment = text.split('#',1)
        else:
            data, self.commant = text, ""

        data = data.lower()
        data = data.split()
        self.name = data[1] # the first part of data is model
        if len(data) == 3:
            if data[2].startswith('q='):
                #the last part should be of the form Q=
                self.scale = float(data[2][2:])
            elif self.name == 'qnumbers':
                self.name += ' %s' % data[2]
        elif len(data) == 4 and data[2] == 'q=':
            #the last part should be of the form Q=
            self.scale = float(data[3])                
            
        return self
    
    def keys(self):
        """returns the list of id define in this blocks"""
        
        return [p.lhacode for p in self]

    def __str__(self):
        """ return a str in the SLAH format """ 
        
        text = """###################################""" + \
               """\n## INFORMATION FOR %s""" % self.name.upper() +\
               """\n###################################\n"""

        #special case for decay chain
        if self.name == 'decay':
            for param in self:
                pid = param.lhacode[0]
                param.set_block('decay')
                text += str(param)+ '\n'
                if self.decay_table.has_key(pid):
                    text += str(self.decay_table[pid])+'\n'
            return text
        elif self.name.startswith('decay'):
            text = '' # avoid block definition
        #general case 
        elif not self.scale:
            text += 'BLOCK %s # %s\n' % (self.name.upper(), self.comment)
        else:
            text += 'BLOCK %s Q= %e # %s\n' % (self.name.upper(), self.scale, self.comment)
        
        text += '\n'.join([str(param) for param in self])
        return text + '\n'


class ParamCard(dict):
    """ a param Card: list of Block """
    mp_prefix = 'MP__'

    header = \
    """######################################################################\n""" + \
    """## PARAM_CARD AUTOMATICALY GENERATED BY MG5                       ####\n""" + \
    """######################################################################\n"""


    def __init__(self, input_path=None):
        self.order = []
        
        self.input_path = input_path
        if input_path:
            self.read(input_path)

    def read(self, input_path):
        """ read a card and full this object with the content of the card """

        if isinstance(input_path, str):
            input = open(input_path)
        else:
            input = input_path #Use for banner loading and test


        cur_block = None
        for line in input:
            line = line.strip()
            if not line or line[0] == '#':
                continue
            line = line.lower()
            if line.startswith('block'):
                cur_block = Block()
                cur_block.load_str(line)
                self.append(cur_block)
                continue
            
            if line.startswith('decay'):
                if not self.has_block('decay'):
                    cur_block = Block('decay')
                    self.append(cur_block)
                else:
                    cur_block = self['decay']
                param = Parameter()
                param.set_block(cur_block.name)
                param.load_str(line[6:])
                cur_block.append(param)
                continue

            if cur_block is None:
                continue            
                    
            if cur_block.name == 'decay':
                # This is a decay table
                id =  cur_block[-1].lhacode[0]
                cur_block = Block('decay_table_%s' % id)
                self['decay'].decay_table[id] = cur_block
            
            

            
            if cur_block.name.startswith('decay_table'):
                param = Parameter()
                param.load_decay(line)
                cur_block.append(param)
            else:
                param = Parameter()
                param.set_block(cur_block.name)
                param.load_str(line)
                cur_block.append(param)
                  
        return self
    
    def write(self, outpath):
        """schedular for writing a card"""
  
        # order the block in a smart way
        blocks = self.order_block()
        text = self.header
        text += ''.join([str(block) for block in blocks])

        if not outpath:
            return text
        elif isinstance(outpath, str):
            file(outpath,'w').write(text)
        else:
            outpath.write(text) # for test purpose
    
    def create_diff(self, new_card):
        """return a text file allowing to pass from this card to the new one
           via the set command"""
        
        diff = ''
        for blockname, block in self.items():
            for param in block:
                lhacode = param.lhacode
                value = param.value
                new_value = new_card[blockname].get(lhacode).value
                if not misc.equal(value, new_value, 6):
                    lhacode = ' '.join([str(i) for i in lhacode])
                    diff += 'set param_card %s %s %s # orig: %s\n' % \
                                       (blockname, lhacode , new_value, value)
        return diff 
                
        
    
            
    def write_inc_file(self, outpath, identpath, default):
        """ write a fortran file which hardcode the param value"""
        
        fout = file_writers.FortranWriter(outpath)
        defaultcard = ParamCard(default)
        for line in open(identpath):
            if line.startswith('c  ') or line.startswith('ccccc'):
                continue
            split = line.split()
            if len(split) < 3:
                continue
            block = split[0]
            lhaid = [int(i) for i in split[1:-1]]
            variable = split[-1]
            if block in self:
                try:
                    value = self[block].get(tuple(lhaid)).value
                except KeyError:
                    value =defaultcard[block].get(tuple(lhaid)).value
                    logger.warning('information about \"%s %s" is missing using default value: %s.' %\
                                   (block, lhaid, value))

            else:
                value =defaultcard[block].get(tuple(lhaid)).value
                logger.warning('information about \"%s %s" is missing (full block missing) using default value: %s.' %\
                                   (block, lhaid, value))
            value = str(value).lower()
            fout.writelines(' %s = %s' % (variable, str(value).replace('e','d')))
        
                
    def append(self, obj):
        """add an object to this"""
        
        assert isinstance(obj, Block)
        self[obj.name] = obj
        if not obj.name.startswith('decay_table'): 
            self.order.append(obj)
        
        
        
    def has_block(self, name):
        return self.has_key(name)
    
    def order_block(self):
        """ reorganize the block """
        return self.order
    
    def rename_blocks(self, name_dict):
        """ rename the blocks """
        
        for old_name, new_name in name_dict.items():
            self[new_name] = self.pop(old_name)
            self[new_name].name = new_name
            for param in self[new_name]:
                param.lhablock = new_name
                
    def remove_block(self, name):
        """ remove a blocks """
        assert len(self[name])==0
        [self.order.pop(i) for i,b in enumerate(self.order) if b.name == name]
        self.pop(name)
        
    def remove_param(self, block, lhacode):
        """ remove a parameter """
        if self.has_param(block, lhacode):
            self[block].remove(lhacode)
            if len(self[block]) == 0:
                self.remove_block(block)
    
    def has_param(self, block, lhacode):
        """check if param exists"""
        
        try:
            self[block].get(lhacode)
        except:
            return False
        else:
            return True
        
    def copy_param(self,old_block, old_lha, block=None, lhacode=None):
        """ make a parameter, a symbolic link on another one """
        
        # Find the current block/parameter
        old_block_obj = self[old_block]
        parameter = old_block_obj.get(old_lha)        
        if not block:
            block = old_block
        if not lhacode:
            lhacode = old_lha
            
        self.add_param(block, lhacode, parameter.value, parameter.comment)
        
    def add_param(self,block, lha, value, comment=''):
        
        parameter = Parameter(block=block, lhacode=lha, value=value, 
                              comment=comment)
        try:
            new_block = self[block]
        except KeyError:
            # If the new block didn't exist yet
            new_block = Block(block)
            self.append(new_block)
        new_block.append(parameter)
        
             
    def mod_param(self, old_block, old_lha, block=None, lhacode=None, 
                                              value=None, comment=None):
        """ change a parameter to a new one. This is not a duplication."""

        # Find the current block/parameter
        old_block = self[old_block]
        try:
            parameter = old_block.get(old_lha)
        except:
            if lhacode is not None:
                lhacode=old_lha
            self.add_param(block, lhacode, value, comment)
            return
        

        # Update the parameter
        if block:
            parameter.lhablock = block
        if lhacode:
            parameter.lhacode = lhacode
        if value:
            parameter.value = value
        if comment:
            parameter.comment = comment

        # Change the block of the parameter
        if block:
            old_block.remove(old_lha)
            if not len(old_block):
                self.remove_block(old_block.name)
            try:
                new_block = self[block]
            except KeyError:
                # If the new block didn't exist yet
                new_block = Block(block)
                self.append(new_block)            
            new_block.append(parameter)
        elif lhacode:
            old_block.param_dict[tuple(lhacode)] = \
                                  old_block.param_dict.pop(tuple(old_lha))


    def check_and_remove(self, block, lhacode, value):
        """ check that the value is coherent and remove it"""
        
        if self.has_param(block, lhacode):
            param = self[block].get(lhacode)
            if param.value != value:
                error_msg = 'This card is not suitable to be convert to SLAH1\n'
                error_msg += 'Parameter %s %s should be %s' % (block, lhacode, value)
                raise InvalidParamCard, error_msg   
            self.remove_param(block, lhacode)


class ParamCardMP(ParamCard):
    """ a param Card: list of Block with also MP definition of variables"""
            
    def write_inc_file(self, outpath, identpath, default):
        """ write a fortran file which hardcode the param value"""
        
        fout = file_writers.FortranWriter(outpath)
        defaultcard = ParamCard(default)
        for line in open(identpath):
            if line.startswith('c  ') or line.startswith('ccccc'):
                continue
            split = line.split()
            if len(split) < 3:
                continue
            block = split[0]
            lhaid = [int(i) for i in split[1:-1]]
            variable = split[-1]
            if block in self:
                try:
                    value = self[block].get(tuple(lhaid)).value
                except KeyError:
                    value =defaultcard[block].get(tuple(lhaid)).value
            else:
                value =defaultcard[block].get(tuple(lhaid)).value
            #value = str(value).lower()
            fout.writelines(' %s = %s' % (variable, ('%e' % value).replace('e','d')))
            fout.writelines(' %s%s = %s_16' % (self.mp_prefix, 
                variable, ('%e' % value)))


class ParamCardRule(object):
    """ A class for storing the linked between the different parameter of
            the param_card.
        Able to write a file 'param_card_rule.dat' 
        Able to read a file 'param_card_rule.dat'
        Able to check the validity of a param_card.dat
    """
        
    
    def __init__(self, inputpath=None):
        """initialize an object """
        
        # constraint due to model restriction
        self.zero = []
        self.one = []    
        self.identical = []
        self.opposite = []

        # constraint due to the model
        self.rule = []
        
        if inputpath:
            self.load_rule(inputpath)
        
    def add_zero(self, lhablock, lhacode, comment=''):
        """add a zero rule"""
        self.zero.append( (lhablock, lhacode, comment) )
        
    def add_one(self, lhablock, lhacode, comment=''):
        """add a one rule"""
        self.one.append( (lhablock, lhacode, comment) )        

    def add_identical(self, lhablock, lhacode, lhacode2, comment=''):
        """add a rule for identical value"""
        self.identical.append( (lhablock, lhacode, lhacode2, comment) )
        
    def add_opposite(self, lhablock, lhacode, lhacode2, comment=''):
        """add a rule for identical value"""
        self.opposite.append( (lhablock, lhacode, lhacode2, comment) )

        
    def add_rule(self, lhablock, lhacode, rule, comment=''):
        """add a rule for constraint value"""
        self.rule.append( (lhablock, lhacode, rule) )
        
    def write_file(self, output=None):
        
        text = """<file>######################################################################
## VALIDITY RULE FOR THE PARAM_CARD   ####
######################################################################\n"""
 
        # ZERO
        text +='<zero>\n'
        for name, id, comment in self.zero:
            text+='     %s %s # %s\n' % (name, '    '.join([str(i) for i in id]), 
                                                                        comment)
        # ONE
        text +='</zero>\n<one>\n'
        for name, id, comment in self.one:
            text+='     %s %s # %s\n' % (name, '    '.join([str(i) for i in id]), 
                                                                        comment)
        # IDENTICAL
        text +='</one>\n<identical>\n'
        for name, id,id2, comment in self.identical:
            text+='     %s %s : %s # %s\n' % (name, '    '.join([str(i) for i in id]), 
                                      '    '.join([str(i) for i in id2]), comment)

        # OPPOSITE
        text +='</identical>\n<opposite>\n'
        for name, id,id2, comment in self.opposite:
            text+='     %s %s : %s # %s\n' % (name, '    '.join([str(i) for i in id]), 
                                      '    '.join([str(i) for i in id2]), comment)
        
        # CONSTRAINT
        text += '</opposite>\n<constraint>\n'
        for name, id, rule, comment in self.rule:
            text += '     %s %s : %s # %s\n' % (name, '    '.join([str(i) for i in id]), 
                                                                  rule, comment)
        text += '</constraint>\n</file>'
    
        if isinstance(output, str):
            output = open(output,'w')
        if hasattr(output, 'write'):
            output.write(text)
        return text
    
    def load_rule(self, inputpath):
        """ import a validity rule file """

        
        try:
            tree = ET.parse(inputpath)
        except IOError:
            if '\n' in inputpath:
                # this is convinient for the tests
                tree = ET.fromstring(inputpath)
            else:
                raise

        #Add zero element
        element = tree.find('zero')
        if element is not None:
            for line in element.text.split('\n'):
                line = line.split('#',1)[0] 
                if not line:
                    continue
                lhacode = line.split()
                blockname = lhacode.pop(0)
                lhacode = [int(code) for code in lhacode ]
                self.add_zero(blockname, lhacode, '')
        
        #Add one element
        element = tree.find('one')
        if element is not None:
            for line in element.text.split('\n'):
                line = line.split('#',1)[0] 
                if not line:
                    continue
                lhacode = line.split()
                blockname = lhacode.pop(0)
                lhacode = [int(code) for code in lhacode ]
                self.add_one(blockname, lhacode, '')

        #Add Identical element
        element = tree.find('identical')
        if element is not None:
            for line in element.text.split('\n'):
                line = line.split('#',1)[0] 
                if not line:
                    continue
                line, lhacode2 = line.split(':')
                lhacode = line.split()
                blockname = lhacode.pop(0)
                lhacode = [int(code) for code in lhacode ]
                lhacode2 = [int(code) for code in lhacode2.split() ]
                self.add_identical(blockname, lhacode, lhacode2, '')        

        #Add Opposite element
        element = tree.find('opposite')
        if element is not None:
            for line in element.text.split('\n'):
                line = line.split('#',1)[0] 
                if not line:
                    continue
                line, lhacode2 = line.split(':')
                lhacode = line.split()
                blockname = lhacode.pop(0)
                lhacode = [int(code) for code in lhacode ]
                lhacode2 = [int(code) for code in lhacode2.split() ]
                self.add_opposite(blockname, lhacode, lhacode2, '') 

        #Add Rule element
        element = tree.find('rule')
        if element is not None:
            for line in element.text.split('\n'):
                line = line.split('#',1)[0] 
                if not line:
                    continue
                line, rule = line.split(':')
                lhacode = line.split()
                blockname = lhacode.pop(0)
                self.add_rule(blockname, lhacode, rule, '')
    
    @staticmethod
    def read_param_card(path):
        """ read a param_card and return a dictionary with the associated value."""
        
        output = ParamCard(path)
        

        
        return output

    @staticmethod
    def write_param_card(path, data):
        """ read a param_card and return a dictionary with the associated value."""
        
        output = {}
        
        if isinstance(path, str):
            output = open(path, 'w')
        else:
            output = path # helpfull for the test
        
        data.write(path)
    
    
    def check_param_card(self, path, modify=False):
        """Check that the restriction card are applied"""
                
        card = self.read_param_card(path)
        
        # check zero 
        for block, id, comment in self.zero:
            try:
                value = float(card[block].get(id).value)
            except KeyError:
                if modify:
                    new_param = Parameter(block=block,lhacode=id, value=0, 
                                    comment='fixed by the model')
                    if block in card:
                        card[block].append(new_param)
                    else:
                        new_block = Block(block)
                        card.append(new_block)
                        new_block.append(new_param)
            else:
                if value != 0:
                    if not modify:
                        raise InvalidParamCard, 'parameter %s: %s is not at zero' % \
                                    (block, ' '.join([str(i) for i in id])) 
                    else:
                        param = card[block].get(id) 
                        param.value = 0.0
                        param.comment += ' fixed by the model'
                        
        # check one 
        for block, id, comment in self.one:
            try:
                value = card[block].get(id).value
            except KeyError:
                if modify:
                    new_param = Parameter(block=block,lhacode=id, value=1, 
                                    comment='fixed by the model')
                    if block in card:
                        card[block].append(new_param)
                    else:
                        new_block = Block(block)
                        card.append(new_block)
                        new_block.append(new_param)
            else:   
                if value != 1:
                    if not modify:
                        raise InvalidParamCard, 'parameter %s: %s is not at one but at %s' % \
                                    (block, ' '.join([str(i) for i in id]), value)         
                    else:
                        param = card[block].get(id) 
                        param.value = 1.0
                        param.comment += ' fixed by the model'

        
        # check identical
        for block, id1, id2, comment in self.identical:
            if block not in card:
                logger.warning('''Param card is not complete: Block %s is simply missing.
                We will use model default for all missing value! Please cross-check that
                this correspond to your expectation.''' % block)
                continue
            value2 = float(card[block].get(id2).value)
            try:
                param = card[block].get(id1)
            except KeyError:
                if modify:
                    new_param = Parameter(block=block,lhacode=id1, value=value2, 
                                    comment='must be identical to %s' %id2)
                    card[block].append(new_param)
            else:
                value1 = float(param.value)

                if value1 != value2:
                    if not modify:
                        raise InvalidParamCard, 'parameter %s: %s is not to identical to parameter  %s' % \
                                    (block, ' '.join([str(i) for i in id1]),
                                            ' '.join([str(i) for i in id2]))         
                    else:
                        param = card[block].get(id1) 
                        param.value = value2
                        param.comment += ' must be identical to %s' % id2

        # check opposite
        for block, id1, id2, comment in self.opposite:
            value2 = float(card[block].get(id2).value)
            try:
                param = card[block].get(id1)
            except KeyError:
                if modify:
                    new_param = Parameter(block=block,lhacode=id1, value=-value2, 
                                    comment='must be opposite to to %s' %id2)
                    card[block].append(new_param)
            else:
                value1 = float(param.value)

                if value1 != -value2:
                    if not modify:
                        raise InvalidParamCard, 'parameter %s: %s is not to opposite to parameter  %s' % \
                                    (block, ' '.join([str(i) for i in id1]),
                                            ' '.join([str(i) for i in id2]))         
                    else:
                        param = card[block].get(id1) 
                        param.value = -value2
                        param.comment += ' must be opposite to %s' % id2

        return card
                        

def convert_to_slha1(path, outputpath=None ):
    """ """
                                                      
    if not outputpath:
        outputpath = path
    card = ParamCard(path)

        
    # Mass 
    #card.reorder_mass() # needed?
    card.copy_param('mass', [6], 'sminputs', [6])
    card.copy_param('mass', [15], 'sminputs', [7])
    card.copy_param('mass', [23], 'sminputs', [4])
    # Decay: Nothing to do. 
    
    # MODSEL
    card.add_param('modsel',[1], value=1)
    card['modsel'].get([1]).format = 'int'
    
    # find scale
    scale = card['hmix'].scale
    if not scale:
        scale = 1 # Need to be define (this is dummy value)
    
    # SMINPUTS
    if not card.has_param('sminputs', [2]):
        aem1 = card['sminputs'].get([1]).value
        mz = card['mass'].get([23]).value
        mw = card['mass'].get([24]).value
        gf = math.pi / math.sqrt(2) / aem1 * mz**2/ mw**2 /(mz**2-mw**2)
        card.add_param('sminputs', [2], gf, 'G_F [GeV^-2]')

    # USQMIX
    card.check_and_remove('usqmix', [1,1], 1.0)
    card.check_and_remove('usqmix', [2,2], 1.0)
    card.check_and_remove('usqmix', [4,4], 1.0)
    card.check_and_remove('usqmix', [5,5], 1.0)
    card.mod_param('usqmix', [3,3], 'stopmix', [1,1])
    card.mod_param('usqmix', [3,6], 'stopmix', [1,2])
    card.mod_param('usqmix', [6,3], 'stopmix', [2,1])
    card.mod_param('usqmix', [6,6], 'stopmix', [2,2])

    # DSQMIX
    card.check_and_remove('dsqmix', [1,1], 1.0)
    card.check_and_remove('dsqmix', [2,2], 1.0)
    card.check_and_remove('dsqmix', [4,4], 1.0)
    card.check_and_remove('dsqmix', [5,5], 1.0)
    card.mod_param('dsqmix', [3,3], 'sbotmix', [1,1])
    card.mod_param('dsqmix', [3,6], 'sbotmix', [1,2])
    card.mod_param('dsqmix', [6,3], 'sbotmix', [2,1])
    card.mod_param('dsqmix', [6,6], 'sbotmix', [2,2])     
    
    
    # SELMIX
    card.check_and_remove('selmix', [1,1], 1.0)
    card.check_and_remove('selmix', [2,2], 1.0)
    card.check_and_remove('selmix', [4,4], 1.0)
    card.check_and_remove('selmix', [5,5], 1.0)
    card.mod_param('selmix', [3,3], 'staumix', [1,1])
    card.mod_param('selmix', [3,6], 'staumix', [1,2])
    card.mod_param('selmix', [6,3], 'staumix', [2,1])
    card.mod_param('selmix', [6,6], 'staumix', [2,2])
    
    # FRALPHA
    card.mod_param('fralpha', [1], 'alpha', [' '])
    
    #HMIX
    if not card.has_param('hmix', [3]):
        aem1 = card['sminputs'].get([1]).value
        tanb = card['hmix'].get([2]).value
        mz = card['mass'].get([23]).value
        mw = card['mass'].get([24]).value
        sw = math.sqrt(mz**2 - mw**2)/mz
        ee = 2 * math.sqrt(1/aem1) * math.sqrt(math.pi)
        vu = 2 * mw *sw /ee * math.sin(math.atan(tanb))
        card.add_param('hmix', [3], vu, 'higgs vev(Q) MSSM DRb')
    card['hmix'].scale= scale
    
    # VCKM
    card.check_and_remove('vckm', [1,1], 1.0)
    card.check_and_remove('vckm', [2,2], 1.0)
    card.check_and_remove('vckm', [3,3], 1.0)
    
    #SNUMIX
    card.check_and_remove('snumix', [1,1], 1.0)
    card.check_and_remove('snumix', [2,2], 1.0)
    card.check_and_remove('snumix', [3,3], 1.0)

    #UPMNS
    card.check_and_remove('upmns', [1,1], 1.0)
    card.check_and_remove('upmns', [2,2], 1.0)
    card.check_and_remove('upmns', [3,3], 1.0)

    # Te
    ye = card['ye'].get([3, 3]).value
    te = card['te'].get([3, 3]).value
    card.mod_param('te', [3,3], 'ae', [3,3], value= te/ye, comment='A_tau(Q) DRbar')
    card.add_param('ae', [1,1], 0, 'A_e(Q) DRbar')
    card.add_param('ae', [2,2], 0, 'A_mu(Q) DRbar')
    card['ae'].scale = scale
    card['ye'].scale = scale
            
    # Tu
    yu = card['yu'].get([3, 3]).value
    tu = card['tu'].get([3, 3]).value
    card.mod_param('tu', [3,3], 'au', [3,3], value= tu/yu, comment='A_t(Q) DRbar')
    card.add_param('au', [1,1], 0, 'A_u(Q) DRbar')
    card.add_param('au', [2,2], 0, 'A_c(Q) DRbar')
    card['au'].scale = scale    
    card['yu'].scale = scale
        
    # Td
    yd = card['yd'].get([3, 3]).value
    td = card['td'].get([3, 3]).value
    card.mod_param('td', [3,3], 'ad', [3,3], value= td/yd, comment='A_b(Q) DRbar')
    card.add_param('ad', [1,1], 0, 'A_d(Q) DRbar')
    card.add_param('ad', [2,2], 0, 'A_s(Q) DRbar')
    card['ad'].scale = scale
    card['yd'].scale = scale    
        
    # MSL2 
    value = card['msl2'].get([1, 1]).value
    card.mod_param('msl2', [1,1], 'msoft', [31], math.sqrt(value))
    value = card['msl2'].get([2, 2]).value
    card.mod_param('msl2', [2,2], 'msoft', [32], math.sqrt(value))
    value = card['msl2'].get([3, 3]).value
    card.mod_param('msl2', [3,3], 'msoft', [33], math.sqrt(value))
    card['msoft'].scale = scale

    # MSE2
    value = card['mse2'].get([1, 1]).value
    card.mod_param('mse2', [1,1], 'msoft', [34], math.sqrt(value))
    value = card['mse2'].get([2, 2]).value
    card.mod_param('mse2', [2,2], 'msoft', [35], math.sqrt(value))
    value = card['mse2'].get([3, 3]).value
    card.mod_param('mse2', [3,3], 'msoft', [36], math.sqrt(value))
    
    # MSQ2                
    value = card['msq2'].get([1, 1]).value
    card.mod_param('msq2', [1,1], 'msoft', [41], math.sqrt(value))
    value = card['msq2'].get([2, 2]).value
    card.mod_param('msq2', [2,2], 'msoft', [42], math.sqrt(value))
    value = card['msq2'].get([3, 3]).value
    card.mod_param('msq2', [3,3], 'msoft', [43], math.sqrt(value))    
    
    # MSU2                
    value = card['msu2'].get([1, 1]).value
    card.mod_param('msu2', [1,1], 'msoft', [44], math.sqrt(value))
    value = card['msu2'].get([2, 2]).value
    card.mod_param('msu2', [2,2], 'msoft', [45], math.sqrt(value))
    value = card['msu2'].get([3, 3]).value
    card.mod_param('msu2', [3,3], 'msoft', [46], math.sqrt(value))   
    
    # MSD2                
    value = card['msd2'].get([1, 1]).value
    card.mod_param('msd2', [1,1], 'msoft', [47], math.sqrt(value))
    value = card['msd2'].get([2, 2]).value
    card.mod_param('msd2', [2,2], 'msoft', [48], math.sqrt(value))
    value = card['msd2'].get([3, 3]).value
    card.mod_param('msd2', [3,3], 'msoft', [49], math.sqrt(value))   

    
    
    #################
    # WRITE OUTPUT
    #################
    card.write(outputpath)
        
        

def convert_to_mg5card(path, outputpath=None, writting=True):
    """ """
                                                      
    if not outputpath:
        outputpath = path
    card = ParamCard(path)

        
    # SMINPUTS
    card.remove_param('sminputs', [2])
    card.remove_param('sminputs', [4])
    card.remove_param('sminputs', [6])
    card.remove_param('sminputs', [7])
    # Decay: Nothing to do. 
    
    # MODSEL
    card.remove_param('modsel',[1])
    
    
    # USQMIX
    card.add_param('usqmix', [1,1], 1.0)
    card.add_param('usqmix', [2,2], 1.0)
    card.add_param('usqmix', [4,4], 1.0)
    card.add_param('usqmix', [5,5], 1.0)
    card.mod_param('stopmix', [1,1], 'usqmix', [3,3])
    card.mod_param('stopmix', [1,2], 'usqmix', [3,6])
    card.mod_param('stopmix', [2,1], 'usqmix', [6,3])
    card.mod_param('stopmix', [2,2], 'usqmix', [6,6])

    # DSQMIX
    card.add_param('dsqmix', [1,1], 1.0)
    card.add_param('dsqmix', [2,2], 1.0)
    card.add_param('dsqmix', [4,4], 1.0)
    card.add_param('dsqmix', [5,5], 1.0)
    card.mod_param('sbotmix', [1,1], 'dsqmix', [3,3])
    card.mod_param('sbotmix', [1,2], 'dsqmix', [3,6])
    card.mod_param('sbotmix', [2,1], 'dsqmix', [6,3])
    card.mod_param('sbotmix', [2,2], 'dsqmix', [6,6])     
    
    
    # SELMIX
    card.add_param('selmix', [1,1], 1.0)
    card.add_param('selmix', [2,2], 1.0)
    card.add_param('selmix', [4,4], 1.0)
    card.add_param('selmix', [5,5], 1.0)
    card.mod_param('staumix', [1,1], 'selmix', [3,3])
    card.mod_param('staumix', [1,2], 'selmix', [3,6])
    card.mod_param('staumix', [2,1], 'selmix', [6,3])
    card.mod_param('staumix', [2,2], 'selmix', [6,6])
    
    # FRALPHA
    card.mod_param('alpha', [], 'fralpha', [1])
    
    #HMIX
    card.remove_param('hmix', [3])
    
    # VCKM
    card.add_param('vckm', [1,1], 1.0)
    card.add_param('vckm', [2,2], 1.0)
    card.add_param('vckm', [3,3], 1.0)
    
    #SNUMIX
    card.add_param('snumix', [1,1], 1.0)
    card.add_param('snumix', [2,2], 1.0)
    card.add_param('snumix', [3,3], 1.0)

    #UPMNS
    card.add_param('upmns', [1,1], 1.0)
    card.add_param('upmns', [2,2], 1.0)
    card.add_param('upmns', [3,3], 1.0)

    # Te
    ye = card['ye'].get([1, 1], default=0).value
    ae = card['ae'].get([1, 1], default=0).value
    card.mod_param('ae', [1,1], 'te', [1,1], value= ae * ye, comment='T_e(Q) DRbar')
    if ae * ye:
        raise InvalidParamCard, '''This card is not suitable to be converted to MSSM UFO model
Parameter ae [1, 1] times ye [1,1] should be 0'''
    card.remove_param('ae', [1,1])
    #2
    ye = card['ye'].get([2, 2], default=0).value
    
    ae = card['ae'].get([2, 2], default=0).value
    card.mod_param('ae', [2,2], 'te', [2,2], value= ae * ye, comment='T_mu(Q) DRbar')
    if ae * ye:
        raise InvalidParamCard, '''This card is not suitable to be converted to MSSM UFO model
Parameter ae [2, 2] times ye [2,2] should be 0'''
    card.remove_param('ae', [2,2])
    #3
    ye = card['ye'].get([3, 3], default=0).value
    ae = card['ae'].get([3, 3], default=0).value
    card.mod_param('ae', [3,3], 'te', [3,3], value= ae * ye, comment='T_tau(Q) DRbar')
    
    # Tu
    yu = card['yu'].get([1, 1], default=0).value
    au = card['au'].get([1, 1], default=0).value
    card.mod_param('au', [1,1], 'tu', [1,1], value= au * yu, comment='T_u(Q) DRbar')
    if au * yu:
        raise InvalidParamCard, '''This card is not suitable to be converted to MSSM UFO model
Parameter au [1, 1] times yu [1,1] should be 0'''
    card.remove_param('au', [1,1])
    #2
    ye = card['yu'].get([2, 2], default=0).value
    
    ae = card['au'].get([2, 2], default=0).value
    card.mod_param('au', [2,2], 'tu', [2,2], value= au * yu, comment='T_c(Q) DRbar')
    if au * yu:
        raise InvalidParamCard, '''This card is not suitable to be converted to MSSM UFO model
Parameter au [2, 2] times yu [2,2] should be 0'''
    card.remove_param('au', [2,2])
    #3
    yu = card['yu'].get([3, 3]).value
    au = card['au'].get([3, 3]).value
    card.mod_param('au', [3,3], 'tu', [3,3], value= au * yu, comment='T_t(Q) DRbar')
    
    # Td
    yd = card['yd'].get([1, 1], default=0).value
    ad = card['ad'].get([1, 1], default=0).value
    card.mod_param('ad', [1,1], 'td', [1,1], value= ad * yd, comment='T_d(Q) DRbar')
    if ad * yd:
        raise InvalidParamCard, '''This card is not suitable to be converted to MSSM UFO model
Parameter ad [1, 1] times yd [1,1] should be 0'''
    card.remove_param('ad', [1,1])
    #2
    ye = card['yd'].get([2, 2], default=0).value
    
    ae = card['ad'].get([2, 2], default=0).value
    card.mod_param('ad', [2,2], 'td', [2,2], value= ad * yd, comment='T_s(Q) DRbar')
    if ad * yd:
        raise InvalidParamCard, '''This card is not suitable to be converted to MSSM UFO model
Parameter ad [2, 2] times yd [2,2] should be 0'''
    card.remove_param('ad', [2,2])
    #3
    yd = card['yd'].get([3, 3]).value
    ad = card['ad'].get([3, 3]).value
    card.mod_param('ad', [3,3], 'td', [3,3], value= ad * yd, comment='T_b(Q) DRbar')

    
    # MSL2 
    value = card['msoft'].get([31]).value
    card.mod_param('msoft', [31], 'msl2', [1,1], value**2)
    value = card['msoft'].get([32]).value
    card.mod_param('msoft', [32], 'msl2', [2,2], value**2)
    value = card['msoft'].get([33]).value
    card.mod_param('msoft', [33], 'msl2', [3,3], value**2)
    
    # MSE2
    value = card['msoft'].get([34]).value
    card.mod_param('msoft', [34], 'mse2', [1,1], value**2)
    value = card['msoft'].get([35]).value
    card.mod_param('msoft', [35], 'mse2', [2,2], value**2)
    value = card['msoft'].get([36]).value
    card.mod_param('msoft', [36], 'mse2', [3,3], value**2)
    
    # MSQ2                
    value = card['msoft'].get([41]).value
    card.mod_param('msoft', [41], 'msq2', [1,1], value**2)
    value = card['msoft'].get([42]).value
    card.mod_param('msoft', [42], 'msq2', [2,2], value**2)
    value = card['msoft'].get([43]).value
    card.mod_param('msoft', [43], 'msq2', [3,3], value**2)    
    
    # MSU2                
    value = card['msoft'].get([44]).value
    card.mod_param('msoft', [44], 'msu2', [1,1], value**2)
    value = card['msoft'].get([45]).value
    card.mod_param('msoft', [45], 'msu2', [2,2], value**2)
    value = card['msoft'].get([46]).value
    card.mod_param('msoft', [46], 'msu2', [3,3], value**2)   
    
    # MSD2
    value = card['msoft'].get([47]).value
    card.mod_param('msoft', [47], 'msd2', [1,1], value**2)
    value = card['msoft'].get([48]).value
    card.mod_param('msoft', [48], 'msd2', [2,2], value**2)
    value = card['msoft'].get([49]).value
    card.mod_param('msoft', [49], 'msd2', [3,3], value**2)   
    
    #################
    # WRITE OUTPUT
    #################
    if writting:
        card.write(outputpath)
    return card
    
                                                      
def make_valid_param_card(path, restrictpath, outputpath=None):
    """ modify the current param_card such that it agrees with the restriction"""
    
    if not outputpath:
        outputpath = path
        
    cardrule = ParamCardRule()
    cardrule.load_rule(restrictpath)
    try :
        cardrule.check_param_card(path, modify=False)
    except InvalidParamCard:
        new_data = cardrule.check_param_card(path, modify=True)
        cardrule.write_param_card(outputpath, new_data)
    else:
        if path != outputpath:
            shutil.copy(path, outputpath)
    return cardrule

def check_valid_param_card(path, restrictpath=None):
    """ check if the current param_card agrees with the restriction"""
    
    if restrictpath is None:
        restrictpath = os.path.dirname(path)
        restrictpath = os.path.join(restrictpath, os.pardir, os.pardir, 'Source', 
                                                 'MODEL', 'param_card_rule.dat')
        if not os.path.exists(restrictpath):
            restrictpath = os.path.dirname(path)
            restrictpath = os.path.join(restrictpath, os.pardir, 'Source', 
                                                 'MODEL', 'param_card_rule.dat')
            if not os.path.exists(restrictpath):
                return True
    
    cardrule = ParamCardRule()
    cardrule.load_rule(restrictpath)
    cardrule.check_param_card(path, modify=False)

if '__main__' == __name__:


    make_valid_param_card('./Cards/param_card.dat', './Source/MODEL/param_card_rule.dat', 
                           outputpath='tmp1.dat')    
    convert_to_slha1('tmp1.dat' , './param_card.dat')

                         <|MERGE_RESOLUTION|>--- conflicted
+++ resolved
@@ -75,11 +75,7 @@
             if self.lhablock == 'modsel':
                 self.format = 'int'
                 self.value = int(self.value)
-<<<<<<< HEAD
-
-
-=======
->>>>>>> c762c8a3
+
     def load_decay(self, text):
         """ initialize the decay information from a str"""
 

from __future__ import division
import xml.etree.ElementTree as ET
import math
import os
import shutil
import logging

logger = logging.getLogger('madgraph.models') # -> stdout

try:
    import madgraph.iolibs.file_writers as file_writers
    import madgraph.various.misc as misc    
except:
    import internal.file_writers as file_writers
    import internal.misc as misc
    
class InvalidParamCard(Exception):
    """ a class for invalid param_card """
    pass

class Parameter (object):
    """A class for a param_card parameter"""
    
    def __init__(self, param=None, block=None, lhacode=None, value=None, comment=None):
        """Init the parameter"""

        self.format = 'float'
        if param:
            block = param.lhablock
            lhacode = param.lhacode
            value = param.value
            comment = param.comment
            format = param.format

        self.lhablock = block
        if lhacode:
            self.lhacode = lhacode
        else:
            self.lhacode = []
        self.value = value
        self.comment = comment

    def set_block(self, block):
        """ set the block name """
        
        self.lhablock = block

    def load_str(self, text):
        """ initialize the information from a str"""

        if '#' in text:
            data, self.comment = text.split('#',1)
        else:
            data, self.comment = text, ""


        data = data.split()
        if not len(data):
            return
        try:
            self.lhacode = tuple([int(d) for d in data[:-1]])
        except Exception:
            self.lhacode = tuple([int(d) for d in data[:-1] if d.isdigit()])
            self.value= ' '.join(data[len(self.lhacode):])
        else:
            self.value = data[-1]
        
        # convert to number when possible
        try:
            self.value = float(self.value)
        except:
            self.format = 'str'
            pass


    def load_decay(self, text):
        """ initialize the decay information from a str"""

        if '#' in text:
            data, self.comment = text.split('#',1)
        else:
            data, self.comment = text, ""


        data = data.split()
        if not len(data):
            return
        self.lhacode = [int(d) for d in data[2:]]
        self.lhacode.sort()
        self.lhacode = tuple([len(self.lhacode)] + self.lhacode)
        
        self.value = float(data[0]) 
        self.format = 'decay_table'

    def __str__(self):
        """ return a SLAH string """

        if self.format == 'float':
            if self.lhablock == 'decay' and not isinstance(self.value,basestring):
                return 'DECAY %s %e # %s' % (' '.join([str(d) for d in self.lhacode]), self.value, self.comment)
            elif self.lhablock == 'decay':
                return 'DECAY %s Auto # %s' % (' '.join([str(d) for d in self.lhacode]), self.comment)
            elif self.lhablock and self.lhablock.startswith('qnumbers'):
                return '      %s %i # %s' % (' '.join([str(d) for d in self.lhacode]), int(self.value), self.comment)
            else:
                return '      %s %e # %s' % (' '.join([str(d) for d in self.lhacode]), self.value, self.comment)
        elif self.format == 'str':
            return '      %s %s # %s' % (' '.join([str(d) for d in self.lhacode]), self.value, self.comment)
        elif self.format == 'decay_table':
            return '      %e %s # %s' % ( self.value,' '.join([str(d) for d in self.lhacode]), self.comment)
        
        else:
            if self.lhablock == 'decay':
                return 'DECAY %s %d # %s' % (' '.join([str(d) for d in self.lhacode]), self.value, self.comment)
            else:
                return '      %s %d # %s' % (' '.join([str(d) for d in self.lhacode]), self.value, self.comment)


class Block(list):
    """ list of parameter """
    
    def __init__(self, name=None):
        if name:
            self.name = name.lower()
        else:
            self.name = name
        self.scale = None
        self.comment = ''
        self.decay_table = {}
        self.param_dict={}
        list.__init__(self)

    def get(self, lhacode, default=None):
        """return the parameter associate to the lhacode"""
        if not self.param_dict:
            self.create_param_dict()
        try:
            return self.param_dict[tuple(lhacode)]
        except KeyError:
            if default is None:
                raise
            else:
                return Parameter(block=self, lhacode=lhacode, value=default,
                                                           comment='not define')
        
    def remove(self, lhacode):
        """ remove a parameter """
        list.remove(self, self.get(lhacode))
        # update the dictionary of key
        return self.param_dict.pop(tuple(lhacode))
        
    def append(self, obj):
        
        assert isinstance(obj, Parameter)
        assert not obj.lhablock or obj.lhablock == self.name

        
        if tuple(obj.lhacode) in self.param_dict:
            if self.param_dict[tuple(obj.lhacode)].value != obj.value:
                raise InvalidParamCard, '%s %s is already define to %s impossible to assign %s' % \
                    (self.name, obj.lhacode, self.param_dict[tuple(obj.lhacode)].value, obj.value)
            return
        
        list.append(self, obj)
        # update the dictionary of key
        self.param_dict[tuple(obj.lhacode)] = obj

    def create_param_dict(self):
        """create a link between the lhacode and the Parameter"""
        for param in self:
            self.param_dict[tuple(param.lhacode)] = param
        
        return self.param_dict

    def def_scale(self, scale):
        """ """
        self.scale = scale

    def load_str(self, text):
        "set inforamtion from the line"
        
        if '#' in text:
            data, self.comment = text.split('#',1)
        else:
            data, self.commant = text, ""

        data = data.lower()
        data = data.split()
        self.name = data[1] # the first part of data is model
        
        if len(data) == 3:
            if data[2].startswith('q='):
                #the last part should be of the form Q=
                self.scale = float(data[2][2:])
            elif self.name == 'qnumbers':
                self.name += ' %s' % data[2]
        return self
    
    def keys(self):
        """returns the list of id define in this blocks"""
        
        return [p.lhacode for p in self]

    def __str__(self):
        """ return a str in the SLAH format """ 
        
        text = """###################################""" + \
               """\n## INFORMATION FOR %s""" % self.name.upper() +\
               """\n###################################\n"""
        
        #special case for decay chain
        if self.name == 'decay':
            for param in self:
                id = param.lhacode[0]
                param.set_block('decay')
                text += str(param)+ '\n'
                if self.decay_table.has_key(id):
                    text += str(self.decay_table[id])+'\n'
            return text
        elif self.name.startswith('decay'):
            text = '' # avoid block definition
        #general case 
        elif not self.scale:
            text += 'BLOCK %s # %s\n' % (self.name.upper(), self.comment)
        else:
            text += 'BLOCK %s Q= %e # %s\n' % (self.name.upper(), self.scale, self.comment)
        
        text += '\n'.join([str(param) for param in self])
            
        return text + '\n'


class ParamCard(dict):
    """ a param Card: list of Block """
    mp_prefix = 'MP__'

    header = \
    """######################################################################\n""" + \
    """## PARAM_CARD AUTOMATICALY GENERATED BY MG5                       ####\n""" + \
    """######################################################################\n"""


    def __init__(self, input_path=None):
        self.order = []
        
        self.input_path = input_path
        if input_path:
            self.read(input_path)

    def read(self, input_path):
        """ read a card and full this object with the content of the card """

        if isinstance(input_path, str):
            input = open(input_path)
        else:
            input = input_path #Use for banner loading and test


        cur_block = None
        for line in input:
            line = line.strip()
            if not line or line[0] == '#':
                continue
            line = line.lower()
            if line.startswith('block'):
                cur_block = Block()
                cur_block.load_str(line)
                self.append(cur_block)
                continue
            
            if line.startswith('decay'):
                if not self.has_block('decay'):
                    cur_block = Block('decay')
                    self.append(cur_block)
                else:
                    cur_block = self['decay']
                param = Parameter()
                param.set_block(cur_block.name)
                param.load_str(line[6:])
                cur_block.append(param)
                continue

            if cur_block is None:
                continue            
                    
            if cur_block.name == 'decay':
                # This is a decay table
                id =  cur_block[-1].lhacode[0]
                cur_block = Block('decay_table_%s' % id)
                self['decay'].decay_table[id] = cur_block
            
            

            
            if cur_block.name.startswith('decay_table'):
                param = Parameter()
                param.load_decay(line)
                cur_block.append(param)
            else:
                param = Parameter()
                param.set_block(cur_block.name)
                param.load_str(line)
                cur_block.append(param)
                    
        return self
    
    def write(self, outpath):
        """schedular for writing a card"""
  
        # order the block in a smart way
        blocks = self.order_block()
        
        text = self.header
        text += ''.join([str(block) for block in blocks])

        if not outpath:
            return text
        elif isinstance(outpath, str):
            file(outpath,'w').write(text)
        else:
            outpath.write(text) # for test purpose
    
    def create_diff(self, new_card):
        """return a text file allowing to pass from this card to the new one
           via the set command"""
        
        diff = ''
        for blockname, block in self.items():
            for param in block:
                lhacode = param.lhacode
                value = param.value
                new_value = new_card[blockname].get(lhacode).value
                if not misc.equal(value, new_value, 6):
                    lhacode = ' '.join([str(i) for i in lhacode])
                    diff += 'set param_card %s %s %s # orig: %s\n' % \
                                       (blockname, lhacode , new_value, value)
        return diff 
                
        
    
            
    def write_inc_file(self, outpath, identpath, default):
        """ write a fortran file which hardcode the param value"""
        
        fout = file_writers.FortranWriter(outpath)
        defaultcard = ParamCard(default)
        for line in open(identpath):
            if line.startswith('c  ') or line.startswith('ccccc'):
                continue
            split = line.split()
            if len(split) < 3:
                continue
            block = split[0]
            lhaid = [int(i) for i in split[1:-1]]
            variable = split[-1]
            if block in self:
                try:
                    value = self[block].get(tuple(lhaid)).value
                except KeyError:
                    value =defaultcard[block].get(tuple(lhaid)).value
                    logger.warning('information about \"%s %s" is missing using default value: %s.' %\
                                   (block, lhaid, value))

            else:
                value =defaultcard[block].get(tuple(lhaid)).value
<<<<<<< HEAD
            fout.writelines(' %s = %s' % (variable, ('%e' % value).replace('e','d')))
=======
                logger.warning('information about \"%s %s" is missing (full block missing) using default value: %s.' %\
                                   (block, lhaid, value))
            value = str(value).lower()
            fout.writelines(' %s = %s' % (variable, str(value).replace('e','d')))
>>>>>>> 0c6780f8
            
        
        
                
    def append(self, obj):
        """add an object to this"""
        
        assert isinstance(obj, Block)
        self[obj.name] = obj
        if not obj.name.startswith('decay_table'): 
            self.order.append(obj)
        
        
    def has_block(self, name):
        return self.has_key(name)
    
    def order_block(self):
        """ reorganize the block """
        return self.order
    
    def rename_blocks(self, name_dict):
        """ rename the blocks """
        
        for old_name, new_name in name_dict.items():
            self[new_name] = self.pop(old_name)
            self[new_name].name = new_name
            for param in self[new_name]:
                param.lhablock = new_name
                
    def remove_block(self, name):
        """ remove a blocks """
        assert len(self[name])==0
        [self.order.pop(i) for i,b in enumerate(self.order) if b.name == name]
        self.pop(name)
        
    def remove_param(self, block, lhacode):
        """ remove a parameter """
        if self.has_param(block, lhacode):
            self[block].remove(lhacode)
            if len(self[block]) == 0:
                self.remove_block(block)
    
    def has_param(self, block, lhacode):
        """check if param exists"""
        
        try:
            self[block].get(lhacode)
        except:
            return False
        else:
            return True
        
    def copy_param(self,old_block, old_lha, block=None, lhacode=None):
        """ make a parameter, a symbolic link on another one """
        
        # Find the current block/parameter
        old_block_obj = self[old_block]
        parameter = old_block_obj.get(old_lha)        
        if not block:
            block = old_block
        if not lhacode:
            lhacode = old_lha
            
        self.add_param(block, lhacode, parameter.value, parameter.comment)
        
    def add_param(self,block, lha, value, comment=''):
        
        parameter = Parameter(block=block, lhacode=lha, value=value, 
                              comment=comment)
        try:
            new_block = self[block]
        except KeyError:
            # If the new block didn't exist yet
            new_block = Block(block)
            self.append(new_block)
        new_block.append(parameter)
        
             
    def mod_param(self, old_block, old_lha, block=None, lhacode=None, 
                                              value=None, comment=None):
        """ change a parameter to a new one. This is not a duplication."""

        # Find the current block/parameter
        old_block = self[old_block]
        try:
            parameter = old_block.get(old_lha)
        except:
            if lhacode is not None:
                lhacode=old_lha
            self.add_param(block, lhacode, value, comment)
            return
        

        # Update the parameter
        if block:
            parameter.lhablock = block
        if lhacode:
            parameter.lhacode = lhacode
        if value:
            parameter.value = value
        if comment:
            parameter.comment = comment

        # Change the block of the parameter
        if block:
            old_block.remove(old_lha)
            if not len(old_block):
                self.remove_block(old_block.name)
            try:
                new_block = self[block]
            except KeyError:
                # If the new block didn't exist yet
                new_block = Block(block)
                self.append(new_block)            
            new_block.append(parameter)
        elif lhacode:
            old_block.param_dict[tuple(lhacode)] = \
                                  old_block.param_dict.pop(tuple(old_lha))


    def check_and_remove(self, block, lhacode, value):
        """ check that the value is coherent and remove it"""
        
        if self.has_param(block, lhacode):
            param = self[block].get(lhacode)
            if param.value != value:
                error_msg = 'This card is not suitable to be convert to SLAH1\n'
                error_msg += 'Parameter %s %s should be %s' % (block, lhacode, value)
                raise InvalidParamCard, error_msg   
            self.remove_param(block, lhacode)


class ParamCardMP(ParamCard):
    """ a param Card: list of Block with also MP definition of variables"""
            
    def write_inc_file(self, outpath, identpath, default):
        """ write a fortran file which hardcode the param value"""
        
        fout = file_writers.FortranWriter(outpath)
        defaultcard = ParamCard(default)
        for line in open(identpath):
            if line.startswith('c  ') or line.startswith('ccccc'):
                continue
            split = line.split()
            if len(split) < 3:
                continue
            block = split[0]
            lhaid = [int(i) for i in split[1:-1]]
            variable = split[-1]
            if block in self:
                try:
                    value = self[block].get(tuple(lhaid)).value
                except KeyError:
                    value =defaultcard[block].get(tuple(lhaid)).value
            else:
                value =defaultcard[block].get(tuple(lhaid)).value
            #value = str(value).lower()
            fout.writelines(' %s = %s' % (variable, ('%e' % value).replace('e','d')))
            fout.writelines(' %s%s = %s_16' % (self.mp_prefix, 
                variable, ('%e' % value)))


class ParamCardRule(object):
    """ A class for storing the linked between the different parameter of
            the param_card.
        Able to write a file 'param_card_rule.dat' 
        Able to read a file 'param_card_rule.dat'
        Able to check the validity of a param_card.dat
    """
        
    
    def __init__(self, inputpath=None):
        """initialize an object """
        
        # constraint due to model restriction
        self.zero = []
        self.one = []    
        self.identical = []
        self.opposite = []

        # constraint due to the model
        self.rule = []
        
        if inputpath:
            self.load_rule(inputpath)
        
    def add_zero(self, lhablock, lhacode, comment=''):
        """add a zero rule"""
        self.zero.append( (lhablock, lhacode, comment) )
        
    def add_one(self, lhablock, lhacode, comment=''):
        """add a one rule"""
        self.one.append( (lhablock, lhacode, comment) )        

    def add_identical(self, lhablock, lhacode, lhacode2, comment=''):
        """add a rule for identical value"""
        self.identical.append( (lhablock, lhacode, lhacode2, comment) )
        
    def add_opposite(self, lhablock, lhacode, lhacode2, comment=''):
        """add a rule for identical value"""
        self.opposite.append( (lhablock, lhacode, lhacode2, comment) )

        
    def add_rule(self, lhablock, lhacode, rule, comment=''):
        """add a rule for constraint value"""
        self.rule.append( (lhablock, lhacode, rule) )
        
    def write_file(self, output=None):
        
        text = """<file>######################################################################
## VALIDITY RULE FOR THE PARAM_CARD   ####
######################################################################\n"""
 
        # ZERO
        text +='<zero>\n'
        for name, id, comment in self.zero:
            text+='     %s %s # %s\n' % (name, '    '.join([str(i) for i in id]), 
                                                                        comment)
        # ONE
        text +='</zero>\n<one>\n'
        for name, id, comment in self.one:
            text+='     %s %s # %s\n' % (name, '    '.join([str(i) for i in id]), 
                                                                        comment)
        # IDENTICAL
        text +='</one>\n<identical>\n'
        for name, id,id2, comment in self.identical:
            text+='     %s %s : %s # %s\n' % (name, '    '.join([str(i) for i in id]), 
                                      '    '.join([str(i) for i in id2]), comment)

        # OPPOSITE
        text +='</identical>\n<opposite>\n'
        for name, id,id2, comment in self.opposite:
            text+='     %s %s : %s # %s\n' % (name, '    '.join([str(i) for i in id]), 
                                      '    '.join([str(i) for i in id2]), comment)
        
        # CONSTRAINT
        text += '</opposite>\n<constraint>\n'
        for name, id, rule, comment in self.rule:
            text += '     %s %s : %s # %s\n' % (name, '    '.join([str(i) for i in id]), 
                                                                  rule, comment)
        text += '</constraint>\n</file>'
    
        if isinstance(output, str):
            output = open(output,'w')
        if hasattr(output, 'write'):
            output.write(text)
        return text
    
    def load_rule(self, inputpath):
        """ import a validity rule file """

        
        try:
            tree = ET.parse(inputpath)
        except IOError:
            if '\n' in inputpath:
                # this is convinient for the tests
                tree = ET.fromstring(inputpath)
            else:
                raise

        #Add zero element
        element = tree.find('zero')
        if element is not None:
            for line in element.text.split('\n'):
                line = line.split('#',1)[0] 
                if not line:
                    continue
                lhacode = line.split()
                blockname = lhacode.pop(0)
                lhacode = [int(code) for code in lhacode ]
                self.add_zero(blockname, lhacode, '')
        
        #Add one element
        element = tree.find('one')
        if element is not None:
            for line in element.text.split('\n'):
                line = line.split('#',1)[0] 
                if not line:
                    continue
                lhacode = line.split()
                blockname = lhacode.pop(0)
                lhacode = [int(code) for code in lhacode ]
                self.add_one(blockname, lhacode, '')

        #Add Identical element
        element = tree.find('identical')
        if element is not None:
            for line in element.text.split('\n'):
                line = line.split('#',1)[0] 
                if not line:
                    continue
                line, lhacode2 = line.split(':')
                lhacode = line.split()
                blockname = lhacode.pop(0)
                lhacode = [int(code) for code in lhacode ]
                lhacode2 = [int(code) for code in lhacode2.split() ]
                self.add_identical(blockname, lhacode, lhacode2, '')        

        #Add Opposite element
        element = tree.find('opposite')
        if element is not None:
            for line in element.text.split('\n'):
                line = line.split('#',1)[0] 
                if not line:
                    continue
                line, lhacode2 = line.split(':')
                lhacode = line.split()
                blockname = lhacode.pop(0)
                lhacode = [int(code) for code in lhacode ]
                lhacode2 = [int(code) for code in lhacode2.split() ]
                self.add_opposite(blockname, lhacode, lhacode2, '') 

        #Add Rule element
        element = tree.find('rule')
        if element is not None:
            for line in element.text.split('\n'):
                line = line.split('#',1)[0] 
                if not line:
                    continue
                line, rule = line.split(':')
                lhacode = line.split()
                blockname = lhacode.pop(0)
                self.add_rule(blockname, lhacode, rule, '')
    
    @staticmethod
    def read_param_card(path):
        """ read a param_card and return a dictionary with the associated value."""
        
        output = ParamCard(path)
        

        
        return output

    @staticmethod
    def write_param_card(path, data):
        """ read a param_card and return a dictionary with the associated value."""
        
        output = {}
        
        if isinstance(path, str):
            output = open(path, 'w')
        else:
            output = path # helpfull for the test
        
        data.write(path)
    
    
    def check_param_card(self, path, modify=False):
        """Check that the restriction card are applied"""
                
        card = self.read_param_card(path)
        
        # check zero 
        for block, id, comment in self.zero:
            try:
                value = float(card[block].get(id).value)
            except KeyError:
                if modify:
                    new_param = Parameter(block=block,lhacode=id, value=0, 
                                    comment='fixed by the model')
                    if block in card:
                        card[block].append(new_param)
                    else:
                        new_block = Block(block)
                        card.append(new_block)
                        new_block.append(new_param)
            else:
                if value != 0:
                    if not modify:
                        raise InvalidParamCard, 'parameter %s: %s is not at zero' % \
                                    (block, ' '.join([str(i) for i in id])) 
                    else:
                        param = card[block].get(id) 
                        param.value = 0.0
                        param.comment += ' fixed by the model'
                        
        # check one 
        for block, id, comment in self.one:
            try:
                value = card[block].get(id).value
            except KeyError:
                if modify:
                    new_param = Parameter(block=block,lhacode=id, value=1, 
                                    comment='fixed by the model')
                    if block in card:
                        card[block].append(new_param)
                    else:
                        new_block = Block(block)
                        card.append(new_block)
                        new_block.append(new_param)
            else:   
                if value != 1:
                    if not modify:
                        raise InvalidParamCard, 'parameter %s: %s is not at one but at %s' % \
                                    (block, ' '.join([str(i) for i in id]), value)         
                    else:
                        param = card[block].get(id) 
                        param.value = 1.0
                        param.comment += ' fixed by the model'

        
        # check identical
        for block, id1, id2, comment in self.identical:
            if block not in card:
                logger.warning('''Param card is not complete: Block %s is simply missing.
                We will use model default for all missing value! Please cross-check that
                this correspond to your expectation.''' % block)
                continue
            value2 = float(card[block].get(id2).value)
            try:
                param = card[block].get(id1)
            except KeyError:
                if modify:
                    new_param = Parameter(block=block,lhacode=id1, value=value2, 
                                    comment='must be identical to %s' %id2)
                    card[block].append(new_param)
            else:
                value1 = float(param.value)

                if value1 != value2:
                    if not modify:
                        raise InvalidParamCard, 'parameter %s: %s is not to identical to parameter  %s' % \
                                    (block, ' '.join([str(i) for i in id1]),
                                            ' '.join([str(i) for i in id2]))         
                    else:
                        param = card[block].get(id1) 
                        param.value = value2
                        param.comment += ' must be identical to %s' % id2

        # check opposite
        for block, id1, id2, comment in self.opposite:
            value2 = float(card[block].get(id2).value)
            try:
                param = card[block].get(id1)
            except KeyError:
                if modify:
                    new_param = Parameter(block=block,lhacode=id1, value=-value2, 
                                    comment='must be opposite to to %s' %id2)
                    card[block].append(new_param)
            else:
                value1 = float(param.value)

                if value1 != -value2:
                    if not modify:
                        raise InvalidParamCard, 'parameter %s: %s is not to opposite to parameter  %s' % \
                                    (block, ' '.join([str(i) for i in id1]),
                                            ' '.join([str(i) for i in id2]))         
                    else:
                        param = card[block].get(id1) 
                        param.value = -value2
                        param.comment += ' must be opposite to %s' % id2

        return card
                        

def convert_to_slha1(path, outputpath=None ):
    """ """
                                                      
    if not outputpath:
        outputpath = path
    card = ParamCard(path)

        
    # Mass 
    #card.reorder_mass() # needed?
    card.copy_param('mass', [6], 'sminputs', [6])
    card.copy_param('mass', [15], 'sminputs', [7])
    card.copy_param('mass', [23], 'sminputs', [4])
    # Decay: Nothing to do. 
    
    # MODSEL
    card.add_param('modsel',[1], value=1)
    card['modsel'].get([1]).format = 'int'
    
    # find scale
    scale = card['hmix'].scale
    if not scale:
        scale = 1 # Need to be define (this is dummy value)
    
    # SMINPUTS
    if not card.has_param('sminputs', [2]):
        aem1 = card['sminputs'].get([1]).value
        mz = card['mass'].get([23]).value
        mw = card['mass'].get([24]).value
        gf = math.pi / math.sqrt(2) / aem1 * mz**2/ mw**2 /(mz**2-mw**2)
        card.add_param('sminputs', [2], gf, 'G_F [GeV^-2]')

    # USQMIX
    card.check_and_remove('usqmix', [1,1], 1.0)
    card.check_and_remove('usqmix', [2,2], 1.0)
    card.check_and_remove('usqmix', [4,4], 1.0)
    card.check_and_remove('usqmix', [5,5], 1.0)
    card.mod_param('usqmix', [3,3], 'stopmix', [1,1])
    card.mod_param('usqmix', [3,6], 'stopmix', [1,2])
    card.mod_param('usqmix', [6,3], 'stopmix', [2,1])
    card.mod_param('usqmix', [6,6], 'stopmix', [2,2])

    # DSQMIX
    card.check_and_remove('dsqmix', [1,1], 1.0)
    card.check_and_remove('dsqmix', [2,2], 1.0)
    card.check_and_remove('dsqmix', [4,4], 1.0)
    card.check_and_remove('dsqmix', [5,5], 1.0)
    card.mod_param('dsqmix', [3,3], 'sbotmix', [1,1])
    card.mod_param('dsqmix', [3,6], 'sbotmix', [1,2])
    card.mod_param('dsqmix', [6,3], 'sbotmix', [2,1])
    card.mod_param('dsqmix', [6,6], 'sbotmix', [2,2])     
    
    
    # SELMIX
    card.check_and_remove('selmix', [1,1], 1.0)
    card.check_and_remove('selmix', [2,2], 1.0)
    card.check_and_remove('selmix', [4,4], 1.0)
    card.check_and_remove('selmix', [5,5], 1.0)
    card.mod_param('selmix', [3,3], 'staumix', [1,1])
    card.mod_param('selmix', [3,6], 'staumix', [1,2])
    card.mod_param('selmix', [6,3], 'staumix', [2,1])
    card.mod_param('selmix', [6,6], 'staumix', [2,2])
    
    # FRALPHA
    card.mod_param('fralpha', [1], 'alpha', [' '])
    
    #HMIX
    if not card.has_param('hmix', [3]):
        aem1 = card['sminputs'].get([1]).value
        tanb = card['hmix'].get([2]).value
        mz = card['mass'].get([23]).value
        mw = card['mass'].get([24]).value
        sw = math.sqrt(mz**2 - mw**2)/mz
        ee = 2 * math.sqrt(1/aem1) * math.sqrt(math.pi)
        vu = 2 * mw *sw /ee * math.sin(math.atan(tanb))
        card.add_param('hmix', [3], vu, 'higgs vev(Q) MSSM DRb')
    card['hmix'].scale= scale
    
    # VCKM
    card.check_and_remove('vckm', [1,1], 1.0)
    card.check_and_remove('vckm', [2,2], 1.0)
    card.check_and_remove('vckm', [3,3], 1.0)
    
    #SNUMIX
    card.check_and_remove('snumix', [1,1], 1.0)
    card.check_and_remove('snumix', [2,2], 1.0)
    card.check_and_remove('snumix', [3,3], 1.0)

    #UPMNS
    card.check_and_remove('upmns', [1,1], 1.0)
    card.check_and_remove('upmns', [2,2], 1.0)
    card.check_and_remove('upmns', [3,3], 1.0)

    # Te
    ye = card['ye'].get([3, 3]).value
    te = card['te'].get([3, 3]).value
    card.mod_param('te', [3,3], 'ae', [3,3], value= te/ye, comment='A_tau(Q) DRbar')
    card.add_param('ae', [1,1], 0, 'A_e(Q) DRbar')
    card.add_param('ae', [2,2], 0, 'A_mu(Q) DRbar')
    card['ae'].scale = scale
    card['ye'].scale = scale
            
    # Tu
    yu = card['yu'].get([3, 3]).value
    tu = card['tu'].get([3, 3]).value
    card.mod_param('tu', [3,3], 'au', [3,3], value= tu/yu, comment='A_t(Q) DRbar')
    card.add_param('au', [1,1], 0, 'A_u(Q) DRbar')
    card.add_param('au', [2,2], 0, 'A_c(Q) DRbar')
    card['au'].scale = scale    
    card['yu'].scale = scale
        
    # Td
    yd = card['yd'].get([3, 3]).value
    td = card['td'].get([3, 3]).value
    card.mod_param('td', [3,3], 'ad', [3,3], value= td/yd, comment='A_b(Q) DRbar')
    card.add_param('ad', [1,1], 0, 'A_d(Q) DRbar')
    card.add_param('ad', [2,2], 0, 'A_s(Q) DRbar')
    card['ad'].scale = scale
    card['yd'].scale = scale    
        
    # MSL2 
    value = card['msl2'].get([1, 1]).value
    card.mod_param('msl2', [1,1], 'msoft', [31], math.sqrt(value))
    value = card['msl2'].get([2, 2]).value
    card.mod_param('msl2', [2,2], 'msoft', [32], math.sqrt(value))
    value = card['msl2'].get([3, 3]).value
    card.mod_param('msl2', [3,3], 'msoft', [33], math.sqrt(value))
    card['msoft'].scale = scale

    # MSE2
    value = card['mse2'].get([1, 1]).value
    card.mod_param('mse2', [1,1], 'msoft', [34], math.sqrt(value))
    value = card['mse2'].get([2, 2]).value
    card.mod_param('mse2', [2,2], 'msoft', [35], math.sqrt(value))
    value = card['mse2'].get([3, 3]).value
    card.mod_param('mse2', [3,3], 'msoft', [36], math.sqrt(value))
    
    # MSQ2                
    value = card['msq2'].get([1, 1]).value
    card.mod_param('msq2', [1,1], 'msoft', [41], math.sqrt(value))
    value = card['msq2'].get([2, 2]).value
    card.mod_param('msq2', [2,2], 'msoft', [42], math.sqrt(value))
    value = card['msq2'].get([3, 3]).value
    card.mod_param('msq2', [3,3], 'msoft', [43], math.sqrt(value))    
    
    # MSU2                
    value = card['msu2'].get([1, 1]).value
    card.mod_param('msu2', [1,1], 'msoft', [44], math.sqrt(value))
    value = card['msu2'].get([2, 2]).value
    card.mod_param('msu2', [2,2], 'msoft', [45], math.sqrt(value))
    value = card['msu2'].get([3, 3]).value
    card.mod_param('msu2', [3,3], 'msoft', [46], math.sqrt(value))   
    
    # MSD2                
    value = card['msd2'].get([1, 1]).value
    card.mod_param('msd2', [1,1], 'msoft', [47], math.sqrt(value))
    value = card['msd2'].get([2, 2]).value
    card.mod_param('msd2', [2,2], 'msoft', [48], math.sqrt(value))
    value = card['msd2'].get([3, 3]).value
    card.mod_param('msd2', [3,3], 'msoft', [49], math.sqrt(value))   

    
    
    #################
    # WRITE OUTPUT
    #################
    card.write(outputpath)
        
        

def convert_to_mg5card(path, outputpath=None, writting=True):
    """ """
                                                      
    if not outputpath:
        outputpath = path
    card = ParamCard(path)

        
    # SMINPUTS
    card.remove_param('sminputs', [2])
    card.remove_param('sminputs', [4])
    card.remove_param('sminputs', [6])
    card.remove_param('sminputs', [7])
    # Decay: Nothing to do. 
    
    # MODSEL
    card.remove_param('modsel',[1])
    
    
    # USQMIX
    card.add_param('usqmix', [1,1], 1.0)
    card.add_param('usqmix', [2,2], 1.0)
    card.add_param('usqmix', [4,4], 1.0)
    card.add_param('usqmix', [5,5], 1.0)
    card.mod_param('stopmix', [1,1], 'usqmix', [3,3])
    card.mod_param('stopmix', [1,2], 'usqmix', [3,6])
    card.mod_param('stopmix', [2,1], 'usqmix', [6,3])
    card.mod_param('stopmix', [2,2], 'usqmix', [6,6])

    # DSQMIX
    card.add_param('dsqmix', [1,1], 1.0)
    card.add_param('dsqmix', [2,2], 1.0)
    card.add_param('dsqmix', [4,4], 1.0)
    card.add_param('dsqmix', [5,5], 1.0)
    card.mod_param('sbotmix', [1,1], 'dsqmix', [3,3])
    card.mod_param('sbotmix', [1,2], 'dsqmix', [3,6])
    card.mod_param('sbotmix', [2,1], 'dsqmix', [6,3])
    card.mod_param('sbotmix', [2,2], 'dsqmix', [6,6])     
    
    
    # SELMIX
    card.add_param('selmix', [1,1], 1.0)
    card.add_param('selmix', [2,2], 1.0)
    card.add_param('selmix', [4,4], 1.0)
    card.add_param('selmix', [5,5], 1.0)
    card.mod_param('staumix', [1,1], 'selmix', [3,3])
    card.mod_param('staumix', [1,2], 'selmix', [3,6])
    card.mod_param('staumix', [2,1], 'selmix', [6,3])
    card.mod_param('staumix', [2,2], 'selmix', [6,6])
    
    # FRALPHA
    card.mod_param('alpha', [], 'fralpha', [1])
    
    #HMIX
    card.remove_param('hmix', [3])
    
    # VCKM
    card.add_param('vckm', [1,1], 1.0)
    card.add_param('vckm', [2,2], 1.0)
    card.add_param('vckm', [3,3], 1.0)
    
    #SNUMIX
    card.add_param('snumix', [1,1], 1.0)
    card.add_param('snumix', [2,2], 1.0)
    card.add_param('snumix', [3,3], 1.0)

    #UPMNS
    card.add_param('upmns', [1,1], 1.0)
    card.add_param('upmns', [2,2], 1.0)
    card.add_param('upmns', [3,3], 1.0)

    # Te
    ye = card['ye'].get([1, 1], default=0).value
    ae = card['ae'].get([1, 1], default=0).value
    card.mod_param('ae', [1,1], 'te', [1,1], value= ae * ye, comment='T_e(Q) DRbar')
    if ae * ye:
        raise InvalidParamCard, '''This card is not suitable to be converted to MSSM UFO model
Parameter ae [1, 1] times ye [1,1] should be 0'''
    card.remove_param('ae', [1,1])
    #2
    ye = card['ye'].get([2, 2], default=0).value
    
    ae = card['ae'].get([2, 2], default=0).value
    card.mod_param('ae', [2,2], 'te', [2,2], value= ae * ye, comment='T_mu(Q) DRbar')
    if ae * ye:
        raise InvalidParamCard, '''This card is not suitable to be converted to MSSM UFO model
Parameter ae [2, 2] times ye [2,2] should be 0'''
    card.remove_param('ae', [2,2])
    #3
    ye = card['ye'].get([3, 3], default=0).value
    ae = card['ae'].get([3, 3], default=0).value
    card.mod_param('ae', [3,3], 'te', [3,3], value= ae * ye, comment='T_tau(Q) DRbar')
    
    # Tu
    yu = card['yu'].get([1, 1], default=0).value
    au = card['au'].get([1, 1], default=0).value
    card.mod_param('au', [1,1], 'tu', [1,1], value= au * yu, comment='T_u(Q) DRbar')
    if au * yu:
        raise InvalidParamCard, '''This card is not suitable to be converted to MSSM UFO model
Parameter au [1, 1] times yu [1,1] should be 0'''
    card.remove_param('au', [1,1])
    #2
    ye = card['yu'].get([2, 2], default=0).value
    
    ae = card['au'].get([2, 2], default=0).value
    card.mod_param('au', [2,2], 'tu', [2,2], value= au * yu, comment='T_c(Q) DRbar')
    if au * yu:
        raise InvalidParamCard, '''This card is not suitable to be converted to MSSM UFO model
Parameter au [2, 2] times yu [2,2] should be 0'''
    card.remove_param('au', [2,2])
    #3
    yu = card['yu'].get([3, 3]).value
    au = card['au'].get([3, 3]).value
    card.mod_param('au', [3,3], 'tu', [3,3], value= au * yu, comment='T_t(Q) DRbar')
    
    # Td
    yd = card['yd'].get([1, 1], default=0).value
    ad = card['ad'].get([1, 1], default=0).value
    card.mod_param('ad', [1,1], 'td', [1,1], value= ad * yd, comment='T_d(Q) DRbar')
    if ad * yd:
        raise InvalidParamCard, '''This card is not suitable to be converted to MSSM UFO model
Parameter ad [1, 1] times yd [1,1] should be 0'''
    card.remove_param('ad', [1,1])
    #2
    ye = card['yd'].get([2, 2], default=0).value
    
    ae = card['ad'].get([2, 2], default=0).value
    card.mod_param('ad', [2,2], 'td', [2,2], value= ad * yd, comment='T_s(Q) DRbar')
    if ad * yd:
        raise InvalidParamCard, '''This card is not suitable to be converted to MSSM UFO model
Parameter ad [2, 2] times yd [2,2] should be 0'''
    card.remove_param('ad', [2,2])
    #3
    yd = card['yd'].get([3, 3]).value
    ad = card['ad'].get([3, 3]).value
    card.mod_param('ad', [3,3], 'td', [3,3], value= ad * yd, comment='T_b(Q) DRbar')

    
    # MSL2 
    value = card['msoft'].get([31]).value
    card.mod_param('msoft', [31], 'msl2', [1,1], value**2)
    value = card['msoft'].get([32]).value
    card.mod_param('msoft', [32], 'msl2', [2,2], value**2)
    value = card['msoft'].get([33]).value
    card.mod_param('msoft', [33], 'msl2', [3,3], value**2)
    
    # MSE2
    value = card['msoft'].get([34]).value
    card.mod_param('msoft', [34], 'mse2', [1,1], value**2)
    value = card['msoft'].get([35]).value
    card.mod_param('msoft', [35], 'mse2', [2,2], value**2)
    value = card['msoft'].get([36]).value
    card.mod_param('msoft', [36], 'mse2', [3,3], value**2)
    
    # MSQ2                
    value = card['msoft'].get([41]).value
    card.mod_param('msoft', [41], 'msq2', [1,1], value**2)
    value = card['msoft'].get([42]).value
    card.mod_param('msoft', [42], 'msq2', [2,2], value**2)
    value = card['msoft'].get([43]).value
    card.mod_param('msoft', [43], 'msq2', [3,3], value**2)    
    
    # MSU2                
    value = card['msoft'].get([44]).value
    card.mod_param('msoft', [44], 'msu2', [1,1], value**2)
    value = card['msoft'].get([45]).value
    card.mod_param('msoft', [45], 'msu2', [2,2], value**2)
    value = card['msoft'].get([46]).value
    card.mod_param('msoft', [46], 'msu2', [3,3], value**2)   
    
    # MSD2
    value = card['msoft'].get([47]).value
    card.mod_param('msoft', [47], 'msd2', [1,1], value**2)
    value = card['msoft'].get([48]).value
    card.mod_param('msoft', [48], 'msd2', [2,2], value**2)
    value = card['msoft'].get([49]).value
    card.mod_param('msoft', [49], 'msd2', [3,3], value**2)   
    
    #################
    # WRITE OUTPUT
    #################
    if writting:
        card.write(outputpath)
    return card
    
                                                      
def make_valid_param_card(path, restrictpath, outputpath=None):
    """ modify the current param_card such that it agrees with the restriction"""
    
    if not outputpath:
        outputpath = path
        
    cardrule = ParamCardRule()
    cardrule.load_rule(restrictpath)
    try :
        cardrule.check_param_card(path, modify=False)
    except InvalidParamCard:
        new_data = cardrule.check_param_card(path, modify=True)
        cardrule.write_param_card(outputpath, new_data)
    else:
        if path != outputpath:
            shutil.copy(path, outputpath)
    return cardrule

def check_valid_param_card(path, restrictpath=None):
    """ check if the current param_card agrees with the restriction"""
    
    if restrictpath is None:
        restrictpath = os.path.dirname(path)
        restrictpath = os.path.join(restrictpath, os.pardir, os.pardir, 'Source', 
                                                 'MODEL', 'param_card_rule.dat')
        if not os.path.exists(restrictpath):
            return True
        
    cardrule = ParamCardRule()
    cardrule.load_rule(restrictpath)
    cardrule.check_param_card(path, modify=False)

if '__main__' == __name__:


    make_valid_param_card('./Cards/param_card.dat', './Source/MODEL/param_card_rule.dat', 
                           outputpath='tmp1.dat')    
    convert_to_slha1('tmp1.dat' , './param_card.dat')

                         <|MERGE_RESOLUTION|>--- conflicted
+++ resolved
@@ -363,16 +363,10 @@
 
             else:
                 value =defaultcard[block].get(tuple(lhaid)).value
-<<<<<<< HEAD
-            fout.writelines(' %s = %s' % (variable, ('%e' % value).replace('e','d')))
-=======
                 logger.warning('information about \"%s %s" is missing (full block missing) using default value: %s.' %\
                                    (block, lhaid, value))
             value = str(value).lower()
             fout.writelines(' %s = %s' % (variable, str(value).replace('e','d')))
->>>>>>> 0c6780f8
-            
-        
         
                 
     def append(self, obj):

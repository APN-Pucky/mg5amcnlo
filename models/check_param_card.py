from __future__ import division

import itertools
import xml.etree.ElementTree as ET
import math
import StringIO
import os
import re
import shutil
import logging
import random

logger = logging.getLogger('madgraph.models') # -> stdout

try:
    import madgraph.iolibs.file_writers as file_writers
    import madgraph.various.misc as misc    
except:
    import internal.file_writers as file_writers
    import internal.misc as misc

    
class InvalidParamCard(Exception):
    """ a class for invalid param_card """
    pass

class Parameter (object):
    """A class for a param_card parameter"""
    
    def __init__(self, param=None, block=None, lhacode=None, value=None, comment=None):
        """Init the parameter"""

        self.format = 'float'
        if param:
            block = param.lhablock
            lhacode = param.lhacode
            value = param.value
            comment = param.comment
            format = param.format

        self.lhablock = block
        if lhacode:
            self.lhacode = lhacode
        else:
            self.lhacode = []
        self.value = value
        self.comment = comment

    def set_block(self, block):
        """ set the block name """
        
        self.lhablock = block

    def load_str(self, text):
        """ initialize the information from a str"""

        if '#' in text:
            data, self.comment = text.split('#',1)
        else:
            data, self.comment = text, ""


        data = data.split()
        if any(d.startswith('scan') for d in data):
            position = [i for i,d in enumerate(data) if d.startswith('scan')][0]
            data = data[:position] + [' '.join(data[position:])] 
        if not len(data):
            return
        try:
            self.lhacode = tuple([int(d) for d in data[:-1]])
        except Exception:
            self.lhacode = tuple([int(d) for d in data[:-1] if d.isdigit()])
            self.value= ' '.join(data[len(self.lhacode):])
        else:
            self.value = data[-1]
        
        # convert to number when possible
        try:
            self.value = float(self.value)
        except:
            self.format = 'str'
            pass
        else:
            if self.lhablock == 'modsel':
                self.format = 'int'
                self.value = int(self.value)

    def load_decay(self, text):
        """ initialize the decay information from a str"""

        if '#' in text:
            data, self.comment = text.split('#',1)
        else:
            data, self.comment = text, ""


        data = data.split()
        if not len(data):
            return
        self.lhacode = [int(d) for d in data[2:]]
        self.lhacode.sort()
        self.lhacode = tuple([len(self.lhacode)] + self.lhacode)
        
        self.value = float(data[0]) 
        self.format = 'decay_table'

    def __str__(self, precision=''):
        """ return a SLAH string """

        
        format = self.format
        if self.format == 'float':
            try:
                value = float(self.value)
            except:
                format = 'str'
        self.comment = self.comment.strip()
        if not precision:
            precision = 6
        
        if format == 'float':
            if self.lhablock == 'decay' and not isinstance(self.value,basestring):
                return 'DECAY %s %.{}e # %s'.format(precision) % (' '.join([str(d) for d in self.lhacode]), self.value, self.comment)
            elif self.lhablock == 'decay':
                return 'DECAY %s Auto # %s' % (' '.join([str(d) for d in self.lhacode]), self.comment)
            elif self.lhablock and self.lhablock.startswith('qnumbers'):
                return '      %s %i # %s' % (' '.join([str(d) for d in self.lhacode]), int(self.value), self.comment)
            else:
                return '      %s %.{}e # %s'.format(precision) % (' '.join([str(d) for d in self.lhacode]), self.value, self.comment)
        elif format == 'int':
            return '      %s %i # %s' % (' '.join([str(d) for d in self.lhacode]), int(self.value), self.comment)
        elif format == 'str':
            if self.lhablock == 'decay':
                return 'DECAY %s %s # %s' % (' '.join([str(d) for d in self.lhacode]),self.value, self.comment)
            return '      %s %s # %s' % (' '.join([str(d) for d in self.lhacode]), self.value, self.comment)
        elif self.format == 'decay_table':
            return '      %e %s # %s' % ( self.value,' '.join([str(d) for d in self.lhacode]), self.comment)
        elif self.format == 'int':
            return '      %s %i # %s' % (' '.join([str(d) for d in self.lhacode]), int(self.value), self.comment)
        else:
            if self.lhablock == 'decay':
                return 'DECAY %s %d # %s' % (' '.join([str(d) for d in self.lhacode]), self.value, self.comment)
            else:
                return '      %s %d # %s' % (' '.join([str(d) for d in self.lhacode]), self.value, self.comment)


class Block(list):
    """ list of parameter """
    
    def __init__(self, name=None):
        if name:
            self.name = name.lower()
        else:
            self.name = name
        self.scale = None
        self.comment = ''
        self.decay_table = {}
        self.param_dict={}
        list.__init__(self)

    def get(self, lhacode, default=None):
        """return the parameter associate to the lhacode"""
        if not self.param_dict:
            self.create_param_dict()
        
        if isinstance(lhacode, int):
            lhacode = (lhacode,)
            
        try:
            return self.param_dict[tuple(lhacode)]
        except KeyError:
            if default is None:
                raise KeyError, 'id %s is not in %s' % (tuple(lhacode), self.name)
            else:
                return Parameter(block=self, lhacode=lhacode, value=default,
                                                           comment='not define')
        
    def remove(self, lhacode):
        """ remove a parameter """
        list.remove(self, self.get(lhacode))
        # update the dictionary of key
        return self.param_dict.pop(tuple(lhacode))
    
    def __eq__(self, other, prec=1e-4):
        """ """
        
        if isinstance(other, str) and ' ' not in other:
            return self.name.lower() == other.lower()
        
        
        if len(self) != len(other):
            return False
        
        return not any(abs(param.value-other.param_dict[key].value)> prec * abs(param.value)
                        for key, param in self.param_dict.items())
        
    def __ne__(self, other, prec=1e-4):
        return not self.__eq__(other, prec)
        
    def append(self, obj):
        
        assert isinstance(obj, Parameter)
        if not hasattr(self, 'name'): #can happen if loeaded from pickle
            self.__init__(obj.lhablock)
        assert not obj.lhablock or obj.lhablock == self.name

        #The following line seems/is stupid but allow to pickle/unpickle this object
        #this is important for madspin (in gridpack mode)
        if not hasattr(self, 'param_dict'):
            self.param_dict = {}
            
        if tuple(obj.lhacode) in self.param_dict:
            if self.param_dict[tuple(obj.lhacode)].value != obj.value:
                raise InvalidParamCard, '%s %s is already define to %s impossible to assign %s' % \
                    (self.name, obj.lhacode, self.param_dict[tuple(obj.lhacode)].value, obj.value)
            return
        list.append(self, obj)
        # update the dictionary of key
        self.param_dict[tuple(obj.lhacode)] = obj

    def create_param_dict(self):
        """create a link between the lhacode and the Parameter"""
        for param in self:
            self.param_dict[tuple(param.lhacode)] = param
        
        return self.param_dict

    def def_scale(self, scale):
        """ """
        self.scale = scale

    def load_str(self, text):
        "set inforamtion from the line"
        
        if '#' in text:
            data, self.comment = text.split('#',1)
        else:
            data, self.commant = text, ""

        data = data.lower()
        data = data.split()
        self.name = data[1] # the first part of data is model
        if len(data) == 3:
            if data[2].startswith('q='):
                #the last part should be of the form Q=
                self.scale = float(data[2][2:])
            elif self.name == 'qnumbers':
                self.name += ' %s' % data[2]
        elif len(data) == 4 and data[2] == 'q=':
            #the last part should be of the form Q=
            self.scale = float(data[3])                
            
        return self
    
    def keys(self):
        """returns the list of id define in this blocks"""
        
        return [p.lhacode for p in self]

    def __str__(self, precision=''):
        """ return a str in the SLAH format """ 
        
        text = """###################################""" + \
               """\n## INFORMATION FOR %s""" % self.name.upper() +\
               """\n###################################\n"""
        #special case for decay chain
        if self.name == 'decay':
            for param in self:
                pid = param.lhacode[0]
                param.set_block('decay')
                text += str(param)+ '\n'
                if self.decay_table.has_key(pid):
                    text += str(self.decay_table[pid])+'\n'
            return text
        elif self.name.startswith('decay'):
            text = '' # avoid block definition
        #general case 
        elif not self.scale:
            text += 'BLOCK %s # %s\n' % (self.name.upper(), self.comment)
        else:
            text += 'BLOCK %s Q= %e # %s\n' % (self.name.upper(), self.scale, self.comment)
        
        text += '\n'.join([param.__str__(precision) for param in self])
        return text + '\n'


class ParamCard(dict):
    """ a param Card: list of Block """
    mp_prefix = 'MP__'

    header = \
    """######################################################################\n""" + \
    """## PARAM_CARD AUTOMATICALY GENERATED BY MG5                       ####\n""" + \
    """######################################################################\n"""


    def __init__(self, input_path=None):
        self.order = []
        
        if isinstance(input_path, ParamCard):
            self.read(input_path.write())
            self.input_path = input_path.input_path 
        else:
            self.input_path = input_path
            if input_path:
                self.read(input_path)
        
    def read(self, input_path):
        """ read a card and full this object with the content of the card """

        if isinstance(input_path, str):
            if '\n' in input_path:
                input = StringIO.StringIO(input_path)
            else:
                input = open(input_path)
        else:
            input = input_path #Use for banner loading and test


        cur_block = None
        for line in input:
            line = line.strip()
            if not line or line[0] == '#':
                continue
            line = line.lower()
            if line.startswith('block'):
                cur_block = Block()
                cur_block.load_str(line)
                self.append(cur_block)
                continue
            
            if line.startswith('decay'):
                if not self.has_block('decay'):
                    cur_block = Block('decay')
                    self.append(cur_block)
                else:
                    cur_block = self['decay']
                param = Parameter()
                param.set_block(cur_block.name)
                param.load_str(line[6:])
                cur_block.append(param)
                continue

            if cur_block is None:
                continue            
                    
            if cur_block.name == 'decay':
                # This is a decay table
                id =  cur_block[-1].lhacode[0]
                cur_block = Block('decay_table_%s' % id)
                self['decay'].decay_table[id] = cur_block
            
            if cur_block.name.startswith('decay_table'):
                param = Parameter()
                param.load_decay(line)
                try:
                    cur_block.append(param)
                except InvalidParamCard:
                    pass
            else:
                param = Parameter()
                param.set_block(cur_block.name)
                param.load_str(line)
                cur_block.append(param)
                  
        return self
    
    def __setitem__(self, name, value):
        
        return dict.__setitem__(self, name.lower(), value)
    
    def __getitem__(self, name):
        return dict.__getitem__(self,name.lower())
    
    def analyze_param_card(self):
        """ Analyzes the comment of the parameter in the param_card and returns
        a dictionary with parameter names in values and the tuple (lhablock, id)
        in value as well as a dictionary for restricted values.
        WARNING: THIS FUNCTION RELIES ON THE FORMATTING OF THE COMMENT IN THE
        CARD TO FETCH THE PARAMETER NAME. This is mostly ok on the *_default.dat
        but typically dangerous on the user-defined card."""
    
        pname2block = {}
        restricted_value = {}

        for bname, block in self.items():
            for lha_id, param in block.param_dict.items():
                all_var = []
                comment = param.comment
                # treat merge parameter
                if comment.strip().startswith('set of param :'):
                    all_var = list(re.findall(r'''[^-]1\*(\w*)\b''', comment))
                # just the variable name as comment
                elif len(comment.split()) == 1:
                    all_var = [comment.strip().lower()]
                # either contraction or not formatted
                else:
                    split = comment.split()
                    if len(split) >2 and split[1] == ':':
                        # NO VAR associated
                        restricted_value[(bname, lha_id)] = ' '.join(split[1:])
                    elif len(split) == 2:
                        if re.search(r'''\[[A-Z]\]eV\^''', split[1]):
                            all_var = [comment.strip().lower()]
                    elif len(split) >=2 and split[1].startswith('('):
                        all_var = [split[0].strip().lower()]
                    else:
                        if not bname.startswith('qnumbers'):
                            logger.debug("not recognize information for %s %s : %s",
                                      bname, lha_id, comment)
                        # not recognized format
                        continue

                for var in all_var:
                    var = var.lower()
                    if var in pname2block:
                        pname2block[var].append((bname, lha_id))
                    else:
                        pname2block[var] = [(bname, lha_id)]
        
        return pname2block, restricted_value
    
    def update_dependent(self, model, restrict_rule, loglevel):
        """update the parameter of the card which are not free parameter
           (i.e mass and width)
           loglevel can be: None
                            info
                            warning
                            crash # raise an error
           return if the param_card was modified or not
        """
        modify = False
        if isinstance(restrict_rule, str):
            restrict_rule = ParamCardRule(restrict_rule)
        
        # apply all the basic restriction rule
        if restrict_rule:
            restrict_rule.check_param_card(self, modify=True, log=loglevel)
        
        import models.model_reader as model_reader
        import madgraph.core.base_objects as base_objects
        if not isinstance(model, model_reader.ModelReader):
            model = model_reader.ModelReader(model)
            parameters = model.set_parameters_and_couplings(self)
        else:
            parameters = model.set_parameters_and_couplings(self)

            
        for particle in model.get('particles'):
            if particle.get('goldstone') or particle.get('ghost'):
                continue

            mass = model.get_parameter(particle.get('mass'))
            lhacode = abs(particle.get_pdg_code())

            if isinstance(mass, base_objects.ModelVariable) and not isinstance(mass, base_objects.ParamCardVariable):
                param_value = self.get('mass').get(lhacode).value
                model_value = parameters[particle.get('mass')]
                if isinstance(model_value, complex):
                    if model_value.imag > 1e-5 * model_value.real:
                        raise Exception, "Mass should be real number: particle %s (%s) has mass: %s"  % (lhacode, particle.get('name'), model_value)
                    model_value = model_value.real
                    
                if not misc.equal(model_value, param_value, 4):
                    modify = True
                    if loglevel == 20:
                        logger.info('For consistency, the mass of particle %s (%s) is changed to %s.' % (lhacode, particle.get('name'), model_value), '$MG:color:BLACK')
                    else:
                        logger.log(loglevel, 'For consistency, the mass of particle %s (%s) is changed to %s.' % (lhacode, particle.get('name'), model_value))
                    #logger.debug('was %s', param_value)
                if model_value != param_value:
                    self.get('mass').get(abs(particle.get_pdg_code())).value = model_value
        
            width = model.get_parameter(particle.get('width'))            
            if isinstance(width, base_objects.ModelVariable):
                param_value = self.get('decay').get(lhacode).value
                model_value = parameters[particle.get('width')]
                if isinstance(model_value, complex):
                    if model_value.imag > 1e-5 * model_value.real:
                        raise Exception, "Width should be real number: particle %s (%s) has mass: %s" 
                    model_value = model_value.real
                if not misc.equal(model_value, param_value, 4):
                    modify = True
                    if loglevel == 20:
                        logger.info('For consistency, the width of particle %s (%s) is changed to %s.' % (lhacode, particle.get('name'), model_value), '$MG:color:BLACK')
                    else:
                        logger.log(loglevel,'For consistency, the width of particle %s (%s) is changed to %s.' % (lhacode, particle.get('name'), model_value))
                    #logger.debug('was %s', param_value)
                if model_value != param_value:   
                    self.get('decay').get(abs(particle.get_pdg_code())).value = model_value
        return modify


    def write(self, outpath=None, precision=''):
        """schedular for writing a card"""
  
        # order the block in a smart way
        blocks = self.order_block()
        text = self.header
        text += ''.join([block.__str__(precision) for block in blocks])
        if not outpath:
            return text
        elif isinstance(outpath, str):
            file(outpath,'w').write(text)
        else:
            outpath.write(text) # for test purpose
    
    def create_diff(self, new_card):
        """return a text file allowing to pass from this card to the new one
           via the set command"""
        
        diff = ''
        for blockname, block in self.items():
            for param in block:
                lhacode = param.lhacode
                value = param.value
                new_value = new_card[blockname].get(lhacode).value
                if not misc.equal(value, new_value, 6, zero_limit=False):
                    lhacode = ' '.join([str(i) for i in lhacode])
                    diff += 'set param_card %s %s %s # orig: %s\n' % \
                                       (blockname, lhacode , new_value, value)
        return diff 

    
    def get_value(self, blockname, lhecode, default=None):
        try:
            return self[blockname].get(lhecode).value
        except KeyError:
            if blockname == 'width':
                blockname = 'decay'
                return self.get_value(blockname, lhecode,default=default)
            elif default is not None:
                return default
            raise

    def write_inc_file(self, outpath, identpath, default, need_mp=False):
        """ write a fortran file which hardcode the param value"""
        
        fout = file_writers.FortranWriter(outpath)
        defaultcard = ParamCard(default)
        for line in open(identpath):
            if line.startswith('c  ') or line.startswith('ccccc'):
                continue
            split = line.split()
            if len(split) < 3:
                continue
            block = split[0]
            lhaid = [int(i) for i in split[1:-1]]
            variable = split[-1]
            if block in self:
                try:
                    value = self[block].get(tuple(lhaid)).value
                except KeyError:
                    value =defaultcard[block].get(tuple(lhaid)).value
                    logger.warning('information about \"%s %s" is missing using default value: %s.' %\
                                                          (block, lhaid, value))
            else:
                value =defaultcard[block].get(tuple(lhaid)).value
                logger.warning('information about \"%s %s" is missing (full block missing) using default value: %s.' %\
                                   (block, lhaid, value))
            value = str(value).lower()
            fout.writelines(' %s = %s' % (variable, ('%e'%float(value)).replace('e','d')))
            if need_mp:
                fout.writelines(' mp__%s = %s_16' % (variable, value))
      
    def convert_to_complex_mass_scheme(self):
        """ Convert this param_card to the convention used for the complex mass scheme:
        This includes, removing the Yukawa block if present and making sure the EW input
        scheme is (MZ, MW, aewm1). """
        
        # The yukawa block is irrelevant for the CMS models, we must remove them
        if self.has_block('yukawa'):
            # Notice that the last parameter removed will also remove the block.
            for lhacode in [param.lhacode for param in self['yukawa']]:
                self.remove_param('yukawa', lhacode)
    
        # Now fix the EW input scheme
        EW_input = {('sminputs',(1,)):None,
                    ('sminputs',(2,)):None,
                    ('mass',(23,)):None,
                    ('mass',(24,)):None}
        for block, lhaid in EW_input.keys():
            try:
                EW_input[(block,lhaid)] = self[block].get(lhaid).value
            except:
                pass
            
        # Now specify the missing values. We only support the following EW
        # input scheme:
        # (alpha, GF, MZ) input
        internal_param = [key for key,value in EW_input.items() if value is None]
        if len(internal_param)==0:
            # All parameters are already set, no need for modifications
            return
        
        if len(internal_param)!=1:
            raise InvalidParamCard,' The specified EW inputs has more than one'+\
                ' unknown: [%s]'%(','.join([str(elem) for elem in internal_param]))
        
        
        if not internal_param[0] in [('mass',(24,)), ('sminputs',(2,)),
                                                             ('sminputs',(1,))]:
            raise InvalidParamCard, ' The only EW input scheme currently supported'+\
                        ' are those with either the W mass or GF left internal.'
        
        # Now if the Wmass is internal, then we must change the scheme
        if internal_param[0] == ('mass',(24,)):
            aewm1 = EW_input[('sminputs',(1,))]
            Gf    = EW_input[('sminputs',(2,))]
            Mz    = EW_input[('mass',(23,))]
            try:
                Mw = math.sqrt((Mz**2/2.0)+math.sqrt((Mz**4/4.0)-((
                              (1.0/aewm1)*math.pi*Mz**2)/(Gf*math.sqrt(2.0)))))
            except:
                InvalidParamCard, 'The EW inputs 1/a_ew=%f, Gf=%f, Mz=%f are inconsistent'%\
                                                                   (aewm1,Gf,Mz)
            self.remove_param('sminputs', (2,))
            self.add_param('mass', (24,), Mw, 'MW')
        
    def append(self, obj):
        """add an object to this"""
        
        assert isinstance(obj, Block)
        self[obj.name] = obj
        if not obj.name.startswith('decay_table'): 
            self.order.append(obj)
        
        
        
    def has_block(self, name):
        return self.has_key(name)
    
    def order_block(self):
        """ reorganize the block """
        return self.order
    
    def rename_blocks(self, name_dict):
        """ rename the blocks """
        
        for old_name, new_name in name_dict.items():
            self[new_name] = self.pop(old_name)
            self[new_name].name = new_name
            for param in self[new_name]:
                param.lhablock = new_name
                
    def remove_block(self, name):
        """ remove a blocks """
        assert len(self[name])==0
        [self.order.pop(i) for i,b in enumerate(self.order) if b.name == name]
        self.pop(name)
        
    def remove_param(self, block, lhacode):
        """ remove a parameter """
        if self.has_param(block, lhacode):
            self[block].remove(lhacode)
            if len(self[block]) == 0:
                self.remove_block(block)
    
    def has_param(self, block, lhacode):
        """check if param exists"""
        
        try:
            self[block].get(lhacode)
        except:
            return False
        else:
            return True
        
    def copy_param(self,old_block, old_lha, block=None, lhacode=None):
        """ make a parameter, a symbolic link on another one """
        
        # Find the current block/parameter
        old_block_obj = self[old_block]
        parameter = old_block_obj.get(old_lha)        
        if not block:
            block = old_block
        if not lhacode:
            lhacode = old_lha
            
        self.add_param(block, lhacode, parameter.value, parameter.comment)
        
    def add_param(self,block, lha, value, comment=''):
        
        parameter = Parameter(block=block, lhacode=lha, value=value, 
                              comment=comment)
        try:
            new_block = self[block]
        except KeyError:
            # If the new block didn't exist yet
            new_block = Block(block)
            self.append(new_block)
        new_block.append(parameter)
        
    def do_help(self, block, lhacode, default=None):
        
        if not lhacode:
            logger.info("Information on block parameter %s:" % block, '$MG:color:BLUE')
            print  str(self[block])
        elif default:
            pname2block, restricted = default.analyze_param_card()
            if (block, lhacode) in restricted:
                logger.warning("This parameter will not be consider by MG5_aMC")
                print( "    MadGraph will use the following formula:")
                print restricted[(block, lhacode)]
                print( "     Note that some code (MadSpin/Pythia/...) will read directly the value")  
            else:
                for name, values in pname2block.items():
                    if  (block, lhacode) in values:
                        valid_name = name
                        break
                logger.info("Information for parameter %s of the param_card" % valid_name, '$MG:color:BLUE')
                print("Part of Block \"%s\" with identification number %s" % (block, lhacode))        
                print("Current value: %s" % self[block].get(lhacode).value)
                print("Default value: %s" % default[block].get(lhacode).value)
                print("comment present in the cards: %s " %  default[block].get(lhacode).comment)

            
     
             
    def mod_param(self, old_block, old_lha, block=None, lhacode=None, 
                                              value=None, comment=None):
        """ change a parameter to a new one. This is not a duplication."""

        # Find the current block/parameter
        old_block = self[old_block]
        try:
            parameter = old_block.get(old_lha)
        except:
            if lhacode is not None:
                lhacode=old_lha
            self.add_param(block, lhacode, value, comment)
            return
        

        # Update the parameter
        if block:
            parameter.lhablock = block
        if lhacode:
            parameter.lhacode = lhacode
        if value:
            parameter.value = value
        if comment:
            parameter.comment = comment

        # Change the block of the parameter
        if block:
            old_block.remove(old_lha)
            if not len(old_block):
                self.remove_block(old_block.name)
            try:
                new_block = self[block]
            except KeyError:
                # If the new block didn't exist yet
                new_block = Block(block)
                self.append(new_block)            
            new_block.append(parameter)
        elif lhacode:
            old_block.param_dict[tuple(lhacode)] = \
                                  old_block.param_dict.pop(tuple(old_lha))


    def check_and_remove(self, block, lhacode, value):
        """ check that the value is coherent and remove it"""
        
        if self.has_param(block, lhacode):
            param = self[block].get(lhacode)
            if param.value != value:
                error_msg = 'This card is not suitable to be convert to SLAH1\n'
                error_msg += 'Parameter %s %s should be %s' % (block, lhacode, value)
                raise InvalidParamCard, error_msg   
            self.remove_param(block, lhacode)


class ParamCardMP(ParamCard):
    """ a param Card: list of Block with also MP definition of variables"""
            
    def write_inc_file(self, outpath, identpath, default):
        """ write a fortran file which hardcode the param value"""
        
        fout = file_writers.FortranWriter(outpath)
        defaultcard = ParamCard(default)
        for line in open(identpath):
            if line.startswith('c  ') or line.startswith('ccccc'):
                continue
            split = line.split()
            if len(split) < 3:
                continue
            block = split[0]
            lhaid = [int(i) for i in split[1:-1]]
            variable = split[-1]
            if block in self:
                try:
                    value = self[block].get(tuple(lhaid)).value
                except KeyError:
                    value =defaultcard[block].get(tuple(lhaid)).value
            else:
                value =defaultcard[block].get(tuple(lhaid)).value
            #value = str(value).lower()
            fout.writelines(' %s = %s' % (variable, ('%e' % value).replace('e','d')))
            fout.writelines(' %s%s = %s_16' % (self.mp_prefix, 
                variable, ('%e' % value)))



class ParamCardIterator(ParamCard):
    """A class keeping track of the scan: flag in the param_card and 
       having an __iter__() function to scan over all the points of the scan.
    """

    logging = True
    def __init__(self, input_path=None):
        super(ParamCardIterator, self).__init__(input_path=input_path)
        self.itertag = [] #all the current value use
        self.cross = []   # keep track of all the cross-section computed 
        self.param_order = []
        
    def __iter__(self):
        """generate the next param_card (in a abstract way) related to the scan.
           Technically this generates only the generator."""
        
        if hasattr(self, 'iterator'):
            return self.iterator
        self.iterator = self.iterate()
        return self.iterator
    
    def next(self, autostart=False):
        """call the next iteration value"""
        try:
            iterator = self.iterator
        except:
            if autostart:
                iterator = self.__iter__()
            else:
                raise
        try:
            out = iterator.next()
        except StopIteration:
            del self.iterator
            raise
        return out
    
    def iterate(self):
        """create the actual generator"""
        all_iterators = {} # dictionary of key -> block of object to scan [([param, [values]), ...]
        auto = 'Auto'
        pattern = re.compile(r'''scan\s*(?P<id>\d*)\s*:\s*(?P<value>[^#]*)''', re.I)
        # First determine which parameter to change and in which group
        # so far only explicit value of the scan (no lambda function are allowed)
        for block in self.order:
            for param in block:
                if isinstance(param.value, str) and param.value.strip().lower().startswith('scan'):
                    try:
                        key, def_list = pattern.findall(param.value)[0]
                    except:
                        raise Exception, "Fail to handle scanning tag: Please check that the syntax is valid"
                    if key == '': 
                        key = -1 * len(all_iterators)
                    if key not in all_iterators:
                        all_iterators[key] = []
                    try:
                        all_iterators[key].append( (param, eval(def_list)))
                    except SyntaxError, error:
                        raise Exception, "Fail to handle your scan definition. Please check your syntax:\n entry: %s \n Error reported: %s" %(def_list, error)
                    
        keys = all_iterators.keys() # need to fix an order for the scan
        param_card = ParamCard(self)
        #store the type of parameter
        for key in keys:
            for param, values in all_iterators[key]:
                self.param_order.append("%s#%s" % (param.lhablock, '_'.join(`i` for i in param.lhacode)))

        # do the loop
        lengths = [range(len(all_iterators[key][0][1])) for key in keys]
        for positions in itertools.product(*lengths):
            self.itertag = []
            if self.logging:
                logger.info("Create the next param_card in the scan definition", '$MG:color:BLACK')
            for i, pos in enumerate(positions):
                key = keys[i]
                for param, values in all_iterators[key]:
                    # assign the value in the card.
                    param_card[param.lhablock].get(param.lhacode).value = values[pos]
                    self.itertag.append(values[pos])
                    if self.logging:
                        logger.info("change parameter %s with code %s to %s", \
                                   param.lhablock, param.lhacode, values[pos])
            
            
            # retrun the current param_card up to next iteration
            yield param_card
        
    
    def store_entry(self, run_name, cross):
        """store the value of the cross-section"""
        if isinstance(cross, dict):
            info = dict(cross)
            info.update({'bench' : self.itertag, 'run_name': run_name})
            self.cross.append(info)
        else:
            self.cross.append({'bench' : self.itertag, 'run_name': run_name, 'cross(pb)':cross})
        

    def write_summary(self, path, order=None, lastline=False, nbcol=20):
        """ """
        
        if path:
            ff = open(path, 'w')
        else:
            ff = StringIO.StringIO()        
        if order:
            keys = order
        else:
            keys = self.cross[0].keys()
            keys.remove('bench')
            keys.remove('run_name')
            keys.sort()

        formatting = "#%s%s%s\n" %('%%-%is ' % (nbcol-1), ('%%-%is ' % (nbcol))* len(self.param_order),
                                             ('%%-%is ' % (nbcol))* len(keys))
        # header
        if not lastline:
            ff.write(formatting % tuple(['run_name'] + self.param_order + keys))
        formatting = "%s%s%s\n" %('%%-%is ' % (nbcol), ('%%-%ie ' % (nbcol))* len(self.param_order),
                                             ('%%-%ie ' % (nbcol))* len(keys))
        
        if not lastline:
            to_print = self.cross
        else:
            to_print = self.cross[-1:]
        for info in to_print:
            name = info['run_name']
<<<<<<< HEAD
            ff.write("%-20s %-20s %-20s \n" % (name,' '.join(bench) ,cross))
            #ff.write("%s %s %s \n" % (name,' '.join(bench) ,cross))
    
=======
            bench = info['bench']
            data = []
            for k in keys:
                data.append(info[k])
                
            ff.write(formatting % tuple([name] + bench + data))
                
        if not path:
            return ff.getvalue()
        
         
>>>>>>> c9d91378
    def get_next_name(self, run_name):
        """returns a smart name for the next run"""
    
        if '_' in run_name:
            name, value = run_name.rsplit('_',1)
            if value.isdigit():
                return '%s_%02i' % (name, float(value)+1)
        # no valid '_' in the name
        return '%s_scan_02' % run_name
    

class ParamCardRule(object):
    """ A class for storing the linked between the different parameter of
            the param_card.
        Able to write a file 'param_card_rule.dat' 
        Able to read a file 'param_card_rule.dat'
        Able to check the validity of a param_card.dat
    """
        
    
    def __init__(self, inputpath=None):
        """initialize an object """
        
        # constraint due to model restriction
        self.zero = []
        self.one = []    
        self.identical = []
        self.opposite = []

        # constraint due to the model
        self.rule = []
        
        if inputpath:
            self.load_rule(inputpath)
        
    def add_zero(self, lhablock, lhacode, comment=''):
        """add a zero rule"""
        self.zero.append( (lhablock, lhacode, comment) )
        
    def add_one(self, lhablock, lhacode, comment=''):
        """add a one rule"""
        self.one.append( (lhablock, lhacode, comment) )        

    def add_identical(self, lhablock, lhacode, lhacode2, comment=''):
        """add a rule for identical value"""
        self.identical.append( (lhablock, lhacode, lhacode2, comment) )
        
    def add_opposite(self, lhablock, lhacode, lhacode2, comment=''):
        """add a rule for identical value"""
        self.opposite.append( (lhablock, lhacode, lhacode2, comment) )

        
    def add_rule(self, lhablock, lhacode, rule, comment=''):
        """add a rule for constraint value"""
        self.rule.append( (lhablock, lhacode, rule) )
        
    def write_file(self, output=None):
        
        text = """<file>######################################################################
## VALIDITY RULE FOR THE PARAM_CARD   ####
######################################################################\n"""
 
        # ZERO
        text +='<zero>\n'
        for name, id, comment in self.zero:
            text+='     %s %s # %s\n' % (name, '    '.join([str(i) for i in id]), 
                                                                        comment)
        # ONE
        text +='</zero>\n<one>\n'
        for name, id, comment in self.one:
            text+='     %s %s # %s\n' % (name, '    '.join([str(i) for i in id]), 
                                                                        comment)
        # IDENTICAL
        text +='</one>\n<identical>\n'
        for name, id,id2, comment in self.identical:
            text+='     %s %s : %s # %s\n' % (name, '    '.join([str(i) for i in id]), 
                                      '    '.join([str(i) for i in id2]), comment)

        # OPPOSITE
        text +='</identical>\n<opposite>\n'
        for name, id,id2, comment in self.opposite:
            text+='     %s %s : %s # %s\n' % (name, '    '.join([str(i) for i in id]), 
                                      '    '.join([str(i) for i in id2]), comment)
        
        # CONSTRAINT
        text += '</opposite>\n<constraint>\n'
        for name, id, rule, comment in self.rule:
            text += '     %s %s : %s # %s\n' % (name, '    '.join([str(i) for i in id]), 
                                                                  rule, comment)
        text += '</constraint>\n</file>'
    
        if isinstance(output, str):
            output = open(output,'w')
        if hasattr(output, 'write'):
            output.write(text)
        return text
    
    def load_rule(self, inputpath):
        """ import a validity rule file """

        
        try:
            tree = ET.parse(inputpath)
        except IOError:
            if '\n' in inputpath:
                # this is convinient for the tests
                tree = ET.fromstring(inputpath)
            else:
                raise

        #Add zero element
        element = tree.find('zero')
        if element is not None:
            for line in element.text.split('\n'):
                line = line.split('#',1)[0] 
                if not line:
                    continue
                lhacode = line.split()
                blockname = lhacode.pop(0)
                lhacode = [int(code) for code in lhacode ]
                self.add_zero(blockname, lhacode, '')
        
        #Add one element
        element = tree.find('one')
        if element is not None:
            for line in element.text.split('\n'):
                line = line.split('#',1)[0] 
                if not line:
                    continue
                lhacode = line.split()
                blockname = lhacode.pop(0)
                lhacode = [int(code) for code in lhacode ]
                self.add_one(blockname, lhacode, '')

        #Add Identical element
        element = tree.find('identical')
        if element is not None:
            for line in element.text.split('\n'):
                line = line.split('#',1)[0] 
                if not line:
                    continue
                line, lhacode2 = line.split(':')
                lhacode = line.split()
                blockname = lhacode.pop(0)
                lhacode = [int(code) for code in lhacode ]
                lhacode2 = [int(code) for code in lhacode2.split() ]
                self.add_identical(blockname, lhacode, lhacode2, '')        

        #Add Opposite element
        element = tree.find('opposite')
        if element is not None:
            for line in element.text.split('\n'):
                line = line.split('#',1)[0] 
                if not line:
                    continue
                line, lhacode2 = line.split(':')
                lhacode = line.split()
                blockname = lhacode.pop(0)
                lhacode = [int(code) for code in lhacode ]
                lhacode2 = [int(code) for code in lhacode2.split() ]
                self.add_opposite(blockname, lhacode, lhacode2, '') 

        #Add Rule element
        element = tree.find('rule')
        if element is not None:
            for line in element.text.split('\n'):
                line = line.split('#',1)[0] 
                if not line:
                    continue
                line, rule = line.split(':')
                lhacode = line.split()
                blockname = lhacode.pop(0)
                self.add_rule(blockname, lhacode, rule, '')
    
    @staticmethod
    def read_param_card(path):
        """ read a param_card and return a dictionary with the associated value."""
        
        output = ParamCard(path)
        

        
        return output

    @staticmethod
    def write_param_card(path, data):
        """ read a param_card and return a dictionary with the associated value."""
        
        output = {}
        
        if isinstance(path, str):
            output = open(path, 'w')
        else:
            output = path # helpfull for the test
        
        data.write(path)
    
    
    def check_param_card(self, path, modify=False, write_missing=False, log=False):
        """Check that the restriction card are applied"""
            
        if isinstance(path,str):    
            card = self.read_param_card(path)
        else:
            card = path
            
        # check zero 
        for block, id, comment in self.zero:
            try:
                value = float(card[block].get(id).value)
            except KeyError:
                if modify and write_missing:
                    new_param = Parameter(block=block,lhacode=id, value=0, 
                                    comment='fixed by the model')
                    if block in card:
                        card[block].append(new_param)
                    else:
                        new_block = Block(block)
                        card.append(new_block)
                        new_block.append(new_param)
            else:
                if value != 0:
                    if not modify:
                        raise InvalidParamCard, 'parameter %s: %s is not at zero' % \
                                    (block, ' '.join([str(i) for i in id])) 
                    else:
                        param = card[block].get(id) 
                        param.value = 0.0
                        param.comment += ' fixed by the model'
                        if log ==20:
                            logger.log(log,'For model consistency, update %s with id %s to value %s',
                                        (block, id, 0.0), '$MG:color:BLACK')                            
                        elif log:
                            logger.log(log,'For model consistency, update %s with id %s to value %s',
                                        (block, id, 0.0))
                        
        # check one 
        for block, id, comment in self.one:
            try:
                value = card[block].get(id).value
            except KeyError:
                if modify and write_missing:
                    new_param = Parameter(block=block,lhacode=id, value=1, 
                                    comment='fixed by the model')
                    if block in card:
                        card[block].append(new_param)
                    else:
                        new_block = Block(block)
                        card.append(new_block)
                        new_block.append(new_param)
            else:   
                if value != 1:
                    if not modify:
                        raise InvalidParamCard, 'parameter %s: %s is not at one but at %s' % \
                                    (block, ' '.join([str(i) for i in id]), value)         
                    else:
                        param = card[block].get(id) 
                        param.value = 1.0
                        param.comment += ' fixed by the model'
                        if log ==20:
                            logger.log(log,'For model consistency, update %s with id %s to value %s',
                                        (block, id, 1.0), '$MG:color:BLACK')                            
                        elif log:
                            logger.log(log,'For model consistency, update %s with id %s to value %s',
                                        (block, id, 1.0))

        
        # check identical
        for block, id1, id2, comment in self.identical:
            if block not in card:
                logger.warning('''Param card is not complete: Block %s is simply missing.
                We will use model default for all missing value! Please cross-check that
                this correspond to your expectation.''' % block)
                continue
            value2 = float(card[block].get(id2).value)
            try:
                param = card[block].get(id1)
            except KeyError:
                if modify and write_missing:
                    new_param = Parameter(block=block,lhacode=id1, value=value2, 
                                    comment='must be identical to %s' %id2)
                    card[block].append(new_param)
            else:
                value1 = float(param.value)

                if value1 != value2:
                    if not modify:
                        raise InvalidParamCard, 'parameter %s: %s is not to identical to parameter  %s' % \
                                    (block, ' '.join([str(i) for i in id1]),
                                            ' '.join([str(i) for i in id2]))         
                    else:
                        param = card[block].get(id1) 
                        param.value = value2
                        param.comment += ' must be identical to %s' % id2
                        if log ==20:
                            logger.log(log,'For model consistency, update %s with id %s to value %s since it should be equal to parameter with id %s',
                                        block, id1, value2, id2, '$MG:color:BLACK')
                        elif log:
                            logger.log(log,'For model consistency, update %s with id %s to value %s since it should be equal to parameter with id %s',
                                        block, id1, value2, id2)
        # check opposite
        for block, id1, id2, comment in self.opposite:
            value2 = float(card[block].get(id2).value)
            try:
                param = card[block].get(id1)
            except KeyError:
                if modify and write_missing:
                    new_param = Parameter(block=block,lhacode=id1, value=-value2, 
                                    comment='must be opposite to to %s' %id2)
                    card[block].append(new_param)
            else:
                value1 = float(param.value)

                if value1 != -value2:
                    if not modify:
                        raise InvalidParamCard, 'parameter %s: %s is not to opposite to parameter  %s' % \
                                    (block, ' '.join([str(i) for i in id1]),
                                            ' '.join([str(i) for i in id2]))         
                    else:
                        param = card[block].get(id1) 
                        param.value = -value2
                        param.comment += ' must be opposite to %s' % id2
                        if log ==20:
                            logger.log(log,'For model consistency, update %s with id %s to value %s since it should be equal to the opposite of the parameter with id %s',
                                        block, id1, -value2, id2, '$MG:color:BLACK')
                        elif log:
                            logger.log(log,'For model consistency, update %s with id %s to value %s since it should be equal to the opposite of the parameter with id %s',
                                        block, id1, -value2, id2)

        return card
                        

def convert_to_slha1(path, outputpath=None ):
    """ """
                                                      
    if not outputpath:
        outputpath = path
    card = ParamCard(path)
    if not 'usqmix' in card:
        #already slha1
        card.write(outputpath)
        return
        
    # Mass 
    #card.reorder_mass() # needed?
    card.copy_param('mass', [6], 'sminputs', [6])
    card.copy_param('mass', [15], 'sminputs', [7])
    card.copy_param('mass', [23], 'sminputs', [4])
    # Decay: Nothing to do. 
    
    # MODSEL
    card.add_param('modsel',[1], value=1)
    card['modsel'].get([1]).format = 'int'
    
    # find scale
    scale = card['hmix'].scale
    if not scale:
        scale = 1 # Need to be define (this is dummy value)
    
    # SMINPUTS
    if not card.has_param('sminputs', [2]):
        aem1 = card['sminputs'].get([1]).value
        mz = card['mass'].get([23]).value
        mw = card['mass'].get([24]).value
        gf = math.pi / math.sqrt(2) / aem1 * mz**2/ mw**2 /(mz**2-mw**2)
        card.add_param('sminputs', [2], gf, 'G_F [GeV^-2]')

    # USQMIX
    card.check_and_remove('usqmix', [1,1], 1.0)
    card.check_and_remove('usqmix', [2,2], 1.0)
    card.check_and_remove('usqmix', [4,4], 1.0)
    card.check_and_remove('usqmix', [5,5], 1.0)
    card.mod_param('usqmix', [3,3], 'stopmix', [1,1])
    card.mod_param('usqmix', [3,6], 'stopmix', [1,2])
    card.mod_param('usqmix', [6,3], 'stopmix', [2,1])
    card.mod_param('usqmix', [6,6], 'stopmix', [2,2])

    # DSQMIX
    card.check_and_remove('dsqmix', [1,1], 1.0)
    card.check_and_remove('dsqmix', [2,2], 1.0)
    card.check_and_remove('dsqmix', [4,4], 1.0)
    card.check_and_remove('dsqmix', [5,5], 1.0)
    card.mod_param('dsqmix', [3,3], 'sbotmix', [1,1])
    card.mod_param('dsqmix', [3,6], 'sbotmix', [1,2])
    card.mod_param('dsqmix', [6,3], 'sbotmix', [2,1])
    card.mod_param('dsqmix', [6,6], 'sbotmix', [2,2])     
    
    
    # SELMIX
    card.check_and_remove('selmix', [1,1], 1.0)
    card.check_and_remove('selmix', [2,2], 1.0)
    card.check_and_remove('selmix', [4,4], 1.0)
    card.check_and_remove('selmix', [5,5], 1.0)
    card.mod_param('selmix', [3,3], 'staumix', [1,1])
    card.mod_param('selmix', [3,6], 'staumix', [1,2])
    card.mod_param('selmix', [6,3], 'staumix', [2,1])
    card.mod_param('selmix', [6,6], 'staumix', [2,2])
    
    # FRALPHA
    card.mod_param('fralpha', [1], 'alpha', [' '])
    
    #HMIX
    if not card.has_param('hmix', [3]):
        aem1 = card['sminputs'].get([1]).value
        tanb = card['hmix'].get([2]).value
        mz = card['mass'].get([23]).value
        mw = card['mass'].get([24]).value
        sw = math.sqrt(mz**2 - mw**2)/mz
        ee = 2 * math.sqrt(1/aem1) * math.sqrt(math.pi)
        vu = 2 * mw *sw /ee * math.sin(math.atan(tanb))
        card.add_param('hmix', [3], vu, 'higgs vev(Q) MSSM DRb')
    card['hmix'].scale= scale
    
    # VCKM
    card.check_and_remove('vckm', [1,1], 1.0)
    card.check_and_remove('vckm', [2,2], 1.0)
    card.check_and_remove('vckm', [3,3], 1.0)
    
    #SNUMIX
    card.check_and_remove('snumix', [1,1], 1.0)
    card.check_and_remove('snumix', [2,2], 1.0)
    card.check_and_remove('snumix', [3,3], 1.0)

    #UPMNS
    card.check_and_remove('upmns', [1,1], 1.0)
    card.check_and_remove('upmns', [2,2], 1.0)
    card.check_and_remove('upmns', [3,3], 1.0)

    # Te
    ye = card['ye'].get([3, 3]).value
    te = card['te'].get([3, 3]).value
    card.mod_param('te', [3,3], 'ae', [3,3], value= te/ye, comment='A_tau(Q) DRbar')
    card.add_param('ae', [1,1], 0, 'A_e(Q) DRbar')
    card.add_param('ae', [2,2], 0, 'A_mu(Q) DRbar')
    card['ae'].scale = scale
    card['ye'].scale = scale
            
    # Tu
    yu = card['yu'].get([3, 3]).value
    tu = card['tu'].get([3, 3]).value
    card.mod_param('tu', [3,3], 'au', [3,3], value= tu/yu, comment='A_t(Q) DRbar')
    card.add_param('au', [1,1], 0, 'A_u(Q) DRbar')
    card.add_param('au', [2,2], 0, 'A_c(Q) DRbar')
    card['au'].scale = scale    
    card['yu'].scale = scale
        
    # Td
    yd = card['yd'].get([3, 3]).value
    td = card['td'].get([3, 3]).value
    if td:
        card.mod_param('td', [3,3], 'ad', [3,3], value= td/yd, comment='A_b(Q) DRbar')
    else:
        card.mod_param('td', [3,3], 'ad', [3,3], value= 0., comment='A_b(Q) DRbar')
    card.add_param('ad', [1,1], 0, 'A_d(Q) DRbar')
    card.add_param('ad', [2,2], 0, 'A_s(Q) DRbar')
    card['ad'].scale = scale
    card['yd'].scale = scale    
        
    # MSL2 
    value = card['msl2'].get([1, 1]).value
    card.mod_param('msl2', [1,1], 'msoft', [31], math.sqrt(value))
    value = card['msl2'].get([2, 2]).value
    card.mod_param('msl2', [2,2], 'msoft', [32], math.sqrt(value))
    value = card['msl2'].get([3, 3]).value
    card.mod_param('msl2', [3,3], 'msoft', [33], math.sqrt(value))
    card['msoft'].scale = scale

    # MSE2
    value = card['mse2'].get([1, 1]).value
    card.mod_param('mse2', [1,1], 'msoft', [34], math.sqrt(value))
    value = card['mse2'].get([2, 2]).value
    card.mod_param('mse2', [2,2], 'msoft', [35], math.sqrt(value))
    value = card['mse2'].get([3, 3]).value
    card.mod_param('mse2', [3,3], 'msoft', [36], math.sqrt(value))
    
    # MSQ2                
    value = card['msq2'].get([1, 1]).value
    card.mod_param('msq2', [1,1], 'msoft', [41], math.sqrt(value))
    value = card['msq2'].get([2, 2]).value
    card.mod_param('msq2', [2,2], 'msoft', [42], math.sqrt(value))
    value = card['msq2'].get([3, 3]).value
    card.mod_param('msq2', [3,3], 'msoft', [43], math.sqrt(value))    
    
    # MSU2                
    value = card['msu2'].get([1, 1]).value
    card.mod_param('msu2', [1,1], 'msoft', [44], math.sqrt(value))
    value = card['msu2'].get([2, 2]).value
    card.mod_param('msu2', [2,2], 'msoft', [45], math.sqrt(value))
    value = card['msu2'].get([3, 3]).value
    card.mod_param('msu2', [3,3], 'msoft', [46], math.sqrt(value))   
    
    # MSD2                
    value = card['msd2'].get([1, 1]).value
    card.mod_param('msd2', [1,1], 'msoft', [47], math.sqrt(value))
    value = card['msd2'].get([2, 2]).value
    card.mod_param('msd2', [2,2], 'msoft', [48], math.sqrt(value))
    value = card['msd2'].get([3, 3]).value
    card.mod_param('msd2', [3,3], 'msoft', [49], math.sqrt(value))   

    
    
    #################
    # WRITE OUTPUT
    #################
    card.write(outputpath)
        
        

def convert_to_mg5card(path, outputpath=None, writting=True):
    """
    """
                                                      
    if not outputpath:
        outputpath = path
    card = ParamCard(path)
    if 'usqmix' in card:
        #already mg5(slha2) format
        if outputpath != path and writting:
            card.write(outputpath)
        return card

        
    # SMINPUTS
    card.remove_param('sminputs', [2])
    card.remove_param('sminputs', [4])
    card.remove_param('sminputs', [6])
    card.remove_param('sminputs', [7])
    # Decay: Nothing to do. 
    
    # MODSEL
    card.remove_param('modsel',[1])
    
    
    # USQMIX
    card.add_param('usqmix', [1,1], 1.0)
    card.add_param('usqmix', [2,2], 1.0)
    card.add_param('usqmix', [4,4], 1.0)
    card.add_param('usqmix', [5,5], 1.0)
    card.mod_param('stopmix', [1,1], 'usqmix', [3,3])
    card.mod_param('stopmix', [1,2], 'usqmix', [3,6])
    card.mod_param('stopmix', [2,1], 'usqmix', [6,3])
    card.mod_param('stopmix', [2,2], 'usqmix', [6,6])

    # DSQMIX
    card.add_param('dsqmix', [1,1], 1.0)
    card.add_param('dsqmix', [2,2], 1.0)
    card.add_param('dsqmix', [4,4], 1.0)
    card.add_param('dsqmix', [5,5], 1.0)
    card.mod_param('sbotmix', [1,1], 'dsqmix', [3,3])
    card.mod_param('sbotmix', [1,2], 'dsqmix', [3,6])
    card.mod_param('sbotmix', [2,1], 'dsqmix', [6,3])
    card.mod_param('sbotmix', [2,2], 'dsqmix', [6,6])     
    
    
    # SELMIX
    card.add_param('selmix', [1,1], 1.0)
    card.add_param('selmix', [2,2], 1.0)
    card.add_param('selmix', [4,4], 1.0)
    card.add_param('selmix', [5,5], 1.0)
    card.mod_param('staumix', [1,1], 'selmix', [3,3])
    card.mod_param('staumix', [1,2], 'selmix', [3,6])
    card.mod_param('staumix', [2,1], 'selmix', [6,3])
    card.mod_param('staumix', [2,2], 'selmix', [6,6])
    
    # FRALPHA
    card.mod_param('alpha', [], 'fralpha', [1])
    
    #HMIX
    card.remove_param('hmix', [3])
    
    # VCKM
    card.add_param('vckm', [1,1], 1.0)
    card.add_param('vckm', [2,2], 1.0)
    card.add_param('vckm', [3,3], 1.0)
    
    #SNUMIX
    card.add_param('snumix', [1,1], 1.0)
    card.add_param('snumix', [2,2], 1.0)
    card.add_param('snumix', [3,3], 1.0)

    #UPMNS
    card.add_param('upmns', [1,1], 1.0)
    card.add_param('upmns', [2,2], 1.0)
    card.add_param('upmns', [3,3], 1.0)

    # Te
    ye = card['ye'].get([1, 1], default=0).value
    ae = card['ae'].get([1, 1], default=0).value
    card.mod_param('ae', [1,1], 'te', [1,1], value= ae * ye, comment='T_e(Q) DRbar')
    if ae * ye:
        raise InvalidParamCard, '''This card is not suitable to be converted to MSSM UFO model
Parameter ae [1, 1] times ye [1,1] should be 0'''
    card.remove_param('ae', [1,1])
    #2
    ye = card['ye'].get([2, 2], default=0).value
    
    ae = card['ae'].get([2, 2], default=0).value
    card.mod_param('ae', [2,2], 'te', [2,2], value= ae * ye, comment='T_mu(Q) DRbar')
    if ae * ye:
        raise InvalidParamCard, '''This card is not suitable to be converted to MSSM UFO model
Parameter ae [2, 2] times ye [2,2] should be 0'''
    card.remove_param('ae', [2,2])
    #3
    ye = card['ye'].get([3, 3], default=0).value
    ae = card['ae'].get([3, 3], default=0).value
    card.mod_param('ae', [3,3], 'te', [3,3], value= ae * ye, comment='T_tau(Q) DRbar')
    
    # Tu
    yu = card['yu'].get([1, 1], default=0).value
    au = card['au'].get([1, 1], default=0).value
    card.mod_param('au', [1,1], 'tu', [1,1], value= au * yu, comment='T_u(Q) DRbar')
    if au * yu:
        raise InvalidParamCard, '''This card is not suitable to be converted to MSSM UFO model
Parameter au [1, 1] times yu [1,1] should be 0'''
    card.remove_param('au', [1,1])
    #2
    ye = card['yu'].get([2, 2], default=0).value
    
    ae = card['au'].get([2, 2], default=0).value
    card.mod_param('au', [2,2], 'tu', [2,2], value= au * yu, comment='T_c(Q) DRbar')
    if au * yu:
        raise InvalidParamCard, '''This card is not suitable to be converted to MSSM UFO model
Parameter au [2, 2] times yu [2,2] should be 0'''
    card.remove_param('au', [2,2])
    #3
    yu = card['yu'].get([3, 3]).value
    au = card['au'].get([3, 3]).value
    card.mod_param('au', [3,3], 'tu', [3,3], value= au * yu, comment='T_t(Q) DRbar')
    
    # Td
    yd = card['yd'].get([1, 1], default=0).value
    ad = card['ad'].get([1, 1], default=0).value
    card.mod_param('ad', [1,1], 'td', [1,1], value= ad * yd, comment='T_d(Q) DRbar')
    if ad * yd:
        raise InvalidParamCard, '''This card is not suitable to be converted to MSSM UFO model
Parameter ad [1, 1] times yd [1,1] should be 0'''
    card.remove_param('ad', [1,1])
    #2
    ye = card['yd'].get([2, 2], default=0).value
    
    ae = card['ad'].get([2, 2], default=0).value
    card.mod_param('ad', [2,2], 'td', [2,2], value= ad * yd, comment='T_s(Q) DRbar')
    if ad * yd:
        raise InvalidParamCard, '''This card is not suitable to be converted to MSSM UFO model
Parameter ad [2, 2] times yd [2,2] should be 0'''
    card.remove_param('ad', [2,2])
    #3
    yd = card['yd'].get([3, 3]).value
    ad = card['ad'].get([3, 3]).value
    card.mod_param('ad', [3,3], 'td', [3,3], value= ad * yd, comment='T_b(Q) DRbar')

    
    # MSL2 
    value = card['msoft'].get([31]).value
    card.mod_param('msoft', [31], 'msl2', [1,1], value**2)
    value = card['msoft'].get([32]).value
    card.mod_param('msoft', [32], 'msl2', [2,2], value**2)
    value = card['msoft'].get([33]).value
    card.mod_param('msoft', [33], 'msl2', [3,3], value**2)
    
    # MSE2
    value = card['msoft'].get([34]).value
    card.mod_param('msoft', [34], 'mse2', [1,1], value**2)
    value = card['msoft'].get([35]).value
    card.mod_param('msoft', [35], 'mse2', [2,2], value**2)
    value = card['msoft'].get([36]).value
    card.mod_param('msoft', [36], 'mse2', [3,3], value**2)
    
    # MSQ2                
    value = card['msoft'].get([41]).value
    card.mod_param('msoft', [41], 'msq2', [1,1], value**2)
    value = card['msoft'].get([42]).value
    card.mod_param('msoft', [42], 'msq2', [2,2], value**2)
    value = card['msoft'].get([43]).value
    card.mod_param('msoft', [43], 'msq2', [3,3], value**2)    
    
    # MSU2                
    value = card['msoft'].get([44]).value
    card.mod_param('msoft', [44], 'msu2', [1,1], value**2)
    value = card['msoft'].get([45]).value
    card.mod_param('msoft', [45], 'msu2', [2,2], value**2)
    value = card['msoft'].get([46]).value
    card.mod_param('msoft', [46], 'msu2', [3,3], value**2)   
    
    # MSD2
    value = card['msoft'].get([47]).value
    card.mod_param('msoft', [47], 'msd2', [1,1], value**2)
    value = card['msoft'].get([48]).value
    card.mod_param('msoft', [48], 'msd2', [2,2], value**2)
    value = card['msoft'].get([49]).value
    card.mod_param('msoft', [49], 'msd2', [3,3], value**2)   
    
    #################
    # WRITE OUTPUT
    #################
    if writting:
        card.write(outputpath)
    return card
    
                                                      
def make_valid_param_card(path, restrictpath, outputpath=None):
    """ modify the current param_card such that it agrees with the restriction"""
    
    if not outputpath:
        outputpath = path
        
    cardrule = ParamCardRule()
    cardrule.load_rule(restrictpath)
    try :
        cardrule.check_param_card(path, modify=False)
    except InvalidParamCard:
        new_data = cardrule.check_param_card(path, modify=True, write_missing=True)
        cardrule.write_param_card(outputpath, new_data)
    else:
        if path != outputpath:
            shutil.copy(path, outputpath)
    return cardrule

def check_valid_param_card(path, restrictpath=None):
    """ check if the current param_card agrees with the restriction"""
    
    if restrictpath is None:
        restrictpath = os.path.dirname(path)
        restrictpath = os.path.join(restrictpath, os.pardir, os.pardir, 'Source', 
                                                 'MODEL', 'param_card_rule.dat')
        if not os.path.exists(restrictpath):
            restrictpath = os.path.dirname(path)
            restrictpath = os.path.join(restrictpath, os.pardir, 'Source', 
                                                 'MODEL', 'param_card_rule.dat')
            if not os.path.exists(restrictpath):
                return True
    
    cardrule = ParamCardRule()
    cardrule.load_rule(restrictpath)
    cardrule.check_param_card(path, modify=False)



if '__main__' == __name__:


    #make_valid_param_card('./Cards/param_card.dat', './Source/MODEL/param_card_rule.dat', 
    #                       outputpath='tmp1.dat')
    import sys    
    args = sys.argv
    sys.path.append(os.path.dirname(__file__))
    convert_to_slha1(args[1] , args[2])

                         <|MERGE_RESOLUTION|>--- conflicted
+++ resolved
@@ -118,6 +118,7 @@
         if not precision:
             precision = 6
         
+        self.comment = self.comment.strip()
         if format == 'float':
             if self.lhablock == 'decay' and not isinstance(self.value,basestring):
                 return 'DECAY %s %.{}e # %s'.format(precision) % (' '.join([str(d) for d in self.lhacode]), self.value, self.comment)
@@ -929,11 +930,6 @@
             to_print = self.cross[-1:]
         for info in to_print:
             name = info['run_name']
-<<<<<<< HEAD
-            ff.write("%-20s %-20s %-20s \n" % (name,' '.join(bench) ,cross))
-            #ff.write("%s %s %s \n" % (name,' '.join(bench) ,cross))
-    
-=======
             bench = info['bench']
             data = []
             for k in keys:
@@ -945,7 +941,6 @@
             return ff.getvalue()
         
          
->>>>>>> c9d91378
     def get_next_name(self, run_name):
         """returns a smart name for the next run"""
     

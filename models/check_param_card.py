from __future__ import division

import itertools
import xml.etree.ElementTree as ET
import math
import StringIO
import os
import re
import shutil
import logging
import random

logger = logging.getLogger('madgraph.models') # -> stdout

try:
    import madgraph.iolibs.file_writers as file_writers
    import madgraph.various.misc as misc    
except:
    import internal.file_writers as file_writers
    import internal.misc as misc

import StringIO
    
class InvalidParamCard(Exception):
    """ a class for invalid param_card """
    pass

class Parameter (object):
    """A class for a param_card parameter"""
    
    def __init__(self, param=None, block=None, lhacode=None, value=None, comment=None):
        """Init the parameter"""

        self.format = 'float'
        if param:
            block = param.lhablock
            lhacode = param.lhacode
            value = param.value
            comment = param.comment
            format = param.format

        self.lhablock = block
        if lhacode:
            self.lhacode = lhacode
        else:
            self.lhacode = []
        self.value = value
        self.comment = comment

    def set_block(self, block):
        """ set the block name """
        
        self.lhablock = block

    def load_str(self, text):
        """ initialize the information from a str"""

        if '#' in text:
            data, self.comment = text.split('#',1)
        else:
            data, self.comment = text, ""


        data = data.split()
        if any(d.startswith('scan') for d in data):
            position = [i for i,d in enumerate(data) if d.startswith('scan')][0]
            data = data[:position] + [' '.join(data[position:])] 
        if not len(data):
            return
        try:
            self.lhacode = tuple([int(d) for d in data[:-1]])
        except Exception:
            self.lhacode = tuple([int(d) for d in data[:-1] if d.isdigit()])
            self.value= ' '.join(data[len(self.lhacode):])
        else:
            self.value = data[-1]
        
        # convert to number when possible
        try:
            self.value = float(self.value)
        except:
            self.format = 'str'
            pass
        else:
            if self.lhablock == 'modsel':
                self.format = 'int'
                self.value = int(self.value)

    def load_decay(self, text):
        """ initialize the decay information from a str"""

        if '#' in text:
            data, self.comment = text.split('#',1)
        else:
            data, self.comment = text, ""


        data = data.split()
        if not len(data):
            return
        self.lhacode = [int(d) for d in data[2:]]
        self.lhacode.sort()
        self.lhacode = tuple([len(self.lhacode)] + self.lhacode)
        
        self.value = float(data[0]) 
        self.format = 'decay_table'

    def __str__(self, precision=''):
        """ return a SLAH string """

        
        format = self.format
        if self.format == 'float':
            try:
                value = float(self.value)
            except:
                format = 'str'
        self.comment = self.comment.strip()
        if not precision:
            precision = 6
        
        if format == 'float':
            if self.lhablock == 'decay' and not isinstance(self.value,basestring):
                return 'DECAY %s %.{}e # %s'.format(precision) % (' '.join([str(d) for d in self.lhacode]), self.value, self.comment)
            elif self.lhablock == 'decay':
                return 'DECAY %s Auto # %s' % (' '.join([str(d) for d in self.lhacode]), self.comment)
            elif self.lhablock and self.lhablock.startswith('qnumbers'):
                return '      %s %i # %s' % (' '.join([str(d) for d in self.lhacode]), int(self.value), self.comment)
            else:
                return '      %s %.{}e # %s'.format(precision) % (' '.join([str(d) for d in self.lhacode]), self.value, self.comment)
        elif format == 'int':
            return '      %s %i # %s' % (' '.join([str(d) for d in self.lhacode]), int(self.value), self.comment)
        elif format == 'str':
            if self.lhablock == 'decay':
                return 'DECAY %s %s # %s' % (' '.join([str(d) for d in self.lhacode]),self.value, self.comment)
            return '      %s %s # %s' % (' '.join([str(d) for d in self.lhacode]), self.value, self.comment)
        elif self.format == 'decay_table':
            return '      %e %s # %s' % ( self.value,' '.join([str(d) for d in self.lhacode]), self.comment)
        elif self.format == 'int':
            return '      %s %i # %s' % (' '.join([str(d) for d in self.lhacode]), int(self.value), self.comment)
        else:
            if self.lhablock == 'decay':
                return 'DECAY %s %d # %s' % (' '.join([str(d) for d in self.lhacode]), self.value, self.comment)
            else:
                return '      %s %d # %s' % (' '.join([str(d) for d in self.lhacode]), self.value, self.comment)


class Block(list):
    """ list of parameter """
    
    def __init__(self, name=None):
        if name:
            self.name = name.lower()
        else:
            self.name = name
        self.scale = None
        self.comment = ''
        self.decay_table = {}
        self.param_dict={}
        list.__init__(self)

    def get(self, lhacode, default=None):
        """return the parameter associate to the lhacode"""
        if not self.param_dict:
            self.create_param_dict()
        
        if isinstance(lhacode, int):
            lhacode = (lhacode,)
            
        try:
            return self.param_dict[tuple(lhacode)]
        except KeyError:
            if default is None:
                raise KeyError, 'id %s is not in %s' % (tuple(lhacode), self.name)
            else:
                return Parameter(block=self, lhacode=lhacode, value=default,
                                                           comment='not define')
        
    def remove(self, lhacode):
        """ remove a parameter """
        list.remove(self, self.get(lhacode))
        # update the dictionary of key
        return self.param_dict.pop(tuple(lhacode))
    
    def __eq__(self, other, prec=1e-4):
        """ """
        
        if isinstance(other, str) and ' ' not in other:
            return self.name.lower() == other.lower()
        
        
        if len(self) != len(other):
            return False
        
        return not any(abs(param.value-other.param_dict[key].value)> prec * abs(param.value)
                        for key, param in self.param_dict.items())
        
    def __ne__(self, other, prec=1e-4):
        return not self.__eq__(other, prec)
        
    def append(self, obj):
        
        assert isinstance(obj, Parameter)
        if not hasattr(self, 'name'): #can happen if loeaded from pickle
            self.__init__(obj.lhablock)
        assert not obj.lhablock or obj.lhablock == self.name

        #The following line seems/is stupid but allow to pickle/unpickle this object
        #this is important for madspin (in gridpack mode)
        if not hasattr(self, 'param_dict'):
            self.param_dict = {}
            
        if tuple(obj.lhacode) in self.param_dict:
            if self.param_dict[tuple(obj.lhacode)].value != obj.value:
                raise InvalidParamCard, '%s %s is already define to %s impossible to assign %s' % \
                    (self.name, obj.lhacode, self.param_dict[tuple(obj.lhacode)].value, obj.value)
            return
        list.append(self, obj)
        # update the dictionary of key
        self.param_dict[tuple(obj.lhacode)] = obj

    def create_param_dict(self):
        """create a link between the lhacode and the Parameter"""
        for param in self:
            self.param_dict[tuple(param.lhacode)] = param
        
        return self.param_dict

    def def_scale(self, scale):
        """ """
        self.scale = scale

    def load_str(self, text):
        "set inforamtion from the line"
        
        if '#' in text:
            data, self.comment = text.split('#',1)
        else:
            data, self.commant = text, ""

        data = data.lower()
        data = data.split()
        self.name = data[1] # the first part of data is model
        if len(data) == 3:
            if data[2].startswith('q='):
                #the last part should be of the form Q=
                self.scale = float(data[2][2:])
            elif self.name == 'qnumbers':
                self.name += ' %s' % data[2]
        elif len(data) == 4 and data[2] == 'q=':
            #the last part should be of the form Q=
            self.scale = float(data[3])                
            
        return self
    
    def keys(self):
        """returns the list of id define in this blocks"""
        
        return [p.lhacode for p in self]

    def __str__(self, precision=''):
        """ return a str in the SLAH format """ 
        
        text = """###################################""" + \
               """\n## INFORMATION FOR %s""" % self.name.upper() +\
               """\n###################################\n"""
        #special case for decay chain
        if self.name == 'decay':
            for param in self:
                pid = param.lhacode[0]
                param.set_block('decay')
                text += str(param)+ '\n'
                if self.decay_table.has_key(pid):
                    text += str(self.decay_table[pid])+'\n'
            return text
        elif self.name.startswith('decay'):
            text = '' # avoid block definition
        #general case 
        elif not self.scale:
            text += 'BLOCK %s # %s\n' % (self.name.upper(), self.comment)
        else:
            text += 'BLOCK %s Q= %e # %s\n' % (self.name.upper(), self.scale, self.comment)
        
        text += '\n'.join([param.__str__(precision) for param in self])
        return text + '\n'


class ParamCard(dict):
    """ a param Card: list of Block """
    mp_prefix = 'MP__'

    header = \
    """######################################################################\n""" + \
    """## PARAM_CARD AUTOMATICALY GENERATED BY MG5                       ####\n""" + \
    """######################################################################\n"""


    def __init__(self, input_path=None):
        self.order = []
        
        if isinstance(input_path, ParamCard):
            self.read(input_path.write())
            self.input_path = input_path.input_path 
        else:
            self.input_path = input_path
            if input_path:
                self.read(input_path)
        
    def read(self, input_path):
        """ read a card and full this object with the content of the card """

        if isinstance(input_path, str):
            if '\n' in input_path:
                input = StringIO.StringIO(input_path)
            else:
                input = open(input_path)
        else:
            input = input_path #Use for banner loading and test


        cur_block = None
        for line in input:
            line = line.strip()
            if not line or line[0] == '#':
                continue
            line = line.lower()
            if line.startswith('block'):
                cur_block = Block()
                cur_block.load_str(line)
                self.append(cur_block)
                continue
            
            if line.startswith('decay'):
                if not self.has_block('decay'):
                    cur_block = Block('decay')
                    self.append(cur_block)
                else:
                    cur_block = self['decay']
                param = Parameter()
                param.set_block(cur_block.name)
                param.load_str(line[6:])
                cur_block.append(param)
                continue

            if cur_block is None:
                continue            
                    
            if cur_block.name == 'decay':
                # This is a decay table
                id =  cur_block[-1].lhacode[0]
                cur_block = Block('decay_table_%s' % id)
                self['decay'].decay_table[id] = cur_block
            
            

            
            if cur_block.name.startswith('decay_table'):
                param = Parameter()
                param.load_decay(line)
                try:
                    cur_block.append(param)
                except InvalidParamCard:
                    pass
            else:
                param = Parameter()
                param.set_block(cur_block.name)
                param.load_str(line)
                cur_block.append(param)
                  
        return self
    
    def analyze_param_card(self):
        """ Analyzes the comment of the parameter in the param_card and returns
        a dictionary with parameter names in values and the tuple (lhablock, id)
        in value as well as a dictionary for restricted values.
        WARNING: THIS FUNCTION RELIES ON THE FORMATTING OF THE COMMENT IN THE
        CARD TO FETCH THE PARAMETER NAME. This is mostly ok on the *_default.dat
        but typically dangerous on the user-defined card."""
    
        pname2block = {}
        restricted_value = {}

        for bname, block in self.items():
            for lha_id, param in block.param_dict.items():
                all_var = []
                comment = param.comment
                # treat merge parameter
                if comment.strip().startswith('set of param :'):
                    all_var = list(re.findall(r'''[^-]1\*(\w*)\b''', comment))
                # just the variable name as comment
                elif len(comment.split()) == 1:
                    all_var = [comment.strip().lower()]
                # either contraction or not formatted
                else:
                    split = comment.split()
                    if len(split) >2 and split[1] == ':':
                        # NO VAR associated
                        restricted_value[(bname, lha_id)] = ' '.join(split[1:])
                    elif len(split) == 2:
                        if re.search(r'''\[[A-Z]\]eV\^''', split[1]):
                            all_var = [comment.strip().lower()]
                    elif len(split) >=2 and split[1].startswith('('):
                        all_var = [split[0].strip().lower()]
                    else:
                        if not bname.startswith('qnumbers'):
                            logger.debug("not recognize information for %s %s : %s",
                                      bname, lha_id, comment)
                        # not recognized format
                        continue

                for var in all_var:
                    var = var.lower()
                    if var in pname2block:
                        pname2block[var].append((bname, lha_id))
                    else:
                        pname2block[var] = [(bname, lha_id)]
        
        return pname2block, restricted_value
    
<<<<<<< HEAD
=======
    def update_dependent(self, model, restrict_rule, loglevel):
        """update the parameter of the card which are not free parameter
           (i.e mass and width)
           loglevel can be: None
                            info
                            warning
                            crash # raise an error
           return if the param_card was modified or not
        """
        modify = False
        if isinstance(restrict_rule, str):
            restrict_rule = ParamCardRule(restrict_rule)
        
        # apply all the basic restriction rule
        if restrict_rule:
            restrict_rule.check_param_card(self, modify=True, log=loglevel)
        
        import models.model_reader as model_reader
        import madgraph.core.base_objects as base_objects
        if not isinstance(model, model_reader.ModelReader):
            model = model_reader.ModelReader(model)
            parameters = model.set_parameters_and_couplings(self)
        else:
            parameters = model.set_parameters_and_couplings(self)
            
            
        for particle in model.get('particles'):
            if particle.get('goldstone') or particle.get('ghost'):
                continue

            mass = model.get_parameter(particle.get('mass'))
            lhacode = abs(particle.get_pdg_code())

            if isinstance(mass, base_objects.ModelVariable) and not isinstance(mass, base_objects.ParamCardVariable):
                param_value = self.get('mass').get(lhacode).value
                model_value = parameters[particle.get('mass')]
                if isinstance(model_value, complex):
                    if model_value.imag > 1e-5 * model_value.real:
                        raise Exception, "Mass should be real number: particle %s (%s) has mass: %s"  % (lhacode, particle.get('name'), model_value)
                    model_value = model_value.real
                    
                if not misc.equal(model_value, param_value, 4):
                    modify = True
                    if loglevel == 20:
                        logger.info('For consistency, the mass of particle %s (%s) is changed to %s.' % (lhacode, particle.get('name'), model_value), '$MG:color:BLACK')
                    else:
                        logger.log(loglevel, 'For consistency, the mass of particle %s (%s) is changed to %s.' % (lhacode, particle.get('name'), model_value))
                    #logger.debug('was %s', param_value)
                if model_value != param_value:
                    self.get('mass').get(abs(particle.get_pdg_code())).value = model_value
        
            width = model.get_parameter(particle.get('width'))            
            if isinstance(width, base_objects.ModelVariable):
                param_value = self.get('decay').get(lhacode).value
                model_value = parameters[particle.get('width')]
                if isinstance(model_value, complex):
                    if model_value.imag > 1e-5 * model_value.real:
                        raise Exception, "Width should be real number: particle %s (%s) has mass: %s" 
                    model_value = model_value.real
                if not misc.equal(model_value, param_value, 4):
                    modify = True
                    if loglevel == 20:
                        logger.info('For consistency, the width of particle %s (%s) is changed to %s.' % (lhacode, particle.get('name'), model_value), '$MG:color:BLACK')
                    else:
                        logger.log(loglevel,'For consistency, the width of particle %s (%s) is changed to %s.' % (lhacode, particle.get('name'), model_value))
                    #logger.debug('was %s', param_value)
                if model_value != param_value:   
                    self.get('decay').get(abs(particle.get_pdg_code())).value = model_value
        return modify


>>>>>>> 4ee303b5
    def write(self, outpath=None, precision=''):
        """schedular for writing a card"""
  
        # order the block in a smart way
        blocks = self.order_block()
        text = self.header
        text += ''.join([block.__str__(precision) for block in blocks])
        if not outpath:
            return text
        elif isinstance(outpath, str):
            file(outpath,'w').write(text)
        else:
            outpath.write(text) # for test purpose
    
    def create_diff(self, new_card):
        """return a text file allowing to pass from this card to the new one
           via the set command"""
        
        diff = ''
        for blockname, block in self.items():
            for param in block:
                lhacode = param.lhacode
                value = param.value
                new_value = new_card[blockname].get(lhacode).value
                if not misc.equal(value, new_value, 6, zero_limit=False):
                    lhacode = ' '.join([str(i) for i in lhacode])
                    diff += 'set param_card %s %s %s # orig: %s\n' % \
                                       (blockname, lhacode , new_value, value)
        return diff 

    
    def get_value(self, blockname, lhecode):
        try:
            return self[blockname].get(lhecode).value
        except KeyError:
            if blockname == 'width':
                blockname = 'decay'
                return self.get_value(blockname, lhecode)
            raise

    def write_inc_file(self, outpath, identpath, default, need_mp=False):
        """ write a fortran file which hardcode the param value"""
        
        fout = file_writers.FortranWriter(outpath)
        defaultcard = ParamCard(default)
        for line in open(identpath):
            if line.startswith('c  ') or line.startswith('ccccc'):
                continue
            split = line.split()
            if len(split) < 3:
                continue
            block = split[0]
            lhaid = [int(i) for i in split[1:-1]]
            variable = split[-1]
            if block in self:
                try:
                    value = self[block].get(tuple(lhaid)).value
                except KeyError:
                    value =defaultcard[block].get(tuple(lhaid)).value
                    logger.warning('information about \"%s %s" is missing using default value: %s.' %\
                                                          (block, lhaid, value))
            else:
                value =defaultcard[block].get(tuple(lhaid)).value
                logger.warning('information about \"%s %s" is missing (full block missing) using default value: %s.' %\
                                   (block, lhaid, value))
            value = str(value).lower()
            fout.writelines(' %s = %s' % (variable, ('%e'%float(value)).replace('e','d')))
            if need_mp:
                fout.writelines(' mp__%s = %s_16' % (variable, value))
      
    def convert_to_complex_mass_scheme(self):
        """ Convert this param_card to the convention used for the complex mass scheme:
        This includes, removing the Yukawa block if present and making sure the EW input
        scheme is (MZ, MW, aewm1). """
        
        # The yukawa block is irrelevant for the CMS models, we must remove them
        if self.has_block('yukawa'):
            # Notice that the last parameter removed will also remove the block.
            for lhacode in [param.lhacode for param in self['yukawa']]:
                self.remove_param('yukawa', lhacode)
    
        # Now fix the EW input scheme
        EW_input = {('sminputs',(1,)):None,
                    ('sminputs',(2,)):None,
                    ('mass',(23,)):None,
                    ('mass',(24,)):None}
        for block, lhaid in EW_input.keys():
            try:
                EW_input[(block,lhaid)] = self[block].get(lhaid).value
            except:
                pass
            
        # Now specify the missing values. We only support the following EW
        # input scheme:
        # (alpha, GF, MZ) input
        internal_param = [key for key,value in EW_input.items() if value is None]
        if len(internal_param)==0:
            # All parameters are already set, no need for modifications
            return
        
        if len(internal_param)!=1:
            raise InvalidParamCard,' The specified EW inputs has more than one'+\
                ' unknown: [%s]'%(','.join([str(elem) for elem in internal_param]))
        
        
        if not internal_param[0] in [('mass',(24,)), ('sminputs',(2,)),
                                                             ('sminputs',(1,))]:
            raise InvalidParamCard, ' The only EW input scheme currently supported'+\
                        ' are those with either the W mass or GF left internal.'
        
        # Now if the Wmass is internal, then we must change the scheme
        if internal_param[0] == ('mass',(24,)):
            aewm1 = EW_input[('sminputs',(1,))]
            Gf    = EW_input[('sminputs',(2,))]
            Mz    = EW_input[('mass',(23,))]
            try:
                Mw = math.sqrt((Mz**2/2.0)+math.sqrt((Mz**4/4.0)-((
                              (1.0/aewm1)*math.pi*Mz**2)/(Gf*math.sqrt(2.0)))))
            except:
                InvalidParamCard, 'The EW inputs 1/a_ew=%f, Gf=%f, Mz=%f are inconsistent'%\
                                                                   (aewm1,Gf,Mz)
            self.remove_param('sminputs', (2,))
            self.add_param('mass', (24,), Mw, 'MW')
        
    def append(self, obj):
        """add an object to this"""
        
        assert isinstance(obj, Block)
        self[obj.name] = obj
        if not obj.name.startswith('decay_table'): 
            self.order.append(obj)
        
        
        
    def has_block(self, name):
        return self.has_key(name)
    
    def order_block(self):
        """ reorganize the block """
        return self.order
    
    def rename_blocks(self, name_dict):
        """ rename the blocks """
        
        for old_name, new_name in name_dict.items():
            self[new_name] = self.pop(old_name)
            self[new_name].name = new_name
            for param in self[new_name]:
                param.lhablock = new_name
                
    def remove_block(self, name):
        """ remove a blocks """
        assert len(self[name])==0
        [self.order.pop(i) for i,b in enumerate(self.order) if b.name == name]
        self.pop(name)
        
    def remove_param(self, block, lhacode):
        """ remove a parameter """
        if self.has_param(block, lhacode):
            self[block].remove(lhacode)
            if len(self[block]) == 0:
                self.remove_block(block)
    
    def has_param(self, block, lhacode):
        """check if param exists"""
        
        try:
            self[block].get(lhacode)
        except:
            return False
        else:
            return True
        
    def copy_param(self,old_block, old_lha, block=None, lhacode=None):
        """ make a parameter, a symbolic link on another one """
        
        # Find the current block/parameter
        old_block_obj = self[old_block]
        parameter = old_block_obj.get(old_lha)        
        if not block:
            block = old_block
        if not lhacode:
            lhacode = old_lha
            
        self.add_param(block, lhacode, parameter.value, parameter.comment)
        
    def add_param(self,block, lha, value, comment=''):
        
        parameter = Parameter(block=block, lhacode=lha, value=value, 
                              comment=comment)
        try:
            new_block = self[block]
        except KeyError:
            # If the new block didn't exist yet
            new_block = Block(block)
            self.append(new_block)
        new_block.append(parameter)
        
    def do_help(self, block, lhacode, default=None):
        
        if not lhacode:
            logger.info("Information on block parameter %s:" % block, '$MG:color:BLUE')
            print  str(self[block])
        elif default:
            pname2block, restricted = default.analyze_param_card()
            if (block, lhacode) in restricted:
                logger.warning("This parameter will not be consider by MG5_aMC")
                print( "    MadGraph will use the following formula:")
                print restricted[(block, lhacode)]
                print( "     Note that some code (MadSpin/Pythia/...) will read directly the value")  
            else:
                for name, values in pname2block.items():
                    if  (block, lhacode) in values:
                        valid_name = name
                        break
                logger.info("Information for parameter %s of the param_card" % valid_name, '$MG:color:BLUE')
                print("Part of Block \"%s\" with identification number %s" % (block, lhacode))        
                print("Current value: %s" % self[block].get(lhacode).value)
                print("Default value: %s" % default[block].get(lhacode).value)
                print("comment present in the cards: %s " %  default[block].get(lhacode).comment)

            
     
             
    def mod_param(self, old_block, old_lha, block=None, lhacode=None, 
                                              value=None, comment=None):
        """ change a parameter to a new one. This is not a duplication."""

        # Find the current block/parameter
        old_block = self[old_block]
        try:
            parameter = old_block.get(old_lha)
        except:
            if lhacode is not None:
                lhacode=old_lha
            self.add_param(block, lhacode, value, comment)
            return
        

        # Update the parameter
        if block:
            parameter.lhablock = block
        if lhacode:
            parameter.lhacode = lhacode
        if value:
            parameter.value = value
        if comment:
            parameter.comment = comment

        # Change the block of the parameter
        if block:
            old_block.remove(old_lha)
            if not len(old_block):
                self.remove_block(old_block.name)
            try:
                new_block = self[block]
            except KeyError:
                # If the new block didn't exist yet
                new_block = Block(block)
                self.append(new_block)            
            new_block.append(parameter)
        elif lhacode:
            old_block.param_dict[tuple(lhacode)] = \
                                  old_block.param_dict.pop(tuple(old_lha))


    def check_and_remove(self, block, lhacode, value):
        """ check that the value is coherent and remove it"""
        
        if self.has_param(block, lhacode):
            param = self[block].get(lhacode)
            if param.value != value:
                error_msg = 'This card is not suitable to be convert to SLAH1\n'
                error_msg += 'Parameter %s %s should be %s' % (block, lhacode, value)
                raise InvalidParamCard, error_msg   
            self.remove_param(block, lhacode)


class ParamCardMP(ParamCard):
    """ a param Card: list of Block with also MP definition of variables"""
            
    def write_inc_file(self, outpath, identpath, default):
        """ write a fortran file which hardcode the param value"""
        
        fout = file_writers.FortranWriter(outpath)
        defaultcard = ParamCard(default)
        for line in open(identpath):
            if line.startswith('c  ') or line.startswith('ccccc'):
                continue
            split = line.split()
            if len(split) < 3:
                continue
            block = split[0]
            lhaid = [int(i) for i in split[1:-1]]
            variable = split[-1]
            if block in self:
                try:
                    value = self[block].get(tuple(lhaid)).value
                except KeyError:
                    value =defaultcard[block].get(tuple(lhaid)).value
            else:
                value =defaultcard[block].get(tuple(lhaid)).value
            #value = str(value).lower()
            fout.writelines(' %s = %s' % (variable, ('%e' % value).replace('e','d')))
            fout.writelines(' %s%s = %s_16' % (self.mp_prefix, 
                variable, ('%e' % value)))



class ParamCardIterator(ParamCard):
    """A class keeping track of the scan: flag in the param_card and 
       having an __iter__() function to scan over all the points of the scan.
    """

    logging = True
    def __init__(self, input_path=None):
        super(ParamCardIterator, self).__init__(input_path=input_path)
        self.itertag = [] #all the current value use
        self.cross = []   # keep track of all the cross-section computed 
        self.param_order = []
        
    def __iter__(self):
        """generate the next param_card (in a abstract way) related to the scan.
           Technically this generates only the generator."""
        
        if hasattr(self, 'iterator'):
            return self.iterator
        self.iterator = self.iterate()
        return self.iterator
    
    def next(self, autostart=False):
        """call the next iteration value"""
        try:
            iterator = self.iterator
        except:
            if autostart:
                iterator = self.__iter__()
            else:
                raise
        try:
            out = iterator.next()
        except StopIteration:
            del self.iterator
            raise
        return out
    
    def iterate(self):
        """create the actual generator"""
        all_iterators = {} # dictionary of key -> block of object to scan [([param, [values]), ...]
        auto = 'Auto'
        pattern = re.compile(r'''scan\s*(?P<id>\d*)\s*:\s*(?P<value>[^#]*)''', re.I)
        # First determine which parameter to change and in which group
        # so far only explicit value of the scan (no lambda function are allowed)
        for block in self.order:
            for param in block:
                if isinstance(param.value, str) and param.value.strip().lower().startswith('scan'):
                    try:
                        key, def_list = pattern.findall(param.value)[0]
                    except:
                        raise Exception, "Fail to handle scanning tag: Please check that the syntax is valid"
                    if key == '': 
                        key = -1 * len(all_iterators)
                    if key not in all_iterators:
                        all_iterators[key] = []
                    try:
                        all_iterators[key].append( (param, eval(def_list)))
                    except SyntaxError, error:
                        raise Exception, "Fail to handle your scan definition. Please check your syntax:\n entry: %s \n Error reported: %s" %(def_list, error)
                    
        keys = all_iterators.keys() # need to fix an order for the scan
        param_card = ParamCard(self)
        #store the type of parameter
        for key in keys:
            for param, values in all_iterators[key]:
                self.param_order.append("%s#%s" % (param.lhablock, '_'.join(`i` for i in param.lhacode)))
        
        # do the loop
        lengths = [range(len(all_iterators[key][0][1])) for key in keys]
        for positions in itertools.product(*lengths):
            self.itertag = []
            if self.logging:
                logger.info("Create the next param_card in the scan definition", '$MG:color:BLACK')
            for i, pos in enumerate(positions):
                key = keys[i]
                for param, values in all_iterators[key]:
                    # assign the value in the card.
                    param_card[param.lhablock].get(param.lhacode).value = values[pos]
                    self.itertag.append(values[pos])
                    if self.logging:
                        logger.info("change parameter %s with code %s to %s", \
                                   param.lhablock, param.lhacode, values[pos])
            
            
            # retrun the current param_card up to next iteration
            yield param_card
        
    
    def store_entry(self, run_name, cross):
        """store the value of the cross-section"""
        if isinstance(cross, dict):
            info = dict(cross)
            info.update({'bench' : self.itertag, 'run_name': run_name})
            self.cross.append(info)
        else:
            self.cross.append({'bench' : self.itertag, 'run_name': run_name, 'cross(pb)':cross})
        

    def write_summary(self, path, order=None):
        """ """
        
        ff = open(path, 'w')        
        if order:
            keys = order
        else:
            keys = self.cross[0].keys()
            keys.remove('bench')
            keys.remove('run_name')
            keys.sort()

        formatting = "#%s%s%s\n" %('%-19s ', '%-20s '* len(self.param_order),
                                             '%-20s '* len(keys))
        # header
        ff.write(formatting % tuple(['run_name'] + self.param_order + keys))
        formatting = "%s%s%s\n" %('%-20s ', '%-20s '* len(self.param_order),
                                             '%-20s '* len(keys))
        for info in self.cross:
            name = info['run_name']
            bench = info['bench']
            data = []
            for k in keys:
                data.append(info[k])
                
            ff.write(formatting % tuple([name] + bench + data))
                
            
    def get_next_name(self, run_name):
        """returns a smart name for the next run"""
    
        if '_' in run_name:
            name, value = run_name.rsplit('_',1)
            if value.isdigit():
                return '%s_%02i' % (name, float(value)+1)
        # no valid '_' in the name
        return '%s_scan_02' % run_name
    

class ParamCardRule(object):
    """ A class for storing the linked between the different parameter of
            the param_card.
        Able to write a file 'param_card_rule.dat' 
        Able to read a file 'param_card_rule.dat'
        Able to check the validity of a param_card.dat
    """
        
    
    def __init__(self, inputpath=None):
        """initialize an object """
        
        # constraint due to model restriction
        self.zero = []
        self.one = []    
        self.identical = []
        self.opposite = []

        # constraint due to the model
        self.rule = []
        
        if inputpath:
            self.load_rule(inputpath)
        
    def add_zero(self, lhablock, lhacode, comment=''):
        """add a zero rule"""
        self.zero.append( (lhablock, lhacode, comment) )
        
    def add_one(self, lhablock, lhacode, comment=''):
        """add a one rule"""
        self.one.append( (lhablock, lhacode, comment) )        

    def add_identical(self, lhablock, lhacode, lhacode2, comment=''):
        """add a rule for identical value"""
        self.identical.append( (lhablock, lhacode, lhacode2, comment) )
        
    def add_opposite(self, lhablock, lhacode, lhacode2, comment=''):
        """add a rule for identical value"""
        self.opposite.append( (lhablock, lhacode, lhacode2, comment) )

        
    def add_rule(self, lhablock, lhacode, rule, comment=''):
        """add a rule for constraint value"""
        self.rule.append( (lhablock, lhacode, rule) )
        
    def write_file(self, output=None):
        
        text = """<file>######################################################################
## VALIDITY RULE FOR THE PARAM_CARD   ####
######################################################################\n"""
 
        # ZERO
        text +='<zero>\n'
        for name, id, comment in self.zero:
            text+='     %s %s # %s\n' % (name, '    '.join([str(i) for i in id]), 
                                                                        comment)
        # ONE
        text +='</zero>\n<one>\n'
        for name, id, comment in self.one:
            text+='     %s %s # %s\n' % (name, '    '.join([str(i) for i in id]), 
                                                                        comment)
        # IDENTICAL
        text +='</one>\n<identical>\n'
        for name, id,id2, comment in self.identical:
            text+='     %s %s : %s # %s\n' % (name, '    '.join([str(i) for i in id]), 
                                      '    '.join([str(i) for i in id2]), comment)

        # OPPOSITE
        text +='</identical>\n<opposite>\n'
        for name, id,id2, comment in self.opposite:
            text+='     %s %s : %s # %s\n' % (name, '    '.join([str(i) for i in id]), 
                                      '    '.join([str(i) for i in id2]), comment)
        
        # CONSTRAINT
        text += '</opposite>\n<constraint>\n'
        for name, id, rule, comment in self.rule:
            text += '     %s %s : %s # %s\n' % (name, '    '.join([str(i) for i in id]), 
                                                                  rule, comment)
        text += '</constraint>\n</file>'
    
        if isinstance(output, str):
            output = open(output,'w')
        if hasattr(output, 'write'):
            output.write(text)
        return text
    
    def load_rule(self, inputpath):
        """ import a validity rule file """

        
        try:
            tree = ET.parse(inputpath)
        except IOError:
            if '\n' in inputpath:
                # this is convinient for the tests
                tree = ET.fromstring(inputpath)
            else:
                raise

        #Add zero element
        element = tree.find('zero')
        if element is not None:
            for line in element.text.split('\n'):
                line = line.split('#',1)[0] 
                if not line:
                    continue
                lhacode = line.split()
                blockname = lhacode.pop(0)
                lhacode = [int(code) for code in lhacode ]
                self.add_zero(blockname, lhacode, '')
        
        #Add one element
        element = tree.find('one')
        if element is not None:
            for line in element.text.split('\n'):
                line = line.split('#',1)[0] 
                if not line:
                    continue
                lhacode = line.split()
                blockname = lhacode.pop(0)
                lhacode = [int(code) for code in lhacode ]
                self.add_one(blockname, lhacode, '')

        #Add Identical element
        element = tree.find('identical')
        if element is not None:
            for line in element.text.split('\n'):
                line = line.split('#',1)[0] 
                if not line:
                    continue
                line, lhacode2 = line.split(':')
                lhacode = line.split()
                blockname = lhacode.pop(0)
                lhacode = [int(code) for code in lhacode ]
                lhacode2 = [int(code) for code in lhacode2.split() ]
                self.add_identical(blockname, lhacode, lhacode2, '')        

        #Add Opposite element
        element = tree.find('opposite')
        if element is not None:
            for line in element.text.split('\n'):
                line = line.split('#',1)[0] 
                if not line:
                    continue
                line, lhacode2 = line.split(':')
                lhacode = line.split()
                blockname = lhacode.pop(0)
                lhacode = [int(code) for code in lhacode ]
                lhacode2 = [int(code) for code in lhacode2.split() ]
                self.add_opposite(blockname, lhacode, lhacode2, '') 

        #Add Rule element
        element = tree.find('rule')
        if element is not None:
            for line in element.text.split('\n'):
                line = line.split('#',1)[0] 
                if not line:
                    continue
                line, rule = line.split(':')
                lhacode = line.split()
                blockname = lhacode.pop(0)
                self.add_rule(blockname, lhacode, rule, '')
    
    @staticmethod
    def read_param_card(path):
        """ read a param_card and return a dictionary with the associated value."""
        
        output = ParamCard(path)
        

        
        return output

    @staticmethod
    def write_param_card(path, data):
        """ read a param_card and return a dictionary with the associated value."""
        
        output = {}
        
        if isinstance(path, str):
            output = open(path, 'w')
        else:
            output = path # helpfull for the test
        
        data.write(path)
    
    
    def check_param_card(self, path, modify=False, write_missing=False, log=False):
        """Check that the restriction card are applied"""
            
        if isinstance(path,str):    
            card = self.read_param_card(path)
        else:
            card = path
            
        # check zero 
        for block, id, comment in self.zero:
            try:
                value = float(card[block].get(id).value)
            except KeyError:
                if modify and write_missing:
                    new_param = Parameter(block=block,lhacode=id, value=0, 
                                    comment='fixed by the model')
                    if block in card:
                        card[block].append(new_param)
                    else:
                        new_block = Block(block)
                        card.append(new_block)
                        new_block.append(new_param)
            else:
                if value != 0:
                    if not modify:
                        raise InvalidParamCard, 'parameter %s: %s is not at zero' % \
                                    (block, ' '.join([str(i) for i in id])) 
                    else:
                        param = card[block].get(id) 
                        param.value = 0.0
                        param.comment += ' fixed by the model'
                        if log ==20:
                            logger.log(log,'For model consistency, update %s with id %s to value %s',
                                        (block, id, 0.0), '$MG:color:BLACK')                            
                        elif log:
                            logger.log(log,'For model consistency, update %s with id %s to value %s',
                                        (block, id, 0.0))
                        
        # check one 
        for block, id, comment in self.one:
            try:
                value = card[block].get(id).value
            except KeyError:
                if modify and write_missing:
                    new_param = Parameter(block=block,lhacode=id, value=1, 
                                    comment='fixed by the model')
                    if block in card:
                        card[block].append(new_param)
                    else:
                        new_block = Block(block)
                        card.append(new_block)
                        new_block.append(new_param)
            else:   
                if value != 1:
                    if not modify:
                        raise InvalidParamCard, 'parameter %s: %s is not at one but at %s' % \
                                    (block, ' '.join([str(i) for i in id]), value)         
                    else:
                        param = card[block].get(id) 
                        param.value = 1.0
                        param.comment += ' fixed by the model'
                        if log ==20:
                            logger.log(log,'For model consistency, update %s with id %s to value %s',
                                        (block, id, 1.0), '$MG:color:BLACK')                            
                        elif log:
                            logger.log(log,'For model consistency, update %s with id %s to value %s',
                                        (block, id, 1.0))

        
        # check identical
        for block, id1, id2, comment in self.identical:
            if block not in card:
                logger.warning('''Param card is not complete: Block %s is simply missing.
                We will use model default for all missing value! Please cross-check that
                this correspond to your expectation.''' % block)
                continue
            value2 = float(card[block].get(id2).value)
            try:
                param = card[block].get(id1)
            except KeyError:
                if modify and write_missing:
                    new_param = Parameter(block=block,lhacode=id1, value=value2, 
                                    comment='must be identical to %s' %id2)
                    card[block].append(new_param)
            else:
                value1 = float(param.value)

                if value1 != value2:
                    if not modify:
                        raise InvalidParamCard, 'parameter %s: %s is not to identical to parameter  %s' % \
                                    (block, ' '.join([str(i) for i in id1]),
                                            ' '.join([str(i) for i in id2]))         
                    else:
                        param = card[block].get(id1) 
                        param.value = value2
                        param.comment += ' must be identical to %s' % id2
                        if log ==20:
                            logger.log(log,'For model consistency, update %s with id %s to value %s since it should be equal to parameter with id %s',
                                        block, id1, value2, id2, '$MG:color:BLACK')
                        elif log:
                            logger.log(log,'For model consistency, update %s with id %s to value %s since it should be equal to parameter with id %s',
                                        block, id1, value2, id2)
        # check opposite
        for block, id1, id2, comment in self.opposite:
            value2 = float(card[block].get(id2).value)
            try:
                param = card[block].get(id1)
            except KeyError:
                if modify and write_missing:
                    new_param = Parameter(block=block,lhacode=id1, value=-value2, 
                                    comment='must be opposite to to %s' %id2)
                    card[block].append(new_param)
            else:
                value1 = float(param.value)

                if value1 != -value2:
                    if not modify:
                        raise InvalidParamCard, 'parameter %s: %s is not to opposite to parameter  %s' % \
                                    (block, ' '.join([str(i) for i in id1]),
                                            ' '.join([str(i) for i in id2]))         
                    else:
                        param = card[block].get(id1) 
                        param.value = -value2
                        param.comment += ' must be opposite to %s' % id2
                        if log ==20:
                            logger.log(log,'For model consistency, update %s with id %s to value %s since it should be equal to the opposite of the parameter with id %s',
                                        block, id1, -value2, id2, '$MG:color:BLACK')
                        elif log:
                            logger.log(log,'For model consistency, update %s with id %s to value %s since it should be equal to the opposite of the parameter with id %s',
                                        block, id1, -value2, id2)

        return card
                        

def convert_to_slha1(path, outputpath=None ):
    """ """
                                                      
    if not outputpath:
        outputpath = path
    card = ParamCard(path)
    if not 'usqmix' in card:
        #already slha1
        card.write(outputpath)
        return
        
    # Mass 
    #card.reorder_mass() # needed?
    card.copy_param('mass', [6], 'sminputs', [6])
    card.copy_param('mass', [15], 'sminputs', [7])
    card.copy_param('mass', [23], 'sminputs', [4])
    # Decay: Nothing to do. 
    
    # MODSEL
    card.add_param('modsel',[1], value=1)
    card['modsel'].get([1]).format = 'int'
    
    # find scale
    scale = card['hmix'].scale
    if not scale:
        scale = 1 # Need to be define (this is dummy value)
    
    # SMINPUTS
    if not card.has_param('sminputs', [2]):
        aem1 = card['sminputs'].get([1]).value
        mz = card['mass'].get([23]).value
        mw = card['mass'].get([24]).value
        gf = math.pi / math.sqrt(2) / aem1 * mz**2/ mw**2 /(mz**2-mw**2)
        card.add_param('sminputs', [2], gf, 'G_F [GeV^-2]')

    # USQMIX
    card.check_and_remove('usqmix', [1,1], 1.0)
    card.check_and_remove('usqmix', [2,2], 1.0)
    card.check_and_remove('usqmix', [4,4], 1.0)
    card.check_and_remove('usqmix', [5,5], 1.0)
    card.mod_param('usqmix', [3,3], 'stopmix', [1,1])
    card.mod_param('usqmix', [3,6], 'stopmix', [1,2])
    card.mod_param('usqmix', [6,3], 'stopmix', [2,1])
    card.mod_param('usqmix', [6,6], 'stopmix', [2,2])

    # DSQMIX
    card.check_and_remove('dsqmix', [1,1], 1.0)
    card.check_and_remove('dsqmix', [2,2], 1.0)
    card.check_and_remove('dsqmix', [4,4], 1.0)
    card.check_and_remove('dsqmix', [5,5], 1.0)
    card.mod_param('dsqmix', [3,3], 'sbotmix', [1,1])
    card.mod_param('dsqmix', [3,6], 'sbotmix', [1,2])
    card.mod_param('dsqmix', [6,3], 'sbotmix', [2,1])
    card.mod_param('dsqmix', [6,6], 'sbotmix', [2,2])     
    
    
    # SELMIX
    card.check_and_remove('selmix', [1,1], 1.0)
    card.check_and_remove('selmix', [2,2], 1.0)
    card.check_and_remove('selmix', [4,4], 1.0)
    card.check_and_remove('selmix', [5,5], 1.0)
    card.mod_param('selmix', [3,3], 'staumix', [1,1])
    card.mod_param('selmix', [3,6], 'staumix', [1,2])
    card.mod_param('selmix', [6,3], 'staumix', [2,1])
    card.mod_param('selmix', [6,6], 'staumix', [2,2])
    
    # FRALPHA
    card.mod_param('fralpha', [1], 'alpha', [' '])
    
    #HMIX
    if not card.has_param('hmix', [3]):
        aem1 = card['sminputs'].get([1]).value
        tanb = card['hmix'].get([2]).value
        mz = card['mass'].get([23]).value
        mw = card['mass'].get([24]).value
        sw = math.sqrt(mz**2 - mw**2)/mz
        ee = 2 * math.sqrt(1/aem1) * math.sqrt(math.pi)
        vu = 2 * mw *sw /ee * math.sin(math.atan(tanb))
        card.add_param('hmix', [3], vu, 'higgs vev(Q) MSSM DRb')
    card['hmix'].scale= scale
    
    # VCKM
    card.check_and_remove('vckm', [1,1], 1.0)
    card.check_and_remove('vckm', [2,2], 1.0)
    card.check_and_remove('vckm', [3,3], 1.0)
    
    #SNUMIX
    card.check_and_remove('snumix', [1,1], 1.0)
    card.check_and_remove('snumix', [2,2], 1.0)
    card.check_and_remove('snumix', [3,3], 1.0)

    #UPMNS
    card.check_and_remove('upmns', [1,1], 1.0)
    card.check_and_remove('upmns', [2,2], 1.0)
    card.check_and_remove('upmns', [3,3], 1.0)

    # Te
    ye = card['ye'].get([3, 3]).value
    te = card['te'].get([3, 3]).value
    card.mod_param('te', [3,3], 'ae', [3,3], value= te/ye, comment='A_tau(Q) DRbar')
    card.add_param('ae', [1,1], 0, 'A_e(Q) DRbar')
    card.add_param('ae', [2,2], 0, 'A_mu(Q) DRbar')
    card['ae'].scale = scale
    card['ye'].scale = scale
            
    # Tu
    yu = card['yu'].get([3, 3]).value
    tu = card['tu'].get([3, 3]).value
    card.mod_param('tu', [3,3], 'au', [3,3], value= tu/yu, comment='A_t(Q) DRbar')
    card.add_param('au', [1,1], 0, 'A_u(Q) DRbar')
    card.add_param('au', [2,2], 0, 'A_c(Q) DRbar')
    card['au'].scale = scale    
    card['yu'].scale = scale
        
    # Td
    yd = card['yd'].get([3, 3]).value
    td = card['td'].get([3, 3]).value
    if td:
        card.mod_param('td', [3,3], 'ad', [3,3], value= td/yd, comment='A_b(Q) DRbar')
    else:
        card.mod_param('td', [3,3], 'ad', [3,3], value= 0., comment='A_b(Q) DRbar')
    card.add_param('ad', [1,1], 0, 'A_d(Q) DRbar')
    card.add_param('ad', [2,2], 0, 'A_s(Q) DRbar')
    card['ad'].scale = scale
    card['yd'].scale = scale    
        
    # MSL2 
    value = card['msl2'].get([1, 1]).value
    card.mod_param('msl2', [1,1], 'msoft', [31], math.sqrt(value))
    value = card['msl2'].get([2, 2]).value
    card.mod_param('msl2', [2,2], 'msoft', [32], math.sqrt(value))
    value = card['msl2'].get([3, 3]).value
    card.mod_param('msl2', [3,3], 'msoft', [33], math.sqrt(value))
    card['msoft'].scale = scale

    # MSE2
    value = card['mse2'].get([1, 1]).value
    card.mod_param('mse2', [1,1], 'msoft', [34], math.sqrt(value))
    value = card['mse2'].get([2, 2]).value
    card.mod_param('mse2', [2,2], 'msoft', [35], math.sqrt(value))
    value = card['mse2'].get([3, 3]).value
    card.mod_param('mse2', [3,3], 'msoft', [36], math.sqrt(value))
    
    # MSQ2                
    value = card['msq2'].get([1, 1]).value
    card.mod_param('msq2', [1,1], 'msoft', [41], math.sqrt(value))
    value = card['msq2'].get([2, 2]).value
    card.mod_param('msq2', [2,2], 'msoft', [42], math.sqrt(value))
    value = card['msq2'].get([3, 3]).value
    card.mod_param('msq2', [3,3], 'msoft', [43], math.sqrt(value))    
    
    # MSU2                
    value = card['msu2'].get([1, 1]).value
    card.mod_param('msu2', [1,1], 'msoft', [44], math.sqrt(value))
    value = card['msu2'].get([2, 2]).value
    card.mod_param('msu2', [2,2], 'msoft', [45], math.sqrt(value))
    value = card['msu2'].get([3, 3]).value
    card.mod_param('msu2', [3,3], 'msoft', [46], math.sqrt(value))   
    
    # MSD2                
    value = card['msd2'].get([1, 1]).value
    card.mod_param('msd2', [1,1], 'msoft', [47], math.sqrt(value))
    value = card['msd2'].get([2, 2]).value
    card.mod_param('msd2', [2,2], 'msoft', [48], math.sqrt(value))
    value = card['msd2'].get([3, 3]).value
    card.mod_param('msd2', [3,3], 'msoft', [49], math.sqrt(value))   

    
    
    #################
    # WRITE OUTPUT
    #################
    card.write(outputpath)
        
        

def convert_to_mg5card(path, outputpath=None, writting=True):
    """
    """
                                                      
    if not outputpath:
        outputpath = path
    card = ParamCard(path)
    if 'usqmix' in card:
        #already mg5(slha2) format
        if outputpath != path and writting:
            card.write(outputpath)
        return card

        
    # SMINPUTS
    card.remove_param('sminputs', [2])
    card.remove_param('sminputs', [4])
    card.remove_param('sminputs', [6])
    card.remove_param('sminputs', [7])
    # Decay: Nothing to do. 
    
    # MODSEL
    card.remove_param('modsel',[1])
    
    
    # USQMIX
    card.add_param('usqmix', [1,1], 1.0)
    card.add_param('usqmix', [2,2], 1.0)
    card.add_param('usqmix', [4,4], 1.0)
    card.add_param('usqmix', [5,5], 1.0)
    card.mod_param('stopmix', [1,1], 'usqmix', [3,3])
    card.mod_param('stopmix', [1,2], 'usqmix', [3,6])
    card.mod_param('stopmix', [2,1], 'usqmix', [6,3])
    card.mod_param('stopmix', [2,2], 'usqmix', [6,6])

    # DSQMIX
    card.add_param('dsqmix', [1,1], 1.0)
    card.add_param('dsqmix', [2,2], 1.0)
    card.add_param('dsqmix', [4,4], 1.0)
    card.add_param('dsqmix', [5,5], 1.0)
    card.mod_param('sbotmix', [1,1], 'dsqmix', [3,3])
    card.mod_param('sbotmix', [1,2], 'dsqmix', [3,6])
    card.mod_param('sbotmix', [2,1], 'dsqmix', [6,3])
    card.mod_param('sbotmix', [2,2], 'dsqmix', [6,6])     
    
    
    # SELMIX
    card.add_param('selmix', [1,1], 1.0)
    card.add_param('selmix', [2,2], 1.0)
    card.add_param('selmix', [4,4], 1.0)
    card.add_param('selmix', [5,5], 1.0)
    card.mod_param('staumix', [1,1], 'selmix', [3,3])
    card.mod_param('staumix', [1,2], 'selmix', [3,6])
    card.mod_param('staumix', [2,1], 'selmix', [6,3])
    card.mod_param('staumix', [2,2], 'selmix', [6,6])
    
    # FRALPHA
    card.mod_param('alpha', [], 'fralpha', [1])
    
    #HMIX
    card.remove_param('hmix', [3])
    
    # VCKM
    card.add_param('vckm', [1,1], 1.0)
    card.add_param('vckm', [2,2], 1.0)
    card.add_param('vckm', [3,3], 1.0)
    
    #SNUMIX
    card.add_param('snumix', [1,1], 1.0)
    card.add_param('snumix', [2,2], 1.0)
    card.add_param('snumix', [3,3], 1.0)

    #UPMNS
    card.add_param('upmns', [1,1], 1.0)
    card.add_param('upmns', [2,2], 1.0)
    card.add_param('upmns', [3,3], 1.0)

    # Te
    ye = card['ye'].get([1, 1], default=0).value
    ae = card['ae'].get([1, 1], default=0).value
    card.mod_param('ae', [1,1], 'te', [1,1], value= ae * ye, comment='T_e(Q) DRbar')
    if ae * ye:
        raise InvalidParamCard, '''This card is not suitable to be converted to MSSM UFO model
Parameter ae [1, 1] times ye [1,1] should be 0'''
    card.remove_param('ae', [1,1])
    #2
    ye = card['ye'].get([2, 2], default=0).value
    
    ae = card['ae'].get([2, 2], default=0).value
    card.mod_param('ae', [2,2], 'te', [2,2], value= ae * ye, comment='T_mu(Q) DRbar')
    if ae * ye:
        raise InvalidParamCard, '''This card is not suitable to be converted to MSSM UFO model
Parameter ae [2, 2] times ye [2,2] should be 0'''
    card.remove_param('ae', [2,2])
    #3
    ye = card['ye'].get([3, 3], default=0).value
    ae = card['ae'].get([3, 3], default=0).value
    card.mod_param('ae', [3,3], 'te', [3,3], value= ae * ye, comment='T_tau(Q) DRbar')
    
    # Tu
    yu = card['yu'].get([1, 1], default=0).value
    au = card['au'].get([1, 1], default=0).value
    card.mod_param('au', [1,1], 'tu', [1,1], value= au * yu, comment='T_u(Q) DRbar')
    if au * yu:
        raise InvalidParamCard, '''This card is not suitable to be converted to MSSM UFO model
Parameter au [1, 1] times yu [1,1] should be 0'''
    card.remove_param('au', [1,1])
    #2
    ye = card['yu'].get([2, 2], default=0).value
    
    ae = card['au'].get([2, 2], default=0).value
    card.mod_param('au', [2,2], 'tu', [2,2], value= au * yu, comment='T_c(Q) DRbar')
    if au * yu:
        raise InvalidParamCard, '''This card is not suitable to be converted to MSSM UFO model
Parameter au [2, 2] times yu [2,2] should be 0'''
    card.remove_param('au', [2,2])
    #3
    yu = card['yu'].get([3, 3]).value
    au = card['au'].get([3, 3]).value
    card.mod_param('au', [3,3], 'tu', [3,3], value= au * yu, comment='T_t(Q) DRbar')
    
    # Td
    yd = card['yd'].get([1, 1], default=0).value
    ad = card['ad'].get([1, 1], default=0).value
    card.mod_param('ad', [1,1], 'td', [1,1], value= ad * yd, comment='T_d(Q) DRbar')
    if ad * yd:
        raise InvalidParamCard, '''This card is not suitable to be converted to MSSM UFO model
Parameter ad [1, 1] times yd [1,1] should be 0'''
    card.remove_param('ad', [1,1])
    #2
    ye = card['yd'].get([2, 2], default=0).value
    
    ae = card['ad'].get([2, 2], default=0).value
    card.mod_param('ad', [2,2], 'td', [2,2], value= ad * yd, comment='T_s(Q) DRbar')
    if ad * yd:
        raise InvalidParamCard, '''This card is not suitable to be converted to MSSM UFO model
Parameter ad [2, 2] times yd [2,2] should be 0'''
    card.remove_param('ad', [2,2])
    #3
    yd = card['yd'].get([3, 3]).value
    ad = card['ad'].get([3, 3]).value
    card.mod_param('ad', [3,3], 'td', [3,3], value= ad * yd, comment='T_b(Q) DRbar')

    
    # MSL2 
    value = card['msoft'].get([31]).value
    card.mod_param('msoft', [31], 'msl2', [1,1], value**2)
    value = card['msoft'].get([32]).value
    card.mod_param('msoft', [32], 'msl2', [2,2], value**2)
    value = card['msoft'].get([33]).value
    card.mod_param('msoft', [33], 'msl2', [3,3], value**2)
    
    # MSE2
    value = card['msoft'].get([34]).value
    card.mod_param('msoft', [34], 'mse2', [1,1], value**2)
    value = card['msoft'].get([35]).value
    card.mod_param('msoft', [35], 'mse2', [2,2], value**2)
    value = card['msoft'].get([36]).value
    card.mod_param('msoft', [36], 'mse2', [3,3], value**2)
    
    # MSQ2                
    value = card['msoft'].get([41]).value
    card.mod_param('msoft', [41], 'msq2', [1,1], value**2)
    value = card['msoft'].get([42]).value
    card.mod_param('msoft', [42], 'msq2', [2,2], value**2)
    value = card['msoft'].get([43]).value
    card.mod_param('msoft', [43], 'msq2', [3,3], value**2)    
    
    # MSU2                
    value = card['msoft'].get([44]).value
    card.mod_param('msoft', [44], 'msu2', [1,1], value**2)
    value = card['msoft'].get([45]).value
    card.mod_param('msoft', [45], 'msu2', [2,2], value**2)
    value = card['msoft'].get([46]).value
    card.mod_param('msoft', [46], 'msu2', [3,3], value**2)   
    
    # MSD2
    value = card['msoft'].get([47]).value
    card.mod_param('msoft', [47], 'msd2', [1,1], value**2)
    value = card['msoft'].get([48]).value
    card.mod_param('msoft', [48], 'msd2', [2,2], value**2)
    value = card['msoft'].get([49]).value
    card.mod_param('msoft', [49], 'msd2', [3,3], value**2)   
    
    #################
    # WRITE OUTPUT
    #################
    if writting:
        card.write(outputpath)
    return card
    
                                                      
def make_valid_param_card(path, restrictpath, outputpath=None):
    """ modify the current param_card such that it agrees with the restriction"""
    
    if not outputpath:
        outputpath = path
        
    cardrule = ParamCardRule()
    cardrule.load_rule(restrictpath)
    try :
        cardrule.check_param_card(path, modify=False)
    except InvalidParamCard:
        new_data = cardrule.check_param_card(path, modify=True, write_missing=True)
        cardrule.write_param_card(outputpath, new_data)
    else:
        if path != outputpath:
            shutil.copy(path, outputpath)
    return cardrule

def check_valid_param_card(path, restrictpath=None):
    """ check if the current param_card agrees with the restriction"""
    
    if restrictpath is None:
        restrictpath = os.path.dirname(path)
        restrictpath = os.path.join(restrictpath, os.pardir, os.pardir, 'Source', 
                                                 'MODEL', 'param_card_rule.dat')
        if not os.path.exists(restrictpath):
            restrictpath = os.path.dirname(path)
            restrictpath = os.path.join(restrictpath, os.pardir, 'Source', 
                                                 'MODEL', 'param_card_rule.dat')
            if not os.path.exists(restrictpath):
                return True
    
    cardrule = ParamCardRule()
    cardrule.load_rule(restrictpath)
    cardrule.check_param_card(path, modify=False)



if '__main__' == __name__:


    #make_valid_param_card('./Cards/param_card.dat', './Source/MODEL/param_card_rule.dat', 
    #                       outputpath='tmp1.dat')
    import sys    
    args = sys.argv
    sys.path.append(os.path.dirname(__file__))
    convert_to_slha1(args[1] , args[2])

                         <|MERGE_RESOLUTION|>--- conflicted
+++ resolved
@@ -417,8 +417,6 @@
         
         return pname2block, restricted_value
     
-<<<<<<< HEAD
-=======
     def update_dependent(self, model, restrict_rule, loglevel):
         """update the parameter of the card which are not free parameter
            (i.e mass and width)
@@ -490,7 +488,6 @@
         return modify
 
 
->>>>>>> 4ee303b5
     def write(self, outpath=None, precision=''):
         """schedular for writing a card"""
   

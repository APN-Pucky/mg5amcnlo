##
##
## Feynrules Header
##
##
##
##
##

import cmath


class FRBaseClass(object):
    """The class from which all FeynRules classes are derived."""

    require_args = []

    def __init__(self, *args, **options):
        assert(len(self.require_args) == len (args))
    
        for i, name in enumerate(self.require_args):
            setattr(self, name, args[i])
    
        for (option, value) in options.items():
            setattr(self, option, value)

    def get(self, name):
        return getattr(self, name)
    
    def set(self, name, value):
        setattr(self, name, value)
        
    def get_all(self):
        """Return a dictionary containing all the information of the object"""
        return self.__dict__

    def __str__(self):
        return self.name

    def nice_string(self):
        """ return string with the full information """
        return '\n'.join(['%s \t: %s' %(name, value) for name, value in self.__dict__.items()])

    def __repr__(self):
        replacements = [
            ('+','__plus__'),
            ('-','__minus__'),
            ('@','__at__'),
            ('!','__exclam__'),
            ('?','__quest__'),
            ('*','__star__'),
            ('~','__tilde__')
            ]
        text = self.name
        for orig,sub in replacements:
            text = text.replace(orig,sub)
        return text



all_particles = []

    

class Particle(FRBaseClass):
    """A standard Particle"""

    require_args=['pdg_code', 'name', 'antiname', 'spin', 'color', 'mass', 'width', 'texname', 'antitexname', 'charge']

    require_args_all = ['pdg_code', 'name', 'antiname', 'spin', 'color', 'mass', 'width', 'texname', 'antitexname', 'charge', 'line', 'propagating', 'goldstoneboson']

    def __init__(self, pdg_code, name, antiname, spin, color, mass, width, texname,
                 antitexname, charge , line=None, propagating=True, goldstoneboson=False, **options):

        args= (pdg_code, name, antiname, spin, color, mass, width, texname,
                 antitexname, float(charge))

        FRBaseClass.__init__(self, *args,  **options)

        global all_particles
        all_particles.append(self)

        self.propagating = propagating
        self.goldstoneboson= goldstoneboson

        self.selfconjugate = (name == antiname)
<<<<<<< HEAD
        if 1: #not line:
=======
        if not line:
>>>>>>> dc6782f3
            self.line = self.find_line_type()
        else:
            self.line = line


<<<<<<< HEAD


=======
>>>>>>> dc6782f3
    def find_line_type(self):
        """ find how we draw a line if not defined
        valid output: dashed/straight/wavy/curly/double/swavy/scurly
        """
        
        spin = self.spin
        color = self.color
        
        #use default
        if spin == 1:
            return 'dashed'
        elif spin == 2:
            if not self.selfconjugate:
                return 'straight'
            elif color == 1:
                return 'swavy'
            else:
                return 'scurly'
        elif spin == 3:
            if color == 1:
                return 'wavy'
            
            else:
                return 'curly'
        elif spin == 5:
            return 'double'
        else:
            return 'dashed' # not supported yet

    def anti(self):
        if self.selfconjugate:
            raise Exception('%s has no anti particle.' % self.name) 
        outdic = {}
        for k,v in self.__dict__.iteritems():
            if k not in self.require_args_all:                
                outdic[k] = -v
        if self.color in [1,8]:
            newcolor = self.color
        else:
            newcolor = -self.color
                
        return Particle(-self.pdg_code, self.antiname, self.name, self.spin, newcolor, self.mass, self.width,
                        self.antitexname, self.texname, -self.charge, self.line, self.propagating, self.goldstoneboson, **outdic)



all_parameters = []

class Parameter(FRBaseClass):

    require_args=['name', 'nature', 'type', 'value', 'texname']

    def __init__(self, name, nature, type, value, texname, lhablock=None, lhacode=None):

        args = (name,nature,type,value,texname)

        FRBaseClass.__init__(self, *args)

        args=(name,nature,type,value,texname)

        global all_parameters
        all_parameters.append(self)

        if (lhablock is None or lhacode is None)  and nature == 'external':
            raise Exception('Need LHA information for external parameter "%s".' % name)
        self.lhablock = lhablock
        self.lhacode = lhacode

all_vertices = []

class Vertex(FRBaseClass):

    require_args=['name', 'particles', 'color', 'lorentz', 'couplings']

    def __init__(self, name, particles, color, lorentz, couplings, **opt):
 
        args = (name, particles, color, lorentz, couplings)

        FRBaseClass.__init__(self, *args, **opt)

        args=(particles,color,lorentz,couplings)

        global all_vertices
        all_vertices.append(self)

all_couplings = []

class Coupling(FRBaseClass):

    require_args=['name', 'value', 'order']

    def __init__(self, name, value, order, **opt):

        args =(name, value, order)	
        FRBaseClass.__init__(self, *args, **opt)
        global all_couplings
        all_couplings.append(self)
  


all_lorentz = []

class Lorentz(FRBaseClass):

    require_args=['name','spins','structure']
    
    def __init__(self, name, spins, structure='external', **opt):
        args = (name, spins, structure)
        FRBaseClass.__init__(self, *args, **opt)

        global all_lorentz
        all_lorentz.append(self)


all_functions = []

class Function(object):

    def __init__(self, name, arguments, expression):

        global all_functions
        all_functions.append(self)

        self.name = name
        self.arguments = arguments
        self.expr = expression
    
    def __call__(self, *opt):

        for i, arg in enumerate(self.arguments):
            exec('%s = %s' % (arg, opt[i] ))

        return eval(self.expr)


        <|MERGE_RESOLUTION|>--- conflicted
+++ resolved
@@ -84,21 +84,12 @@
         self.goldstoneboson= goldstoneboson
 
         self.selfconjugate = (name == antiname)
-<<<<<<< HEAD
-        if 1: #not line:
-=======
         if not line:
->>>>>>> dc6782f3
             self.line = self.find_line_type()
         else:
             self.line = line
 
 
-<<<<<<< HEAD
-
-
-=======
->>>>>>> dc6782f3
     def find_line_type(self):
         """ find how we draw a line if not defined
         valid output: dashed/straight/wavy/curly/double/swavy/scurly

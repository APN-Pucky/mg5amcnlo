--- conflicted
+++ resolved
@@ -1332,17 +1332,11 @@
                 coupling_sign = ''            
             for coupling in couplings:
                 order = tuple(coupling.order.items())
-<<<<<<< HEAD
                 if '1' in order:
                     raise InvalidModel('''Some couplings have \'1\' order. 
                     This is not allowed in MG. 
                     Please defines an additional coupling to your model''') 
-=======
-
-                if '1' in coupling.order:
-                    raise InvalidModel, '''Some couplings have \'1\' order. 
-                    This is not allowed in MG. 
-                    Please defines an additional coupling to your model''' 
+
                 # check that gluon emission from quark are QCD tagged
                 if 21 in [particle.pdg_code for particle in interaction_info.particles] and\
                     'QCD' not in  coupling.order:
@@ -1350,7 +1344,6 @@
                     if 1 not in col:
                         self.non_qcd_gluon_emission +=1
        
->>>>>>> 1b468085
                 if order in order_to_int:
                     order_to_int[order].get('couplings')[key] = '%s%s' % \
                                                (coupling_sign,coupling.name)

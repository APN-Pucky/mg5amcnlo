--- conflicted
+++ resolved
@@ -365,17 +365,9 @@
         
             # MG5 doesn't use goldstone boson 
             if hasattr(particle_info, 'GoldstoneBoson') and particle_info.GoldstoneBoson:
-<<<<<<< HEAD
                 return
             elif hasattr(particle_info, 'goldstone') and particle_info.goldstone:
                 return      
-                      
-=======
-                    return 
-            elif hasattr(particle_info, 'goldstone') and particle_info.goldstone:
-                    return                               
-                
->>>>>>> c6d6fb1d
         # Initialize a particles
         particle = base_objects.Particle()
 
@@ -1457,31 +1449,6 @@
             used = set([i for i in special_parameters if i])
         
         # simplify the regular expression
-<<<<<<< HEAD
-        re_str = '|'.join([param for param in special_parameters 
-                                                      if param not in used])
-        re_pat = re.compile(r'''\b(%s)\b''' % re_str)            
-        param_info = {}
-        # check in parameters
-        for dep, param_list in self['parameters'].items():
-            for tag, parameter in enumerate(param_list):
-                # update information concerning zero/one parameters
-                if parameter.name in special_parameters:
-                    param_info[parameter.name]= {'dep': dep, 'tag': tag, 
-                                                           'obj': parameter}
-                    continue
-                                    
-                # Bypass all external parameter
-                if isinstance(parameter, base_objects.ParamCardVariable):
-                    continue
-                
-                # If there is no further special parameter to look for
-                if re_str!='' and simplify:
-                    # check the presence of zero/one parameter
-                    for use in  re_pat.findall(parameter.expr):
-                        used.add(use)
-        
-=======
         re_str = '|'.join([param for param in special_parameters if param not in used])
         if len(re_str) > 25000: # size limit on mac
             split = len(special_parameters) // 2
@@ -1506,12 +1473,10 @@
                     if isinstance(parameter, base_objects.ParamCardVariable):
                         continue
     
-                    # check the presence of zero/one parameter
                     if simplify:
                         for use in  re_pat.findall(parameter.expr):
                             used.add(use)
                         
->>>>>>> c6d6fb1d
         # modify the object for those which are still used
         for param in used:
             if not param:

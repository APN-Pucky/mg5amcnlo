--- conflicted
+++ resolved
@@ -207,16 +207,11 @@
     model = ufo2mg5_converter.load_model()
     if model_path[-1] == '/': model_path = model_path[:-1] #avoid empty name
     model.set('name', os.path.split(model_path)[-1])
-<<<<<<< HEAD
-    # Load the Parameter/Coupling in a convinient format.
-    parameters, couplings = OrganizeModelExpression(ufo_model).main()
-=======
     
     # Load the Parameter/Coupling in a convenient format.
     parameters, couplings = OrganizeModelExpression(ufo_model).main(\
              additional_couplings = ufo2mg5_converter.wavefunction_CT_couplings)
     
->>>>>>> d278afb5
     model.set('parameters', parameters)
     model.set('couplings', couplings)
     model.set('functions', ufo_model.all_functions)
@@ -967,13 +962,9 @@
     
     def main(self, additional_couplings = []):
         """Launch the actual computation and return the associate 
-<<<<<<< HEAD
-        params/couplings."""
-=======
         params/couplings. Possibly consider additional_couplings in addition
         to those defined in the UFO model attribute all_couplings """
         
->>>>>>> d278afb5
         self.analyze_parameters()
         self.analyze_couplings(additional_couplings = additional_couplings)
         return self.params, self.couplings
@@ -1051,14 +1042,11 @@
                         newCoupling.name=newCoupling.name+"_"+str(poleOrder)+"eps"
                     if newCoupling.pole(poleOrder)!='ZERO':                    
                         newCoupling.value=newCoupling.pole(poleOrder)
-<<<<<<< HEAD
-                        new_couplings_list.append(newCoupling)
-            self.model.all_couplings=new_couplings_list                
-=======
                         couplings_list.append(newCoupling)
+            # This is not necessary anymore (!check!)
+            # self.model.all_couplings=copy.copy(couplings_list)             
         else:
             couplings_list = self.model.all_couplings + additional_couplings                        
->>>>>>> d278afb5
                                         
         
         for coupling in couplings_list:

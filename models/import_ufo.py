--- conflicted
+++ resolved
@@ -259,18 +259,6 @@
         p = re.compile(r'''\'\w(?P<number>\d+)\'''')
         data_string = p.sub('-\g<number>', data_string)
          
-<<<<<<< HEAD
-        # Compute how change indices to match MG5 convention
-        #info = [(i+1,part.color) for i,part in enumerate(interaction_info.particles) 
-        #         if part.color!=1]
-        #order = sorted(info, lambda p1, p2:p1[1] - p2[1])
-
-        #new_indices={}
-        #for i,(j, pcolor) in enumerate(order):
-        #    new_indices[j]=i
-
-=======
->>>>>>> 369d33d7
         # Shift indices by -1
         new_indices = {}
         new_indices = dict([(j,i) for (i,j) in \

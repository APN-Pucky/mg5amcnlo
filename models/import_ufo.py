--- conflicted
+++ resolved
@@ -67,11 +67,7 @@
 
     return model_path
 
-<<<<<<< HEAD
 def import_model(model_name, decay=False, restrict=True):
-=======
-def import_model(model_name, decay=False, restrict_file=None):
->>>>>>> 45b313b6
     """ a practical and efficient way to import a model"""
     
     # check if this is a valid path or if this include restriction file       
@@ -91,20 +87,19 @@
         if split[-1] == 'full':
             restrict_file = None
     else:
+        # Check if by default we need some restrictions
         restrict_name = ""
-<<<<<<< HEAD
         if restrict and os.path.exists(os.path.join(model_path,'restrict_default.dat')):
             restrict_file = os.path.join(model_path,'restrict_default.dat')
         else:
             restrict_file = None
-=======
-        # Check if by default we need some restrictions
-        if not restrict_file:  
-            if os.path.exists(os.path.join(model_path,'restrict_default.dat')):
-                restrict_file = os.path.join(model_path,'restrict_default.dat')
+        if isinstance(restrict, str):
+            if os.path.exists(os.path.join(model_path, restrict)):
+                restrict_file = os.path.join(model_path, restrict)
+            elif os.path.exists(restrict):
+                restrict_file = restrict
             else:
-                restrict_file = None
->>>>>>> 45b313b6
+                raise Exception, "%s is not a valid path for restrict file" % restrict
     
     #import the FULL model
     model = import_full_model(model_path, decay) 

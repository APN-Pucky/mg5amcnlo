--- conflicted
+++ resolved
@@ -400,20 +400,14 @@
                     else: 
                         particle.set(key, str(value[1]))
                 else:
-<<<<<<< HEAD
                     particle.set(key, value)    
             elif key == 'loop_particles':
                 loop_particles = value
             elif key == 'counterterm':
                 counterterms = value
-            elif key.lower() not in ('ghostnumber','selfconjugate','goldstoneboson','partial_widths'):
-                # add charge -we will check later if those are conserved 
-=======
-                    particle.set(key, value)
             elif key.lower() not in ('ghostnumber','selfconjugate','goldstone',
                                              'goldstoneboson','partial_widths'):
                 # add charge -we will check later if those are conserve 
->>>>>>> 0c6780f8
                 self.conservecharge.add(key)
                 particle.set(key,value, force=True)
         

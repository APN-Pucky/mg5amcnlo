################################################################################
#
# Copyright (c) 2009 The MadGraph Development team and Contributors
#
# This file is a part of the MadGraph 5 project, an application which 
# automatically generates Feynman diagrams and matrix elements for arbitrary
# high-energy processes in the Standard Model and beyond.
#
# It is subject to the MadGraph license which should accompany this 
# distribution.
#
# For more information, please visit: http://madgraph.phys.ucl.ac.be
#
################################################################################
from compiler.ast import Continue
""" How to import a UFO model to the MG5 format """


import fractions
import logging
import os
import re
import sys

from madgraph import MadGraph5Error, MG5DIR
import madgraph.core.base_objects as base_objects
import madgraph.loop.loop_base_objects as loop_base_objects
import madgraph.core.color_algebra as color
import madgraph.iolibs.files as files
import madgraph.iolibs.misc as misc
import madgraph.iolibs.save_load_object as save_load_object
from madgraph.core.color_algebra import *

import aloha.create_aloha as create_aloha
import aloha.aloha_fct as aloha_fct

import models as ufomodels
import models.model_reader as model_reader
logger = logging.getLogger('models.import_ufo')
logger_mod = logging.getLogger('madgraph.model')

root_path = os.path.dirname(os.path.realpath( __file__ ))
sys.path.append(root_path)

sys.path.append(os.path.join(root_path, os.path.pardir, 'Template', 'bin', 'internal'))
import check_param_card 



class UFOImportError(MadGraph5Error):
    """ a error class for wrong import of UFO model""" 

class InvalidModel(MadGraph5Error):
    """ a class for invalid Model """

def find_ufo_path(model_name):
    """ find the path to a model """

    # Check for a valid directory
    if model_name.startswith('./') and os.path.isdir(model_name):
        model_path = model_name
    elif os.path.isdir(os.path.join(MG5DIR, 'models', model_name)):
        model_path = os.path.join(MG5DIR, 'models', model_name)
    elif os.path.isdir(model_name):
        model_path = model_name
    else:
        raise UFOImportError("Path %s is not a valid pathname" % model_name)

    return model_path

def import_model(model_name):
    """ a practical and efficient way to import a model"""
    
    # check if this is a valid path or if this include restriction file       
    try:
        model_path = find_ufo_path(model_name)
    except UFOImportError:
        if '-' not in model_name:
            raise
        split = model_name.split('-')
        model_name = '-'.join([text for text in split[:-1]])
        model_path = find_ufo_path(model_name)
        restrict_name = split[-1]
         
        restrict_file = os.path.join(model_path, 'restrict_%s.dat'% restrict_name)
        
        #if restriction is full, then we by pass restriction (avoid default)
        if split[-1] == 'full':
            restrict_file = None
    else:
        # Check if by default we need some restrictions
        restrict_name = ""
        if os.path.exists(os.path.join(model_path,'restrict_default.dat')):
            restrict_file = os.path.join(model_path,'restrict_default.dat')
        else:
            restrict_file = None
    
    #import the FULL model
    model = import_full_model(model_path) 
    # restore the model name
    if restrict_name:
        model["name"] += '-' + restrict_name 
    
    #restrict it if needed       
    if restrict_file:
        try:
            logger.info('Restrict model %s with file %s .' % (model_name, os.path.relpath(restrict_file)))
        except OSError:
            # sometimes has trouble with relative path
            logger.info('Restrict model %s with file %s .' % (model_name, restrict_file))
            
        if logger_mod.getEffectiveLevel() > 10:
            logger.info('Run \"set stdout_level DEBUG\" before import for more information.')
            
        # Modify the mother class of the object in order to allow restriction
        model = RestrictModel(model)
        model.restrict_model(restrict_file)
        
    return model

_import_once = []
def import_full_model(model_path):
    """ a practical and efficient way to import one of those models 
        (no restriction file use)"""

    assert model_path == find_ufo_path(model_path)
            
    # Check the validity of the model
    files_list_prov = ['couplings.py','lorentz.py','parameters.py',
                       'particles.py', 'vertices.py']
    files_list = []
    for filename in files_list_prov:
        filepath = os.path.join(model_path, filename)
        if not os.path.isfile(filepath):
            raise UFOImportError,  "%s directory is not a valid UFO model: \n %s is missing" % \
                                                         (model_path, filename)
        files_list.append(filepath)
        
    # use pickle files if defined and up-to-date
    if files.is_uptodate(os.path.join(model_path, 'model.pkl'), files_list):
        try:
            model = save_load_object.load_from_file( \
                                          os.path.join(model_path, 'model.pkl'))
        except Exception, error:
            logger.info('failed to load model from pickle file. Try importing UFO from File')
        else:
            # check path is correct 
            if model.has_key('version_tag') and model.get('version_tag') == os.path.realpath(model_path) + str(misc.get_pkg_info()):
                _import_once.append(model_path)
                return model

    if model_path in _import_once:
        raise MadGraph5Error, 'This model is modified on disk. To reload it you need to quit/relaunch mg5' 

    # Load basic information
    ufo_model = ufomodels.load_model(model_path)
    ufo2mg5_converter = UFOMG5Converter(ufo_model)
    model = ufo2mg5_converter.load_model()
    
    if model_path[-1] == '/': model_path = model_path[:-1] #avoid empty name
    model.set('name', os.path.split(model_path)[-1])
    model.set('version_tag', os.path.realpath(model_path) + str(misc.get_pkg_info()))

    # Load the Parameter/Coupling in a convinient format.
    parameters, couplings = OrganizeModelExpression(ufo_model).main()
    model.set('parameters', parameters)
    model.set('couplings', couplings)
    model.set('functions', ufo_model.all_functions)
    
    # save in a pickle files to fasten future usage
    save_load_object.save_to_file(os.path.join(model_path, 'model.pkl'), model) 
 
    #if default and os.path.exists(os.path.join(model_path, 'restrict_default.dat')):
    #    restrict_file = os.path.join(model_path, 'restrict_default.dat') 
    #    model = import_ufo.RestrictModel(model)
    #    model.restrict_model(restrict_file)
    return model
    

class UFOMG5Converter(object):
    """Convert a UFO model to the MG5 format"""

    use_lower_part_names = False

    def __init__(self, model, auto=False):
        """ initialize empty list for particles/interactions """
        
        self.particles = base_objects.ParticleList()
        self.interactions = base_objects.InteractionList()
                        
        # Check here if we can extract the couplings perturbed in this model
        # which indicate a loop model or if this model is only meant for 
        # tree-level computations
        self.perturbation_couplings = {}
        for order in model.all_orders:
            try:
                if(order.perturbative_expansion>0):
                    self.perturbation_couplings[order.name]=order.perturbative_expansion
            except AttributeError:
                    pass

        if self.perturbation_couplings!={}:
            self.model = loop_base_objects.LoopModel({'perturbation_couplings':\
                                                self.perturbation_couplings.keys()})
        else:
            self.model = base_objects.Model()                        
        self.model.set('particles', self.particles)
        self.model.set('interactions', self.interactions)
        self.conservecharge = set(['charge'])
        
        self.ufomodel = model
        self.checked_lor = set()

        if auto:
            self.load_model()

    def load_model(self):
        """load the different of the model first particles then interactions"""

        # Check the validity of the model
        # 1) check that all lhablock are single word.
        for param in self.ufomodel.all_parameters:
            if param.nature == "external":
                if len(param.lhablock.split())>1:
                    raise UFOImportError, '''LHABlock should be single word which is not the case for
    \'%s\' parameter with lhablock \'%s\'''' % (param.name, param.lhablock)
            

        logger.info('load particles')
        # Check if multiple particles have the same name but different case.
        # Otherwise, we can use lowercase particle names.
        if len(set([p.name for p in self.ufomodel.all_particles] + \
                   [p.antiname for p in self.ufomodel.all_particles])) == \
           len(set([p.name.lower() for p in self.ufomodel.all_particles] + \
                   [p.antiname.lower() for p in self.ufomodel.all_particles])):
            self.use_lower_part_names = True

<<<<<<< HEAD
        for particle_info in self.ufomodel.all_particles:
=======
        # check which of the fermion/anti-fermion should be set as incoming
        self.detect_incoming_fermion()

        for particle_info in self.ufomodel.all_particles:            
>>>>>>> fdd33480
            self.add_particle(particle_info)

        # Find which particles is in the 3/3bar color states (retrun {id: 3/-3})
        color_info = self.find_color_anti_color_rep()


        logger.info('load vertices')
        for interaction_info in self.ufomodel.all_vertices:
            self.add_interaction(interaction_info, color_info)

        if self.perturbation_couplings:
            for interaction_info in self.ufomodel.all_CTvertices:
                self.add_CTinteraction(interaction_info, color_info)
                    
        self.model.set('conserved_charge', self.conservecharge)

        # If we deal with a Loop model here, the order hierarchy MUST be 
        # defined in the file coupling_orders.py and we import it from 
        # there.

        all_orders = self.ufomodel.all_orders

        hierarchy={}
        try:
            for order in all_orders:
                hierarchy[order.name]=order.hierarchy
        except AttributeError:
            if self.perturbation_couplings:
                raise MadGraph5Error, 'The loop model MG5 attemps to import does not specify an order hierarchy.' 
            else:
                pass
        else:
            self.model.set('order_hierarchy', hierarchy)            
        
        # Also set expansion_order, i.e., maximum coupling order per process
        expansion_order={}
        try:
            for order in all_orders:
                expansion_order[order.name]=order.expansion_order
        except AttributeError:
            if self.perturbation_couplings:
                raise MadGraph5Error, 'The loop model MG5 attemps to import does not specify an expansion_order for all coupling orders.' 
            else:
                pass
        else:
            self.model.set('expansion_order', expansion_order)
        
        # And finally the UVCT coupling order counterterms
        coupling_order_counterterms={}
        try:
            for order in all_orders:
                coupling_order_counterterms[order.name]=order.expansion_order
        except AttributeError:
            if self.perturbation_couplings:
                raise MadGraph5Error, 'The loop model MG5 attemps to import does not specify an expansion_order for all coupling orders.' 
            else:
                pass
        else:
            self.model.set('expansion_order', expansion_order)

        #clean memory
        del self.checked_lor
        
        return self.model
        
    
    def add_particle(self, particle_info):
        """ convert and add a particle in the particle list """
                
        loop_particles = [[[]]]
        counterterms = {}
        
        # MG5 have only one entry for particle and anti particles.
        #UFO has two. use the color to avoid duplictions
        pdg = particle_info.pdg_code
        if pdg in self.incoming or (pdg not in self.outcoming and pdg <0):
            return
<<<<<<< HEAD
        
        # MG5 doesn't use ghost for tree models (use unitary gauges)
        if not self.perturbation_couplings and particle_info.spin < 0:
            return
=======
                        
        # MG5 doesn't use ghost (use unitary gauges)
        if particle_info.spin < 0:
            return 
>>>>>>> fdd33480
        
        # MG5 doesn't use goldstone boson 
        if hasattr(particle_info, 'GoldstoneBoson'):
            if particle_info.GoldstoneBoson:
                return
       
        # Initialize a particles
        particle = base_objects.Particle()

        nb_property = 0   #basic check that the UFO information is complete
        # Loop over the element defining the UFO particles
        for key,value in particle_info.__dict__.items():
            # Check if we use it in the MG5 definition of a particles
            if key in base_objects.Particle.sorted_keys and not key=='counterterm':
                nb_property +=1
                if key in ['name', 'antiname']:
                    if self.use_lower_part_names:
                        particle.set(key, value.lower())
                    else:
                        particle.set(key, value)
                elif key == 'charge':
                    particle.set(key, float(value))
                elif key in ['mass','width']:
                    particle.set(key, str(value))
                elif key == 'spin':
                    # MG5 internally treats ghost with positive spin for loop models and 
                    # ignore them otherwise
                    particle.set(key,abs(value))
                else:
                    particle.set(key, value)    
            elif key == 'loop_particles':
                loop_particles = value
            elif key == 'counterterm':
                counterterms = value
            elif key.lower() not in ('ghostnumber','selfconjugate','goldstoneboson'):
                # add charge -we will check later if those are conserved 
                self.conservecharge.add(key)
                particle.set(key,value, force=True)
        
        assert(12 == nb_property) #basic check that all the information is there         
        
        # Identify self conjugate particles
        if particle_info.name == particle_info.antiname:
            particle.set('self_antipart', True)
                    
        # Proceed only if we deal with a loop model and that this particle
        # has wavefunction renormalization
        if not self.perturbation_couplings or counterterms=={}:
            self.particles.append(particle)
            return
        
        # Set here the 'counterterm' attribute to the particle.
        # First we must change the couplings dictionary keys from the entry format
        # (order1,order2,...,orderN,loop_particle#):LaurentSerie
        # two a dictionary with format 
        # ('ORDER_OF_COUNTERTERM',((Particle_list_PDG))):{laurent_order:CTCouplingName}
        particle_counterterms = {}
        for key, counterterm in counterterms.items():
            # Makes sure this counterterm contributes at one-loop.
            if len([1 for k in key[:-1] if k==1])==1 and \
               not any(k>1 for k in key[:-1]):
                newParticleCountertermKey=[None,\
                  tuple([tuple([abs(part.pdg_code) for part in loop_parts]) for\
                    loop_parts in loop_particles[key[-1]]])]
                for i, order in enumerate(self.ufomodel.all_orders[:-1]):
                    if key[i]==1:
                        newParticleCountertermKey[0]=order.name
                newCouplingName='UVWfct_'+particle_info.name+'_'+str(key[-1])
                particle_counterterms[tuple(newParticleCountertermKey)]=\
                  dict([(key,newCouplingName+('' if key==0 else '_'+str(-key)+'eps'))\
                        for key in counterterm.keys()])
                # We want to create the new coupling for this wavefunction
                # renormalization.
                self.ufomodel.object_library.Coupling(\
                    name = newCouplingName,
                    value = counterterm,
                    order = {newParticleCountertermKey[0]:2})

        particle.set('counterterm',particle_counterterms)
        self.particles.append(particle)
        return

    def add_CTinteraction(self, interaction, color_info):
        """ Split this interaction in order to call add_interaction for
        interactions for each element of the loop_particles list. Also it
        is necessary to unfold here the contributions to the different laurent
        expansion orders of the couplings."""

        # Work on a local copy of the interaction provided
        interaction_info=copy.copy(interaction)
        
        intType=''
        if interaction_info.type not in ['UV','UVmass','R2']:
            raise MadGraph5Error, 'MG5 only supports the following types of'+\
              ' vertices, R2, UV and UVmass. %s is not in this list.'%interaction_info.type
        else:
            intType=interaction_info.type
            
        # Make sure that if it is a UV mass renromalization counterterm it is
        # defined as such.
        if len(intType)>2 and intType[:2]=='UV' and len(interaction_info.particles)==2 \
           and interaction_info.particles[0].name==interaction_info.particles[1].name:
            intType='UVmass'

        # Now we create a couplings dictionary for each element of the loop_particles list
        # and for each expansion order of the laurent serie in the coupling.
        # Format is new_couplings[loop_particles][laurent_order] and each element
        # is a couplings dictionary.
        new_couplings=[[{} for j in range(0,3)] for i in \
                       range(0,max(1,len(interaction_info.loop_particles)))]
        # So sort all entries in the couplings dictionary to put them a the
        # correct place in new_couplings.
        for key, coupling in interaction_info.couplings.items():
            for poleOrder in range(0,3):
                if coupling.pole(poleOrder)!='ZERO':
                    newCoupling=copy.copy(coupling)
                    if poleOrder!=0:
                        newCoupling.name=newCoupling.name+"_"+str(poleOrder)+"eps"
                    newCoupling.value=coupling.pole(poleOrder)
                    new_couplings[key[2]][poleOrder][(key[0],key[1])]=\
                      newCoupling
        
        # Now we can add an interaction for each.         
        for i, all_couplings in enumerate(new_couplings):
            loop_particles=[[]]
            if len(interaction_info.loop_particles)>0:
                loop_particles=[[part.pdg_code for part in loop_parts] \
                    for loop_parts in interaction_info.loop_particles[i]]
            for poleOrder in range(0,3):
                if all_couplings[poleOrder]!={}:
                    interaction_info.couplings=all_couplings[poleOrder]
                    self.add_interaction(interaction_info, color_info,\
                      (intType if poleOrder==0 else (intType+str(poleOrder)+\
                                                     'eps')),loop_particles)


    def find_color_anti_color_rep(self):
        """find which color are in the 3/3bar states"""
        # method look at the 3 3bar 8 configuration.
        # If the color is T(3,2,1) and the interaction F1 F2 V
        # Then set F1 to anticolor (and F2 to color)
        # if this is T(3,1,2) set the opposite
        output = {}
        
        for interaction_info in self.ufomodel.all_vertices:
            if len(interaction_info.particles) != 3:
                continue
            colors = [abs(p.color) for p in interaction_info.particles]
            if colors[:2] == [3,3]:
                if 'T(3,2,1)' in interaction_info.color:
                    color, anticolor, other = interaction_info.particles
                elif 'T(3,1,2)' in interaction_info.color:
                    anticolor, color, other = interaction_info.particles
                else:
                    continue
            elif colors[1:] == [3,3]:
                if 'T(1,2,3)' in interaction_info.color:
                    other, anticolor, color = interaction_info.particles
                elif 'T(1,3,2)' in interaction_info.color:
                    other, color, anticolor = interaction_info.particles
                else:
                    continue                  
               
            elif colors.count(3) == 2:
                if 'T(2,3,1)' in interaction_info.color:
                    color, other, anticolor = interaction_info.particles
                elif 'T(2,1,3)' in interaction_info.color:
                    anticolor, other, color = interaction_info.particles
                else:
                    continue                 
            else:
                continue    
            
            # Check/assign for the color particle
            if color.pdg_code in output: 
                if output[color.pdg_code] == -3:
                    raise InvalidModel, 'Particles %s is sometimes in the 3 and sometimes in the 3bar representations' \
                                    % color.name
            else:
                output[color.pdg_code] = 3
            
            # Check/assign for the anticolor particle
            if anticolor.pdg_code in output: 
                if output[anticolor.pdg_code] == 3:
                    raise InvalidModel, 'Particles %s is sometimes set as in the 3 and sometimes in the 3bar representations' \
                                    % anticolor.name
            else:
                output[anticolor.pdg_code] = -3
        
        return output
<<<<<<< HEAD

    def add_interaction(self, interaction_info, color_info, type='base', loop_particles=None):            
=======
    
    def detect_incoming_fermion(self):
        """define which fermion should be incoming
           for that we look at F F~ X interactions
        """
        self.incoming = [] 
        self.outcoming = []       
        for interaction_info in self.ufomodel.all_vertices:
            # check if the interation meet requirements:
            pdg = [p.pdg_code for p in interaction_info.particles if p.spin==2]
            for i in range(0, len(pdg),2):
                if pdg[i] == - pdg[i+1]:
                    if pdg[i] in self.outcoming:
                        raise UFOImportError, 'Input output not coherent'
                    elif not pdg[i] in self.incoming:
                        self.incoming.append(pdg[i])
                        self.outcoming.append(pdg[i+1])
                     
            
    def add_interaction(self, interaction_info, color_info):
>>>>>>> fdd33480
        """add an interaction in the MG5 model. interaction_info is the 
        UFO vertices information."""
        # Import particles content:
        particles = [self.model.get_particle(particle.pdg_code) \
                                    for particle in interaction_info.particles]
      
        if None in particles:
            # Interaction with a ghost/goldstone
            return 
        particles = base_objects.ParticleList(particles)
        
        # Check the coherence of the Fermion Flow
        nb_fermion = sum([p.is_fermion() and 1 or 0 for p in particles])
        try:
            if nb_fermion:
                [aloha_fct.check_flow_validity(helas.structure, nb_fermion) \
                                          for helas in interaction_info.lorentz
                                          if helas.name not in self.checked_lor]
                self.checked_lor.update(set([helas.name for helas in interaction_info.lorentz]))
        except aloha_fct.WrongFermionFlow, error:
            text = 'Fermion Flow error for interactions %s: %s: %s\n %s' % \
             (', '.join([p.name for p in interaction_info.particles]), 
                                             helas.name, helas.structure, error)
            raise InvalidModel, text
            
        # Import Lorentz content:
        lorentz = [helas.name for helas in interaction_info.lorentz]
        
        # Import color information:
        colors = [self.treat_color(color_obj, interaction_info, color_info) for color_obj in \
                                    interaction_info.color]
        order_to_int={}
        
        for key, couplings in interaction_info.couplings.items():
            if not isinstance(couplings, list):
                couplings = [couplings]
            for coupling in couplings:
                order = tuple(coupling.order.items())
                if order in order_to_int:
                    order_to_int[order].get('couplings')[key] = coupling.name
                else:
                    # Initialize a new interaction with a new id tag
                    interaction = base_objects.Interaction({'id':len(self.interactions)+1})                
                    interaction.set('particles', particles)              
                    interaction.set('lorentz', lorentz)
                    interaction.set('couplings', {key: coupling.name})
                    interaction.set('orders', coupling.order)            
                    interaction.set('color', colors)
                    interaction.set('type', type)
                    interaction.set('loop_particles', loop_particles)                    
                    order_to_int[order] = interaction                        
                    # add to the interactions
                    self.interactions.append(interaction)
        
        # check if this interaction conserve the charge defined
 #       if type=='base':
        for charge in list(self.conservecharge): #duplicate to allow modification
            total = 0
            for part in interaction_info.particles:
                try:
                    total += getattr(part, charge)
                except AttributeError:
                    pass
            if abs(total) > 1e-12:
                logger.info('The model has interaction violating the charge: %s' % charge)
            self.conservecharge.discard(charge)
    
    _pat_T = re.compile(r'T\((?P<first>\d*),(?P<second>\d*)\)')
    _pat_id = re.compile(r'Identity\((?P<first>\d*),(?P<second>\d*)\)')
    
    def treat_color(self, data_string, interaction_info, color_info):
        """ convert the string to ColorString"""
        
        #original = copy.copy(data_string)
        #data_string = p.sub('color.T(\g<first>,\g<second>)', data_string)
        
        
        output = []
        factor = 1
        for term in data_string.split('*'):
            pattern = self._pat_id.search(term)
            if pattern:
                particle = interaction_info.particles[int(pattern.group('first'))-1]
                particle2 = interaction_info.particles[int(pattern.group('second'))-1]
                if particle.color == particle2.color and particle.color in [-6, 6]:
                    error_msg = 'UFO model have inconsistency in the format:\n'
                    error_msg += 'interactions for  particles %s has color information %s\n'
                    error_msg += ' but both fermion are in the same representation %s'
                    raise UFOFormatError, error_msg % (', '.join([p.name for p in interaction_info.particles]),data_string, particle.color)
                if particle.color == particle2.color and particle.color in [-3, 3]:
                    if particle.pdg_code in color_info and particle2.pdg_code in color_info:
                      if color_info[particle.pdg_code] == color_info[particle2.pdg_code]:
                        error_msg = 'UFO model have inconsistency in the format:\n'
                        error_msg += 'interactions for  particles %s has color information %s\n'
                        error_msg += ' but both fermion are in the same representation %s'
                        raise UFOFormatError, error_msg % (', '.join([p.name for p in interaction_info.particles]),data_string, particle.color)
                    elif particle.pdg_code in color_info:
                        color_info[particle2.pdg_code] = -particle.pdg_code
                    elif particle2.pdg_code in color_info:
                        color_info[particle.pdg_code] = -particle2.pdg_code
                    else:
                        error_msg = 'UFO model have inconsistency in the format:\n'
                        error_msg += 'interactions for  particles %s has color information %s\n'
                        error_msg += ' but both fermion are in the same representation %s'
                        raise UFOFormatError, error_msg % (', '.join([p.name for p in interaction_info.particles]),data_string, particle.color)
                
                
                if particle.color == 6:
                    output.append(self._pat_id.sub('color.T6(\g<first>,\g<second>)', term))
                elif particle.color == -6 :
                    output.append(self._pat_id.sub('color.T6(\g<second>,\g<first>)', term))
                elif particle.color == 8:
                    output.append(self._pat_id.sub('color.Tr(\g<first>,\g<second>)', term))
                    factor *= 2
                elif particle.color in [-3,3]:
                    if particle.pdg_code not in color_info:
                        logger.debug('Not able to find the 3/3bar rep from the interactions for particle %s' % particle.name)
                        color_info[particle.pdg_code] = particle.color
                    if particle2.pdg_code not in color_info:
                        logger.debug('Not able to find the 3/3bar rep from the interactions for particle %s' % particle2.name)
                        color_info[particle2.pdg_code] = particle2.color                    
                
                
                    if color_info[particle.pdg_code] == 3 :
                        output.append(self._pat_id.sub('color.T(\g<second>,\g<first>)', term))
                    elif color_info[particle.pdg_code] == -3:
                        output.append(self._pat_id.sub('color.T(\g<first>,\g<second>)', term))
                else:
                    raise MadGraph5Error, \
                          "Unknown use of Identity for particle with color %d" \
                          % particle.color
            else:
                output.append(term)
        data_string = '*'.join(output)

        # Change convention for summed indices
        p = re.compile(r'''\'\w(?P<number>\d+)\'''')
        data_string = p.sub('-\g<number>', data_string)
         
        # Shift indices by -1
        new_indices = {}
        new_indices = dict([(j,i) for (i,j) in \
                           enumerate(range(1,
                                    len(interaction_info.particles)+1))])

                        
        output = data_string.split('*')
        output = color.ColorString([eval(data) \
                                    for data in output if data !='1'])
        output.coeff = fractions.Fraction(factor)
        for col_obj in output:
            col_obj.replace_indices(new_indices)

        return output
      
class OrganizeModelExpression:
    """Organize the couplings/parameters of a model"""
    
    track_dependant = ['aS','aEWM1'] # list of variable from which we track 
                                   #dependencies those variables should be define
                                   #as external parameters
    
    # regular expression to shorten the expressions
    complex_number = re.compile(r'''complex\((?P<real>[^,\(\)]+),(?P<imag>[^,\(\)]+)\)''')
    expo_expr = re.compile(r'''(?P<expr>[\w.]+)\s*\*\*\s*(?P<expo>[\d.+-]+)''')
    cmath_expr = re.compile(r'''cmath.(?P<operation>\w+)\((?P<expr>\w+)\)''')
    #operation is usualy sqrt / sin / cos / tan
    conj_expr = re.compile(r'''complexconjugate\((?P<expr>\w+)\)''')
    
    #RE expression for is_event_dependent
    separator = re.compile(r'''[+,\-*/()]''')
    
    def __init__(self, model):
    
        self.model = model  # UFOMODEL
        self.perturbation_couplings = {}
        for order in model.all_orders: # Check if it is a loop model or not
            try:
                if(order.perturbative_expansion>0):
                    self.perturbation_couplings[order.name]=order.perturbative_expansion
            except AttributeError:
                    pass
        self.params = {}     # depend on -> ModelVariable
        self.couplings = {}  # depend on -> ModelVariable
        self.all_expr = {} # variable_name -> ModelVariable
    
    def main(self):
        """Launch the actual computation and return the associate 
        params/couplings."""
        
        self.analyze_parameters()
        self.analyze_couplings()
        return self.params, self.couplings


    def analyze_parameters(self):
        """ separate the parameters needed to be recomputed events by events and
        the others"""
        
        for param in self.model.all_parameters:
            if param.nature == 'external':
                parameter = base_objects.ParamCardVariable(param.name, param.value, \
                                               param.lhablock, param.lhacode)
                
            else:
                expr = self.shorten_expr(param.value)
                depend_on = self.find_dependencies(expr)
                parameter = base_objects.ModelVariable(param.name, expr, param.type, depend_on)
            
            self.add_parameter(parameter)

            
    def add_parameter(self, parameter):
        """ add consistently the parameter in params and all_expr.
        avoid duplication """
        
        assert isinstance(parameter, base_objects.ModelVariable)
        
        if parameter.name in self.all_expr.keys():
            return
        
        self.all_expr[parameter.name] = parameter
        try:
            self.params[parameter.depend].append(parameter)
        except:
            self.params[parameter.depend] = [parameter]
            
    def add_coupling(self, coupling):
        """ add consistently the coupling in couplings and all_expr.
        avoid duplication """
        
        assert isinstance(coupling, base_objects.ModelVariable)
        
        if coupling.name in self.all_expr.keys():
            return
        
        self.all_expr[coupling.value] = coupling
        try:
            self.coupling[coupling.depend].append(coupling)
        except:
            self.coupling[coupling.depend] = [coupling]            
                
                

    def analyze_couplings(self):
        """creates the shortcut for all special function/parameter
        separate the couplings dependent of track variables of the others"""
        
        # First expand the couplings on all their non-zero contribution to the 
        # three laurent orders 0, -1 and -2.
        if self.perturbation_couplings:
            new_couplings_list=[]
            for coupling in self.model.all_couplings:
                for poleOrder in range(0,3):
                    newCoupling=copy.deepcopy(coupling)
                    if poleOrder!=0:
                        newCoupling.name=newCoupling.name+"_"+str(poleOrder)+"eps"
                    if newCoupling.pole(poleOrder)!='ZERO':                    
                        newCoupling.value=newCoupling.pole(poleOrder)
                        new_couplings_list.append(newCoupling)
            self.model.all_couplings=new_couplings_list
                        
                                        
        
        for coupling in self.model.all_couplings:
            # shorten expression, find dependencies, create short object
            expr = self.shorten_expr(coupling.value)
            depend_on = self.find_dependencies(expr)
            parameter = base_objects.ModelVariable(coupling.name, expr, 'complex', depend_on)
            
            # Add consistently in the couplings/all_expr
            try:
                self.couplings[depend_on].append(parameter)
            except KeyError:
                self.couplings[depend_on] = [parameter]
            self.all_expr[coupling.value] = parameter                

    def find_dependencies(self, expr):
        """check if an expression should be evaluated points by points or not
        """
        depend_on = set()

        # Treat predefined result
        #if name in self.track_dependant:  
        #    return tuple()
        
        # Split the different part of the expression in order to say if a 
        #subexpression is dependent of one of tracked variable
        expr = self.separator.sub(' ',expr)
        
        # look for each subexpression
        for subexpr in expr.split():
            if subexpr in self.track_dependant:
                depend_on.add(subexpr)
                
            elif subexpr in self.all_expr.keys() and self.all_expr[subexpr].depend:
                [depend_on.add(value) for value in self.all_expr[subexpr].depend 
                                if  self.all_expr[subexpr].depend != ('external',)]

        if depend_on:
            return tuple(depend_on)
        else:
            return tuple()


    def shorten_expr(self, expr):
        """ apply the rules of contraction and fullfill
        self.params with dependent part"""
        expr = self.complex_number.sub(self.shorten_complex, expr)
        expr = self.expo_expr.sub(self.shorten_expo, expr)
        expr = self.cmath_expr.sub(self.shorten_cmath, expr)
        expr = self.conj_expr.sub(self.shorten_conjugate, expr)
        return expr
    

    def shorten_complex(self, matchobj):
        """add the short expression, and return the nice string associate"""
        
        real = float(matchobj.group('real'))
        imag = float(matchobj.group('imag'))
        if real == 0 and imag ==1:
            new_param = base_objects.ModelVariable('complexi', 'complex(0,1)', 'complex')
            self.add_parameter(new_param)
            return 'complexi'
        else:
            return 'complex(%s, %s)' % (real, imag)
        
        
    def shorten_expo(self, matchobj):
        """add the short expression, and return the nice string associate"""
        
        expr = matchobj.group('expr')
        exponent = matchobj.group('expo')
        new_exponent = exponent.replace('.','_').replace('+','').replace('-','_m_')
        output = '%s__exp__%s' % (expr, new_exponent)
        old_expr = '%s**%s' % (expr,exponent)

        if expr.startswith('cmath'):
            return old_expr
        
        if expr.isdigit():
            output = '_' + output #prevent to start with a number
            new_param = base_objects.ModelVariable(output, old_expr,'real')
        else:
            depend_on = self.find_dependencies(expr)
            type = self.search_type(expr)
            new_param = base_objects.ModelVariable(output, old_expr, type, depend_on)
        self.add_parameter(new_param)
        return output
        
    def shorten_cmath(self, matchobj):
        """add the short expression, and return the nice string associate"""
        
        expr = matchobj.group('expr')
        operation = matchobj.group('operation')
        output = '%s__%s' % (operation, expr)
        old_expr = ' cmath.%s(%s) ' %  (operation, expr)
        if expr.isdigit():
            new_param = base_objects.ModelVariable(output, old_expr , 'real')
        else:
            depend_on = self.find_dependencies(expr)
            type = self.search_type(expr)
            new_param = base_objects.ModelVariable(output, old_expr, type, depend_on)
        self.add_parameter(new_param)
        
        return output        
        
    def shorten_conjugate(self, matchobj):
        """add the short expression, and retrun the nice string associate"""
        
        expr = matchobj.group('expr')
        output = 'conjg__%s' % (expr)
        old_expr = ' complexconjugate(%s) ' % expr
        depend_on = self.find_dependencies(expr)
        type = 'complex'
        new_param = base_objects.ModelVariable(output, old_expr, type, depend_on)
        self.add_parameter(new_param)  
                    
        return output            
    

     
    def search_type(self, expr, dep=''):
        """return the type associate to the expression if define"""
        
        try:
            return self.all_expr[expr].type
        except:
            return 'complex'
            
class RestrictModel(model_reader.ModelReader):
    """ A class for restricting a model for a given param_card.
    rules applied:
     - Vertex with zero couplings are throw away
     - external parameter with zero/one input are changed into internal parameter.
     - identical coupling/mass/width are replace in the model by a unique one
     """
     
    def default_setup(self):
        """define default value"""
        self.del_coup = []
        super(RestrictModel, self).default_setup()
        self.rule_card = check_param_card.ParamCardRule()
     
    def restrict_model(self, param_card):
        """apply the model restriction following param_card"""
        
        # Reset particle dict to ensure synchronized particles and interactions
        self.set('particles', self.get('particles'))

        # compute the value of all parameters
        self.set_parameters_and_couplings(param_card)
        # associte to each couplings the associated vertex: def self.coupling_pos
        self.locate_coupling()
        # deal with couplings
        zero_couplings, iden_couplings = self.detect_identical_couplings()

        # remove the out-dated interactions
        self.remove_interactions(zero_couplings)
                
        # replace in interactions identical couplings
        for iden_coups in iden_couplings:
            self.merge_iden_couplings(iden_coups)
        
        # remove zero couplings and other pointless couplings
        self.del_coup += zero_couplings
        self.remove_couplings(self.del_coup)
                
        # deal with parameters
        parameters = self.detect_special_parameters()
        self.fix_parameter_values(*parameters)
        
        # deal with identical parameters
        iden_parameters = self.detect_identical_parameters()
        for iden_param in iden_parameters:
            self.merge_iden_parameters(iden_param)
            
        # change value of default parameter if they have special value:
        # 9.999999e-1 -> 1.0
        # 0.000001e-99 -> 0 Those value are used to avoid restriction
        for name, value in self['parameter_dict'].items():
            if value == 9.999999e-1:
                self['parameter_dict'][name] = 1
            elif value == 0.000001e-99:
                self['parameter_dict'][name] = 0

    def locate_coupling(self):
        """ create a dict couplings_name -> vertex or (particle, counterterm_key) """
        
        self.coupling_pos = {}
        for vertex in self['interactions']:
            for key, coupling in vertex['couplings'].items():
                if coupling in self.coupling_pos:
                    if vertex not in self.coupling_pos[coupling]:
                        self.coupling_pos[coupling].append(vertex)
                else:
                    self.coupling_pos[coupling] = [vertex]
        
        for particle in self['particles']:
            for key, coupling_dict in particle['counterterm'].items():
                for LaurentOrder, coupling in coupling_dict.items():
                    if coupling in self.coupling_pos:
                        if (particle,key) not in self.coupling_pos[coupling]:
                            self.coupling_pos[coupling].append((particle,key))
                    else:
                        self.coupling_pos[coupling] = [(particle,key)]

        return self.coupling_pos
        
    def detect_identical_couplings(self, strict_zero=False):
        """return a list with the name of all vanishing couplings"""
        
        dict_value_coupling = {}
        iden_key = set()
        zero_coupling = []
        iden_coupling = []
        
        for name, value in self['coupling_dict'].items():
            if value == 0:
                zero_coupling.append(name)
                continue
            elif not strict_zero and abs(value) < 1e-10:
                return self.detect_identical_couplings(strict_zero=True)
            elif not strict_zero and abs(value) < 1e-15:
                zero_coupling.append(name)
            
            if value in dict_value_coupling:
                iden_key.add(value)
                dict_value_coupling[value].append(name)
            else:
                dict_value_coupling[value] = [name]
        
        for key in iden_key:
            iden_coupling.append(dict_value_coupling[key])

        return zero_coupling, iden_coupling
    
    
    def detect_special_parameters(self):
        """ return the list of (name of) parameter which are zero """
        
        null_parameters = []
        one_parameters = []
        for name, value in self['parameter_dict'].items():
            if value == 0 and name != 'ZERO':
                null_parameters.append(name)
            elif value == 1:
                one_parameters.append(name)
                
        return null_parameters, one_parameters
    
    def detect_identical_parameters(self):
        """ return the list of tuple of name of parameter with the same 
        input value """

        # Extract external parameters
        external_parameters = self['parameters'][('external',)]
        
        # define usefull variable to detect identical input
        block_value_to_var={} #(lhablok, value): list_of_var
        mult_param = set([])       # key of the previous dict with more than one
                              #parameter.
                              
        #detect identical parameter and remove the duplicate parameter
        for param in external_parameters[:]:
            value = self['parameter_dict'][param.name]
            if value == 0:
                continue
            key = (param.lhablock, value)
            mkey =  (param.lhablock, -value)
            if key in block_value_to_var:
                block_value_to_var[key].append((param,1))
                mult_param.add(key)
            elif mkey in block_value_to_var:
                block_value_to_var[mkey].append((param,-1))
                mult_param.add(mkey)
            else: 
                block_value_to_var[key] = [(param,1)]        
        
        output=[]  
        for key in mult_param:
            output.append(block_value_to_var[key])
            
        return output


    def merge_iden_couplings(self, couplings):
        """merge the identical couplings in the interactions and particle 
        counterterms"""

        
        logger_mod.debug(' Fuse the Following coupling (they have the same value): %s '% \
                        ', '.join([obj for obj in couplings]))
        
        main = couplings[0]
        self.del_coup += couplings[1:] # add the other coupl to the suppress list
        
        for coupling in couplings[1:]:
            # check if param is linked to an interaction
            if coupling not in self.coupling_pos:
                continue
            # replace the coupling, by checking all coupling of the interaction
            vertices = [ vert for vert in self.coupling_pos[coupling] if 
                         isinstance(vert, base_objects.Interaction)]
            for vertex in vertices:
                for key, value in vertex['couplings'].items():
                    if value == coupling:
                        vertex['couplings'][key] = main

            # replace the coupling appearing in the particle counterterm
            particles_ct = [ pct for pct in self.coupling_pos[coupling] if 
                         isinstance(pct, tuple)]
            for pct in particles_ct:
                for key, value in pct[0]['counterterm'][pct[1]].items():
                    if value == coupling:
                        pct[0]['counterterm'][pct[1]][key] = main

         
    def merge_iden_parameters(self, parameters):
        """ merge the identical parameters given in argument """
            
        logger_mod.debug('Parameters set to identical values: %s '% \
                        ', '.join(['%s*%s' % (f, obj.name) for (obj,f) in parameters]))
        
        # Extract external parameters
        external_parameters = self['parameters'][('external',)]
        for i, (obj, factor) in enumerate(parameters):
            # Keeped intact the first one and store information
            if i == 0:
                obj.info = 'set of param :' + \
                                     ', '.join([str(f)+'*'+param.name for (param, f) in parameters])
                expr = obj.name
                continue
            # Add a Rule linked to the param_card
            if factor ==1:
                self.rule_card.add_identical(obj.lhablock.lower(), obj.lhacode, 
                                                         parameters[0][0].lhacode )
            else:
                self.rule_card.add_opposite(obj.lhablock.lower(), obj.lhacode, 
                                                         parameters[0][0].lhacode )
            # delete the old parameters                
            external_parameters.remove(obj)    
            # replace by the new one pointing of the first obj of the class
            new_param = base_objects.ModelVariable(obj.name, '%s*%s' %(factor, expr), 'real')
            self['parameters'][()].insert(0, new_param)
        
        # For Mass-Width, we need also to replace the mass-width in the particles
        #This allows some optimization for multi-process.
        if parameters[0][0].lhablock in ['MASS','DECAY']:
            new_name = parameters[0][0].name
            if parameters[0][0].lhablock == 'MASS':
                arg = 'mass'
            else:
                arg = 'width'
            change_name = [p.name for (p,f) in parameters[1:]]
            [p.set(arg, new_name) for p in self['particle_dict'].values() 
                                                       if p[arg] in change_name]
            
    def remove_interactions(self, zero_couplings):
        """ remove the interactions and particle counterterms 
        associated to couplings"""
        
        
        mod_vertex = []
        mod_particle_ct = []
        for coup in zero_couplings:
            # some coupling might be not related to any interactions
            if coup not in self.coupling_pos:
                continue
            
            # Remove the corresponding interactions.

            vertices = [ vert for vert in self.coupling_pos[coup] if 
                         isinstance(vert, base_objects.Interaction) ]
            for vertex in vertices:
                modify = False
                for key, coupling in vertex['couplings'].items():
                    if coupling in zero_couplings:
                        modify=True
                        del vertex['couplings'][key]
                if modify:
                    mod_vertex.append(vertex)
            
            # Remove the corresponding particle counterterm
            particles_ct = [ pct for pct in self.coupling_pos[coup] if 
                         isinstance(pct, tuple)]
            for pct in particles_ct:
                modify = False
                for key, coupling in pct[0]['counterterm'][pct[1]]:
                    if coupling in zero_couplings:
                        modify=True
                        del pct[0]['counterterm'][pct[1]][key]
                if modify:
                    mod_particle_ct.append(pct)

        # print useful log and clean the empty interaction
        for vertex in mod_vertex:
            part_name = [part['name'] for part in vertex['particles']]
            orders = ['%s=%s' % (order,value) for order,value in vertex['orders'].items()]
                                        
            if not vertex['couplings']:
                logger_mod.debug('remove interactions: %s at order: %s' % \
                                        (' '.join(part_name),', '.join(orders)))
                self['interactions'].remove(vertex)
            else:
                logger_mod.debug('modify interactions: %s at order: %s' % \
                                (' '.join(part_name),', '.join(orders)))       

        # print useful log and clean the empty counterterm values
        for pct in mod_particle_ct:
            part_name = pct[0]['name']
            order = pct[1][0]
            loop_parts = ','.join(['('+','.join([\
                         self.get_particle(p)['name'] for p in part])+')' \
                         for part in pct[1][1]])
                                        
            if not pct[0]['counterterm'][pct[1]]:
                logger_mod.debug('remove counterterm of particle %s'%part_name+\
                                 ' with loop particles (%s)'%loop_parts+\
                                 ' perturbing order %s'%order)
                del pct[0]['counterterm'][pct[1]]
            else:
                logger_mod.debug('Modify counterterm of particle %s'%part_name+\
                                 ' with loop particles (%s)'%loop_parts+\
                                 ' perturbing order %s'%order)  

        return
                
    def remove_couplings(self, couplings):                
        #clean the coupling list:
        for name, data in self['couplings'].items():
            for coupling in data[:]:
                if coupling.name in couplings:
                    data.remove(coupling)
                            
        
    def fix_parameter_values(self, zero_parameters, one_parameters):
        """ Remove all instance of the parameters in the model and replace it by 
        zero when needed."""

        # Add a rule for zero/one parameter
        external_parameters = self['parameters'][('external',)]
        for param in external_parameters[:]:
            value = self['parameter_dict'][param.name]
            block = param.lhablock.lower()
            if value == 0:
                self.rule_card.add_zero(block, param.lhacode)
            elif value == 1:
                self.rule_card.add_one(block, param.lhacode)

        special_parameters = zero_parameters + one_parameters
        
        # treat specific cases for masses and width
        for particle in self['particles']:
            if particle['mass'] in zero_parameters:
                particle['mass'] = 'ZERO'
            if particle['width'] in zero_parameters:
                particle['width'] = 'ZERO'
        for pdg, particle in self['particle_dict'].items():
            if particle['mass'] in zero_parameters:
                particle['mass'] = 'ZERO'
            if particle['width'] in zero_parameters:
                particle['width'] = 'ZERO'            

        # check if the parameters is still usefull:
        re_str = '|'.join(special_parameters)
        re_pat = re.compile(r'''\b(%s)\b''' % re_str)
        used = set()
        # check in coupling
        for name, coupling_list in self['couplings'].items():
            for coupling in coupling_list:
                for use in re_pat.findall(coupling.expr):
                    used.add(use)  
        
        # simplify the regular expression
        re_str = '|'.join([param for param in special_parameters 
                                                          if param not in used])
        re_pat = re.compile(r'''\b(%s)\b''' % re_str)
        
        param_info = {}
        # check in parameters
        for dep, param_list in self['parameters'].items():
            for tag, parameter in enumerate(param_list):
                # update information concerning zero/one parameters
                if parameter.name in special_parameters:
                    param_info[parameter.name]= {'dep': dep, 'tag': tag, 
                                                               'obj': parameter}
                    continue
                                    
                # Bypass all external parameter
                if isinstance(parameter, base_objects.ParamCardVariable):
                    continue
                
                # If there is no further special parameter to look for
                if re_str!='':
                    # check the presence of zero/one parameter
                    for use in  re_pat.findall(parameter.expr):
                        used.add(use)
        
        # modify the object for those which are still used
        for param in used:
            data = self['parameters'][param_info[param]['dep']]
            data.remove(param_info[param]['obj'])
            tag = param_info[param]['tag']
            data = self['parameters'][()]
            if param in zero_parameters:
                data.insert(0, base_objects.ModelVariable(param, '0.0', 'real'))
            else:
                data.insert(0, base_objects.ModelVariable(param, '1.0', 'real'))
                
        # remove completely useless parameters
        for param in special_parameters:
            #by pass parameter still in use
            if param in used:
                logger_mod.debug('fix parameter value: %s' % param)
                continue 
            logger_mod.debug('remove parameters: %s' % param)
            data = self['parameters'][param_info[param]['dep']]
            data.remove(param_info[param]['obj'])
        
 
        

                
                
        
        
        
         
      
    
      
        
        
    <|MERGE_RESOLUTION|>--- conflicted
+++ resolved
@@ -235,14 +235,10 @@
                    [p.antiname.lower() for p in self.ufomodel.all_particles])):
             self.use_lower_part_names = True
 
-<<<<<<< HEAD
-        for particle_info in self.ufomodel.all_particles:
-=======
         # check which of the fermion/anti-fermion should be set as incoming
         self.detect_incoming_fermion()
 
         for particle_info in self.ufomodel.all_particles:            
->>>>>>> fdd33480
             self.add_particle(particle_info)
 
         # Find which particles is in the 3/3bar color states (retrun {id: 3/-3})
@@ -320,17 +316,9 @@
         pdg = particle_info.pdg_code
         if pdg in self.incoming or (pdg not in self.outcoming and pdg <0):
             return
-<<<<<<< HEAD
-        
         # MG5 doesn't use ghost for tree models (use unitary gauges)
         if not self.perturbation_couplings and particle_info.spin < 0:
             return
-=======
-                        
-        # MG5 doesn't use ghost (use unitary gauges)
-        if particle_info.spin < 0:
-            return 
->>>>>>> fdd33480
         
         # MG5 doesn't use goldstone boson 
         if hasattr(particle_info, 'GoldstoneBoson'):
@@ -521,10 +509,7 @@
                 output[anticolor.pdg_code] = -3
         
         return output
-<<<<<<< HEAD
-
-    def add_interaction(self, interaction_info, color_info, type='base', loop_particles=None):            
-=======
+
     
     def detect_incoming_fermion(self):
         """define which fermion should be incoming
@@ -544,8 +529,7 @@
                         self.outcoming.append(pdg[i+1])
                      
             
-    def add_interaction(self, interaction_info, color_info):
->>>>>>> fdd33480
+    def add_interaction(self, interaction_info, color_info, type='base', loop_particles=None):
         """add an interaction in the MG5 model. interaction_info is the 
         UFO vertices information."""
         # Import particles content:

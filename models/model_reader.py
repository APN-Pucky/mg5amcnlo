--- conflicted
+++ resolved
@@ -178,34 +178,10 @@
                     try:
                         value = param_card[block].get(pid).value
                     except:
-<<<<<<< HEAD
-                        raise MadGraph5Error('%s %s not define' % (block, pid))
-                    else:
-                        if isinstance(value, str) and value.lower() == 'auto':
-                            value = '0.0' 
-                        if scale and parameter_dict[block][pid].name == 'aS':
-                            runner = Alphas_Runner(value, nloop=2)
-                            try:
-                                value = runner(scale)
-                            except ValueError as err:
-                                if str(err) == 'math domain error' and scale < 1:
-                                    value = 0.0
-                                else:
-                                    raise
-                            except OverflowError as err:
-                                if scale < 1:
-                                    value = 0.0
-                                else:
-                                    raise
-                        exec("locals()[\'%s\'] = %s" % (parameter_dict[block][pid].name,
-                                          value))
-                        parameter_dict[block][pid].value = float(value)
-           
-=======
                         if block == 'loop':
                             value = param_card['mass'].get(23).value
                         else:
-                            raise MadGraph5Error, '%s %s not define' % (block, pid)
+                            raise MadGraph5Error('%s %s not define' % (block, pid))
 
                     if isinstance(value, str) and value.lower() == 'auto':
                         value = '0.0' 
@@ -213,21 +189,21 @@
                         runner = Alphas_Runner(value, nloop=2)
                         try:
                             value = runner(scale)
-                        except ValueError, err:
+                        except ValueError as err:
                             if str(err) == 'math domain error' and scale < 1:
                                 value = 0.0
                             else:
                                 raise
-                        except OverflowError, err:
+                        except OverflowError as err:
                             if scale < 1:
                                 value = 0.0
                             else:
                                 raise
+                            
                     exec("locals()[\'%s\'] = %s" % (parameter_dict[block][pid].name,
-                                      value))
+                                          value))
                     parameter_dict[block][pid].value = float(value)
-       
->>>>>>> ead770f3
+           
         else:
             # No param_card, use default values
             for param in external_parameters:

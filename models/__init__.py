--- conflicted
+++ resolved
@@ -43,16 +43,6 @@
             return sys.modules[model_pos]
         except Exception as error:
             pass
-<<<<<<< HEAD
-        for p in os.environ['PYTHONPATH'].split(':'):
-            new_name = os.path.join(p, name)
-            try:
-                return load_model(new_name, decay)
-            except Exception:
-                pass
-            except ImportError:
-                pass
-=======
         if 'PYTHONPATH' in os.environ:
             for p in os.environ['PYTHONPATH'].split(':'):
                 new_name = os.path.join(p, name)
@@ -62,7 +52,6 @@
                     pass
                 except ImportError:
                     pass
->>>>>>> 4b197d9e
     elif path_split[-1] in sys.modules:
         model_path = os.path.realpath(os.sep.join(path_split))
         sys_path = os.path.realpath(os.path.dirname(sys.modules[path_split[-1]].__file__))

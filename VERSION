--- conflicted
+++ resolved
@@ -1,13 +1,9 @@
-<<<<<<< HEAD
-version = 3.4.1
+version = 3.4.2
 date = 2022-09-01
-=======
-version = 2.9.13
-date = 2022-12-15
->>>>>>> 7cb6bf3e
 
 
 
 
 
 
+

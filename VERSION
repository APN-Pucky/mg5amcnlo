<<<<<<< HEAD
version = 2.9.16
date = 2023-07-26
=======
version = 2.9.17
date = 2023-10-19
>>>>>>> ba43d2e1







<|MERGE_RESOLUTION|>--- conflicted
+++ resolved
@@ -1,10 +1,5 @@
-<<<<<<< HEAD
-version = 2.9.16
-date = 2023-07-26
-=======
 version = 2.9.17
 date = 2023-10-19
->>>>>>> ba43d2e1
 
 
 

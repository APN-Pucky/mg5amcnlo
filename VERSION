--- conflicted
+++ resolved
@@ -1,10 +1,5 @@
-<<<<<<< HEAD
-version = 2.3.3_with_scan
-date = 2015-08-20
-=======
-version = 2.3.1
-date = 2015-09-06
->>>>>>> a92e75b7
+version = 2.3.3
+date = 2015-10-20
 
 
 

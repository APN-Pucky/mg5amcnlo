--- conflicted
+++ resolved
@@ -1,14 +1,9 @@
-<<<<<<< HEAD
-version = 3.0.2
+version = 3.0.3
 date = 2020-05-11
-
-=======
-version = 2.7.3
-date = 2020-06-21
->>>>>>> f53d303a
 
 
 
 
 
 
+

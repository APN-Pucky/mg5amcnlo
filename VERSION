--- conflicted
+++ resolved
@@ -1,14 +1,9 @@
-<<<<<<< HEAD
-version = 3.3.0
-date = 2021-11-12
-
-=======
-version = 2.9.7
-date = 2021-11-29
->>>>>>> afcf55bc
+version = 3.3.1
+date = 2021-12-06
 
 
 
 
 
 
+

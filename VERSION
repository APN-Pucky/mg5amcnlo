<<<<<<< HEAD
version = 3.0.2
date = 2018-11-30
=======
version = 2.6.6
date = 2018-06-28
>>>>>>> 7d36fa5b






<|MERGE_RESOLUTION|>--- conflicted
+++ resolved
@@ -1,13 +1,9 @@
-<<<<<<< HEAD
-version = 3.0.2
-date = 2018-11-30
-=======
-version = 2.6.6
-date = 2018-06-28
->>>>>>> 7d36fa5b
+version = 3.0.2.2.6.7
+date = 2019-08-29
 
 
 
 
 
 
+

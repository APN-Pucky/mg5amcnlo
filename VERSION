--- conflicted
+++ resolved
@@ -1,13 +1,8 @@
-<<<<<<< HEAD
-version = 2.5.5.mpi.1.0
-date = 2016-12-12
-
-=======
-version = 2.5.5
+version = 2.5.6.beta
 date = 2017-05-26
->>>>>>> f9dc64a2
 
 
 
 
 
+

--- conflicted
+++ resolved
@@ -1,10 +1,5 @@
-<<<<<<< HEAD
-version = 3.5.1
-date = 2023-07-11
-=======
-version = 2.9.17
+version = 3.5.2
 date = 2023-10-19
->>>>>>> ed33ce1e
 
 
 

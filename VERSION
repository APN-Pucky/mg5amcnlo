<<<<<<< HEAD
version = 3.0.2
date = 2018-11-30
=======
version = 3.0.4.beta
date = 2020-08-21
>>>>>>> d8618cb8






<|MERGE_RESOLUTION|>--- conflicted
+++ resolved
@@ -1,10 +1,5 @@
-<<<<<<< HEAD
-version = 3.0.2
-date = 2018-11-30
-=======
 version = 3.0.4.beta
 date = 2020-08-21
->>>>>>> d8618cb8
 
 
 

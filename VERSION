<<<<<<< HEAD
version = 2.9.3
date = 2021-03-25
=======
version = 3.1.0
date = 2021-03-30
>>>>>>> 0394a89d






<|MERGE_RESOLUTION|>--- conflicted
+++ resolved
@@ -1,13 +1,9 @@
-<<<<<<< HEAD
-version = 2.9.3
-date = 2021-03-25
-=======
-version = 3.1.0
+version = 3.1.0-lepcoll
 date = 2021-03-30
->>>>>>> 0394a89d
 
 
 
 
 
 
+

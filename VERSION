<<<<<<< HEAD
version = 3.0.2.py3
date = 2020-03-25

=======
version = 3.0.2
date = 2020-05-25
>>>>>>> 2bb2782b







<|MERGE_RESOLUTION|>--- conflicted
+++ resolved
@@ -1,11 +1,5 @@
-<<<<<<< HEAD
 version = 3.0.2.py3
-date = 2020-03-25
-
-=======
-version = 3.0.2
 date = 2020-05-25
->>>>>>> 2bb2782b
 
 
 

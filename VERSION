<<<<<<< HEAD
version = 3.0.4.beta
date = 2020-08-21
=======
version = 2.8.1
date = 2020-09-22
>>>>>>> 1fe69f21






<|MERGE_RESOLUTION|>--- conflicted
+++ resolved
@@ -1,13 +1,9 @@
-<<<<<<< HEAD
-version = 3.0.4.beta
+version = 3.0.4.beta.eft_running
 date = 2020-08-21
-=======
-version = 2.8.1
-date = 2020-09-22
->>>>>>> 1fe69f21
 
 
 
 
 
 
+

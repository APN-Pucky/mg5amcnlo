<<<<<<< HEAD
version = 3.4.0
date = 2022-05-06
=======
version = 2.9.11
date = 2022-06-03
>>>>>>> 6c6e186e






<|MERGE_RESOLUTION|>--- conflicted
+++ resolved
@@ -1,13 +1,10 @@
-<<<<<<< HEAD
-version = 3.4.0
-date = 2022-05-06
-=======
-version = 2.9.11
-date = 2022-06-03
->>>>>>> 6c6e186e
+
+version = 3.4.1
+date = 2022-09-01
 
 
 
 
 
 
+

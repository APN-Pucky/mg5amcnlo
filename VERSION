--- conflicted
+++ resolved
@@ -1,10 +1,5 @@
-<<<<<<< HEAD
-version = 3.2.0
-date = 2021-08-22
-=======
-version = 2.9.6
+version = 3.3.0
 date = 2021-11-02
->>>>>>> 3bd7e7a1
 
 
 

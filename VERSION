--- conflicted
+++ resolved
@@ -1,14 +1,9 @@
-<<<<<<< HEAD
-version = 3.0.2.2.6.7
-date = 2019-08-29
-
-=======
-version = 2.7.1
+version = 3.0.2.2.7.1
 date = 2020-03-09
->>>>>>> 85a4b5c7
 
 
 
 
 
 
+

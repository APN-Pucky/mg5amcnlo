--- conflicted
+++ resolved
@@ -1,14 +1,9 @@
-<<<<<<< HEAD
-version = 3.0.0
-date = 2018-05-01
-
-=======
-version = 2.6.2
-date = 2018-04-29
->>>>>>> ea4ff83a
+version = 3.0.1
+date = 2018-06-13
 
 
 
 
 
 
+

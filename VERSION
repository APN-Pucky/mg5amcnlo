<<<<<<< HEAD
version = 2.7.1.py3
date = 2020-03-09
=======
version = 2.7.2
date = 2020-03-17
>>>>>>> 11c62d73






<|MERGE_RESOLUTION|>--- conflicted
+++ resolved
@@ -1,10 +1,5 @@
-<<<<<<< HEAD
-version = 2.7.1.py3
-date = 2020-03-09
-=======
-version = 2.7.2
-date = 2020-03-17
->>>>>>> 11c62d73
+version = 2.7.2.py3
+date = 2020-03-25
 
 
 

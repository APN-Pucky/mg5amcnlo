--- conflicted
+++ resolved
@@ -1,11 +1,5 @@
-<<<<<<< HEAD
-version = 3.0.2
-date = 2020-05-25
-
-=======
-version = 2.7.3
+version = 3.0.3
 date = 2020-06-21
->>>>>>> 8f09654e
 
 
 

<<<<<<< HEAD
version = 3.0.1
date = 2018-12-20
=======
version = 3.0.2
date = 2018-11-30
>>>>>>> f3bf1813






<|MERGE_RESOLUTION|>--- conflicted
+++ resolved
@@ -1,10 +1,5 @@
-<<<<<<< HEAD
-version = 3.0.1
-date = 2018-12-20
-=======
 version = 3.0.2
 date = 2018-11-30
->>>>>>> f3bf1813
 
 
 

<<<<<<< HEAD
version = 3.1.1
date = 2021-05-23

=======
version = 2.9.4
date = 2021-05-28
>>>>>>> e488173e






<|MERGE_RESOLUTION|>--- conflicted
+++ resolved
@@ -1,11 +1,5 @@
-<<<<<<< HEAD
 version = 3.1.1
-date = 2021-05-23
-
-=======
-version = 2.9.4
 date = 2021-05-28
->>>>>>> e488173e
 
 
 

<<<<<<< HEAD
version = 2.5.3.mpi.1.0
date = 2016-12-12

=======
version = 2.5.4
date = 2017-03-28
>>>>>>> 7669783f





<|MERGE_RESOLUTION|>--- conflicted
+++ resolved
@@ -1,13 +1,8 @@
-<<<<<<< HEAD
-version = 2.5.3.mpi.1.0
+version = 2.5.5.mpi.1.0
 date = 2016-12-12
-
-=======
-version = 2.5.4
-date = 2017-03-28
->>>>>>> 7669783f
 
 
 
 
 
+

<<<<<<< HEAD
version = 3.3.1
date = 2021-12-04

=======
version = 2.9.9
date = 2022-02-25
>>>>>>> 39cf0782






<|MERGE_RESOLUTION|>--- conflicted
+++ resolved
@@ -1,14 +1,9 @@
-<<<<<<< HEAD
-version = 3.3.1
-date = 2021-12-04
-
-=======
-version = 2.9.9
+version = 3.3.2
 date = 2022-02-25
->>>>>>> 39cf0782
 
 
 
 
 
 
+

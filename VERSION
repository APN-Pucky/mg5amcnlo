--- conflicted
+++ resolved
@@ -1,14 +1,9 @@
-<<<<<<< HEAD
-version = 3.0.4.beta.eft_running
-date = 2020-10-20
-=======
-version = 3.2.0
-date = 2021-08-22
-
->>>>>>> 05aaf9e1
+version = 3.2.0.beta.eft_running
+date = 2021-08-25
 
 
 
 
 
 
+

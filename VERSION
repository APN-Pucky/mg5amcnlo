<<<<<<< HEAD
version = 3.3.1.beta.eft_running
date = 2021-12-04
=======
version = 3.3.2
date = 2022-03-18
>>>>>>> 8285affd







<|MERGE_RESOLUTION|>--- conflicted
+++ resolved
@@ -1,10 +1,5 @@
-<<<<<<< HEAD
-version = 3.3.1.beta.eft_running
-date = 2021-12-04
-=======
-version = 3.3.2
+version = 3.4.0.beta.eft_running
 date = 2022-03-18
->>>>>>> 8285affd
 
 
 

<<<<<<< HEAD
version = 3.0.2.2.7.1
date = 2020-03-09
=======
version = 2.7.2.py3
date = 2020-03-25
>>>>>>> 28b1ee12







<|MERGE_RESOLUTION|>--- conflicted
+++ resolved
@@ -1,10 +1,5 @@
-<<<<<<< HEAD
-version = 3.0.2.2.7.1
-date = 2020-03-09
-=======
-version = 2.7.2.py3
+version = 3.0.2.py3
 date = 2020-03-25
->>>>>>> 28b1ee12
 
 
 
@@ -12,3 +7,4 @@
 
 
 
+

--- conflicted
+++ resolved
@@ -1,11 +1,5 @@
-<<<<<<< HEAD
-version = 3.3.0.beta.eft_running
-date = 2021-11-23
-
-=======
-version = 3.3.1
+version = 3.3.1.beta.eft_running
 date = 2021-12-04
->>>>>>> 81eeb25b
 
 
 

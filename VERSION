--- conflicted
+++ resolved
@@ -1,10 +1,5 @@
-<<<<<<< HEAD
 version = 2.8.1
-date = 2020-09-16
-=======
-version = 2.8.1.py2
 date = 2020-09-22
->>>>>>> 308ba5b9
 
 
 

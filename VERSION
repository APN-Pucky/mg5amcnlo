--- conflicted
+++ resolved
@@ -1,11 +1,5 @@
-<<<<<<< HEAD
 version = 3.0.1
 date = 2018-06-13
-
-=======
-version = 2.6.3
-date = 2018-06-15
->>>>>>> 173410ad
 
 
 

--- conflicted
+++ resolved
@@ -14,7 +14,6 @@
 # For more information, please visit: http://madgraph.phys.ucl.ac.be
 #
 ################################################################################
-
 """This is the main executable, a simple frontend to set up the PYTHONPATH
 and call immediately the command line interface scripts"""
 
@@ -130,12 +129,7 @@
         else:
             cmd_line = interface.MasterCmd(mgme_dir = options.mgme_dir)
             cmd_line.use_rawinput = False
-<<<<<<< HEAD
             cmd_line.run_cmd('import ' + input_file)
-
-=======
-            cmd_line.run_cmd('import command ' + input_file)
->>>>>>> 1c837656
     else:
         # Interactive mode
         if options.web:

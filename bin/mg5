--- conflicted
+++ resolved
@@ -70,13 +70,8 @@
     args = ''
 
 # Check if optimize mode is (and should be) activated
-<<<<<<< HEAD
-if __debug__ and not options.debug and options.web:
-    if not path.exists(path.join(root_path, 'bin','create_release.py')):
-=======
 if __debug__ and not options.debug and \
     (not os.path.exists(os.path.join(root_path, 'bin','create_release.py')) or options.web):
->>>>>>> f3535963
         subprocess.call([sys.executable] + ['-O'] + sys.argv)
         sys.exit()
 

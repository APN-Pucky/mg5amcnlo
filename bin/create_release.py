#! /usr/bin/env python3

################################################################################
#
# Copyright (c) 2009 The MadGraph5_aMC@NLO Development team and Contributors
#
# This file is a part of the MadGraph5_aMC@NLO project, an application which 
# automatically generates Feynman diagrams and matrix elements for arbitrary
# high-energy processes in the Standard Model and beyond.
#
# It is subject to the MadGraph5_aMC@NLO license which should accompany this 
# distribution.
#
# For more information, visit madgraph.phys.ucl.ac.be and amcatnlo.web.cern.ch
#
################################################################################

"""This is a simple script to create a release for MadGraph5_aMC@NLO, based
on the latest Bazaar commit of the present version. It performs the
following actions:

1. bzr branch the present directory to a new directory
   MadGraph5_vVERSION

4. Create the automatic documentation in the apidoc directory -> Now tar.gz

5. Remove the .bzr directory

6. tar the MadGraph5_vVERSION directory.
"""

from __future__ import absolute_import
import sys
from six.moves import range
from six.moves import input

if sys.version_info < (3, 7):
    sys.exit('MadGraph5_aMC@NLO works only with python 3.7 or later.\n\
               Please upgrate your version of python.')

import glob
import optparse
import logging
import logging.config
import time

import os
import os.path as path
import re
import shutil
import subprocess
import six.moves.urllib.request, six.moves.urllib.parse, six.moves.urllib.error

from datetime import date

# Get the parent directory (mg root) of the script real path (bin)
# and add it to the current PYTHONPATH

root_path = path.split(path.dirname(path.realpath( __file__ )))[0]
sys.path.append(root_path)
pjoin =os.path.join
import madgraph.various.misc as misc
from madgraph import MG5DIR

# Write out nice usage message if called with -h or --help
usage = "usage: %prog [options] [FILE] "
parser = optparse.OptionParser(usage=usage)
parser.add_option("-l", "--logging", default='INFO',
                  help="logging level (DEBUG|INFO|WARNING|ERROR|CRITICAL) [%default]")
(options, args) = parser.parse_args()
if len(args) == 0:
    args = ''

# Set logging level according to the logging level given by options
logging.basicConfig(level=vars(logging)[options.logging],
                    format="%(message)s")

# 0. check that all modification are committed in this directory
#    and that the date/UpdateNote are up-to-date
diff_result = subprocess.Popen(["git", "diff"], stdout=subprocess.PIPE).communicate()[0] 

if diff_result:
    logging.warning("Directory is not up-to-date. The release follow the last committed version.")
    answer = input('Do you want to continue anyway? (y/n)')
    if answer != 'y':
        exit()

# 0. check that all modification are committed in this directory
#    and that the date/UpdateNote are up-to-date
diff_result = subprocess.Popen(["git", "diff", "--cached"], stdout=subprocess.PIPE).communicate()[0]

if diff_result:
    logging.warning("Index has non commited file/... The release will follow the last committed version.")
    answer = input('Do you want to continue anyway? (y/n)')
    if answer != 'y':
        exit()
        
release_date = date.fromtimestamp(time.time())
for line in open(os.path.join(MG5DIR,'VERSION')):
    if 'version' in line:
        logging.info(line)
        version = line.rsplit('=')[1].strip()
    if 'date' in line:
        if not str(release_date.year) in line or not str(release_date.month) in line or \
                                                           not str(release_date.day) in line:
            logging.warning("WARNING: The release time information is : %s" % line)
            answer = input('Do you want to continue anyway? (y/n)')
            if answer != 'y':
                exit()

Update_note = open(os.path.join(MG5DIR,'UpdateNotes.txt')).read()
if version not in Update_note:
    logging.warning("WARNING: version number %s is not found in \'UpdateNotes.txt\'" % version)
    answer = input('Do you want to continue anyway? (y/n)')
    if answer != 'y':
        exit()

auto_update = True

# check that we are in the correct branch (note this file does not handle LTS)
p = subprocess.Popen("git branch --show-current", stdout=subprocess.PIPE, shell=True)
MG_branch = p.stdout.read().decode().strip()
if MG_branch not in  ['3.x']:
    print("cannot create tarball with auto-update outside of the main branch, detected branch (%s)" % branch)
    answer = input('Do you want to continue anyway? (y/n)')
    if answer != 'y':
        exit()
    auto_update = False


#check if current version has already a version flag matching the VERSION information
if auto_update:
    p = subprocess.Popen(['git', 'tag', '-l', '-n','\'v%s\'' %version], stdout=subprocess.PIPE)
    old_tag = p.stdout.read().decode().strip()
    if old_tag:
        print("tag v%s is already existing. Those tags should be added by this script.")
        print("This will remove auto-update capabilities to this tarball")
        answer = input('Do you want to continue anyway? (y/n)')
        if answer != 'y':
            exit()
        auto_update = False
    p = subprocess.Popen("git tag -l 'r*' ", stdout=subprocess.PIPE, shell=True)
    old_tag = p.stdout.read().decode().strip()
    print("detected release tag (bzr format)", old_tag)
    # this will not work for the LTS!!!
    max_revnb = max([int(i[1:]) for i in old_tag.split('\n') if i])+1
    print("latest tag found for auto-update: in current directory", max_revnb)
    if not max_revnb:
        print("no tag for auto-update found...")
        answer = input('Do you want to continue anyway? (y/n)')
        if answer != 'y':
            exit()
        auto_update = False
else:
    max_revnb = 0 

# 1. Adding the file .revision used for future auto-update.
# Provide this only if version is not beta/tmp/...
pattern = re.compile(r'''[\d.]+$''')
if pattern.match(version):
    #valid version format
    # Get current revision number:
    #p = subprocess.Popen(['bzr', 'revno'], stdout=subprocess.PIPE)
    rev_nb = max_revnb
    logging.info('find %s for the revision number -> starting point for the auto-update' % rev_nb)  
elif auto_update:
    logging.warning("WARNING: version number %s is not in format A.B.C,\n" % version +\
         "in consequence the automatic update of the code will be deactivated" )
    answer = input('Do you want to continue anyway? (y/n)')
    if answer != 'y':
        exit()
    auto_update = False

# checking that the rev_nb is in a reasonable range compare to the old one.
if auto_update:
    rev_nb_i = int(rev_nb)
    try:
        if MG_branch == 'LTS':
            import ssl
            import urllib.request
<<<<<<< HEAD
=======

>>>>>>> 1d818ead
            ctx = ssl.create_default_context()
            ctx.check_hostname = False
            ctx.verify_mode = ssl.CERT_NONE
            filetext = six.moves.urllib.request.urlopen('https://madgraph.mi.infn.it/mg5amc_build_nb', context=ctx)
<<<<<<< HEAD
        else:
=======
            #filetext = six.moves.urllib.request.urlopen('https://madgraph.mi.infn.it/mg5amc_build_nb')
        elif MG_branch == '3.x':
>>>>>>> 1d818ead
            filetext = six.moves.urllib.request.urlopen('http://madgraph.phys.ucl.ac.be/mg5amc3_build_nb')
        text = filetext.read().decode().split('\n')
        print(text)
        web_version = int(text[0].strip())
        if text[1]:
            last_message = int(text[1].strip())
        else:
            last_message = 99
    except (ValueError, IOError) as error:
        print(error)
        logging.warning("WARNING: impossible to detect the version number on the web")
        answer = input('Do you want to continue anyway? (y/n)')
        if answer != 'y':
            exit()
        web_version = -1
    else:
        logging.info('version on the web is %s' % web_version)
    if web_version +1 == rev_nb_i or web_version == -1:
        pass # this is perfect
    elif rev_nb_i in [web_version+i for i in range(1,4)]:
        logging.warning("WARNING: current version on the web is %s" % web_version)
        logging.warning("Please check that this (small difference) is expected.")
        answer = input('Do you want to continue anyway? (y/n)')
        if answer != 'y':
            exit()
    elif web_version < rev_nb_i:
        logging.warning("CRITICAL: current version on the web is %s" % web_version)
        logging.warning("This is a very large difference. Indicating a wrong manipulation.")
        logging.warning("and can creates trouble for the auto-update.")
        answer = input('Do you want to continue anyway? (y/n)')
        if answer != 'y':
            exit()
            answer = input('Do you want to continue with auto-update? (y/n)')
        if answer != 'y':
            auto_update = False
    else:
        logging.warning("CRITICAL: current version on the web is %s" % web_version)
        logging.warning("This FORBIDS any auto-update for this version.")
        rev_nb=None
        auto_update=False
        answer = input('Do you want to continue anyway? (y/n)')
        if answer != 'y':
            exit()

            
# 1. bzr branch the present directory to a new directory
#    MadGraph5_vVERSION

filepath = "MG5_aMC_v" + misc.get_pkg_info()['version'].replace(".", "_")
filename = "MG5_aMC_v" + misc.get_pkg_info()['version'] + ".tar.gz"
    
if path.exists(filepath):
    logging.info("Removing existing directory " + filepath)
    shutil.rmtree(filepath)

logging.info("cloning " + MG5DIR + " to directory " + filepath)
status = subprocess.call(['git', 'clone', MG5DIR, filepath])
if status:
    logging.error("git clone failed. Script stopped")
    exit()

# 1. Remove the .bzr directory and clean bin directory file,
#    take care of README files.
try:
    shutil.rmtree(path.join(filepath, '.bzr'))
except:
    pass
shutil.rmtree(path.join(filepath, '.git'))
for data in glob.glob(path.join(filepath, 'bin', '*')):
    if not data.endswith('mg5') and not data.endswith('mg5_aMC'):
        if 'compile.py' not in data:
            os.remove(data)
        else:
            os.rename(data, data.replace('compile.py','.compile.py'))

os.remove(path.join(filepath, 'README.developer'))
shutil.move(path.join(filepath, 'README.release'), path.join(filepath, 'README'))


# 1. Add information for the auto-update
if rev_nb and auto_update:
    fsock = open(os.path.join(filepath,'input','.autoupdate'),'w')
    fsock.write("version_nb   %s\n" % int(rev_nb))
    fsock.write("last_check   %s\n" % int(time.time()))
    fsock.write("last_message %s\n" % int(last_message))
    fsock.close()
    # tag handling
    if MG_branch == 'LTS':
        p = subprocess.call("git tag  'L%s' " % int(rev_nb), shell=True)
    elif MG_branch == '3.x':
        p = subprocess.call("git tag  'r%s' " % int(rev_nb), shell=True)
    p = subprocess.call("git tag  'v%s' " % misc.get_pkg_info()['version'], shell=True)
    print('new tag added')
    answer = input('Do you want to push commit and tag? (y/n)')
    if answer == 'y':
        p = subprocess.call("git push", shell=True)
        p = subprocess.call("git push --tags", shell=True)

# 1. Copy the .mg5_configuration_default.txt to it's default path
shutil.copy(path.join(filepath, 'input','.mg5_configuration_default.txt'), 
            path.join(filepath, 'input','mg5_configuration.txt'))
if os.path.exists(path.join(filepath, 'input','.default_run_card_lo.dat')):
    shutil.copy(path.join(filepath, 'input','.default_run_card_lo.dat'),
            path.join(filepath, 'input','default_run_card_lo.dat'))
    shutil.copy(path.join(filepath, 'input','.default_run_card_nlo.dat'),
            path.join(filepath, 'input','default_run_card_nlo.dat'))
shutil.copy(path.join(filepath, 'input','proc_card_default.dat'), 
            path.join(filepath, 'proc_card.dat'))


# 1.1 Change the trapfpe.c code to an empty file
#os.remove(path.join(filepath,'Template','NLO','SubProcesses','trapfpe.c'))
#create_empty = open(path.join(filepath,'Template','NLO','SubProcesses','trapfpe.c'),'w')
#create_empty.close()

# 2. Create the automatic documentation in the apidoc directory
#try:
#    status1 = subprocess.call(['epydoc', '--html', '-o', 'apidoc',
#                               'madgraph', 'aloha',
#                               os.path.join('models', '*.py')], cwd = filepath)
#except:
#    logging.error("Error while trying to run epydoc. Do you have it installed?")
#    logging.error("Execution cancelled.")
#    sys.exit()
#
#if status1:
#    logging.error('Non-0 exit code %d from epydoc. Please check output.' % \
#                 status)
#    sys.exit()
#if status1:
#    logging.error('Non-0 exit code %d from epydoc. Please check output.' % \
#                 status)
#    sys.exit()

#3. tarring the apidoc directory
#status2 = subprocess.call(['tar', 'czf', 'doc.tgz', 'apidoc'], cwd=filepath)

#if status2:
#    logging.error('Non-0 exit code %d from tar. Please check result.' % \
#                 status)
#    sys.exit()
#else:
    # remove the apidoc file.
#    shutil.rmtree(os.path.join(filepath,'apidoc'))

# 4. Download the offline installer and other similar code
install_str = """
cd %s
rm -rf download-temp &> /dev/null;
mkdir -v download-temp;
cd download-temp;
git clone git@github.com:mg5amcnlo/HEPToolsInstallers.git
rm -rfv `find HEPToolsInstallers -name .bzr -type d` > /dev/null;
rm -rfv `find HEPToolsInstallers -name .git -type d` > /dev/null;
tar czf OfflineHEPToolsInstaller.tar.gz HEPToolsInstallers/ > /dev/null;
mv OfflineHEPToolsInstaller.tar.gz ../vendor;
cd ..;
rm -rf download-temp;
""" % filepath
os.system(install_str)

collier_link = "http://collier.hepforge.org/collier-latest.tar.gz" 
misc.wget(collier_link, os.path.join(filepath, 'vendor', 'collier.tar.gz'))
ninja_link = "https://bitbucket.org/peraro/ninja/downloads/ninja-latest.tar.gz"
misc.wget(ninja_link, os.path.join(filepath, 'vendor', 'ninja.tar.gz'))

# Add the tarball for SMWidth
swidth_link = "http://madgraph.phys.ucl.ac.be/Downloads/SMWidth.tgz"
misc.wget(ninja_link, os.path.join(filepath, 'vendor', 'SMWidth.tar.gz')) 

if not os.path.exists(os.path.join(filepath, 'vendor', 'OfflineHEPToolsInstaller.tar.gz')):
    print('Fail to create OfflineHEPToolsInstaller')
    sys.exit()

# 5. tar the MadGraph5_vVERSION directory.

logging.info("Create the tar file " + filename)
# clean all the pyc
os.system("cd %s;find . -name '*.pyc' -delete" % filepath)
status2 = subprocess.call(['tar', 'czf', filename, filepath])
if status2:
    logging.error('Non-0 exit code %d from tar. Please check result.' % \
                 status)
    sys.exit()

try:
    status1 = subprocess.call(['gpg', '--armor', '--sign', '--detach-sig',
                               filename])
    if status1 == 0:
        logging.info("gpg signature file " + filename + ".asc created")
except:
    logging.warning("Call to gpg to create signature file failed. " +\
                    "Please install and run\n" + \
                    "gpg --armor --sign --detach-sig " + filename)



logging.info("Running tests on directory %s", filepath)
print(os.listdir(filepath))
import subprocess
status = subprocess.call([pjoin('tests', 'test_manager.py'),'-t0'],cwd=filepath)
print("status:", status)
status = subprocess.call([pjoin('tests', 'test_manager.py'),'-t0', '-pA'],cwd=filepath)
print("status:", status)
status = subprocess.call([pjoin('tests', 'test_manager.py'),'-t0','-pP' ,'test_short.*'],cwd=filepath)
print("status:", status)


logging.info("Thanks for creating a release. please check that the tests were sucessfull before releasing the version")
sys.exit()<|MERGE_RESOLUTION|>--- conflicted
+++ resolved
@@ -178,23 +178,13 @@
         if MG_branch == 'LTS':
             import ssl
             import urllib.request
-<<<<<<< HEAD
-=======
-
->>>>>>> 1d818ead
             ctx = ssl.create_default_context()
             ctx.check_hostname = False
             ctx.verify_mode = ssl.CERT_NONE
             filetext = six.moves.urllib.request.urlopen('https://madgraph.mi.infn.it/mg5amc_build_nb', context=ctx)
-<<<<<<< HEAD
-        else:
-=======
-            #filetext = six.moves.urllib.request.urlopen('https://madgraph.mi.infn.it/mg5amc_build_nb')
         elif MG_branch == '3.x':
->>>>>>> 1d818ead
             filetext = six.moves.urllib.request.urlopen('http://madgraph.phys.ucl.ac.be/mg5amc3_build_nb')
         text = filetext.read().decode().split('\n')
-        print(text)
         web_version = int(text[0].strip())
         if text[1]:
             last_message = int(text[1].strip())

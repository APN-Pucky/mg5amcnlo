--- conflicted
+++ resolved
@@ -93,10 +93,7 @@
     logging.warning("Index has non commited file/... The release will follow the last committed version.")
     answer = input('Do you want to continue anyway? (y/n)')
     if answer != 'y':
-<<<<<<< HEAD
-=======
-        exit()
->>>>>>> ed33ce1e
+        exit()
         
 release_date = date.fromtimestamp(time.time())
 for line in open(os.path.join(MG5DIR,'VERSION')):
@@ -122,30 +119,19 @@
 
 # check that we are in the correct branch (note this file does not handle LTS)
 p = subprocess.Popen("git branch --show-current", stdout=subprocess.PIPE, shell=True)
-<<<<<<< HEAD
-branch = p.stdout.read().decode().strip()
-if branch != '3.x':
-=======
 MG_branch = p.stdout.read().decode().strip()
-if MG_branch not in  ['3.x', 'LTS']:
->>>>>>> ed33ce1e
+if MG_branch not in  ['3.x']:
     print("cannot create tarball with auto-update outside of the main branch, detected branch (%s)" % branch)
     answer = input('Do you want to continue anyway? (y/n)')
     if answer != 'y':
         exit()
     auto_update = False
-    
-
 
 
 #check if current version has already a version flag matching the VERSION information
 if auto_update:
     p = subprocess.Popen(['git', 'tag', '-l', '-n','\'v%s\'' %version], stdout=subprocess.PIPE)
     old_tag = p.stdout.read().decode().strip()
-<<<<<<< HEAD
-    print('vtag, old_tag')
-=======
->>>>>>> ed33ce1e
     if old_tag:
         print("tag v%s is already existing. Those tags should be added by this script.")
         print("This will remove auto-update capabilities to this tarball")
@@ -153,15 +139,7 @@
         if answer != 'y':
             exit()
         auto_update = False
-<<<<<<< HEAD
-
     p = subprocess.Popen("git tag -l 'r*' ", stdout=subprocess.PIPE, shell=True)
-=======
-    if MG_branch == '3.x':
-        p = subprocess.Popen("git tag -l 'r*' ", stdout=subprocess.PIPE, shell=True)
-    elif MG_branch == 'LTS':
-        p = subprocess.Popen("git tag -l 'L*' ", stdout=subprocess.PIPE, shell=True)
->>>>>>> ed33ce1e
     old_tag = p.stdout.read().decode().strip()
     print("detected release tag (bzr format)", old_tag)
     # this will not work for the LTS!!!
@@ -204,14 +182,8 @@
 #        ctx = ssl.create_default_context()
 #        ctx.check_hostname = False
 #        ctx.verify_mode = ssl.CERT_NONE
-<<<<<<< HEAD
 #        filetext = six.moves.urllib.request.urlopen('https://madgraph.mi.infn.it/mg5amc_build_nb', context=ctx)
         filetext = six.moves.urllib.request.urlopen('http://madgraph.phys.ucl.ac.be/mg5amc3_build_nb')
-=======
-            filetext = six.moves.urllib.request.urlopen('https://madgraph.mi.infn.it/mg5amc_build_nb')
-        elif MG_branch == '3.x':
-            filetext = six.moves.urllib.request.urlopen('http://madgraph.phys.ucl.ac.be/mg5amc3_build_nb')
->>>>>>> ed33ce1e
         text = filetext.read().decode().split('\n')
         print(text)
         web_version = int(text[0].strip())
@@ -297,14 +269,10 @@
     fsock.write("last_message %s\n" % int(last_message))
     fsock.close()
     # tag handling
-<<<<<<< HEAD
-    p = subprocess.call("git tag  'r%s' " % int(rev_nb), shell=True)
-=======
     if MG_branch == 'LTS':
         p = subprocess.call("git tag  'L%s' " % int(rev_nb), shell=True)
     elif MG_branch == '3.x':
         p = subprocess.call("git tag  'r%s' " % int(rev_nb), shell=True)
->>>>>>> ed33ce1e
     p = subprocess.call("git tag  'v%s' " % misc.get_pkg_info()['version'], shell=True)
     print('new tag added')
     answer = input('Do you want to push commit and tag? (y/n)')
@@ -315,16 +283,10 @@
 # 1. Copy the .mg5_configuration_default.txt to it's default path
 shutil.copy(path.join(filepath, 'input','.mg5_configuration_default.txt'), 
             path.join(filepath, 'input','mg5_configuration.txt'))
-<<<<<<< HEAD
-shutil.copy(path.join(filepath, 'input','.default_run_card_lo.dat'),
-            path.join(filepath, 'input','default_run_card_lo.dat'))
-shutil.copy(path.join(filepath, 'input','.default_run_card_nlo.dat'),
-=======
 if os.path.exists(path.join(filepath, 'input','.default_run_card_lo.dat')):
     shutil.copy(path.join(filepath, 'input','.default_run_card_lo.dat'),
             path.join(filepath, 'input','default_run_card_lo.dat'))
     shutil.copy(path.join(filepath, 'input','.default_run_card_nlo.dat'),
->>>>>>> ed33ce1e
             path.join(filepath, 'input','default_run_card_nlo.dat'))
 shutil.copy(path.join(filepath, 'input','proc_card_default.dat'), 
             path.join(filepath, 'proc_card.dat'))
@@ -345,24 +307,14 @@
 #    logging.error("Execution cancelled.")
 #    sys.exit()
 #
-<<<<<<< HEAD
-=======
 #if status1:
 #    logging.error('Non-0 exit code %d from epydoc. Please check output.' % \
 #                 status)
 #    sys.exit()
->>>>>>> ed33ce1e
 #if status1:
 #    logging.error('Non-0 exit code %d from epydoc. Please check output.' % \
 #                 status)
 #    sys.exit()
-<<<<<<< HEAD
-#if status1:
-#    logging.error('Non-0 exit code %d from epydoc. Please check output.' % \
-#                 status)
-#    sys.exit()
-=======
->>>>>>> ed33ce1e
 
 #3. tarring the apidoc directory
 #status2 = subprocess.call(['tar', 'czf', 'doc.tgz', 'apidoc'], cwd=filepath)

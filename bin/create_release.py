#! /usr/bin/env python3

################################################################################
#
# Copyright (c) 2009 The MadGraph5_aMC@NLO Development team and Contributors
#
# This file is a part of the MadGraph5_aMC@NLO project, an application which 
# automatically generates Feynman diagrams and matrix elements for arbitrary
# high-energy processes in the Standard Model and beyond.
#
# It is subject to the MadGraph5_aMC@NLO license which should accompany this 
# distribution.
#
# For more information, visit madgraph.phys.ucl.ac.be and amcatnlo.web.cern.ch
#
################################################################################

"""This is a simple script to create a release for MadGraph5_aMC@NLO, based
on the latest Bazaar commit of the present version. It performs the
following actions:

1. bzr branch the present directory to a new directory
   MadGraph5_vVERSION

4. Create the automatic documentation in the apidoc directory -> Now tar.gz

5. Remove the .bzr directory

6. tar the MadGraph5_vVERSION directory.
"""

from __future__ import absolute_import
import sys
from six.moves import range
from six.moves import input

if sys.version_info < (3, 7):
    sys.exit('MadGraph5_aMC@NLO works only with python 3.7 or later.\n\
               Please upgrate your version of python.')

import glob
import optparse
import logging
import logging.config
import time

import os
import os.path as path
import re
import shutil
import subprocess
import six.moves.urllib.request, six.moves.urllib.parse, six.moves.urllib.error

from datetime import date

# Get the parent directory (mg root) of the script real path (bin)
# and add it to the current PYTHONPATH

root_path = path.split(path.dirname(path.realpath( __file__ )))[0]
sys.path.append(root_path)
pjoin =os.path.join
import madgraph.various.misc as misc
from madgraph import MG5DIR

# Write out nice usage message if called with -h or --help
usage = "usage: %prog [options] [FILE] "
parser = optparse.OptionParser(usage=usage)
parser.add_option("-l", "--logging", default='INFO',
                  help="logging level (DEBUG|INFO|WARNING|ERROR|CRITICAL) [%default]")
(options, args) = parser.parse_args()
if len(args) == 0:
    args = ''

# Set logging level according to the logging level given by options
logging.basicConfig(level=vars(logging)[options.logging],
                    format="%(message)s")

# 0. check that all modification are committed in this directory
#    and that the date/UpdateNote are up-to-date
diff_result = subprocess.Popen(["git", "diff"], stdout=subprocess.PIPE).communicate()[0] 

if diff_result:
    logging.warning("Directory is not up-to-date. The release follow the last committed version.")
    answer = input('Do you want to continue anyway? (y/n)')
    if answer != 'y':
        exit()

# 0. check that all modification are committed in this directory
#    and that the date/UpdateNote are up-to-date
diff_result = subprocess.Popen(["git", "diff", "--cached"], stdout=subprocess.PIPE).communicate()[0]

if diff_result:
    logging.warning("Index has non commited file/... The release will follow the last committed version.")
    answer = input('Do you want to continue anyway? (y/n)')
    if answer != 'y':
<<<<<<< HEAD
        exit()

=======
        exit()        
        
        
auto_update = True

# check that we are in the correct branch (note this file does not handle LTS)
p = subprocess.Popen("git branch --show-current", stdout=subprocess.PIPE, shell=True)
branch = p.stdout.read().decode().strip()
if branch != 'LTS':
    print("cannot create tarball with auto-update outside of the main branch, detected branch (%s)" % branch)
    answer = input('Do you want to continue anyway? (y/n)')
    if answer != 'y':
        exit()
    auto_update = False

#check if current version has already a version flag matching the VERSION information
if auto_update:
    p = subprocess.Popen(['git', 'tag', '-l', '-n','\'LTS_%s\'' %version], stdout=subprocess.PIPE)
    old_tag = p.stdout.read().decode().strip()
    print('vtag', old_tag)
    if old_tag:
        print("tag v%s is already existing. Those tags should be added by this script.")
        print("This will remove auto-update capabilities to this tarball")
        answer = input('Do you want to continue anyway? (y/n)')
        if answer != 'y':
            exit()
        auto_update = False

    p = subprocess.Popen("git tag -l 'L*' ", stdout=subprocess.PIPE, shell=True)
    old_tag = p.stdout.read().decode().strip()
    print("detected release tag (bzr format)", old_tag)
    max_revnb = max([int(i[1:]) for i in old_tag.split('\n') if i])+1
    print("latest tag found for auto-update: in current directory", max_revnb)
    if not max_revnb:
        print("no tag for auto-update found...")
        answer = input('Do you want to continue anyway? (y/n)')
        if answer != 'y':
            exit()
        auto_update = False
else:
    max_revnb = 0


    
>>>>>>> 0a5d0322
        
release_date = date.fromtimestamp(time.time())
for line in open(os.path.join(MG5DIR,'VERSION')):
    if 'version' in line:
        logging.info(line)
        version = line.rsplit('=')[1].strip()
    if 'date' in line:
        if not str(release_date.year) in line or not str(release_date.month) in line or \
                                                           not str(release_date.day) in line:
            logging.warning("WARNING: The release time information is : %s" % line)
            answer = input('Do you want to continue anyway? (y/n)')
            if answer != 'y':
                exit()

Update_note = open(os.path.join(MG5DIR,'UpdateNotes.txt')).read()
if version not in Update_note:
    logging.warning("WARNING: version number %s is not found in \'UpdateNotes.txt\'" % version)
    answer = input('Do you want to continue anyway? (y/n)')
    if answer != 'y':
        exit()

auto_update = True

# check that we are in the correct branch (note this file does not handle LTS)
p = subprocess.Popen("git branch --show-current", stdout=subprocess.PIPE, shell=True)
branch = p.stdout.read().decode().strip()
if branch != '3.x':
    print("cannot create tarball with auto-update outside of the main branch, detected branch (%s)" % branch)
    answer = input('Do you want to continue anyway? (y/n)')
    if answer != 'y':
        exit()
    auto_update = False


#check if current version has already a version flag matching the VERSION information
if auto_update:
    p = subprocess.Popen(['git', 'tag', '-l', '-n','\'v%s\'' %version], stdout=subprocess.PIPE)
    old_tag = p.stdout.read().decode().strip()
    print('vtag, old_tag')
    if old_tag:
        print("tag v%s is already existing. Those tags should be added by this script.")
        print("This will remove auto-update capabilities to this tarball")
        answer = input('Do you want to continue anyway? (y/n)')
        if answer != 'y':
            exit()
        auto_update = False

    p = subprocess.Popen("git tag -l 'r*' ", stdout=subprocess.PIPE, shell=True)
    old_tag = p.stdout.read().decode().strip()
    print("detected release tag (bzr format)", old_tag)
    # this will not work for the LTS!!!
    max_revnb = max([int(i[1:]) for i in old_tag.split('\n') if i])+1
    print("latest tag found for auto-update: in current directory", max_revnb)
    if not max_revnb:
        print("no tag for auto-update found...")
        answer = input('Do you want to continue anyway? (y/n)')
        if answer != 'y':
            exit()
        auto_update = False
else:
    max_revnb = 0 

# 1. Adding the file .revision used for future auto-update.
# Provide this only if version is not beta/tmp/...
pattern = re.compile(r'''[\d.]+$''')
if pattern.match(version):
    #valid version format
    # Get current revision number:
    #p = subprocess.Popen(['bzr', 'revno'], stdout=subprocess.PIPE)
    rev_nb = max_revnb
    logging.info('find %s for the revision number -> starting point for the auto-update' % rev_nb)  
elif auto_update:
    logging.warning("WARNING: version number %s is not in format A.B.C,\n" % version +\
         "in consequence the automatic update of the code will be deactivated" )
    answer = input('Do you want to continue anyway? (y/n)')
    if answer != 'y':
        exit()
    auto_update = False

# checking that the rev_nb is in a reasonable range compare to the old one.
<<<<<<< HEAD
#rev_nb = None
=======
>>>>>>> 0a5d0322
if auto_update:
    rev_nb_i = int(rev_nb)
    try:
#        import ssl
#        import urllib.request

#        ctx = ssl.create_default_context()
#        ctx.check_hostname = False
#        ctx.verify_mode = ssl.CERT_NONE
#        filetext = six.moves.urllib.request.urlopen('https://madgraph.mi.infn.it/mg5amc_build_nb', context=ctx)
<<<<<<< HEAD
        filetext = six.moves.urllib.request.urlopen('http://madgraph.phys.ucl.ac.be/mg5amc3_build_nb')
=======
        filetext = six.moves.urllib.request.urlopen('https://madgraph.mi.infn.it/mg5amc_build_nb')
>>>>>>> 0a5d0322
        text = filetext.read().decode().split('\n')
        print(text)
        web_version = int(text[0].strip())
        if text[1]:
            last_message = int(text[1].strip())
        else:
            last_message = 99
    except (ValueError, IOError):
        logging.warning("WARNING: impossible to detect the version number on the web")
        answer = input('Do you want to continue anyway? (y/n)')
        if answer != 'y':
            exit()
        web_version = -1
    else:
        logging.info('version on the web is %s' % web_version)
    if web_version +1 == rev_nb_i or web_version == -1:
        pass # this is perfect
    elif rev_nb_i in [web_version+i for i in range(1,4)]:
        logging.warning("WARNING: current version on the web is %s" % web_version)
        logging.warning("Please check that this (small difference) is expected.")
        answer = input('Do you want to continue anyway? (y/n)')
        if answer != 'y':
            exit()
    elif web_version < rev_nb_i:
        logging.warning("CRITICAL: current version on the web is %s" % web_version)
        logging.warning("This is a very large difference. Indicating a wrong manipulation.")
        logging.warning("and can creates trouble for the auto-update.")
        answer = input('Do you want to continue anyway? (y/n)')
        if answer != 'y':
            exit()
            answer = input('Do you want to continue with auto-update? (y/n)')
        if answer != 'y':
            auto_update = False
    else:
        logging.warning("CRITICAL: current version on the web is %s" % web_version)
        logging.warning("This FORBIDS any auto-update for this version.")
        rev_nb=None
        auto_update=False
        answer = input('Do you want to continue anyway? (y/n)')
        if answer != 'y':
            exit()

            
# 1. bzr branch the present directory to a new directory
#    MadGraph5_vVERSION

filepath = "MG5_aMC_v" + misc.get_pkg_info()['version'].replace(".", "_")
filename = "MG5_aMC_v" + misc.get_pkg_info()['version'] + ".tar.gz"
if path.exists(filepath):
    logging.info("Removing existing directory " + filepath)
    shutil.rmtree(filepath)

<<<<<<< HEAD
logging.info("cloning " + MG5DIR + " to directory " + filepath)
=======
logging.info("Branching " + MG5DIR + " to directory " + filepath)
>>>>>>> 0a5d0322
status = subprocess.call(['git', 'clone', MG5DIR, filepath])
if status:
    logging.error("git clone failed. Script stopped")
    exit()

# 1. Remove the .bzr directory and clean bin directory file,
#    take care of README files.
<<<<<<< HEAD

try:
    shutil.rmtree(path.join(filepath, '.bzr'))
except:
    pass 
=======
try:
    shutil.rmtree(path.join(filepath, '.bzr'))
except:
    pass
>>>>>>> 0a5d0322
shutil.rmtree(path.join(filepath, '.git'))
for data in glob.glob(path.join(filepath, 'bin', '*')):
    if not data.endswith('mg5') and not data.endswith('mg5_aMC'):
        if 'compile.py' not in data:
            os.remove(data)
        else:
            os.rename(data, data.replace('compile.py','.compile.py'))

os.remove(path.join(filepath, 'README.developer'))
shutil.move(path.join(filepath, 'README.release'), path.join(filepath, 'README'))


# 1. Add information for the auto-update
<<<<<<< HEAD
if rev_nb and auto_update:
=======
if rev_nb and autou:
>>>>>>> 0a5d0322
    fsock = open(os.path.join(filepath,'input','.autoupdate'),'w')
    fsock.write("version_nb   %s\n" % int(rev_nb))
    fsock.write("last_check   %s\n" % int(time.time()))
    fsock.write("last_message %s\n" % int(last_message))
    fsock.close()
<<<<<<< HEAD

    # tag handling
    p = subprocess.call("git tag  'r%s' " % int(rev_nb), shell=True)
=======
    # tag handling
    p = subprocess.call("git tag  'L%s' " % int(rev_nb), shell=True)
>>>>>>> 0a5d0322
    p = subprocess.call("git tag  'v%s' " % misc.get_pkg_info()['version'], shell=True)
    print('new tag added')
    answer = input('Do you want to push commit and tag? (y/n)')
    if answer == 'y':
        p = subprocess.call("git push", shell=True)
        p = subprocess.call("git push --tags", shell=True)
<<<<<<< HEAD
        
=======

    
>>>>>>> 0a5d0322
# 1. Copy the .mg5_configuration_default.txt to it's default path
shutil.copy(path.join(filepath, 'input','.mg5_configuration_default.txt'), 
            path.join(filepath, 'input','mg5_configuration.txt'))
shutil.copy(path.join(filepath, 'input','.default_run_card_lo.dat'),
            path.join(filepath, 'input','default_run_card_lo.dat'))
shutil.copy(path.join(filepath, 'input','.default_run_card_nlo.dat'),
            path.join(filepath, 'input','default_run_card_nlo.dat'))
shutil.copy(path.join(filepath, 'input','proc_card_default.dat'), 
            path.join(filepath, 'proc_card.dat'))


# 1.1 Change the trapfpe.c code to an empty file
#os.remove(path.join(filepath,'Template','NLO','SubProcesses','trapfpe.c'))
#create_empty = open(path.join(filepath,'Template','NLO','SubProcesses','trapfpe.c'),'w')
#create_empty.close()

# 2. Create the automatic documentation in the apidoc directory
#try:
#    status1 = subprocess.call(['epydoc', '--html', '-o', 'apidoc',
#                               'madgraph', 'aloha',
#                               os.path.join('models', '*.py')], cwd = filepath)
#except:
#    logging.error("Error while trying to run epydoc. Do you have it installed?")
#    logging.error("Execution cancelled.")
#    sys.exit()
#
#if status1:
#    logging.error('Non-0 exit code %d from epydoc. Please check output.' % \
#                 status)
#    sys.exit()
#if status1:
#    logging.error('Non-0 exit code %d from epydoc. Please check output.' % \
#                 status)
#    sys.exit()

#3. tarring the apidoc directory
#status2 = subprocess.call(['tar', 'czf', 'doc.tgz', 'apidoc'], cwd=filepath)

#if status2:
#    logging.error('Non-0 exit code %d from tar. Please check result.' % \
#                 status)
#    sys.exit()
#else:
    # remove the apidoc file.
#    shutil.rmtree(os.path.join(filepath,'apidoc'))

# 4. Download the offline installer and other similar code
install_str = """
cd %s
rm -rf download-temp &> /dev/null;
mkdir -v download-temp;
cd download-temp;
git clone git@github.com:mg5amcnlo/HEPToolsInstallers.git
rm -rfv `find HEPToolsInstallers -name .bzr -type d` > /dev/null;
rm -rfv `find HEPToolsInstallers -name .git -type d` > /dev/null;
tar czf OfflineHEPToolsInstaller.tar.gz HEPToolsInstallers/ > /dev/null;
mv OfflineHEPToolsInstaller.tar.gz ../vendor;
cd ..;
rm -rf download-temp;
""" % filepath
os.system(install_str)

collier_link = "http://collier.hepforge.org/collier-latest.tar.gz" 
misc.wget(collier_link, os.path.join(filepath, 'vendor', 'collier.tar.gz'))
ninja_link = "https://bitbucket.org/peraro/ninja/downloads/ninja-latest.tar.gz"
misc.wget(ninja_link, os.path.join(filepath, 'vendor', 'ninja.tar.gz'))

# Add the tarball for SMWidth
swidth_link = "http://madgraph.phys.ucl.ac.be/Downloads/SMWidth.tgz"
misc.wget(ninja_link, os.path.join(filepath, 'vendor', 'SMWidth.tar.gz')) 

if not os.path.exists(os.path.join(filepath, 'vendor', 'OfflineHEPToolsInstaller.tar.gz')):
    print('Fail to create OfflineHEPToolsInstaller')
    sys.exit()

# 5. tar the MadGraph5_vVERSION directory.

logging.info("Create the tar file " + filename)
# clean all the pyc
os.system("cd %s;find . -name '*.pyc' -delete" % filepath)
status2 = subprocess.call(['tar', 'czf', filename, filepath])
if status2:
    logging.error('Non-0 exit code %d from tar. Please check result.' % \
                 status)
    sys.exit()

try:
    status1 = subprocess.call(['gpg', '--armor', '--sign', '--detach-sig',
                               filename])
    if status1 == 0:
        logging.info("gpg signature file " + filename + ".asc created")
except:
    logging.warning("Call to gpg to create signature file failed. " +\
                    "Please install and run\n" + \
                    "gpg --armor --sign --detach-sig " + filename)



logging.info("Running tests on directory %s", filepath)
print(os.listdir(filepath))
import subprocess
status = subprocess.call([pjoin('tests', 'test_manager.py'),'-t0'],cwd=filepath)
print("status:", status)
status = subprocess.call([pjoin('tests', 'test_manager.py'),'-t0', '-pA'],cwd=filepath)
print("status:", status)
status = subprocess.call([pjoin('tests', 'test_manager.py'),'-t0','-pP' ,'test_short.*'],cwd=filepath)
print("status:", status)


logging.info("Thanks for creating a release. please check that the tests were sucessfull before releasing the version")
sys.exit()<|MERGE_RESOLUTION|>--- conflicted
+++ resolved
@@ -93,55 +93,6 @@
     logging.warning("Index has non commited file/... The release will follow the last committed version.")
     answer = input('Do you want to continue anyway? (y/n)')
     if answer != 'y':
-<<<<<<< HEAD
-        exit()
-
-=======
-        exit()        
-        
-        
-auto_update = True
-
-# check that we are in the correct branch (note this file does not handle LTS)
-p = subprocess.Popen("git branch --show-current", stdout=subprocess.PIPE, shell=True)
-branch = p.stdout.read().decode().strip()
-if branch != 'LTS':
-    print("cannot create tarball with auto-update outside of the main branch, detected branch (%s)" % branch)
-    answer = input('Do you want to continue anyway? (y/n)')
-    if answer != 'y':
-        exit()
-    auto_update = False
-
-#check if current version has already a version flag matching the VERSION information
-if auto_update:
-    p = subprocess.Popen(['git', 'tag', '-l', '-n','\'LTS_%s\'' %version], stdout=subprocess.PIPE)
-    old_tag = p.stdout.read().decode().strip()
-    print('vtag', old_tag)
-    if old_tag:
-        print("tag v%s is already existing. Those tags should be added by this script.")
-        print("This will remove auto-update capabilities to this tarball")
-        answer = input('Do you want to continue anyway? (y/n)')
-        if answer != 'y':
-            exit()
-        auto_update = False
-
-    p = subprocess.Popen("git tag -l 'L*' ", stdout=subprocess.PIPE, shell=True)
-    old_tag = p.stdout.read().decode().strip()
-    print("detected release tag (bzr format)", old_tag)
-    max_revnb = max([int(i[1:]) for i in old_tag.split('\n') if i])+1
-    print("latest tag found for auto-update: in current directory", max_revnb)
-    if not max_revnb:
-        print("no tag for auto-update found...")
-        answer = input('Do you want to continue anyway? (y/n)')
-        if answer != 'y':
-            exit()
-        auto_update = False
-else:
-    max_revnb = 0
-
-
-    
->>>>>>> 0a5d0322
         
 release_date = date.fromtimestamp(time.time())
 for line in open(os.path.join(MG5DIR,'VERSION')):
@@ -222,10 +173,6 @@
     auto_update = False
 
 # checking that the rev_nb is in a reasonable range compare to the old one.
-<<<<<<< HEAD
-#rev_nb = None
-=======
->>>>>>> 0a5d0322
 if auto_update:
     rev_nb_i = int(rev_nb)
     try:
@@ -236,11 +183,7 @@
 #        ctx.check_hostname = False
 #        ctx.verify_mode = ssl.CERT_NONE
 #        filetext = six.moves.urllib.request.urlopen('https://madgraph.mi.infn.it/mg5amc_build_nb', context=ctx)
-<<<<<<< HEAD
         filetext = six.moves.urllib.request.urlopen('http://madgraph.phys.ucl.ac.be/mg5amc3_build_nb')
-=======
-        filetext = six.moves.urllib.request.urlopen('https://madgraph.mi.infn.it/mg5amc_build_nb')
->>>>>>> 0a5d0322
         text = filetext.read().decode().split('\n')
         print(text)
         web_version = int(text[0].strip())
@@ -293,11 +236,7 @@
     logging.info("Removing existing directory " + filepath)
     shutil.rmtree(filepath)
 
-<<<<<<< HEAD
 logging.info("cloning " + MG5DIR + " to directory " + filepath)
-=======
-logging.info("Branching " + MG5DIR + " to directory " + filepath)
->>>>>>> 0a5d0322
 status = subprocess.call(['git', 'clone', MG5DIR, filepath])
 if status:
     logging.error("git clone failed. Script stopped")
@@ -305,18 +244,10 @@
 
 # 1. Remove the .bzr directory and clean bin directory file,
 #    take care of README files.
-<<<<<<< HEAD
-
-try:
-    shutil.rmtree(path.join(filepath, '.bzr'))
-except:
-    pass 
-=======
 try:
     shutil.rmtree(path.join(filepath, '.bzr'))
 except:
     pass
->>>>>>> 0a5d0322
 shutil.rmtree(path.join(filepath, '.git'))
 for data in glob.glob(path.join(filepath, 'bin', '*')):
     if not data.endswith('mg5') and not data.endswith('mg5_aMC'):
@@ -330,36 +261,21 @@
 
 
 # 1. Add information for the auto-update
-<<<<<<< HEAD
 if rev_nb and auto_update:
-=======
-if rev_nb and autou:
->>>>>>> 0a5d0322
     fsock = open(os.path.join(filepath,'input','.autoupdate'),'w')
     fsock.write("version_nb   %s\n" % int(rev_nb))
     fsock.write("last_check   %s\n" % int(time.time()))
     fsock.write("last_message %s\n" % int(last_message))
     fsock.close()
-<<<<<<< HEAD
-
     # tag handling
     p = subprocess.call("git tag  'r%s' " % int(rev_nb), shell=True)
-=======
-    # tag handling
-    p = subprocess.call("git tag  'L%s' " % int(rev_nb), shell=True)
->>>>>>> 0a5d0322
     p = subprocess.call("git tag  'v%s' " % misc.get_pkg_info()['version'], shell=True)
     print('new tag added')
     answer = input('Do you want to push commit and tag? (y/n)')
     if answer == 'y':
         p = subprocess.call("git push", shell=True)
         p = subprocess.call("git push --tags", shell=True)
-<<<<<<< HEAD
-        
-=======
-
-    
->>>>>>> 0a5d0322
+
 # 1. Copy the .mg5_configuration_default.txt to it's default path
 shutil.copy(path.join(filepath, 'input','.mg5_configuration_default.txt'), 
             path.join(filepath, 'input','mg5_configuration.txt'))
